import { ethers, deployments } from 'hardhat';
import { deployTokens, TokenList } from '../../test/helpers/tokens';
import { BigNumber, Contract, ContractFactory } from 'ethers';
import { SignerWithAddress } from '@nomiclabs/hardhat-ethers/dist/src/signer-with-address';
import { MAX_UINT256 } from '../../test/helpers/constants';
import { PairTS, setupPool, TradingStrategyType, TupleTS } from '../helpers/pools';
import { toFixedPoint } from '../helpers/fixedPoint';
import { pick } from 'lodash';

export const tokenSymbols = ['AAA', 'BBB', 'CCC', 'DDD', 'EEE', 'FFF', 'GGG', 'HHH', 'III'];

export async function setupEnvironment(): Promise<{
  vault: Contract;
  validator: Contract;
  tokens: TokenList;
  trader: SignerWithAddress;
}> {
  const { admin, trader, controller } = await getSigners();
  await deployments.fixture();
  const vault = await ethers.getContract('Vault');
  const validator = await ethers.getContract('OneToOneSwapValidator');

  const tokens = await deployTokens(admin.address, tokenSymbols, Array(tokenSymbols.length).fill(18));

  for (const symbol in tokens) {
    // trader tokens are used to trade and not have non-zero balances
    await tokens[symbol].connect(admin).mint(trader.address, (200e18).toString());
    await tokens[symbol].connect(admin).grantRole(ethers.utils.id('MINTER_ROLE'), controller.address);
    await tokens[symbol].connect(trader).approve(vault.address, MAX_UINT256);

    // deposit user balance for trader to make it non-zero
    await vault.connect(trader).deposit(tokens[symbol].address, (1e18).toString(), trader.address);
  }

  return { vault, validator, tokens, trader };
}

export type TradingStrategy = 'CWP' | 'Flattened';

export async function setupStrategyAndPool(
  strategyKind: TradingStrategy,
  vault: Contract,
  tokens: TokenList
): Promise<string> {
  const symbols = Object.keys(tokens);

  const { strategy, strategyType } = await setupTradingStrategy(strategyKind, tokens);
  const { admin, controller } = await getSigners();

  return setupPool(
    vault,
    strategy,
    strategyType,
    tokens,
    admin,
    controller,
    symbols.map((symbol) => [symbol, (100e18).toString()])
  );
}

export async function getCWPPool(vault: Contract, tokens: TokenList): Promise<string> {
  return setupStrategyAndPool('CWP', vault, tokens);
}

export async function getFlattenedPool(
  vault: Contract,
  tokens: TokenList,
  size: number,
  offset?: number
): Promise<string> {
  return setupStrategyAndPool('Flattened', vault, pick(tokens, tokenSymbols.slice(offset ?? 0, size + (offset ?? 0))));
}

async function getSigners(): Promise<{
  admin: SignerWithAddress;
  trader: SignerWithAddress;
  controller: SignerWithAddress;
}> {
  const [, admin, trader, controller] = await ethers.getSigners();

  return { admin, trader, controller };
}

async function setupTradingStrategy(
  strategyKind: TradingStrategy,
  tokens: TokenList
): Promise<{ strategy: Contract; strategyType: TradingStrategyType }> {
  const symbols = Object.keys(tokens);

  if (strategyKind == 'CWP') {
<<<<<<< HEAD
    const CWPTradingStrategyFactory: ContractFactory = await ethers.getContractFactory('CWPTradingStrategy');

    const strategy = await CWPTradingStrategyFactory.deploy(
      symbols.map((symbol) => tokens[symbol].address),
      Array(symbols.length).fill(toFixedPoint(1)), // Equal weight to all tokens
      toFixedPoint(0.02) // 2% fee
    );

    return { strategy, strategyType: PairTS };
  } else if (strategyKind == 'Flattened') {
    const StableStrategyFactory: ContractFactory = await ethers.getContractFactory('FlattenedTradingStrategy');

    const strategy = await StableStrategyFactory.deploy(
      (30e18).toString(), // amp
      toFixedPoint(0.02) // 2% fee
    );
=======
    const strategy = await deploy('CWPTradingStrategy', {
      args: [
        {
          // Equal weight to all tokens
          isMutable: false,
          tokens: symbols.map((symbol) => tokens[symbol].address),
          weights: Array(symbols.length).fill(toFixedPoint(1)),
        },
        { isMutable: false, value: toFixedPoint(0.02) }, // 2% swap fee
      ],
    });

    return { strategy, strategyType: PairTS };
  } else if (strategyKind == 'Flattened') {
    const strategy = await deploy('FlattenedTradingStrategy', {
      args: [
        { isMutable: false, value: (30e18).toString() }, // amp
        { isMutable: false, value: toFixedPoint(0.02) }, // 2% swap fee
      ],
    });
>>>>>>> e4712d3e

    return { strategy, strategyType: TupleTS };
  } else {
    throw new Error(`Unknown trading strategy kind: ${strategyKind}`);
  }
}

export function printGas(gas: number | BigNumber): string {
  if (typeof gas !== 'number') {
    gas = gas.toNumber();
  }

  return `${(gas / 1000).toFixed(1)}k`;
}<|MERGE_RESOLUTION|>--- conflicted
+++ resolved
@@ -88,45 +88,24 @@
   const symbols = Object.keys(tokens);
 
   if (strategyKind == 'CWP') {
-<<<<<<< HEAD
     const CWPTradingStrategyFactory: ContractFactory = await ethers.getContractFactory('CWPTradingStrategy');
-
     const strategy = await CWPTradingStrategyFactory.deploy(
-      symbols.map((symbol) => tokens[symbol].address),
-      Array(symbols.length).fill(toFixedPoint(1)), // Equal weight to all tokens
-      toFixedPoint(0.02) // 2% fee
+      {
+        // Equal weight to all tokens
+        isMutable: false,
+        tokens: symbols.map((symbol) => tokens[symbol].address),
+        weights: Array(symbols.length).fill(toFixedPoint(1)),
+      },
+      { isMutable: false, value: toFixedPoint(0.02) } // 2% swap fee
     );
 
     return { strategy, strategyType: PairTS };
   } else if (strategyKind == 'Flattened') {
-    const StableStrategyFactory: ContractFactory = await ethers.getContractFactory('FlattenedTradingStrategy');
-
-    const strategy = await StableStrategyFactory.deploy(
-      (30e18).toString(), // amp
-      toFixedPoint(0.02) // 2% fee
+    const FlattenedStrategyFactory: ContractFactory = await ethers.getContractFactory('FlattenedTradingStrategy');
+    const strategy = await FlattenedStrategyFactory.deploy(
+      { isMutable: false, value: (30e18).toString() }, // amp
+      { isMutable: false, value: toFixedPoint(0.02) } // 2% swap fee
     );
-=======
-    const strategy = await deploy('CWPTradingStrategy', {
-      args: [
-        {
-          // Equal weight to all tokens
-          isMutable: false,
-          tokens: symbols.map((symbol) => tokens[symbol].address),
-          weights: Array(symbols.length).fill(toFixedPoint(1)),
-        },
-        { isMutable: false, value: toFixedPoint(0.02) }, // 2% swap fee
-      ],
-    });
-
-    return { strategy, strategyType: PairTS };
-  } else if (strategyKind == 'Flattened') {
-    const strategy = await deploy('FlattenedTradingStrategy', {
-      args: [
-        { isMutable: false, value: (30e18).toString() }, // amp
-        { isMutable: false, value: toFixedPoint(0.02) }, // 2% swap fee
-      ],
-    });
->>>>>>> e4712d3e
 
     return { strategy, strategyType: TupleTS };
   } else {
