--- conflicted
+++ resolved
@@ -20,20 +20,6 @@
 
   console.log(`\n# Constant Product Pools`);
 
-<<<<<<< HEAD
-  await singlePair(() => getCWPPool(vault, tokens), false);
-  //await singlePair(() => getCWPPool(vault, tokens), true);
-
-  //console.log(`\n# Flattened Trading Strategy with 2 tokens`);
-  //
-  //  await singlePair(() => getFlattenedPool(vault, tokens, 2), false);
-  //  await singlePair(() => getFlattenedPool(vault, tokens, 2), true);
-  //
-  //  console.log(`\n# Flattened Trading Strategy with 4 tokens`);
-  //
-  //  await singlePair(() => getFlattenedPool(vault, tokens, 4), false);
-  //  await singlePair(() => getFlattenedPool(vault, tokens, 4), true);
-=======
   await singlePair(() => getConstantProductPool(vault, tokens), false);
   await singlePair(() => getConstantProductPool(vault, tokens), true);
 
@@ -46,7 +32,6 @@
 
   await singlePair(() => getStablecoinPool(vault, tokens, 4), false);
   await singlePair(() => getStablecoinPool(vault, tokens, 4), true);
->>>>>>> b762b6f1
 }
 
 async function singlePair(getPoolId: () => Promise<string>, useUserBalance: boolean) {
