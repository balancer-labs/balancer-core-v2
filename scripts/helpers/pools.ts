--- conflicted
+++ resolved
@@ -8,54 +8,6 @@
 export const TwoTokenTS = 2;
 
 export type TradingStrategyType = typeof PairTS | typeof TupleTS | typeof TwoTokenTS;
-
-<<<<<<< HEAD
-export async function createPool(
-  vault: Contract,
-  strategy: Contract,
-  strategyType: number,
-  controller: SignerWithAddress
-): Promise<string> {
-  const receipt: ContractReceipt = await (
-    await vault.connect(controller).newPool(strategy.address, strategyType)
-  ).wait();
-
-  const event = receipt.events?.find((e) => e.event == 'PoolCreated');
-  if (event == undefined) {
-    throw new Error('Could not find PoolCreated event');
-  }
-
-  return event.args?.poolId;
-}
-
-export async function setupPool(
-  vault: Contract,
-  strategy: Contract,
-  strategyType: number,
-  tokens: TokenList,
-  controller: SignerWithAddress,
-  makeup: Array<[string, string]>
-): Promise<string> {
-  const poolId = createPool(vault, strategy, strategyType, controller);
-
-  for (const entry of makeup) {
-    const token = tokens[entry[0]];
-
-    await token.mint(controller.address, entry[1]);
-    await token.connect(controller).approve(vault.address, MAX_UINT256);
-  }
-
-  const tokenAddresses = makeup.map((entry) => tokens[entry[0]].address);
-  const amounts = makeup.map((entry) => entry[1]);
-
-  // Don't withdraw from user balance
-  await vault.connect(controller).addLiquidity(poolId, controller.address, tokenAddresses, amounts, false);
-
-  return poolId;
-}
-
-=======
->>>>>>> 37398da4
 export type PoolName = 'ConstantProductPool' | 'StablecoinPool';
 
 /**
