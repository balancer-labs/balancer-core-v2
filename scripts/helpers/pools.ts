--- conflicted
+++ resolved
@@ -32,16 +32,10 @@
   for (const entry of makeup) {
     const token = tokens[entry[0]];
 
-<<<<<<< HEAD
-    await token.mint(controller.address, entry[1].toString());
+    await token.mint(controller.address, entry[1]);
     await token.connect(controller).approve(vault.address, MAX_UINT256);
 
-    await vault.connect(controller).addLiquidity(poolId, controller.address, [token.address], [entry[1].toString()]);
-=======
-    await token.mint(controller.address, entry[1]);
-    await token.connect(controller).approve(vault.address, entry[1]);
-    await vault.bind(poolId, token.address, entry[1]);
->>>>>>> ccecfa8f
+    await vault.connect(controller).addLiquidity(poolId, controller.address, [token.address], [entry[1]]);
   }
 
   return poolId;
