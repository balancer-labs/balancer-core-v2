[
  {
    "inputs": [
      {
        "internalType": "contract IAuthorizer",
        "name": "authorizer",
        "type": "address"
      },
      {
        "internalType": "contract IWETH",
        "name": "weth",
        "type": "address"
      },
      {
        "internalType": "uint256",
        "name": "emergencyPeriod",
        "type": "uint256"
      },
      {
        "internalType": "uint256",
        "name": "emergencyPeriodCheckExtension",
        "type": "uint256"
      }
    ],
    "stateMutability": "nonpayable",
    "type": "constructor"
  },
  {
    "anonymous": false,
    "inputs": [
      {
        "indexed": false,
        "internalType": "bool",
        "name": "active",
        "type": "bool"
      }
    ],
    "name": "EmergencyPeriodChanged",
    "type": "event"
  },
  {
    "anonymous": false,
    "inputs": [
      {
        "indexed": true,
        "internalType": "address",
        "name": "user",
        "type": "address"
      },
      {
        "indexed": true,
        "internalType": "contract IERC20",
        "name": "token",
        "type": "address"
      },
      {
        "indexed": false,
        "internalType": "int256",
        "name": "delta",
        "type": "int256"
      }
    ],
    "name": "InternalBalanceChanged",
    "type": "event"
  },
  {
    "anonymous": false,
    "inputs": [
      {
        "indexed": true,
        "internalType": "bytes32",
        "name": "poolId",
        "type": "bytes32"
      },
      {
        "indexed": true,
        "internalType": "address",
        "name": "liquidityProvider",
        "type": "address"
      },
      {
        "indexed": false,
<<<<<<< HEAD
        "internalType": "int256",
        "name": "amount",
        "type": "int256"
      }
    ],
    "name": "PoolBalanceManaged",
    "type": "event"
  },
  {
    "anonymous": false,
    "inputs": [
      {
        "indexed": true,
        "internalType": "bytes32",
        "name": "poolId",
        "type": "bytes32"
      },
      {
        "indexed": true,
        "internalType": "address",
        "name": "liquidityProvider",
        "type": "address"
=======
        "internalType": "enum IVault.PoolBalanceChangeKind",
        "name": "kind",
        "type": "uint8"
>>>>>>> 64833c9f
      },
      {
        "indexed": false,
        "internalType": "contract IERC20[]",
        "name": "tokens",
        "type": "address[]"
      },
      {
        "indexed": false,
        "internalType": "uint256[]",
        "name": "amounts",
        "type": "uint256[]"
      },
      {
        "indexed": false,
        "internalType": "uint256[]",
        "name": "protocolFees",
        "type": "uint256[]"
      }
    ],
    "name": "PoolBalanceChanged",
    "type": "event"
  },
  {
    "anonymous": false,
    "inputs": [
      {
        "indexed": true,
        "internalType": "bytes32",
        "name": "poolId",
        "type": "bytes32"
      },
      {
        "indexed": true,
        "internalType": "address",
        "name": "assetManager",
        "type": "address"
      },
      {
        "indexed": true,
        "internalType": "contract IERC20",
        "name": "token",
        "type": "address"
      },
      {
        "indexed": false,
        "internalType": "int256",
        "name": "amount",
        "type": "int256"
      }
    ],
    "name": "PoolBalanceManaged",
    "type": "event"
  },
  {
    "anonymous": false,
    "inputs": [
      {
        "indexed": false,
        "internalType": "bytes32",
        "name": "poolId",
        "type": "bytes32"
      }
    ],
    "name": "PoolRegistered",
    "type": "event"
  },
  {
    "anonymous": false,
    "inputs": [
      {
        "indexed": true,
        "internalType": "bytes32",
        "name": "poolId",
        "type": "bytes32"
      },
      {
        "indexed": true,
        "internalType": "contract IERC20",
        "name": "tokenIn",
        "type": "address"
      },
      {
        "indexed": true,
        "internalType": "contract IERC20",
        "name": "tokenOut",
        "type": "address"
      },
      {
        "indexed": false,
        "internalType": "uint256",
        "name": "tokensIn",
        "type": "uint256"
      },
      {
        "indexed": false,
        "internalType": "uint256",
        "name": "tokensOut",
        "type": "uint256"
      }
    ],
    "name": "Swap",
    "type": "event"
  },
  {
    "anonymous": false,
    "inputs": [
      {
        "indexed": false,
        "internalType": "bytes32",
        "name": "poolId",
        "type": "bytes32"
      },
      {
        "indexed": false,
        "internalType": "contract IERC20[]",
        "name": "tokens",
        "type": "address[]"
      }
    ],
    "name": "TokensDeregistered",
    "type": "event"
  },
  {
    "anonymous": false,
    "inputs": [
      {
        "indexed": false,
        "internalType": "bytes32",
        "name": "poolId",
        "type": "bytes32"
      },
      {
        "indexed": false,
        "internalType": "contract IERC20[]",
        "name": "tokens",
        "type": "address[]"
      },
      {
        "indexed": false,
        "internalType": "address[]",
        "name": "assetManagers",
        "type": "address[]"
      }
    ],
    "name": "TokensRegistered",
    "type": "event"
  },
  {
    "inputs": [],
    "name": "WETH",
    "outputs": [
      {
        "internalType": "contract IWETH",
        "name": "",
        "type": "address"
      }
    ],
    "stateMutability": "view",
    "type": "function"
  },
  {
    "inputs": [
      {
        "components": [
          {
            "internalType": "bytes32",
            "name": "poolId",
            "type": "bytes32"
          },
          {
            "internalType": "uint256",
            "name": "tokenInIndex",
            "type": "uint256"
          },
          {
            "internalType": "uint256",
            "name": "tokenOutIndex",
            "type": "uint256"
          },
          {
            "internalType": "uint256",
            "name": "amountIn",
            "type": "uint256"
          },
          {
            "internalType": "bytes",
            "name": "userData",
            "type": "bytes"
          }
        ],
        "internalType": "struct IVault.SwapIn[]",
        "name": "swaps",
        "type": "tuple[]"
      },
      {
        "internalType": "contract IAsset[]",
        "name": "assets",
        "type": "address[]"
      },
      {
        "components": [
          {
            "internalType": "address",
            "name": "sender",
            "type": "address"
          },
          {
            "internalType": "bool",
            "name": "fromInternalBalance",
            "type": "bool"
          },
          {
            "internalType": "address payable",
            "name": "recipient",
            "type": "address"
          },
          {
            "internalType": "bool",
            "name": "toInternalBalance",
            "type": "bool"
          }
        ],
        "internalType": "struct IVault.FundManagement",
        "name": "funds",
        "type": "tuple"
      },
      {
        "internalType": "int256[]",
        "name": "limits",
        "type": "int256[]"
      },
      {
        "internalType": "uint256",
        "name": "deadline",
        "type": "uint256"
      }
    ],
    "name": "batchSwapGivenIn",
    "outputs": [
      {
        "internalType": "int256[]",
        "name": "",
        "type": "int256[]"
      }
    ],
    "stateMutability": "payable",
    "type": "function"
  },
  {
    "inputs": [
      {
        "components": [
          {
            "internalType": "bytes32",
            "name": "poolId",
            "type": "bytes32"
          },
          {
            "internalType": "uint256",
            "name": "tokenInIndex",
            "type": "uint256"
          },
          {
            "internalType": "uint256",
            "name": "tokenOutIndex",
            "type": "uint256"
          },
          {
            "internalType": "uint256",
            "name": "amountOut",
            "type": "uint256"
          },
          {
            "internalType": "bytes",
            "name": "userData",
            "type": "bytes"
          }
        ],
        "internalType": "struct IVault.SwapOut[]",
        "name": "swaps",
        "type": "tuple[]"
      },
      {
        "internalType": "contract IAsset[]",
        "name": "assets",
        "type": "address[]"
      },
      {
        "components": [
          {
            "internalType": "address",
            "name": "sender",
            "type": "address"
          },
          {
            "internalType": "bool",
            "name": "fromInternalBalance",
            "type": "bool"
          },
          {
            "internalType": "address payable",
            "name": "recipient",
            "type": "address"
          },
          {
            "internalType": "bool",
            "name": "toInternalBalance",
            "type": "bool"
          }
        ],
        "internalType": "struct IVault.FundManagement",
        "name": "funds",
        "type": "tuple"
      },
      {
        "internalType": "int256[]",
        "name": "limits",
        "type": "int256[]"
      },
      {
        "internalType": "uint256",
        "name": "deadline",
        "type": "uint256"
      }
    ],
    "name": "batchSwapGivenOut",
    "outputs": [
      {
        "internalType": "int256[]",
        "name": "",
        "type": "int256[]"
      }
    ],
    "stateMutability": "payable",
    "type": "function"
  },
  {
    "inputs": [
      {
        "internalType": "contract IAuthorizer",
        "name": "newAuthorizer",
        "type": "address"
      }
    ],
    "name": "changeAuthorizer",
    "outputs": [],
    "stateMutability": "nonpayable",
    "type": "function"
  },
  {
    "inputs": [
      {
        "internalType": "address",
        "name": "relayer",
        "type": "address"
      },
      {
        "internalType": "bool",
        "name": "allowed",
        "type": "bool"
      }
    ],
    "name": "changeRelayerAllowance",
    "outputs": [],
    "stateMutability": "nonpayable",
    "type": "function"
  },
  {
    "inputs": [
      {
        "components": [
          {
            "internalType": "contract IAsset",
            "name": "asset",
            "type": "address"
          },
          {
            "internalType": "uint256",
            "name": "amount",
            "type": "uint256"
          },
          {
            "internalType": "address",
            "name": "sender",
            "type": "address"
          },
          {
            "internalType": "address payable",
            "name": "recipient",
            "type": "address"
          }
        ],
        "internalType": "struct IVault.AssetBalanceTransfer[]",
        "name": "transfers",
        "type": "tuple[]"
      }
    ],
    "name": "depositToInternalBalance",
    "outputs": [],
    "stateMutability": "payable",
    "type": "function"
  },
  {
    "inputs": [
      {
        "internalType": "bytes32",
        "name": "poolId",
        "type": "bytes32"
      },
      {
        "internalType": "contract IERC20[]",
        "name": "tokens",
        "type": "address[]"
      }
    ],
    "name": "deregisterTokens",
    "outputs": [],
    "stateMutability": "nonpayable",
    "type": "function"
  },
  {
    "inputs": [
      {
        "internalType": "bytes32",
        "name": "poolId",
        "type": "bytes32"
      },
      {
        "internalType": "address",
        "name": "sender",
        "type": "address"
      },
      {
        "internalType": "address payable",
        "name": "recipient",
        "type": "address"
      },
      {
        "components": [
          {
            "internalType": "contract IAsset[]",
            "name": "assets",
            "type": "address[]"
          },
          {
            "internalType": "uint256[]",
            "name": "minAmountsOut",
            "type": "uint256[]"
          },
          {
            "internalType": "bytes",
            "name": "userData",
            "type": "bytes"
          },
          {
            "internalType": "bool",
            "name": "toInternalBalance",
            "type": "bool"
          }
        ],
        "internalType": "struct IVault.ExitPoolRequest",
        "name": "request",
        "type": "tuple"
      }
    ],
    "name": "exitPool",
    "outputs": [],
    "stateMutability": "nonpayable",
    "type": "function"
  },
  {
    "inputs": [
      {
        "internalType": "contract IFlashLoanReceiver",
        "name": "receiver",
        "type": "address"
      },
      {
        "internalType": "contract IERC20[]",
        "name": "tokens",
        "type": "address[]"
      },
      {
        "internalType": "uint256[]",
        "name": "amounts",
        "type": "uint256[]"
      },
      {
        "internalType": "bytes",
        "name": "receiverData",
        "type": "bytes"
      }
    ],
    "name": "flashLoan",
    "outputs": [],
    "stateMutability": "nonpayable",
    "type": "function"
  },
  {
    "inputs": [],
    "name": "getAuthorizer",
    "outputs": [
      {
        "internalType": "contract IAuthorizer",
        "name": "",
        "type": "address"
      }
    ],
    "stateMutability": "view",
    "type": "function"
  },
  {
    "inputs": [
      {
        "internalType": "contract IERC20[]",
        "name": "tokens",
        "type": "address[]"
      }
    ],
    "name": "getCollectedFees",
    "outputs": [
      {
        "internalType": "uint256[]",
        "name": "",
        "type": "uint256[]"
      }
    ],
    "stateMutability": "view",
    "type": "function"
  },
  {
    "inputs": [],
    "name": "getEmergencyPeriod",
    "outputs": [
      {
        "internalType": "bool",
        "name": "active",
        "type": "bool"
      },
      {
        "internalType": "uint256",
        "name": "endDate",
        "type": "uint256"
      },
      {
        "internalType": "uint256",
        "name": "checkEndDate",
        "type": "uint256"
      }
    ],
    "stateMutability": "view",
    "type": "function"
  },
  {
    "inputs": [
      {
        "internalType": "address",
        "name": "user",
        "type": "address"
      },
      {
        "internalType": "contract IERC20[]",
        "name": "tokens",
        "type": "address[]"
      }
    ],
    "name": "getInternalBalance",
    "outputs": [
      {
        "internalType": "uint256[]",
        "name": "balances",
        "type": "uint256[]"
      }
    ],
    "stateMutability": "view",
    "type": "function"
  },
  {
    "inputs": [
      {
        "internalType": "bytes32",
        "name": "poolId",
        "type": "bytes32"
      }
    ],
    "name": "getPool",
    "outputs": [
      {
        "internalType": "address",
        "name": "",
        "type": "address"
      },
      {
        "internalType": "enum IVault.PoolSpecialization",
        "name": "",
        "type": "uint8"
      }
    ],
    "stateMutability": "view",
    "type": "function"
  },
  {
    "inputs": [
      {
        "internalType": "bytes32",
        "name": "poolId",
        "type": "bytes32"
      },
      {
        "internalType": "contract IERC20",
        "name": "token",
        "type": "address"
      }
    ],
    "name": "getPoolTokenInfo",
    "outputs": [
      {
        "internalType": "uint256",
        "name": "cash",
        "type": "uint256"
      },
      {
        "internalType": "uint256",
        "name": "managed",
        "type": "uint256"
      },
      {
        "internalType": "uint256",
        "name": "blockNumber",
        "type": "uint256"
      },
      {
        "internalType": "address",
        "name": "assetManager",
        "type": "address"
      }
    ],
    "stateMutability": "view",
    "type": "function"
  },
  {
    "inputs": [
      {
        "internalType": "bytes32",
        "name": "poolId",
        "type": "bytes32"
      }
    ],
    "name": "getPoolTokens",
    "outputs": [
      {
        "internalType": "contract IERC20[]",
        "name": "tokens",
        "type": "address[]"
      },
      {
        "internalType": "uint256[]",
        "name": "balances",
        "type": "uint256[]"
      }
    ],
    "stateMutability": "view",
    "type": "function"
  },
  {
    "inputs": [],
    "name": "getProtocolFees",
    "outputs": [
      {
        "internalType": "uint256",
        "name": "swapFee",
        "type": "uint256"
      },
      {
        "internalType": "uint256",
        "name": "withdrawFee",
        "type": "uint256"
      },
      {
        "internalType": "uint256",
        "name": "flashLoanFee",
        "type": "uint256"
      }
    ],
    "stateMutability": "view",
    "type": "function"
  },
  {
    "inputs": [
      {
        "internalType": "address",
        "name": "user",
        "type": "address"
      },
      {
        "internalType": "address",
        "name": "relayer",
        "type": "address"
      }
    ],
    "name": "hasAllowedRelayer",
    "outputs": [
      {
        "internalType": "bool",
        "name": "",
        "type": "bool"
      }
    ],
    "stateMutability": "view",
    "type": "function"
  },
  {
    "inputs": [
      {
        "internalType": "bytes32",
        "name": "poolId",
        "type": "bytes32"
      },
      {
        "internalType": "address",
        "name": "sender",
        "type": "address"
      },
      {
        "internalType": "address",
        "name": "recipient",
        "type": "address"
      },
      {
        "components": [
          {
            "internalType": "contract IAsset[]",
            "name": "assets",
            "type": "address[]"
          },
          {
            "internalType": "uint256[]",
            "name": "maxAmountsIn",
            "type": "uint256[]"
          },
          {
            "internalType": "bytes",
            "name": "userData",
            "type": "bytes"
          },
          {
            "internalType": "bool",
            "name": "fromInternalBalance",
            "type": "bool"
          }
        ],
        "internalType": "struct IVault.JoinPoolRequest",
        "name": "request",
        "type": "tuple"
      }
    ],
    "name": "joinPool",
    "outputs": [],
    "stateMutability": "payable",
    "type": "function"
  },
  {
    "inputs": [
      {
        "internalType": "bytes32",
        "name": "poolId",
        "type": "bytes32"
      },
      {
        "internalType": "enum IVault.AssetManagerOpKind",
        "name": "kind",
        "type": "uint8"
      },
      {
        "components": [
          {
            "internalType": "contract IERC20",
            "name": "token",
            "type": "address"
          },
          {
            "internalType": "uint256",
            "name": "amount",
            "type": "uint256"
          }
        ],
        "internalType": "struct IVault.AssetManagerTransfer[]",
        "name": "transfers",
        "type": "tuple[]"
      }
    ],
    "name": "managePoolBalance",
    "outputs": [],
    "stateMutability": "nonpayable",
    "type": "function"
  },
  {
    "inputs": [
      {
        "internalType": "enum IVault.SwapKind",
        "name": "kind",
        "type": "uint8"
      },
      {
        "components": [
          {
            "internalType": "bytes32",
            "name": "poolId",
            "type": "bytes32"
          },
          {
            "internalType": "uint256",
            "name": "tokenInIndex",
            "type": "uint256"
          },
          {
            "internalType": "uint256",
            "name": "tokenOutIndex",
            "type": "uint256"
          },
          {
            "internalType": "uint256",
            "name": "amount",
            "type": "uint256"
          },
          {
            "internalType": "bytes",
            "name": "userData",
            "type": "bytes"
          }
        ],
        "internalType": "struct IVault.SwapRequest[]",
        "name": "swaps",
        "type": "tuple[]"
      },
      {
        "internalType": "contract IAsset[]",
        "name": "assets",
        "type": "address[]"
      },
      {
        "components": [
          {
            "internalType": "address",
            "name": "sender",
            "type": "address"
          },
          {
            "internalType": "bool",
            "name": "fromInternalBalance",
            "type": "bool"
          },
          {
            "internalType": "address payable",
            "name": "recipient",
            "type": "address"
          },
          {
            "internalType": "bool",
            "name": "toInternalBalance",
            "type": "bool"
          }
        ],
        "internalType": "struct IVault.FundManagement",
        "name": "funds",
        "type": "tuple"
      }
    ],
    "name": "queryBatchSwap",
    "outputs": [
      {
        "internalType": "int256[]",
        "name": "",
        "type": "int256[]"
      }
    ],
    "stateMutability": "nonpayable",
    "type": "function"
  },
  {
    "inputs": [
      {
        "internalType": "enum IVault.PoolSpecialization",
        "name": "specialization",
        "type": "uint8"
      }
    ],
    "name": "registerPool",
    "outputs": [
      {
        "internalType": "bytes32",
        "name": "",
        "type": "bytes32"
      }
    ],
    "stateMutability": "nonpayable",
    "type": "function"
  },
  {
    "inputs": [
      {
        "internalType": "bytes32",
        "name": "poolId",
        "type": "bytes32"
      },
      {
        "internalType": "contract IERC20[]",
        "name": "tokens",
        "type": "address[]"
      },
      {
        "internalType": "address[]",
        "name": "assetManagers",
        "type": "address[]"
      }
    ],
    "name": "registerTokens",
    "outputs": [],
    "stateMutability": "nonpayable",
    "type": "function"
  },
  {
    "inputs": [
      {
        "internalType": "bool",
        "name": "active",
        "type": "bool"
      }
    ],
    "name": "setEmergencyPeriod",
    "outputs": [],
    "stateMutability": "nonpayable",
    "type": "function"
  },
  {
    "inputs": [
      {
        "internalType": "uint256",
        "name": "newSwapFee",
        "type": "uint256"
      },
      {
        "internalType": "uint256",
        "name": "newWithdrawFee",
        "type": "uint256"
      },
      {
        "internalType": "uint256",
        "name": "newFlashLoanFee",
        "type": "uint256"
      }
    ],
    "name": "setProtocolFees",
    "outputs": [],
    "stateMutability": "nonpayable",
    "type": "function"
  },
  {
    "inputs": [
      {
        "components": [
          {
            "internalType": "contract IERC20",
            "name": "token",
            "type": "address"
          },
          {
            "internalType": "uint256",
            "name": "amount",
            "type": "uint256"
          },
          {
            "internalType": "address",
            "name": "sender",
            "type": "address"
          },
          {
            "internalType": "address payable",
            "name": "recipient",
            "type": "address"
          }
        ],
        "internalType": "struct IVault.TokenBalanceTransfer[]",
        "name": "transfers",
        "type": "tuple[]"
      }
    ],
    "name": "transferInternalBalance",
    "outputs": [],
    "stateMutability": "nonpayable",
    "type": "function"
  },
  {
    "inputs": [
      {
        "components": [
          {
            "internalType": "contract IERC20",
            "name": "token",
            "type": "address"
          },
          {
            "internalType": "uint256",
            "name": "amount",
            "type": "uint256"
          },
          {
            "internalType": "address",
            "name": "sender",
            "type": "address"
          },
          {
            "internalType": "address payable",
            "name": "recipient",
            "type": "address"
          }
        ],
        "internalType": "struct IVault.TokenBalanceTransfer[]",
        "name": "transfers",
        "type": "tuple[]"
      }
    ],
    "name": "transferToExternalBalance",
    "outputs": [],
    "stateMutability": "nonpayable",
    "type": "function"
  },
  {
    "inputs": [
      {
        "internalType": "contract IERC20[]",
        "name": "tokens",
        "type": "address[]"
      },
      {
        "internalType": "uint256[]",
        "name": "amounts",
        "type": "uint256[]"
      },
      {
        "internalType": "address",
        "name": "recipient",
        "type": "address"
      }
    ],
    "name": "withdrawCollectedFees",
    "outputs": [],
    "stateMutability": "nonpayable",
    "type": "function"
  },
  {
    "inputs": [
      {
        "components": [
          {
            "internalType": "contract IAsset",
            "name": "asset",
            "type": "address"
          },
          {
            "internalType": "uint256",
            "name": "amount",
            "type": "uint256"
          },
          {
            "internalType": "address",
            "name": "sender",
            "type": "address"
          },
          {
            "internalType": "address payable",
            "name": "recipient",
            "type": "address"
          }
        ],
        "internalType": "struct IVault.AssetBalanceTransfer[]",
        "name": "transfers",
        "type": "tuple[]"
      }
    ],
    "name": "withdrawFromInternalBalance",
    "outputs": [],
    "stateMutability": "nonpayable",
    "type": "function"
  },
  {
    "stateMutability": "payable",
    "type": "receive"
  }
]<|MERGE_RESOLUTION|>--- conflicted
+++ resolved
@@ -80,34 +80,9 @@
       },
       {
         "indexed": false,
-<<<<<<< HEAD
-        "internalType": "int256",
-        "name": "amount",
-        "type": "int256"
-      }
-    ],
-    "name": "PoolBalanceManaged",
-    "type": "event"
-  },
-  {
-    "anonymous": false,
-    "inputs": [
-      {
-        "indexed": true,
-        "internalType": "bytes32",
-        "name": "poolId",
-        "type": "bytes32"
-      },
-      {
-        "indexed": true,
-        "internalType": "address",
-        "name": "liquidityProvider",
-        "type": "address"
-=======
         "internalType": "enum IVault.PoolBalanceChangeKind",
         "name": "kind",
         "type": "uint8"
->>>>>>> 64833c9f
       },
       {
         "indexed": false,
