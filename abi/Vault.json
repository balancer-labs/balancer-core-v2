--- conflicted
+++ resolved
@@ -669,7 +669,6 @@
         "type": "address[]"
       }
     ],
-<<<<<<< HEAD
     "name": "getPoolAssetManagers",
     "outputs": [
       {
@@ -694,10 +693,7 @@
         "type": "address"
       }
     ],
-    "name": "getPoolTokenBalanceInfo",
-=======
     "name": "getPoolTokenInfo",
->>>>>>> 1cb36eb5
     "outputs": [
       {
         "internalType": "uint256",
@@ -1021,25 +1017,6 @@
         "type": "bytes32"
       },
       {
-<<<<<<< HEAD
-        "internalType": "contract IERC20[]",
-        "name": "tokens",
-        "type": "address[]"
-      }
-    ],
-    "name": "unregisterTokens",
-    "outputs": [],
-    "stateMutability": "nonpayable",
-    "type": "function"
-  },
-  {
-    "inputs": [
-      {
-        "internalType": "bytes32",
-        "name": "poolId",
-        "type": "bytes32"
-      },
-      {
         "components": [
           {
             "internalType": "contract IERC20",
@@ -1055,16 +1032,6 @@
         "internalType": "struct IVault.AssetManagerTransfer[]",
         "name": "transfers",
         "type": "tuple[]"
-=======
-        "internalType": "contract IERC20",
-        "name": "token",
-        "type": "address"
-      },
-      {
-        "internalType": "uint256",
-        "name": "amount",
-        "type": "uint256"
->>>>>>> 1cb36eb5
       }
     ],
     "name": "updateManagedBalance",
