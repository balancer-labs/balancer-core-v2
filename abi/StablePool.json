[
  {
    "inputs": [
      {
        "internalType": "contract IVault",
        "name": "vault",
        "type": "address"
      },
      {
        "internalType": "string",
        "name": "name",
        "type": "string"
      },
      {
        "internalType": "string",
        "name": "symbol",
        "type": "string"
      },
      {
        "internalType": "contract IERC20[]",
        "name": "tokens",
        "type": "address[]"
      },
      {
        "internalType": "uint256",
        "name": "amp",
        "type": "uint256"
      },
      {
        "internalType": "uint256",
        "name": "swapFee",
        "type": "uint256"
      },
      {
        "internalType": "uint256",
        "name": "emergencyPeriod",
        "type": "uint256"
      },
      {
        "internalType": "uint256",
        "name": "emergencyPeriodCheckExtension",
        "type": "uint256"
      }
    ],
    "stateMutability": "nonpayable",
    "type": "constructor"
  },
  {
    "anonymous": false,
    "inputs": [
      {
        "indexed": true,
        "internalType": "address",
        "name": "owner",
        "type": "address"
      },
      {
        "indexed": true,
        "internalType": "address",
        "name": "spender",
        "type": "address"
      },
      {
        "indexed": false,
        "internalType": "uint256",
        "name": "value",
        "type": "uint256"
      }
    ],
    "name": "Approval",
    "type": "event"
  },
  {
    "anonymous": false,
    "inputs": [
      {
        "indexed": false,
        "internalType": "bool",
        "name": "active",
        "type": "bool"
      }
    ],
    "name": "EmergencyPeriodChanged",
    "type": "event"
  },
  {
    "anonymous": false,
    "inputs": [
      {
        "indexed": true,
        "internalType": "address",
        "name": "from",
        "type": "address"
      },
      {
        "indexed": true,
        "internalType": "address",
        "name": "to",
        "type": "address"
      },
      {
        "indexed": false,
        "internalType": "uint256",
        "name": "value",
        "type": "uint256"
      }
    ],
    "name": "Transfer",
    "type": "event"
  },
  {
    "inputs": [],
    "name": "DOMAIN_SEPARATOR",
    "outputs": [
      {
        "internalType": "bytes32",
        "name": "",
        "type": "bytes32"
      }
    ],
    "stateMutability": "view",
    "type": "function"
  },
  {
    "inputs": [
      {
        "internalType": "address",
        "name": "owner",
        "type": "address"
      },
      {
        "internalType": "address",
        "name": "spender",
        "type": "address"
      }
    ],
    "name": "allowance",
    "outputs": [
      {
        "internalType": "uint256",
        "name": "",
        "type": "uint256"
      }
    ],
    "stateMutability": "view",
    "type": "function"
  },
  {
    "inputs": [
      {
        "internalType": "address",
        "name": "spender",
        "type": "address"
      },
      {
        "internalType": "uint256",
        "name": "amount",
        "type": "uint256"
      }
    ],
    "name": "approve",
    "outputs": [
      {
        "internalType": "bool",
        "name": "",
        "type": "bool"
      }
    ],
    "stateMutability": "nonpayable",
    "type": "function"
  },
  {
    "inputs": [
      {
        "internalType": "address",
        "name": "account",
        "type": "address"
      }
    ],
    "name": "balanceOf",
    "outputs": [
      {
        "internalType": "uint256",
        "name": "",
        "type": "uint256"
      }
    ],
    "stateMutability": "view",
    "type": "function"
  },
  {
    "inputs": [],
    "name": "decimals",
    "outputs": [
      {
        "internalType": "uint8",
        "name": "",
        "type": "uint8"
      }
    ],
    "stateMutability": "pure",
    "type": "function"
  },
  {
    "inputs": [
      {
        "internalType": "address",
        "name": "spender",
        "type": "address"
      },
      {
        "internalType": "uint256",
        "name": "amount",
        "type": "uint256"
      }
    ],
    "name": "decreaseApproval",
    "outputs": [
      {
        "internalType": "bool",
        "name": "",
        "type": "bool"
      }
    ],
    "stateMutability": "nonpayable",
    "type": "function"
  },
  {
    "inputs": [],
    "name": "getAmplification",
    "outputs": [
      {
        "internalType": "uint256",
        "name": "",
        "type": "uint256"
      }
    ],
    "stateMutability": "view",
    "type": "function"
  },
  {
    "inputs": [],
    "name": "getAuthorizer",
    "outputs": [
      {
        "internalType": "contract IAuthorizer",
        "name": "",
        "type": "address"
      }
    ],
    "stateMutability": "view",
    "type": "function"
  },
  {
    "inputs": [],
    "name": "getEmergencyPeriod",
    "outputs": [
      {
        "internalType": "bool",
        "name": "active",
        "type": "bool"
      },
      {
        "internalType": "uint256",
        "name": "endDate",
        "type": "uint256"
      },
      {
        "internalType": "uint256",
        "name": "checkEndDate",
        "type": "uint256"
      }
    ],
    "stateMutability": "view",
    "type": "function"
  },
  {
    "inputs": [],
    "name": "getPoolId",
    "outputs": [
      {
        "internalType": "bytes32",
        "name": "",
        "type": "bytes32"
      }
    ],
    "stateMutability": "view",
    "type": "function"
  },
  {
    "inputs": [],
    "name": "getSwapFee",
    "outputs": [
      {
        "internalType": "uint256",
        "name": "",
        "type": "uint256"
      }
    ],
    "stateMutability": "view",
    "type": "function"
  },
  {
    "inputs": [],
    "name": "getVault",
    "outputs": [
      {
        "internalType": "contract IVault",
        "name": "",
        "type": "address"
      }
    ],
    "stateMutability": "view",
    "type": "function"
  },
  {
    "inputs": [
      {
        "internalType": "address",
        "name": "spender",
        "type": "address"
      },
      {
        "internalType": "uint256",
        "name": "amount",
        "type": "uint256"
      }
    ],
    "name": "increaseApproval",
    "outputs": [
      {
        "internalType": "bool",
        "name": "",
        "type": "bool"
      }
    ],
    "stateMutability": "nonpayable",
    "type": "function"
  },
  {
    "inputs": [],
    "name": "name",
    "outputs": [
      {
        "internalType": "string",
        "name": "",
        "type": "string"
      }
    ],
    "stateMutability": "view",
    "type": "function"
  },
  {
    "inputs": [
      {
        "internalType": "address",
        "name": "owner",
        "type": "address"
      }
    ],
    "name": "nonces",
    "outputs": [
      {
        "internalType": "uint256",
        "name": "",
        "type": "uint256"
      }
    ],
    "stateMutability": "view",
    "type": "function"
  },
  {
    "inputs": [
      {
        "internalType": "bytes32",
        "name": "poolId",
        "type": "bytes32"
      },
      {
        "internalType": "address",
        "name": "sender",
        "type": "address"
      },
      {
        "internalType": "address",
        "name": "recipient",
        "type": "address"
      },
      {
        "internalType": "uint256[]",
        "name": "currentBalances",
        "type": "uint256[]"
      },
      {
        "internalType": "uint256",
        "name": "latestBlockNumberUsed",
        "type": "uint256"
      },
      {
        "internalType": "uint256",
        "name": "protocolSwapFeePercentage",
        "type": "uint256"
      },
      {
        "internalType": "bytes",
        "name": "userData",
        "type": "bytes"
      }
    ],
    "name": "onExitPool",
    "outputs": [
      {
        "internalType": "uint256[]",
        "name": "",
        "type": "uint256[]"
      },
      {
        "internalType": "uint256[]",
        "name": "",
        "type": "uint256[]"
      }
    ],
    "stateMutability": "nonpayable",
    "type": "function"
  },
  {
    "inputs": [
      {
        "internalType": "bytes32",
        "name": "poolId",
        "type": "bytes32"
      },
      {
        "internalType": "address",
        "name": "sender",
        "type": "address"
      },
      {
        "internalType": "address",
        "name": "recipient",
        "type": "address"
      },
      {
        "internalType": "uint256[]",
        "name": "currentBalances",
        "type": "uint256[]"
      },
      {
        "internalType": "uint256",
        "name": "latestBlockNumberUsed",
        "type": "uint256"
      },
      {
        "internalType": "uint256",
        "name": "protocolSwapFeePercentage",
        "type": "uint256"
      },
      {
        "internalType": "bytes",
        "name": "userData",
        "type": "bytes"
      }
    ],
    "name": "onJoinPool",
    "outputs": [
      {
        "internalType": "uint256[]",
        "name": "",
        "type": "uint256[]"
      },
      {
        "internalType": "uint256[]",
        "name": "",
        "type": "uint256[]"
      }
    ],
    "stateMutability": "nonpayable",
    "type": "function"
  },
  {
    "inputs": [
      {
        "components": [
          {
            "internalType": "contract IERC20",
            "name": "tokenIn",
            "type": "address"
          },
          {
            "internalType": "contract IERC20",
            "name": "tokenOut",
            "type": "address"
          },
          {
            "internalType": "uint256",
            "name": "amountIn",
            "type": "uint256"
          },
          {
            "internalType": "bytes32",
            "name": "poolId",
            "type": "bytes32"
          },
          {
            "internalType": "uint256",
            "name": "latestBlockNumberUsed",
            "type": "uint256"
          },
          {
            "internalType": "address",
            "name": "from",
            "type": "address"
          },
          {
            "internalType": "address",
            "name": "to",
            "type": "address"
          },
          {
            "internalType": "bytes",
            "name": "userData",
            "type": "bytes"
          }
        ],
        "internalType": "struct IPoolSwapStructs.SwapRequestGivenIn",
        "name": "swapRequest",
        "type": "tuple"
      },
      {
        "internalType": "uint256[]",
        "name": "balances",
        "type": "uint256[]"
      },
      {
        "internalType": "uint256",
        "name": "indexIn",
        "type": "uint256"
      },
      {
        "internalType": "uint256",
        "name": "indexOut",
        "type": "uint256"
      }
    ],
    "name": "onSwapGivenIn",
    "outputs": [
      {
        "internalType": "uint256",
        "name": "",
        "type": "uint256"
      }
    ],
    "stateMutability": "view",
    "type": "function"
  },
  {
    "inputs": [
      {
        "components": [
          {
            "internalType": "contract IERC20",
            "name": "tokenIn",
            "type": "address"
          },
          {
            "internalType": "contract IERC20",
            "name": "tokenOut",
            "type": "address"
          },
          {
            "internalType": "uint256",
            "name": "amountOut",
            "type": "uint256"
          },
          {
            "internalType": "bytes32",
            "name": "poolId",
            "type": "bytes32"
          },
          {
            "internalType": "uint256",
            "name": "latestBlockNumberUsed",
            "type": "uint256"
          },
          {
            "internalType": "address",
            "name": "from",
            "type": "address"
          },
          {
            "internalType": "address",
            "name": "to",
            "type": "address"
          },
          {
            "internalType": "bytes",
            "name": "userData",
            "type": "bytes"
          }
        ],
        "internalType": "struct IPoolSwapStructs.SwapRequestGivenOut",
        "name": "swapRequest",
        "type": "tuple"
      },
      {
        "internalType": "uint256[]",
        "name": "balances",
        "type": "uint256[]"
      },
      {
        "internalType": "uint256",
        "name": "indexIn",
        "type": "uint256"
      },
      {
        "internalType": "uint256",
        "name": "indexOut",
        "type": "uint256"
      }
    ],
    "name": "onSwapGivenOut",
    "outputs": [
      {
        "internalType": "uint256",
        "name": "",
        "type": "uint256"
      }
    ],
    "stateMutability": "view",
    "type": "function"
  },
  {
    "inputs": [
      {
<<<<<<< HEAD
        "internalType": "address",
        "name": "owner",
        "type": "address"
      },
      {
        "internalType": "address",
        "name": "spender",
        "type": "address"
      },
      {
        "internalType": "uint256",
        "name": "value",
        "type": "uint256"
      },
      {
        "internalType": "uint256",
        "name": "deadline",
        "type": "uint256"
      },
      {
        "internalType": "uint8",
        "name": "v",
        "type": "uint8"
      },
      {
        "internalType": "bytes32",
        "name": "r",
        "type": "bytes32"
      },
      {
        "internalType": "bytes32",
        "name": "s",
        "type": "bytes32"
      }
    ],
    "name": "permit",
=======
        "internalType": "bool",
        "name": "active",
        "type": "bool"
      }
    ],
    "name": "setEmergencyPeriod",
    "outputs": [],
    "stateMutability": "nonpayable",
    "type": "function"
  },
  {
    "inputs": [
      {
        "internalType": "uint256",
        "name": "swapFee",
        "type": "uint256"
      }
    ],
    "name": "setSwapFee",
>>>>>>> 73c96fc5
    "outputs": [],
    "stateMutability": "nonpayable",
    "type": "function"
  },
  {
    "inputs": [],
    "name": "symbol",
    "outputs": [
      {
        "internalType": "string",
        "name": "",
        "type": "string"
      }
    ],
    "stateMutability": "view",
    "type": "function"
  },
  {
    "inputs": [],
    "name": "totalSupply",
    "outputs": [
      {
        "internalType": "uint256",
        "name": "",
        "type": "uint256"
      }
    ],
    "stateMutability": "view",
    "type": "function"
  },
  {
    "inputs": [
      {
        "internalType": "address",
        "name": "recipient",
        "type": "address"
      },
      {
        "internalType": "uint256",
        "name": "amount",
        "type": "uint256"
      }
    ],
    "name": "transfer",
    "outputs": [
      {
        "internalType": "bool",
        "name": "",
        "type": "bool"
      }
    ],
    "stateMutability": "nonpayable",
    "type": "function"
  },
  {
    "inputs": [
      {
        "internalType": "address",
        "name": "sender",
        "type": "address"
      },
      {
        "internalType": "address",
        "name": "recipient",
        "type": "address"
      },
      {
        "internalType": "uint256",
        "name": "amount",
        "type": "uint256"
      }
    ],
    "name": "transferFrom",
    "outputs": [
      {
        "internalType": "bool",
        "name": "",
        "type": "bool"
      }
    ],
    "stateMutability": "nonpayable",
    "type": "function"
  }
]<|MERGE_RESOLUTION|>--- conflicted
+++ resolved
@@ -632,7 +632,6 @@
   {
     "inputs": [
       {
-<<<<<<< HEAD
         "internalType": "address",
         "name": "owner",
         "type": "address"
@@ -669,7 +668,13 @@
       }
     ],
     "name": "permit",
-=======
+    "outputs": [],
+    "stateMutability": "nonpayable",
+    "type": "function"
+  },
+  {
+    "inputs": [
+      {
         "internalType": "bool",
         "name": "active",
         "type": "bool"
@@ -689,7 +694,6 @@
       }
     ],
     "name": "setSwapFee",
->>>>>>> 73c96fc5
     "outputs": [],
     "stateMutability": "nonpayable",
     "type": "function"
