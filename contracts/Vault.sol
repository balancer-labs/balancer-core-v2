--- conflicted
+++ resolved
@@ -25,7 +25,6 @@
 
 import "./LogExpMath.sol";
 
-<<<<<<< HEAD
 contract Vault is IVault, PoolRegistry {
     // The vault's accounted-for balance for each token. These include:
     //  * tokens in pools
@@ -69,10 +68,6 @@
 
         IERC20(token).transfer(recipient, amount);
     }
-=======
-contract Vault is PoolRegistry {
-    mapping(address => uint256) private _tokenBalances;
->>>>>>> f95e8902
 
     // Bind does not lock because it jumps to `rebind`, which does
     function bind(
@@ -179,19 +174,11 @@
         bytes32 poolId,
         address tokenIn,
         address tokenOut
-<<<<<<< HEAD
-    ) external view _viewlock_ returns (uint256 spotPrice) {
-        Record storage inRecord = pools[poolId].records[tokenIn];
-        uint256 inRecordBalance = _poolTokenBalance[poolId][tokenIn];
-        Record storage outRecord = pools[poolId].records[tokenOut];
-        uint256 outRecordBalance = _poolTokenBalance[poolId][tokenOut];
-=======
     ) external override view _viewlock_ returns (uint256 spotPrice) {
         Record storage inRecord = poolRecords[poolId][tokenIn];
-        uint256 inRecordBalance = _balances[poolId][tokenIn];
+        uint256 inRecordBalance = _poolTokenBalance[poolId][tokenIn];
         Record storage outRecord = poolRecords[poolId][tokenOut];
-        uint256 outRecordBalance = _balances[poolId][tokenOut];
->>>>>>> f95e8902
+        uint256 outRecordBalance = _poolTokenBalance[poolId][tokenOut];
 
         require(inRecord.bound, "ERR_NOT_BOUND");
         require(outRecord.bound, "ERR_NOT_BOUND");
@@ -210,19 +197,11 @@
         bytes32 poolId,
         address tokenIn,
         address tokenOut
-<<<<<<< HEAD
-    ) external view _viewlock_ returns (uint256 spotPrice) {
-        Record storage inRecord = pools[poolId].records[tokenIn];
-        uint256 inRecordBalance = _poolTokenBalance[poolId][tokenIn];
-        Record storage outRecord = pools[poolId].records[tokenOut];
-        uint256 outRecordBalance = _poolTokenBalance[poolId][tokenOut];
-=======
     ) external override view _viewlock_ returns (uint256 spotPrice) {
         Record storage inRecord = poolRecords[poolId][tokenIn];
-        uint256 inRecordBalance = _balances[poolId][tokenIn];
+        uint256 inRecordBalance = _poolTokenBalance[poolId][tokenIn];
         Record storage outRecord = poolRecords[poolId][tokenOut];
-        uint256 outRecordBalance = _balances[poolId][tokenOut];
->>>>>>> f95e8902
+        uint256 outRecordBalance = _poolTokenBalance[poolId][tokenOut];
 
         require(inRecord.bound, "ERR_NOT_BOUND");
         require(outRecord.bound, "ERR_NOT_BOUND");
@@ -241,15 +220,11 @@
         Diff[] memory diffs,
         Swap[] memory swaps,
         address recipient,
-<<<<<<< HEAD
-        bool useUserBalance
-    ) public {
-=======
+        bool useUserBalance,
         bytes memory callbackData
     ) public override {
         //TODO: avoid reentrancy
 
->>>>>>> f95e8902
         // TODO: check tokens in diffs are unique. Is this necessary? Would avoid multiple valid diff
         // indexes pointing to the same token.
         // A simple way to implement this is to require the addresses to be sorted, and require strict
@@ -276,13 +251,8 @@
 
             address tokenA = diffs[swap.tokenA.tokenDiffIndex].token;
 
-<<<<<<< HEAD
-            Record memory recordA = pool.records[tokenA];
-            uint256 recordABalance = _poolTokenBalance[swap.poolId][tokenA];
-=======
             Record memory recordA = poolRecords[swap.poolId][tokenA];
-            uint256 poolTokenABalance = _balances[swap.poolId][tokenA];
->>>>>>> f95e8902
+            uint256 poolTokenABalance = _poolTokenBalance[swap.poolId][tokenA];
 
             // Validate Pool has Token A and diff index is correct
             require(poolTokenABalance > 0, "Token A not in pool");
@@ -293,13 +263,8 @@
 
             address tokenB = diffs[swap.tokenB.tokenDiffIndex].token;
 
-<<<<<<< HEAD
-            Record memory recordB = pool.records[tokenB];
-            uint256 recordBBalance = _poolTokenBalance[swap.poolId][tokenB];
-=======
             Record memory recordB = poolRecords[swap.poolId][tokenB];
-            uint256 poolTokenBBalance = _balances[swap.poolId][tokenB];
->>>>>>> f95e8902
+            uint256 poolTokenBBalance = _poolTokenBalance[swap.poolId][tokenB];
 
             // Validate Pool has Token B and diff index is correct
             require(poolTokenBBalance > 0, "Token B not in pool");
@@ -351,14 +316,9 @@
                 "ERR_INVALID_SWAP"
             );
 
-<<<<<<< HEAD
             // 3: update pool balances
-            _poolTokenBalance[swap.poolId][tokenA] = swap.tokenA.balance;
-            _poolTokenBalance[swap.poolId][tokenB] = swap.tokenB.balance;
-=======
-            // 3: Update pool balances
-            _balances[swap.poolId][tokenA] = poolTokenABalanceNew;
-            _balances[swap.poolId][tokenB] = poolTokenBBalanceNew;
+            _poolTokenBalance[swap.poolId][tokenA] = poolTokenABalanceNew;
+            _poolTokenBalance[swap.poolId][tokenB] = poolTokenBBalanceNew;
         }
 
         // Step 4: measure current balance for tokens that need to be received
@@ -371,7 +331,6 @@
                     IERC20(diff.token).balanceOf(address(this))
                 ); // TODO: check overflows
             }
->>>>>>> f95e8902
         }
 
         // Call into sender to trigger token receipt
@@ -382,47 +341,28 @@
             Diff memory diff = diffs[i];
 
             if (diff.vaultDelta > 0) {
-<<<<<<< HEAD
-                if (!useUserBalance) {
-                    // Check tokens have been received
-
-                    uint256 newBalance = IERC20(diff.token).balanceOf(
-                        address(this)
-                    );
-
-                    // TODO: check strict equality? Might not be feasible due to approximations
-                    require(
-                        newBalance >=
-                            badd(
-                                _vaultTokenBalance[diff.token],
-                                uint256(diff.vaultDelta)
-                            ),
-                        "ERR_INVALID_DEPOSIT"
-                    );
-
-                    // Update token balance
-                    _vaultTokenBalance[diff.token] = newBalance;
-                } else {
-                    // Remove balance from user - the vault's balance doesn't change
-                    _userTokenBalance[msg.sender][diff.token] = bsub(
-                        _userTokenBalance[msg.sender][diff.token],
-                        uint256(diff.vaultDelta)
-                    );
-                }
-=======
                 uint256 newBalance = IERC20(diff.token).balanceOf(
                     address(this)
                 );
 
-                // TODO: check strict equality? Might not be feasible due to approximations
-                require(
-                    newBalance >= uint256(diff.vaultDelta),
-                    "ERR_INVALID_DEPOSIT"
-                );
+                if (!useUserBalance) {
+                    // TODO: check strict equality? Might not be feasible due to approximations
+                    require(
+                        newBalance >= uint256(diff.vaultDelta),
+                        "ERR_INVALID_DEPOSIT"
+                    );
+                } else if (newBalance < uint256(diff.vaultDelta)) {
+                    uint256 missing = uint256(diff.vaultDelta) - newBalance;
+                    require(
+                        _userTokenBalance[recipient][diff.token] >= missing,
+                        "ERR_INVALID_DEPOSIT"
+                    );
+
+                    _userTokenBalance[recipient][diff.token] -= missing;
+                }
 
                 // Update token balance
-                _tokenBalances[diff.token] = newBalance;
->>>>>>> f95e8902
+                _vaultTokenBalance[diff.token] = newBalance;
             }
         }
 
