// SPDX-License-Identifier: GPL-3.0-or-later
// This program is free software: you can redistribute it and/or modify
// it under the terms of the GNU General Public License as published by
// the Free Software Foundation, either version 3 of the License, or
// (at your option) any later version.

// This program is distributed in the hope that it will be useful,
// but WITHOUT ANY WARRANTY; without even the implied warranty of
// MERCHANTABILITY or FITNESS FOR A PARTICULAR PURPOSE.  See the
// GNU General Public License for more details.

// You should have received a copy of the GNU General Public License
// along with this program.  If not, see <http://www.gnu.org/licenses/>.

pragma solidity ^0.7.1;
pragma experimental ABIEncoderV2;

import "../vault/interfaces/IVault.sol";
import "../vault/interfaces/IPool.sol";

contract MockVault {
    event PoolJoined(uint256[] amountsIn, uint256[] dueProtocolFeeAmounts);
    event PoolExited(uint256[] amountsOut, uint256[] dueProtocolFeeAmounts);

    function registerPool(IVault.PoolSpecialization) external view returns (bytes32) {
        // solhint-disable-previous-line no-empty-blocks
    }

    function registerTokens(
        bytes32,
        IERC20[] calldata tokens,
        address[] calldata
    ) external {
        // solhint-disable-previous-line no-empty-blocks
    }

<<<<<<< HEAD
    function joinPool(
=======
    function addLiquidity(
        bytes32,
        address,
        IERC20[] calldata,
        uint256[] calldata,
        bool
    ) external {
        // solhint-disable-previous-line no-empty-blocks
    }

    function callJoinPool(
>>>>>>> 9f4f51f1
        address poolAddress,
        bytes32 poolId,
        address recipient,
        uint256[] memory currentBalances,
        uint256[] memory maxAmountsIn,
        uint256 protocolFeePercentage,
        bytes memory userData
    ) external {
        (uint256[] memory amountsIn, uint256[] memory dueProtocolFeeAmounts) = IPool(poolAddress).onJoinPool(
            poolId,
            msg.sender,
            recipient,
            currentBalances,
            maxAmountsIn,
            protocolFeePercentage,
            userData
        );
        emit PoolJoined(amountsIn, dueProtocolFeeAmounts);
    }

    function callExitPool(
        address poolAddress,
        bytes32 poolId,
        address recipient,
        uint256[] memory currentBalances,
        uint256[] memory minAmountsOut,
        uint256 protocolFeePercentage,
        bytes memory userData
    ) external {
        (uint256[] memory amountsOut, uint256[] memory dueProtocolFeeAmounts) = IPool(poolAddress).onExitPool(
            poolId,
            msg.sender,
            recipient,
            currentBalances,
            minAmountsOut,
            protocolFeePercentage,
            userData
        );
        emit PoolExited(amountsOut, dueProtocolFeeAmounts);
    }
}<|MERGE_RESOLUTION|>--- conflicted
+++ resolved
@@ -34,9 +34,6 @@
         // solhint-disable-previous-line no-empty-blocks
     }
 
-<<<<<<< HEAD
-    function joinPool(
-=======
     function addLiquidity(
         bytes32,
         address,
@@ -48,7 +45,6 @@
     }
 
     function callJoinPool(
->>>>>>> 9f4f51f1
         address poolAddress,
         bytes32 poolId,
         address recipient,
