--- conflicted
+++ resolved
@@ -62,44 +62,7 @@
 
     // IPoolQuote
     function quoteOutGivenIn(
-<<<<<<< HEAD
-        ITradingStrategy.QuoteRequestGivenIn calldata request,
-        uint256,
-        uint256
-    ) external view override returns (uint256) {
-        return request.amountIn.mul(_multiplier);
-    }
-
-    function quoteInGivenOut(
-        ITradingStrategy.QuoteRequestGivenOut calldata request,
-        uint256,
-        uint256
-    ) external view override returns (uint256) {
-        uint256 amountIn = request.amountOut.div(_multiplier);
-=======
         IPoolQuoteStructs.QuoteRequestGivenIn calldata request,
-        uint128[] calldata,
-        uint256,
-        uint256
-    ) external view override returns (uint128) {
-        return request.amountIn.mul128(_multiplier);
-    }
-
-    function quoteInGivenOut(
-        IPoolQuoteStructs.QuoteRequestGivenOut calldata request,
-        uint128[] calldata,
-        uint256,
-        uint256
-    ) external view override returns (uint128) {
-        uint128 amountIn = request.amountOut.div128(_multiplier);
->>>>>>> cc377d9d
-        return amountIn;
-    }
-
-    // IPoolQuoteSimplified
-    function quoteOutGivenIn(
-<<<<<<< HEAD
-        ITradingStrategy.QuoteRequestGivenIn calldata request,
         uint256[] calldata,
         uint256,
         uint256
@@ -108,27 +71,30 @@
     }
 
     function quoteInGivenOut(
-        ITradingStrategy.QuoteRequestGivenOut calldata request,
+        IPoolQuoteStructs.QuoteRequestGivenOut calldata request,
         uint256[] calldata,
         uint256,
         uint256
     ) external view override returns (uint256) {
         uint256 amountIn = request.amountOut.div(_multiplier);
-=======
+        return amountIn;
+    }
+
+    // IPoolQuoteSimplified
+    function quoteOutGivenIn(
         IPoolQuoteStructs.QuoteRequestGivenIn calldata request,
-        uint128,
-        uint128
-    ) external view override returns (uint128) {
-        return request.amountIn.mul128(_multiplier);
+        uint256,
+        uint256
+    ) external view override returns (uint256) {
+        return request.amountIn.mul(_multiplier);
     }
 
     function quoteInGivenOut(
         IPoolQuoteStructs.QuoteRequestGivenOut calldata request,
-        uint128,
-        uint128
-    ) external view override returns (uint128) {
-        uint128 amountIn = request.amountOut.div128(_multiplier);
->>>>>>> cc377d9d
+        uint256,
+        uint256
+    ) external view override returns (uint256) {
+        uint256 amountIn = request.amountOut.div(_multiplier);
         return amountIn;
     }
 }