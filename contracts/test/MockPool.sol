// SPDX-License-Identifier: GPL-3.0-or-later
// This program is free software: you can redistribute it and/or modify
// it under the terms of the GNU General Public License as published by
// the Free Software Foundation, either version 3 of the License, or
// (at your option) any later version.

// This program is distributed in the hope that it will be useful,
// but WITHOUT ANY WARRANTY; without even the implied warranty of
// MERCHANTABILITY or FITNESS FOR A PARTICULAR PURPOSE.  See the
// GNU General Public License for more details.

// You should have received a copy of the GNU General Public License
// along with this program.  If not, see <http://www.gnu.org/licenses/>.

pragma solidity ^0.7.1;
pragma experimental ABIEncoderV2;

import "@openzeppelin/contracts/token/ERC20/IERC20.sol";

import "../vault/interfaces/IVault.sol";
import "../vault/interfaces/IPoolQuote.sol";
import "../vault/interfaces/IPoolQuoteSimplified.sol";

import "../math/FixedPoint.sol";

contract MockPool is IPoolQuote, IPoolQuoteSimplified {
    using FixedPoint for uint256;

    IVault private immutable _vault;
    bytes32 private immutable _poolId;

    event UpdatedBalances(uint256[] balances);

    constructor(IVault vault, IVault.PoolOptimization optimization) {
        _poolId = vault.registerPool(optimization);
        _vault = vault;
    }

    function getPoolId() external view returns (bytes32) {
        return _poolId;
    }

<<<<<<< HEAD
    function registerTokens(IERC20[] memory tokens) external {
        _vault.registerTokens(_poolId, tokens);
    }

    function unregisterTokens(IERC20[] memory tokens) external {
        _vault.unregisterTokens(_poolId, tokens);
    }

    function addLiquidity(IERC20[] memory tokens, uint128[] memory amounts) external {
=======
    function addLiquidity(IERC20[] memory tokens, uint256[] memory amounts) external {
>>>>>>> 98cc0f7d
        _vault.addLiquidity(_poolId, msg.sender, tokens, amounts, false);
    }

    function removeLiquidity(IERC20[] memory tokens, uint256[] memory amounts) external {
        _vault.removeLiquidity(_poolId, msg.sender, tokens, amounts, false);
    }

    function paySwapProtocolFees(IERC20[] memory tokens, uint256[] memory collectedFees) external {
        uint256[] memory balances = _vault.paySwapProtocolFees(_poolId, tokens, collectedFees);
        emit UpdatedBalances(balances);
    }

    // Amounts in are multiplied by the multiplier, amounts out divided by it
    uint256 private _multiplier = FixedPoint.ONE;

    function setMultiplier(uint256 newMultiplier) external {
        _multiplier = newMultiplier;
    }

    // IPoolQuote
    function quoteOutGivenIn(
        IPoolQuoteStructs.QuoteRequestGivenIn calldata request,
        uint256[] calldata,
        uint256,
        uint256
    ) external view override returns (uint256) {
        return request.amountIn.mul(_multiplier);
    }

    function quoteInGivenOut(
        IPoolQuoteStructs.QuoteRequestGivenOut calldata request,
        uint256[] calldata,
        uint256,
        uint256
    ) external view override returns (uint256) {
        uint256 amountIn = request.amountOut.div(_multiplier);
        return amountIn;
    }

    // IPoolQuoteSimplified
    function quoteOutGivenIn(
        IPoolQuoteStructs.QuoteRequestGivenIn calldata request,
        uint256,
        uint256
    ) external view override returns (uint256) {
        return request.amountIn.mul(_multiplier);
    }

    function quoteInGivenOut(
        IPoolQuoteStructs.QuoteRequestGivenOut calldata request,
        uint256,
        uint256
    ) external view override returns (uint256) {
        uint256 amountIn = request.amountOut.div(_multiplier);
        return amountIn;
    }
}<|MERGE_RESOLUTION|>--- conflicted
+++ resolved
@@ -40,7 +40,6 @@
         return _poolId;
     }
 
-<<<<<<< HEAD
     function registerTokens(IERC20[] memory tokens) external {
         _vault.registerTokens(_poolId, tokens);
     }
@@ -49,10 +48,7 @@
         _vault.unregisterTokens(_poolId, tokens);
     }
 
-    function addLiquidity(IERC20[] memory tokens, uint128[] memory amounts) external {
-=======
     function addLiquidity(IERC20[] memory tokens, uint256[] memory amounts) external {
->>>>>>> 98cc0f7d
         _vault.addLiquidity(_poolId, msg.sender, tokens, amounts, false);
     }
 
