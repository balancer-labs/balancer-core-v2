--- conflicted
+++ resolved
@@ -34,15 +34,9 @@
      *
      * There are two main uses for it:
      *  - if the contract is a singleton, any unique identifier can be used to make the associated action identifiers
-<<<<<<< HEAD
-     * unique. The contract's own address is a good option.
-     *  - if the contract belongs to a family that shares action identifiers for the same functions, an identifier
-     * shared by the entire family (and no other contract) should be used instead.
-=======
      *    unique. The contract's own address is a good option.
      *  - if the contract belongs to a family that shares action identifiers for the same functions, an identifier
      *    shared by the entire family (and no other contract) should be used instead.
->>>>>>> 3d92c752
      */
     constructor(bytes32 actionDisambiguator) {
         _actionDisambiguator = actionDisambiguator;
