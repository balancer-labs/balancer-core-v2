// SPDX-License-Identifier: MIT

pragma solidity ^0.7.1;

// Based on the ReentrancyGuard library from OpenZeppelin contracts, altered to reduce bytecode size.
// Modifier code is inlined by the compiler, which causes its code to appear multiple times in the codebase. By using
// private functions, we achieve the same end result with sligthly higher runtime gas costs but reduced bytecode size.

/**
 * @dev Contract module that helps prevent reentrant calls to a function.
 *
 * Inheriting from `ReentrancyGuard` will make the {nonReentrant} modifier
 * available, which can be applied to functions to make sure there are no nested
 * (reentrant) calls to them.
 *
 * Note that because there is a single `nonReentrant` guard, functions marked as
 * `nonReentrant` may not call one another. This can be worked around by making
 * those functions `private`, and then adding `external` `nonReentrant` entry
 * points to them.
 *
 * TIP: If you would like to learn more about reentrancy and alternative ways
 * to protect against it, check out our blog post
 * https://blog.openzeppelin.com/reentrancy-after-istanbul/[Reentrancy After Istanbul].
 */
abstract contract ReentrancyGuard {
    // Booleans are more expensive than uint256 or any type that takes up a full
    // word because each write operation emits an extra SLOAD to first read the
    // slot's contents, replace the bits taken up by the boolean, and then write
    // back. This is the compiler's defense against contract upgrades and
    // pointer aliasing, and it cannot be disabled.

    // The values being non-zero value makes deployment a bit more expensive,
    // but in exchange the refund on every call to nonReentrant will be lower in
    // amount. Since refunds are capped to a percentage of the total
    // transaction's gas, it is best to keep them low in cases like this one, to
    // increase the likelihood of the full refund coming into effect.
    uint256 private constant _NOT_ENTERED = 1;
    uint256 private constant _ENTERED = 2;

    uint256 private _status;

    constructor() {
        _status = _NOT_ENTERED;
    }

    /**
     * @dev Prevents a contract from calling itself, directly or indirectly.
     * Calling a `nonReentrant` function from another `nonReentrant`
     * function is not supported. It is possible to prevent this from happening
     * by making the `nonReentrant` function external, and make it call a
     * `private` function that does the actual work.
     */
    modifier nonReentrant() {
<<<<<<< HEAD
        // On the first call to nonReentrant, _notEntered will be true
        require(_status != _ENTERED, "REENTRANCY");

        // Any calls to nonReentrant after this point will fail
        _status = _ENTERED;

=======
        _enterNonReentrant();
>>>>>>> dd10ff94
        _;
        _exitNonReentrant();
    }

    function _enterNonReentrant() private {
        // On the first call to nonReentrant, _notEntered will be true
        require(_status != _ENTERED, "REENTRANCY");

        // Any calls to nonReentrant after this point will fail
        _status = _ENTERED;
    }

    function _exitNonReentrant() private {
        // By storing the original value once again, a refund is triggered (see
        // https://eips.ethereum.org/EIPS/eip-2200)
        _status = _NOT_ENTERED;
    }
}<|MERGE_RESOLUTION|>--- conflicted
+++ resolved
@@ -51,16 +51,7 @@
      * `private` function that does the actual work.
      */
     modifier nonReentrant() {
-<<<<<<< HEAD
-        // On the first call to nonReentrant, _notEntered will be true
-        require(_status != _ENTERED, "REENTRANCY");
-
-        // Any calls to nonReentrant after this point will fail
-        _status = _ENTERED;
-
-=======
         _enterNonReentrant();
->>>>>>> dd10ff94
         _;
         _exitNonReentrant();
     }
