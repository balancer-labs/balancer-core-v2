--- conflicted
+++ resolved
@@ -59,13 +59,8 @@
             sender,
             recipient,
             balances,
-<<<<<<< HEAD
             lastChangeBlock,
-            feesCollector.getSwapFee(),
-=======
-            latestBlockNumber,
             feesCollector.getSwapFeePercentage(),
->>>>>>> 0cef35f9
             request.userData
         );
     }
@@ -85,13 +80,8 @@
             sender,
             recipient,
             balances,
-<<<<<<< HEAD
             lastChangeBlock,
-            feesCollector.getSwapFee(),
-=======
-            latestBlockNumber,
             feesCollector.getSwapFeePercentage(),
->>>>>>> 0cef35f9
             request.userData
         );
     }
