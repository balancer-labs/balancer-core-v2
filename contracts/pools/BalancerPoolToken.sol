// SPDX-License-Identifier: GPL-3.0-or-later
// This program is free software: you can redistribute it and/or modify
// it under the terms of the GNU General Public License as published by
// the Free Software Foundation, either version 3 of the License, or
// (at your option) any later version.

// This program is distributed in the hope that it will be useful,
// but WITHOUT ANY WARRANTY; without even the implied warranty of
// MERCHANTABILITY or FITNESS FOR A PARTICULAR PURPOSE.  See the
// GNU General Public License for more details.

// You should have received a copy of the GNU General Public License
// along with this program.  If not, see <http://www.gnu.org/licenses/>.

pragma solidity ^0.7.1;

import "@openzeppelin/contracts/token/ERC20/IERC20.sol";
<<<<<<< HEAD
import "@openzeppelin/contracts/math/SafeMath.sol";
import "../vendor/IERC20Permit.sol";
import "../vendor/Counters.sol";
import "../vendor/EIP712.sol";

// Contracts
=======

import "../lib/math/Math.sol";
>>>>>>> f674aed1

/**
 * @title Highly opinionated token implementation
 * @author Balancer Labs
 * @dev
 * - Includes functions to increase and decrease allowance as a workaround
 *   for the well-known issue with `approve`:
 *   https://github.com/ethereum/EIPs/issues/20#issuecomment-263524729
 * - Allows for 'infinite allowance', where an allowance of 0xff..ff is not
 *   decreased by calls to transferFrom
 * - Lets a token holder use `transferFrom` to send their own tokens,
 *   without first setting allowance
 * - Emits 'Approval' events whenever allowance is changed by `transferFrom`
 */
<<<<<<< HEAD
contract BalancerPoolToken is IERC20, IERC20Permit, EIP712 {
    using Counters for Counters.Counter;
    using SafeMath for uint256;
=======
contract BalancerPoolToken is IERC20 {
    using Math for uint256;
>>>>>>> f674aed1

    // State variables

    uint8 private constant _DECIMALS = 18;
    string private constant _VERSION = "1";
    bytes32 private constant _PERMIT_TYPEHASH = keccak256(
        "Permit(address owner,address spender,uint256 value,uint256 nonce,uint256 deadline)"
    );

    mapping(address => Counters.Counter) private _nonces;

    mapping(address => uint256) private _balance;
    mapping(address => mapping(address => uint256)) private _allowance;
    uint256 private _totalSupply;

    string private _name;
    string private _symbol;

    // Function declarations

    constructor(string memory tokenName, string memory tokenSymbol) EIP712(tokenName, _VERSION) {
        _name = tokenName;
        _symbol = tokenSymbol;
    }

    // External functions

    function allowance(address owner, address spender) external view override returns (uint256) {
        return _allowance[owner][spender];
    }

    function balanceOf(address account) external view override returns (uint256) {
        return _balance[account];
    }

    function approve(address spender, uint256 amount) external override returns (bool) {
        _setAllowance(msg.sender, spender, amount);

        return true;
    }

    function increaseApproval(address spender, uint256 amount) external returns (bool) {
        _setAllowance(msg.sender, spender, _allowance[msg.sender][spender].add(amount));

        return true;
    }

    function decreaseApproval(address spender, uint256 amount) external returns (bool) {
        uint256 currentAllowance = _allowance[msg.sender][spender];

        if (amount >= currentAllowance) {
            _setAllowance(msg.sender, spender, 0);
        } else {
            _setAllowance(msg.sender, spender, currentAllowance.sub(amount));
        }

        return true;
    }

    function transfer(address recipient, uint256 amount) external override returns (bool) {
        _move(msg.sender, recipient, amount);

        return true;
    }

    function transferFrom(
        address sender,
        address recipient,
        uint256 amount
    ) external override returns (bool) {
        require(msg.sender == sender || amount <= _allowance[sender][msg.sender], "ERR_BPT_BAD_CALLER");

        _move(sender, recipient, amount);

        // memoize for gas optimization
        uint256 oldAllowance = _allowance[sender][msg.sender];

        if (msg.sender != sender && oldAllowance != uint256(-1)) {
            require(oldAllowance >= amount, "ERR_INSUFFICIENT_ALLOWANCE");
            _setAllowance(sender, msg.sender, oldAllowance - amount);
        }

        return true;
    }

    function permit(
        address owner,
        address spender,
        uint256 value,
        uint256 deadline,
        uint8 v,
        bytes32 r,
        bytes32 s
    ) external override {
        // solhint-disable-next-line not-rely-on-time
        require(block.timestamp <= deadline, "BalancerV2: EXPIRED");

        bytes32 digest = keccak256(
            abi.encodePacked(
                "\x19\x01",
                _domainSeparatorV4(),
                keccak256(abi.encode(_PERMIT_TYPEHASH, owner, spender, value, _nonces[owner].current(), deadline))
            )
        );

        address signer = ecrecover(digest, v, r, s);
        require(signer != address(0) && signer == owner, "BalancerV2: INVALID_SIGNATURE");

        _nonces[owner].increment();

        _setAllowance(owner, spender, value);
    }

    function nonces(address owner) external view override returns (uint256) {
        return _nonces[owner].current();
    }

    // solhint-disable-next-line func-name-mixedcase
    function DOMAIN_SEPARATOR() external view override returns (bytes32) {
        return _domainSeparatorV4();
    }

    // Public functions

    function name() public view returns (string memory) {
        return _name;
    }

    function symbol() public view returns (string memory) {
        return _symbol;
    }

    function decimals() public pure returns (uint8) {
        return _DECIMALS;
    }

    function totalSupply() public view override returns (uint256) {
        return _totalSupply;
    }

    // Internal functions

    function _mintPoolTokens(address recipient, uint256 amount) internal {
        _balance[address(this)] = _balance[address(this)].add(amount);
        _totalSupply = _totalSupply.add(amount);

        _move(address(this), recipient, amount);

        emit Transfer(address(0), recipient, amount);
    }

    function _burnPoolTokens(address sender, uint256 amount) internal {
        _move(sender, address(this), amount);

        uint256 currentBalance = _balance[address(this)];
        require(currentBalance >= amount, "ERR_INSUFFICIENT_BALANCE");

        _balance[address(this)] = currentBalance - amount;
        _totalSupply = _totalSupply.sub(amount);

        emit Transfer(sender, address(0), amount);
    }

    function _move(
        address sender,
        address recipient,
        uint256 amount
    ) internal {
        uint256 currentBalance = _balance[sender];
        require(currentBalance >= amount, "ERR_INSUFFICIENT_BAL");

        _balance[sender] = currentBalance - amount;
        _balance[recipient] = _balance[recipient].add(amount);

        emit Transfer(sender, recipient, amount);
    }

    // Private functions

    function _setAllowance(
        address owner,
        address spender,
        uint256 amount
    ) private {
        _allowance[owner][spender] = amount;

        emit Approval(owner, spender, amount);
    }
}<|MERGE_RESOLUTION|>--- conflicted
+++ resolved
@@ -15,17 +15,12 @@
 pragma solidity ^0.7.1;
 
 import "@openzeppelin/contracts/token/ERC20/IERC20.sol";
-<<<<<<< HEAD
-import "@openzeppelin/contracts/math/SafeMath.sol";
-import "../vendor/IERC20Permit.sol";
-import "../vendor/Counters.sol";
-import "../vendor/EIP712.sol";
+import "../lib/helpers/IERC20Permit.sol";
+import "../lib/helpers/Counters.sol";
+import "../lib/helpers/EIP712.sol";
+import "../lib/math/Math.sol";
 
 // Contracts
-=======
-
-import "../lib/math/Math.sol";
->>>>>>> f674aed1
 
 /**
  * @title Highly opinionated token implementation
@@ -40,14 +35,9 @@
  *   without first setting allowance
  * - Emits 'Approval' events whenever allowance is changed by `transferFrom`
  */
-<<<<<<< HEAD
 contract BalancerPoolToken is IERC20, IERC20Permit, EIP712 {
     using Counters for Counters.Counter;
-    using SafeMath for uint256;
-=======
-contract BalancerPoolToken is IERC20 {
     using Math for uint256;
->>>>>>> f674aed1
 
     // State variables
 
