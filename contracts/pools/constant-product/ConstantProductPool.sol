// SPDX-License-Identifier: GPL-3.0-or-later
// This program is free software: you can redistribute it and/or modify
// it under the terms of the GNU General Public License as published by
// the Free Software Foundation, either version 3 of the License, or
// (at your option) any later version.

// This program is distributed in the hope that it will be useful,
// but WITHOUT ANY WARRANTY; without even the implied warranty of
// MERCHANTABILITY or FITNESS FOR A PARTICULAR PURPOSE.  See the
// GNU General Public License for more details.

// You should have received a copy of the GNU General Public License
// along with this program.  If not, see <http://www.gnu.org/licenses/>.

pragma solidity ^0.7.1;
pragma experimental ABIEncoderV2;

import "hardhat/console.sol";

import "@openzeppelin/contracts/token/ERC20/IERC20.sol";
import "@openzeppelin/contracts/utils/ReentrancyGuard.sol";

import "../../math/FixedPoint.sol";

import "../../vault/interfaces/IVault.sol";
import "../../vault/interfaces/IPoolQuoteSimplified.sol";

import "../BalancerPoolToken.sol";
import "../IBPTPool.sol";
import "./ConstantProductMath.sol";

// This contract relies on tons of immutable state variables to
// perform efficient lookup, without resorting to storage reads.
// solhint-disable max-states-count

contract ConstantProductPool is
    IBPTPool,
    IPoolQuoteSimplified,
    BalancerPoolToken,
    ConstantProductMath,
    ReentrancyGuard
{
    using FixedPoint for uint256;
    using FixedPoint for uint128;

    IVault private immutable _vault;
    bytes32 private immutable _poolId;

    uint8 private constant _MIN_TOKENS = 2;
    uint8 private constant _MAX_TOKENS = 16;

    IERC20 private immutable _token0;
    IERC20 private immutable _token1;
    IERC20 private immutable _token2;
    IERC20 private immutable _token3;
    IERC20 private immutable _token4;
    IERC20 private immutable _token5;
    IERC20 private immutable _token6;
    IERC20 private immutable _token7;
    IERC20 private immutable _token8;
    IERC20 private immutable _token9;
    IERC20 private immutable _token10;
    IERC20 private immutable _token11;
    IERC20 private immutable _token12;
    IERC20 private immutable _token13;
    IERC20 private immutable _token14;
    IERC20 private immutable _token15;

    uint256 private immutable _totalTokens;
    uint256 private _sumWeights;

    uint256 private immutable _weight0;
    uint256 private immutable _weight1;
    uint256 private immutable _weight2;
    uint256 private immutable _weight3;
    uint256 private immutable _weight4;
    uint256 private immutable _weight5;
    uint256 private immutable _weight6;
    uint256 private immutable _weight7;
    uint256 private immutable _weight8;
    uint256 private immutable _weight9;
    uint256 private immutable _weight10;
    uint256 private immutable _weight11;
    uint256 private immutable _weight12;
    uint256 private immutable _weight13;
    uint256 private immutable _weight14;
    uint256 private immutable _weight15;

    uint256 private immutable _swapFee;

    uint256 private _lastInvariant;

    uint256 private constant _MIN_SWAP_FEE = 0;
    uint256 private constant _MAX_SWAP_FEE = 10 * (10**16); // 10%

    constructor(
        IVault vault,
        string memory name,
        string memory symbol,
        uint256 initialBPT,
        IERC20[] memory tokens,
        uint256[] memory amounts,
        address from,
        uint256[] memory weights,
        uint256 swapFee
    ) BalancerPoolToken(name, symbol) {
        require(tokens.length >= _MIN_TOKENS, "ERR__MIN_TOKENS");
        require(tokens.length <= _MAX_TOKENS, "ERR__MAX_TOKENS");

        require(tokens.length == amounts.length, "ERR_TOKENS_AMOUNTS_LENGTH");
        require(tokens.length == weights.length, "ERR_TOKENS_WEIGHTS_LENGTH");

        // TODO: make it TWO_TOKEN if tokens.length == 2
        IVault.PoolOptimization optimization = IVault.PoolOptimization.SIMPLIFIED_QUOTE;

        bytes32 poolId = vault.registerPool(optimization);
        vault.registerTokens(poolId, tokens);
        vault.addLiquidity(poolId, from, tokens, amounts, false);

        require(vault.getPoolTokens(poolId).length == tokens.length, "ERR_REPEATED_TOKENS");

        _mintPoolTokens(from, initialBPT);

        // Set immutable state variables - these cannot be read from during construction
        _vault = vault;
        _poolId = poolId;

        _totalTokens = tokens.length;

        // Immutable variables cannot be initialized inside an if statement, so we must do conditional assignments
        _token0 = tokens.length > 0 ? tokens[0] : IERC20(0);
        _token1 = tokens.length > 1 ? tokens[1] : IERC20(0);
        _token2 = tokens.length > 2 ? tokens[2] : IERC20(0);
        _token3 = tokens.length > 3 ? tokens[3] : IERC20(0);
        _token4 = tokens.length > 4 ? tokens[4] : IERC20(0);
        _token5 = tokens.length > 5 ? tokens[5] : IERC20(0);
        _token6 = tokens.length > 6 ? tokens[6] : IERC20(0);
        _token7 = tokens.length > 7 ? tokens[7] : IERC20(0);
        _token8 = tokens.length > 8 ? tokens[8] : IERC20(0);
        _token9 = tokens.length > 9 ? tokens[9] : IERC20(0);
        _token10 = tokens.length > 10 ? tokens[10] : IERC20(0);
        _token11 = tokens.length > 11 ? tokens[11] : IERC20(0);
        _token12 = tokens.length > 12 ? tokens[12] : IERC20(0);
        _token13 = tokens.length > 13 ? tokens[13] : IERC20(0);
        _token14 = tokens.length > 14 ? tokens[14] : IERC20(0);
        _token15 = tokens.length > 15 ? tokens[15] : IERC20(0);

        _weight0 = weights.length > 0 ? weights[0] : 0;
        _weight1 = weights.length > 1 ? weights[1] : 0;
        _weight2 = weights.length > 2 ? weights[2] : 0;
        _weight3 = weights.length > 3 ? weights[3] : 0;
        _weight4 = weights.length > 4 ? weights[4] : 0;
        _weight5 = weights.length > 5 ? weights[5] : 0;
        _weight6 = weights.length > 6 ? weights[6] : 0;
        _weight7 = weights.length > 7 ? weights[7] : 0;
        _weight8 = weights.length > 8 ? weights[8] : 0;
        _weight9 = weights.length > 9 ? weights[9] : 0;
        _weight10 = weights.length > 10 ? weights[10] : 0;
        _weight11 = weights.length > 11 ? weights[11] : 0;
        _weight12 = weights.length > 12 ? weights[12] : 0;
        _weight13 = weights.length > 13 ? weights[13] : 0;
        _weight14 = weights.length > 14 ? weights[14] : 0;
        _weight15 = weights.length > 15 ? weights[15] : 0;

        require(swapFee >= _MIN_SWAP_FEE, "ERR__MIN_SWAP_FEE");
        require(swapFee <= _MAX_SWAP_FEE, "ERR_MAX_MAX_FEE");
        _swapFee = swapFee;

        //Saves the sum of the weights
        uint256 sumWeights = 0;
        for (uint8 i = 0; i < weights.length; i++) {
            sumWeights = sumWeights.add(weights[i]);
        }
        _sumWeights = sumWeights;

        //Reset Invariant
        _resetAccumulatedSwapFees(tokens, weights, amounts);
    }

    function _weight(IERC20 token) private view returns (uint256) {
        if (token == _token0) {
            return _weight0;
        } else if (token == _token1) {
            return _weight1;
        } else if (token == _token2) {
            return _weight2;
        } else if (token == _token3) {
            return _weight3;
        } else if (token == _token4) {
            return _weight4;
        } else if (token == _token5) {
            return _weight5;
        } else if (token == _token6) {
            return _weight6;
        } else if (token == _token7) {
            return _weight7;
        } else if (token == _token8) {
            return _weight8;
        } else if (token == _token9) {
            return _weight9;
        } else if (token == _token10) {
            return _weight10;
        } else if (token == _token11) {
            return _weight11;
        } else if (token == _token12) {
            return _weight12;
        } else if (token == _token13) {
            return _weight13;
        } else if (token == _token14) {
            return _weight14;
        } else if (token == _token15) {
            return _weight15;
        } else {
            revert("ERR_INVALID_TOKEN");
        }
    }

    function _weights(IERC20[] memory tokens) internal view returns (uint256[] memory) {
        uint256[] memory weights = new uint256[](tokens.length);

        for (uint256 i = 0; i < weights.length; ++i) {
            weights[i] = _weight(tokens[i]);
        }

        return weights;
    }

    /**
     * @dev Internal function to tell the normalized weight associated to a token
     * @param token Address of the token querying the normalized weight of
     */
    function _normalizedWeight(IERC20 token) internal view returns (uint256) {
        return _weight(token).div(_sumWeights);
    }

    //Getters

    function getVault() external view override returns (IVault) {
        return _vault;
    }

    function getPoolId() external view override returns (bytes32) {
        return _poolId;
    }

    function getWeights(IERC20[] memory tokens) external view returns (uint256[] memory) {
        return _weights(tokens);
    }

    /**
     * @dev Returns the normalized weight associated to a token
     * @param token Address of the token querying the normalized weight of
     */
    function getNormalizedWeight(IERC20 token) external view returns (uint256) {
        return _normalizedWeight(token);
    }

    function getSwapFee() external view returns (uint256) {
        return _swapFee;
    }

    //Quote Swaps

    function quoteOutGivenIn(
        IPoolQuoteStructs.QuoteRequestGivenIn calldata request,
        uint256 currentBalanceTokenIn,
        uint256 currentBalanceTokenOut
    ) external view override returns (uint256) {
        uint256 adjustedIn = _subtractSwapFee(request.amountIn);

        // Calculate the maximum amount that can be taken out of the pool
        uint256 maximumAmountOut = _outGivenIn(
            currentBalanceTokenIn,
            _weight(request.tokenIn),
            currentBalanceTokenOut,
            _weight(request.tokenOut),
            adjustedIn
        );

        return maximumAmountOut;
    }

    function quoteInGivenOut(
        IPoolQuoteStructs.QuoteRequestGivenOut calldata request,
        uint256 currentBalanceTokenIn,
        uint256 currentBalanceTokenOut
    ) external view override returns (uint256) {
        // Calculate the minimum amount that must be put into the pool
        uint256 minimumAmountIn = _inGivenOut(
            currentBalanceTokenIn,
            _weight(request.tokenIn),
            currentBalanceTokenOut,
            _weight(request.tokenOut),
            request.amountOut
        );

        return _addSwapFee(minimumAmountIn);
    }

    //Protocol Fees

    function _payProtocolFees(IERC20[] memory tokens, uint256[] memory balances) internal returns (uint256[] memory) {
        uint256[] memory swapFeesCollected = _getAccumulatedSwapFees(tokens, balances);
        return _vault.paySwapProtocolFees(_poolId, tokens, swapFeesCollected);
    }

    /**************************************************************************************************/
    /***********  balanceToken ( 1 - (lastInvariant / currentInvariant)^(1 / weightToken) ) ***********
    /**************************************************************************************************/
    function _getAccumulatedSwapFees(IERC20[] memory tokens, uint256[] memory balances)
        internal
        view
        returns (uint256[] memory)
    {
        uint256[] memory swapFeesCollected = new uint256[](tokens.length);

        uint256 currentInvariant = _getInvariant(tokens, _weights(tokens), balances);
        uint256 ratio = _lastInvariant.div(currentInvariant);
        uint256 exponent = FixedPoint.ONE.div(_normalizedWeight(tokens[0]));
        //TODO: picking first token for now, make it random
        swapFeesCollected[0] = balances[0].mul(uint256(FixedPoint.ONE).sub(LogExpMath.pow(ratio, exponent)));

        return swapFeesCollected;
    }

    function _resetAccumulatedSwapFees(
        IERC20[] memory tokens,
        uint256[] memory weights,
        uint256[] memory balances
    ) internal {
        _lastInvariant = _getInvariant(tokens, weights, balances);
    }

    function _getInvariant(
        IERC20[] memory tokens,
        uint256[] memory weights,
        uint256[] memory balances
    ) private view returns (uint256) {
        uint256[] memory normalizedWeights = new uint256[](tokens.length);
        for (uint8 i = 0; i < tokens.length; i++) {
            normalizedWeights[i] = weights[i].div(_sumWeights);
        }
        return _invariant(normalizedWeights, balances);
    }

    // Pays protocol swap fees
    function payProtocolFees() external {
        (IERC20[] memory tokens, uint256[] memory balances) = _getPoolTokenBalances();
        balances = _payProtocolFees(tokens, balances);
        _resetAccumulatedSwapFees(tokens, _weights(tokens), balances);
    }

    //Join / Exit

    function joinPool(
        uint256 poolAmountOut,
        uint256[] calldata maxAmountsIn,
        bool transferTokens,
        address beneficiary
    ) external override nonReentrant {
        (IERC20[] memory tokens, uint256[] memory balances) = _getPoolTokenBalances();
        require(maxAmountsIn.length == tokens.length, "Tokens and amounts length mismatch");

        //Pay protocol fees to have balances up to date
        balances = _payProtocolFees(tokens, balances);

        uint256 ratio = _getSupplyRatio(poolAmountOut);
        uint256[] memory amountsIn = new uint256[](tokens.length);
        for (uint256 i = 0; i < tokens.length; i++) {
            uint256 amount = balances[i].mul(ratio);
            require(amount <= maxAmountsIn[i], "ERR_LIMIT_IN");

            amountsIn[i] = amount;
            balances[i] = balances[i].add(amount);
        }

        _vault.addLiquidity(_poolId, msg.sender, tokens, amountsIn, !transferTokens);

        // Reset swap fees counter
        _resetAccumulatedSwapFees(tokens, _weights(tokens), balances);

        _mintPoolTokens(beneficiary, poolAmountOut);
    }

    function exitPool(
        uint256 poolAmountIn,
        uint256[] calldata minAmountsOut,
        bool withdrawTokens,
        address beneficiary
    ) external override nonReentrant {
        (IERC20[] memory tokens, uint256[] memory balances) = _getPoolTokenBalances();
        require(minAmountsOut.length == tokens.length, "Tokens and amounts length mismatch");

        //Pay protocol fees to have balances up to date
        balances = _payProtocolFees(tokens, balances);

        uint256 ratio = _getSupplyRatio(poolAmountIn);
        uint256[] memory amountsOut = new uint256[](tokens.length);
        for (uint256 i = 0; i < tokens.length; i++) {
            uint256 amount = balances[i].mul(ratio);
            require(amount >= minAmountsOut[i], "NOT EXITING ENOUGH");

            amountsOut[i] = amount;
            balances[i] = balances[i].sub(amount);
        }

        _vault.removeLiquidity(_poolId, beneficiary, tokens, amountsOut, !withdrawTokens);

        //Reset swap fees counter
        _resetAccumulatedSwapFees(tokens, _weights(tokens), balances);

<<<<<<< HEAD
        _pullPoolShare(msg.sender, poolAmountIn);
        _burnPoolShare(poolAmountIn);
    }

    /**
     * @dev Called by liquidity providers to join the associated Pool, adding `tokens` and getting BPT in return. The
     * caller specifies how much of each token they want to add `amountsIn`, and the minimum amount
     * of BPT they want to get `minBPTAmountOut`
     *
     * If `transferTokens` is true, the Vault will pull tokens from the caller's account, who must have granted it
     * allowance. Otherwise, they are pulled from User Balance.
     *
     * `bptAmountOut` will be minted and transferred to `beneficiary`.
     */

    function joinPoolExactTokensInForBPTOut(
        uint256 minBPTAmountOut,
        uint128[] calldata amountsIn,
        bool transferTokens,
        address beneficiary
    ) external nonReentrant returns (uint256 bptAmountOut) {
        IERC20[] memory tokens = _vault.getPoolTokens(_poolId);
        require(tokens.length == _totalTokens, "ERR_EMPTY_POOL");

        uint128[] memory balances = _vault.getPoolTokenBalances(_poolId, tokens);

        require(amountsIn.length == tokens.length, "AmountsIn and tokens length mismatch");

        //Pay protocol fees to have balances up to date
        uint128[] memory swapFeesCollected = _getAccumulatedSwapFees(tokens, balances);
        balances = _vault.paySwapProtocolFees(_poolId, tokens, swapFeesCollected);

        uint256[] memory normalizedWeights = new uint256[](tokens.length);
        for (uint256 i = 0; i < tokens.length; ++i) {
            normalizedWeights[i] = _normalizedWeight(tokens[i]);
        }

        bptAmountOut = _exactTokensInForBPTOut(balances, normalizedWeights, amountsIn, totalSupply(), _swapFee);
        require(bptAmountOut >= minBPTAmountOut, "ERR_BPT_OUT_MIN_AMOUNT");

        /* 
        // TODO for Oracle/MLP integration
        // If this pool is an oracle candidate then update balancesBeforeLastLiquidityChange
        if(_optInOracleCandidate || _mandatoryOracleCandidate)
                updateBalancesBeforeLastLiquidityChange(balances);
        */

        _vault.addLiquidity(_poolId, msg.sender, tokens, amountsIn, !transferTokens);

        //Reset swap fees counter
        _resetAccumulatedSwapFees(tokens, _weights(tokens), balances);

        _mintPoolShare(bptAmountOut);
        _pushPoolShare(beneficiary, bptAmountOut);
    }

    /**
     * @dev Called by liquidity providers to join the associated Pool, adding `token` and getting BPT in return. The
     * caller specifies how much BPTOut they want `BPTAmountOut`, and the maximum amount
     * of token they want to pay `maxAmountIn`
     *
     * If `transferTokens` is true, the Vault will pull tokens from the caller's account, who must have granted it
     * allowance. Otherwise, they are pulled from User Balance.
     *
     * `BPTAmountOut` will be minted and transferred to `beneficiary`.
     */

    function joinPoolTokenInForExactBPTOut(
        uint256 bptAmountOut,
        IERC20 token,
        uint256 maxAmountIn,
        bool transferTokens,
        address beneficiary
    ) external nonReentrant returns (uint256) {
        IERC20[] memory tokens = _vault.getPoolTokens(_poolId);
        require(tokens.length == _totalTokens, "ERR_EMPTY_POOL");

        uint128[] memory balances = _vault.getPoolTokenBalances(_poolId, tokens);

        //Pay protocol fees to have balances up to date
        uint128[] memory swapFeesCollected = _getAccumulatedSwapFees(tokens, balances);
        balances = _vault.paySwapProtocolFees(_poolId, tokens, swapFeesCollected);

        IERC20[] memory tokensToAdd = new IERC20[](1);
        uint128[] memory amountsToAdd = new uint128[](1);
        uint128 tokenBalance;
        uint256 tokenNormalizedWeight;
        for (uint256 i = 0; i < tokens.length; ++i) {
            if (tokens[i] == token) {
                tokensToAdd[0] = token;
                tokenBalance = balances[i];
                tokenNormalizedWeight = _normalizedWeight(tokens[i]);
                break;
            }
        }
        require(tokenBalance != 0, "TOKEN_NOT_IN_POOL");

        amountsToAdd[0] = _tokenInForExactBPTOut(
            tokenBalance,
            tokenNormalizedWeight,
            bptAmountOut,
            totalSupply(),
            _swapFee
        );
        require(amountsToAdd[0] <= maxAmountIn, "ERR_TOKEN_IN_MAX_AMOUNT");

        /*
        // TODO for Oracle/MLP integration
        // If this pool is an oracle candidate then update balancesBeforeLastLiquidityChange
        if(_optInOracleCandidate || _mandatoryOracleCandidate)
                updateBalancesBeforeLastLiquidityChange(balances);
        */

        _vault.addLiquidity(_poolId, msg.sender, tokensToAdd, amountsToAdd, !transferTokens);

        _mintPoolShare(bptAmountOut);
        _pushPoolShare(beneficiary, bptAmountOut);

        return amountsToAdd[0];
    }

    /**
     * @dev Called by liquidity providers to exit the associated Pool, receiving `tokens` in exchange for
     *  BPT in return. The caller specifies for each token how much in BTP they want to redeem: `BPTAmountsIn`
     *  and the minimum amount for each token they want to get `minAmountsOut`
     *
     * If `transferTokens` is true, the Vault will pull tokens from the caller's account, who must have granted it
     * allowance. Otherwise, they are pulled from User Balance.
     *
     * `tokens` -> list of tokens that user wants to receive
     * `BPTAmountsIn` -> list with the amounts of BPT that are going to be redeemed for each token in `tokens`
     * `minAmountsOut` -> the minimum amount of each token the user requires to receive
     */

    function exitPoolExactBPTInForTokenOut(
        uint256 bptAmountIn,
        IERC20 token,
        uint256 minAmountOut,
        bool transferTokens,
        address beneficiary
    ) public nonReentrant returns (uint256) {
        IERC20[] memory tokens = _vault.getPoolTokens(_poolId);
        require(tokens.length == _totalTokens, "ERR_EMPTY_POOL");

        uint128[] memory balances = _vault.getPoolTokenBalances(_poolId, tokens);

        //Pay protocol fees to have balances up to date
        uint128[] memory swapFeesCollected = _getAccumulatedSwapFees(tokens, balances);
        balances = _vault.paySwapProtocolFees(_poolId, tokens, swapFeesCollected);

        IERC20[] memory tokensToRemove = new IERC20[](1);
        uint128[] memory amountsToRemove = new uint128[](1);
        uint128 tokenBalance;
        uint256 tokenNormalizedWeight;
        for (uint256 i = 0; i < tokens.length; ++i) {
            if (tokens[i] == token) {
                tokensToRemove[0] = token;
                tokenBalance = balances[i];
                tokenNormalizedWeight = _normalizedWeight(tokens[i]);
                break;
            }
        }
        require(tokenBalance != 0, "TOKEN_NOT_IN_POOL");

        amountsToRemove[0] = _exactBPTInForTokenOut(
            tokenBalance,
            tokenNormalizedWeight,
            bptAmountIn,
            totalSupply(),
            _swapFee
        );
        require(amountsToRemove[0] >= minAmountOut, "ERR_TOKEN_OUT_MIN_AMOUNT");

        /*
        // TODO for Oracle/MLP integration
        // If this pool is an oracle candidate then update balancesBeforeLastLiquidityChange
        if(_optInOracleCandidate || _mandatoryOracleCandidate)
                updateBalancesBeforeLastLiquidityChange(balances);
        */

        _vault.removeLiquidity(_poolId, beneficiary, tokensToRemove, amountsToRemove, !transferTokens);

        _pullPoolShare(msg.sender, bptAmountIn);
        _burnPoolShare(bptAmountIn);

        return amountsToRemove[0];
    }

    /**
     * @dev Called by liquidity providers to exit the associated Pool, receiving `tokens` in exchange for
     *  BPT in return. The caller specifies how much of each token they want to receive: `amountsOut`
     *  and the maximum amount of BPT they want to redeem `maxBPTAmountIn`
     *
     * If `transferTokens` is true, the Vault will pull tokens from the caller's account, who must have granted it
     * allowance. Otherwise, they are pulled from User Balance.
     *
     * `tokens` -> list of tokens that user wants to receive
     * `amountsOut` -> list with the amounts of each token the user wants to receive
     * `maxBPTAmountIn` -> the maximum amount of BPT the user wants to redeem
     */

    function exitPoolBPTInForExactTokensOut(
        uint256 maxBPTAmountIn,
        uint128[] calldata amountsOut,
        bool transferTokens,
        address beneficiary
    ) public nonReentrant returns (uint256 bptAmountIn) {
        IERC20[] memory tokens = _vault.getPoolTokens(_poolId);
        require(tokens.length == _totalTokens, "ERR_EMPTY_POOL");

        uint128[] memory balances = _vault.getPoolTokenBalances(_poolId, tokens);

        require(amountsOut.length == tokens.length, "AmountsOut and tokens length mismatch");

        //Pay protocol fees to have balances up to date
        uint128[] memory swapFeesCollected = _getAccumulatedSwapFees(tokens, balances);
        balances = _vault.paySwapProtocolFees(_poolId, tokens, swapFeesCollected);

        uint256[] memory normalizedWeights = new uint256[](tokens.length);
        for (uint256 i = 0; i < tokens.length; ++i) {
            normalizedWeights[i] = _normalizedWeight(tokens[i]);
        }

        bptAmountIn = _bptInForExactTokensOut(balances, normalizedWeights, amountsOut, totalSupply(), _swapFee);
        require(bptAmountIn <= maxBPTAmountIn, "ERR_BPT_IN_MAX_AMOUNT");

        /*
        // TODO for Oracle/MLP integration
        // If this pool is an oracle candidate then update balancesBeforeLastLiquidityChange
        if(_optInOracleCandidate || _mandatoryOracleCandidate)
                updateBalancesBeforeLastLiquidityChange(balances);
        */

        _vault.removeLiquidity(_poolId, beneficiary, tokens, amountsOut, !transferTokens);

        _pullPoolShare(msg.sender, bptAmountIn);
        _burnPoolShare(bptAmountIn);

        return bptAmountIn;
    }

    // Potential helpers

    function _addSwapFee(uint128 amount) private view returns (uint128) {
        return amount.div128(FixedPoint.ONE.sub128(_swapFee));
=======
        _burnPoolTokens(msg.sender, poolAmountIn);
>>>>>>> da81c4e8
    }

    function _getSupplyRatio(uint256 amount) internal view returns (uint256) {
        uint256 poolTotal = totalSupply();
        uint256 ratio = amount.div(poolTotal);
        require(ratio != 0, "ERR_MATH_APPROX");
        return ratio;
    }

    // Potential helpers

    function _addSwapFee(uint256 amount) private view returns (uint256) {
        return amount.div(uint256(FixedPoint.ONE).sub(_swapFee));
    }

    function _subtractSwapFee(uint256 amount) private view returns (uint256) {
        uint256 fees = amount.mul(_swapFee);
        return amount.sub(fees);
    }

    function _getPoolTokenBalances() internal view returns (IERC20[] memory tokens, uint256[] memory balances) {
        tokens = _vault.getPoolTokens(_poolId);
        // We trust the number of tokens returned from the Vault since these are registered in the constructor

        balances = _vault.getPoolTokenBalances(_poolId, tokens);
        bool someLiquidity = true;
        for (uint256 i = 0; i < tokens.length && someLiquidity; i++) {
            someLiquidity = balances[i] != 0;
        }

        require(someLiquidity, "ERR_ZERO_LIQUIDITY");
    }
}<|MERGE_RESOLUTION|>--- conflicted
+++ resolved
@@ -409,9 +409,7 @@
         //Reset swap fees counter
         _resetAccumulatedSwapFees(tokens, _weights(tokens), balances);
 
-<<<<<<< HEAD
-        _pullPoolShare(msg.sender, poolAmountIn);
-        _burnPoolShare(poolAmountIn);
+        _burnPoolTokens(msg.sender, poolAmountIn);
     }
 
     /**
@@ -427,19 +425,19 @@
 
     function joinPoolExactTokensInForBPTOut(
         uint256 minBPTAmountOut,
-        uint128[] calldata amountsIn,
+        uint256[] calldata amountsIn,
         bool transferTokens,
         address beneficiary
     ) external nonReentrant returns (uint256 bptAmountOut) {
         IERC20[] memory tokens = _vault.getPoolTokens(_poolId);
         require(tokens.length == _totalTokens, "ERR_EMPTY_POOL");
 
-        uint128[] memory balances = _vault.getPoolTokenBalances(_poolId, tokens);
+        uint256[] memory balances = _vault.getPoolTokenBalances(_poolId, tokens);
 
         require(amountsIn.length == tokens.length, "AmountsIn and tokens length mismatch");
 
         //Pay protocol fees to have balances up to date
-        uint128[] memory swapFeesCollected = _getAccumulatedSwapFees(tokens, balances);
+        uint256[] memory swapFeesCollected = _getAccumulatedSwapFees(tokens, balances);
         balances = _vault.paySwapProtocolFees(_poolId, tokens, swapFeesCollected);
 
         uint256[] memory normalizedWeights = new uint256[](tokens.length);
@@ -459,11 +457,15 @@
 
         _vault.addLiquidity(_poolId, msg.sender, tokens, amountsIn, !transferTokens);
 
+        //Update balances
+        for (uint256 i = 0; i < tokens.length; ++i) {
+            balances[i] = balances[i].add(amountsIn[i]);
+        }
+
         //Reset swap fees counter
         _resetAccumulatedSwapFees(tokens, _weights(tokens), balances);
 
-        _mintPoolShare(bptAmountOut);
-        _pushPoolShare(beneficiary, bptAmountOut);
+        _mintPoolTokens(beneficiary, bptAmountOut);
     }
 
     /**
@@ -487,15 +489,15 @@
         IERC20[] memory tokens = _vault.getPoolTokens(_poolId);
         require(tokens.length == _totalTokens, "ERR_EMPTY_POOL");
 
-        uint128[] memory balances = _vault.getPoolTokenBalances(_poolId, tokens);
+        uint256[] memory balances = _vault.getPoolTokenBalances(_poolId, tokens);
 
         //Pay protocol fees to have balances up to date
-        uint128[] memory swapFeesCollected = _getAccumulatedSwapFees(tokens, balances);
+        uint256[] memory swapFeesCollected = _getAccumulatedSwapFees(tokens, balances);
         balances = _vault.paySwapProtocolFees(_poolId, tokens, swapFeesCollected);
 
         IERC20[] memory tokensToAdd = new IERC20[](1);
-        uint128[] memory amountsToAdd = new uint128[](1);
-        uint128 tokenBalance;
+        uint256[] memory amountsToAdd = new uint256[](1);
+        uint256 tokenBalance;
         uint256 tokenNormalizedWeight;
         for (uint256 i = 0; i < tokens.length; ++i) {
             if (tokens[i] == token) {
@@ -525,8 +527,13 @@
 
         _vault.addLiquidity(_poolId, msg.sender, tokensToAdd, amountsToAdd, !transferTokens);
 
-        _mintPoolShare(bptAmountOut);
-        _pushPoolShare(beneficiary, bptAmountOut);
+        _mintPoolTokens(beneficiary, bptAmountOut);
+
+        //Update balance
+        balances[0] = balances[0].add(amountsToAdd[0]);
+
+        //Reset swap fees counter
+        _resetAccumulatedSwapFees(tokens, _weights(tokens), balances);
 
         return amountsToAdd[0];
     }
@@ -554,15 +561,15 @@
         IERC20[] memory tokens = _vault.getPoolTokens(_poolId);
         require(tokens.length == _totalTokens, "ERR_EMPTY_POOL");
 
-        uint128[] memory balances = _vault.getPoolTokenBalances(_poolId, tokens);
+        uint256[] memory balances = _vault.getPoolTokenBalances(_poolId, tokens);
 
         //Pay protocol fees to have balances up to date
-        uint128[] memory swapFeesCollected = _getAccumulatedSwapFees(tokens, balances);
+        uint256[] memory swapFeesCollected = _getAccumulatedSwapFees(tokens, balances);
         balances = _vault.paySwapProtocolFees(_poolId, tokens, swapFeesCollected);
 
         IERC20[] memory tokensToRemove = new IERC20[](1);
-        uint128[] memory amountsToRemove = new uint128[](1);
-        uint128 tokenBalance;
+        uint256[] memory amountsToRemove = new uint256[](1);
+        uint256 tokenBalance;
         uint256 tokenNormalizedWeight;
         for (uint256 i = 0; i < tokens.length; ++i) {
             if (tokens[i] == token) {
@@ -592,8 +599,13 @@
 
         _vault.removeLiquidity(_poolId, beneficiary, tokensToRemove, amountsToRemove, !transferTokens);
 
-        _pullPoolShare(msg.sender, bptAmountIn);
-        _burnPoolShare(bptAmountIn);
+        //Update balance
+        balances[0] = balances[0].sub(amountsToRemove[0]);
+
+        //Reset swap fees counter
+        _resetAccumulatedSwapFees(tokens, _weights(tokens), balances);
+
+        _burnPoolTokens(msg.sender, bptAmountIn);
 
         return amountsToRemove[0];
     }
@@ -613,19 +625,19 @@
 
     function exitPoolBPTInForExactTokensOut(
         uint256 maxBPTAmountIn,
-        uint128[] calldata amountsOut,
+        uint256[] calldata amountsOut,
         bool transferTokens,
         address beneficiary
     ) public nonReentrant returns (uint256 bptAmountIn) {
         IERC20[] memory tokens = _vault.getPoolTokens(_poolId);
         require(tokens.length == _totalTokens, "ERR_EMPTY_POOL");
 
-        uint128[] memory balances = _vault.getPoolTokenBalances(_poolId, tokens);
+        uint256[] memory balances = _vault.getPoolTokenBalances(_poolId, tokens);
 
         require(amountsOut.length == tokens.length, "AmountsOut and tokens length mismatch");
 
         //Pay protocol fees to have balances up to date
-        uint128[] memory swapFeesCollected = _getAccumulatedSwapFees(tokens, balances);
+        uint256[] memory swapFeesCollected = _getAccumulatedSwapFees(tokens, balances);
         balances = _vault.paySwapProtocolFees(_poolId, tokens, swapFeesCollected);
 
         uint256[] memory normalizedWeights = new uint256[](tokens.length);
@@ -645,20 +657,20 @@
 
         _vault.removeLiquidity(_poolId, beneficiary, tokens, amountsOut, !transferTokens);
 
-        _pullPoolShare(msg.sender, bptAmountIn);
-        _burnPoolShare(bptAmountIn);
+        //Update balances
+        for (uint256 i = 0; i < tokens.length; ++i) {
+            balances[i] = balances[i].sub(amountsOut[i]);
+        }
+
+        //Reset swap fees counter
+        _resetAccumulatedSwapFees(tokens, _weights(tokens), balances);
+
+        _burnPoolTokens(msg.sender, bptAmountIn);
 
         return bptAmountIn;
     }
 
     // Potential helpers
-
-    function _addSwapFee(uint128 amount) private view returns (uint128) {
-        return amount.div128(FixedPoint.ONE.sub128(_swapFee));
-=======
-        _burnPoolTokens(msg.sender, poolAmountIn);
->>>>>>> da81c4e8
-    }
 
     function _getSupplyRatio(uint256 amount) internal view returns (uint256) {
         uint256 poolTotal = totalSupply();
@@ -667,8 +679,6 @@
         return ratio;
     }
 
-    // Potential helpers
-
     function _addSwapFee(uint256 amount) private view returns (uint256) {
         return amount.div(uint256(FixedPoint.ONE).sub(_swapFee));
     }
