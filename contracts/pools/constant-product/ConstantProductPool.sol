// SPDX-License-Identifier: GPL-3.0-or-later
// This program is free software: you can redistribute it and/or modify
// it under the terms of the GNU General Public License as published by
// the Free Software Foundation, either version 3 of the License, or
// (at your option) any later version.

// This program is distributed in the hope that it will be useful,
// but WITHOUT ANY WARRANTY; without even the implied warranty of
// MERCHANTABILITY or FITNESS FOR A PARTICULAR PURPOSE.  See the
// GNU General Public License for more details.

// You should have received a copy of the GNU General Public License
// along with this program.  If not, see <http://www.gnu.org/licenses/>.

pragma solidity ^0.7.1;
pragma experimental ABIEncoderV2;

import "hardhat/console.sol";

import "@openzeppelin/contracts/token/ERC20/IERC20.sol";
import "@openzeppelin/contracts/utils/SafeCast.sol";
import "@openzeppelin/contracts/utils/ReentrancyGuard.sol";

import "../../math/FixedPoint.sol";

import "../../vault/interfaces/IVault.sol";
import "../../vault/interfaces/IPoolQuoteSimplified.sol";

import "../BalancerPoolToken.sol";
import "../IBPTPool.sol";
import "./ConstantProductMath.sol";

// This contract relies on tons of immutable state variables to
// perform efficient lookup, without resorting to storage reads.
// solhint-disable max-states-count

contract ConstantProductPool is
    IBPTPool,
    IPoolQuoteSimplified,
    BalancerPoolToken,
    ConstantProductMath,
    ReentrancyGuard
{
    using FixedPoint for uint128;
    using FixedPoint for uint256;
    using SafeCast for uint256;
    using SafeCast for int256;

    IVault private immutable _vault;
    bytes32 private immutable _poolId;

    uint8 private constant _MIN_TOKENS = 2;
    uint8 private constant _MAX_TOKENS = 16;

    IERC20 private immutable _token0;
    IERC20 private immutable _token1;
    IERC20 private immutable _token2;
    IERC20 private immutable _token3;
    IERC20 private immutable _token4;
    IERC20 private immutable _token5;
    IERC20 private immutable _token6;
    IERC20 private immutable _token7;
    IERC20 private immutable _token8;
    IERC20 private immutable _token9;
    IERC20 private immutable _token10;
    IERC20 private immutable _token11;
    IERC20 private immutable _token12;
    IERC20 private immutable _token13;
    IERC20 private immutable _token14;
    IERC20 private immutable _token15;

    uint256 private immutable _totalTokens;
    uint256 private _sumWeights;

    uint128 private immutable _weight0;
    uint128 private immutable _weight1;
    uint128 private immutable _weight2;
    uint128 private immutable _weight3;
    uint128 private immutable _weight4;
    uint128 private immutable _weight5;
    uint128 private immutable _weight6;
    uint128 private immutable _weight7;
    uint128 private immutable _weight8;
    uint128 private immutable _weight9;
    uint128 private immutable _weight10;
    uint128 private immutable _weight11;
    uint128 private immutable _weight12;
    uint128 private immutable _weight13;
    uint128 private immutable _weight14;
    uint128 private immutable _weight15;

    uint128 private immutable _swapFee;

    uint256 private _lastInvariant;

    uint128 private constant _MIN_SWAP_FEE = 0;
    uint128 private constant _MAX_SWAP_FEE = 10 * (10**16); // 10%

    constructor(
        IVault vault,
        string memory name,
        string memory symbol,
        uint256 initialBPT,
        IERC20[] memory tokens,
        uint128[] memory amounts,
        address from,
        uint128[] memory weights,
        uint128 swapFee
    ) BalancerPoolToken(name, symbol) {
        require(tokens.length >= _MIN_TOKENS, "ERR__MIN_TOKENS");
        require(tokens.length <= _MAX_TOKENS, "ERR__MAX_TOKENS");

        require(tokens.length == amounts.length, "ERR_TOKENS_AMOUNTS_LENGTH");
        require(tokens.length == weights.length, "ERR_TOKENS_WEIGHTS_LENGTH");

        // TODO: make it TWO_TOKEN if tokens.length == 2
        IVault.PoolOptimization optimization = IVault.PoolOptimization.SIMPLIFIED_QUOTE;

<<<<<<< HEAD
        bytes32 poolId = vault.newPool(address(this), strategyType);
        vault.registerTokens(poolId, tokens);
=======
        bytes32 poolId = vault.registerPool(optimization);
>>>>>>> cc377d9d
        vault.addLiquidity(poolId, from, tokens, amounts, false);

        require(vault.getPoolTokens(poolId).length == tokens.length, "ERR_REPEATED_TOKENS");

        _mintPoolTokens(from, initialBPT);

        // Set immutable state variables - these cannot be read from during construction
        _vault = vault;
        _poolId = poolId;

        _totalTokens = tokens.length;

        // Immutable variables cannot be initialized inside an if statement, so we must do conditional assignments
        _token0 = tokens.length > 0 ? tokens[0] : IERC20(0);
        _token1 = tokens.length > 1 ? tokens[1] : IERC20(0);
        _token2 = tokens.length > 2 ? tokens[2] : IERC20(0);
        _token3 = tokens.length > 3 ? tokens[3] : IERC20(0);
        _token4 = tokens.length > 4 ? tokens[4] : IERC20(0);
        _token5 = tokens.length > 5 ? tokens[5] : IERC20(0);
        _token6 = tokens.length > 6 ? tokens[6] : IERC20(0);
        _token7 = tokens.length > 7 ? tokens[7] : IERC20(0);
        _token8 = tokens.length > 8 ? tokens[8] : IERC20(0);
        _token9 = tokens.length > 9 ? tokens[9] : IERC20(0);
        _token10 = tokens.length > 10 ? tokens[10] : IERC20(0);
        _token11 = tokens.length > 11 ? tokens[11] : IERC20(0);
        _token12 = tokens.length > 12 ? tokens[12] : IERC20(0);
        _token13 = tokens.length > 13 ? tokens[13] : IERC20(0);
        _token14 = tokens.length > 14 ? tokens[14] : IERC20(0);
        _token15 = tokens.length > 15 ? tokens[15] : IERC20(0);

        _weight0 = weights.length > 0 ? weights[0] : 0;
        _weight1 = weights.length > 1 ? weights[1] : 0;
        _weight2 = weights.length > 2 ? weights[2] : 0;
        _weight3 = weights.length > 3 ? weights[3] : 0;
        _weight4 = weights.length > 4 ? weights[4] : 0;
        _weight5 = weights.length > 5 ? weights[5] : 0;
        _weight6 = weights.length > 6 ? weights[6] : 0;
        _weight7 = weights.length > 7 ? weights[7] : 0;
        _weight8 = weights.length > 8 ? weights[8] : 0;
        _weight9 = weights.length > 9 ? weights[9] : 0;
        _weight10 = weights.length > 10 ? weights[10] : 0;
        _weight11 = weights.length > 11 ? weights[11] : 0;
        _weight12 = weights.length > 12 ? weights[12] : 0;
        _weight13 = weights.length > 13 ? weights[13] : 0;
        _weight14 = weights.length > 14 ? weights[14] : 0;
        _weight15 = weights.length > 15 ? weights[15] : 0;

        require(swapFee >= _MIN_SWAP_FEE, "ERR__MIN_SWAP_FEE");
        require(swapFee <= _MAX_SWAP_FEE, "ERR_MAX_MAX_FEE");
        _swapFee = swapFee;

        //Saves the sum of the weights
        uint256 sumWeights = 0;
        for (uint8 i = 0; i < weights.length; i++) {
            sumWeights = sumWeights.add(weights[i]);
        }
        _sumWeights = sumWeights;

        //Reset Invariant
        _resetAccumulatedSwapFees(tokens, weights, amounts);
    }

    function _weight(IERC20 token) private view returns (uint128) {
        if (token == _token0) {
            return _weight0;
        } else if (token == _token1) {
            return _weight1;
        } else if (token == _token2) {
            return _weight2;
        } else if (token == _token3) {
            return _weight3;
        } else if (token == _token4) {
            return _weight4;
        } else if (token == _token5) {
            return _weight5;
        } else if (token == _token6) {
            return _weight6;
        } else if (token == _token7) {
            return _weight7;
        } else if (token == _token8) {
            return _weight8;
        } else if (token == _token9) {
            return _weight9;
        } else if (token == _token10) {
            return _weight10;
        } else if (token == _token11) {
            return _weight11;
        } else if (token == _token12) {
            return _weight12;
        } else if (token == _token13) {
            return _weight13;
        } else if (token == _token14) {
            return _weight14;
        } else if (token == _token15) {
            return _weight15;
        } else {
            revert("ERR_INVALID_TOKEN");
        }
    }

    function _weights(IERC20[] memory tokens) internal view returns (uint128[] memory) {
        uint128[] memory weights = new uint128[](tokens.length);

        for (uint256 i = 0; i < weights.length; ++i) {
            weights[i] = _weight(tokens[i]);
        }

        return weights;
    }

    /**
     * @dev Internal function to tell the normalized weight associated to a token
     * @param token Address of the token querying the normalized weight of
     */
    function _normalizedWeight(IERC20 token) internal view returns (uint256) {
        return _weight(token).div(_sumWeights);
    }

    //Getters

    function getVault() external view override returns (IVault) {
        return _vault;
    }

    function getPoolId() external view override returns (bytes32) {
        return _poolId;
    }

    function getWeights(IERC20[] memory tokens) external view returns (uint128[] memory) {
        return _weights(tokens);
    }

    /**
     * @dev Returns the normalized weight associated to a token
     * @param token Address of the token querying the normalized weight of
     */
    function getNormalizedWeight(IERC20 token) external view returns (uint256) {
        return _normalizedWeight(token);
    }

    function getSwapFee() external view returns (uint128) {
        return _swapFee;
    }

    //Quote Swaps

    function quoteOutGivenIn(
        IPoolQuoteStructs.QuoteRequestGivenIn calldata request,
        uint128 currentBalanceTokenIn,
        uint128 currentBalanceTokenOut
    ) external view override returns (uint128) {
        uint128 adjustedIn = _subtractSwapFee(request.amountIn);

        // Calculate the maximum amount that can be taken out of the pool
        uint128 maximumAmountOut = _outGivenIn(
            currentBalanceTokenIn,
            _weight(request.tokenIn),
            currentBalanceTokenOut,
            _weight(request.tokenOut),
            adjustedIn
        );

        return maximumAmountOut;
    }

    function quoteInGivenOut(
        IPoolQuoteStructs.QuoteRequestGivenOut calldata request,
        uint128 currentBalanceTokenIn,
        uint128 currentBalanceTokenOut
    ) external view override returns (uint128) {
        // Calculate the minimum amount that must be put into the pool
        uint128 minimumAmountIn = _inGivenOut(
            currentBalanceTokenIn,
            _weight(request.tokenIn),
            currentBalanceTokenOut,
            _weight(request.tokenOut),
            request.amountOut
        );

        return _addSwapFee(minimumAmountIn);
    }

    //Protocol Fees

    function _payProtocolFees(IERC20[] memory tokens, uint128[] memory balances) internal returns (uint128[] memory) {
        uint128[] memory swapFeesCollected = _getAccumulatedSwapFees(tokens, balances);
        return _vault.paySwapProtocolFees(_poolId, tokens, swapFeesCollected);
    }

    /**************************************************************************************************/
    /***********  balanceToken ( 1 - (lastInvariant / currentInvariant)^(1 / weightToken) ) ***********
    /**************************************************************************************************/
    function _getAccumulatedSwapFees(IERC20[] memory tokens, uint128[] memory balances)
        internal
        view
        returns (uint128[] memory)
    {
        uint128[] memory swapFeesCollected = new uint128[](tokens.length);

        uint256 currentInvariant = _getInvariant(tokens, _weights(tokens), balances);
        uint256 ratio = _lastInvariant.div(currentInvariant);
        uint256 exponent = FixedPoint.ONE.div128(_normalizedWeight(tokens[0]).toUint128());
        //TODO: picking first token for now, make it random
        swapFeesCollected[0] = balances[0].mul128(
            FixedPoint.ONE.sub128(LogExpMath.exp(ratio.toInt256(), exponent.toInt256()).toUint256().toUint128())
        );

        return swapFeesCollected;
    }

    function _resetAccumulatedSwapFees(
        IERC20[] memory tokens,
        uint128[] memory weights,
        uint128[] memory balances
    ) internal {
        _lastInvariant = _getInvariant(tokens, weights, balances);
    }

    function _getInvariant(
        IERC20[] memory tokens,
        uint128[] memory weights,
        uint128[] memory balances
    ) private view returns (uint256) {
        uint256[] memory normalizedWeights = new uint256[](tokens.length);
        for (uint8 i = 0; i < tokens.length; i++) {
            normalizedWeights[i] = weights[i].div(_sumWeights);
        }
        return _invariant(normalizedWeights, balances);
    }

    // Pays protocol swap fees
    function payProtocolFees() external {
        (IERC20[] memory tokens, uint128[] memory balances) = _getPoolTokenBalances();
        balances = _payProtocolFees(tokens, balances);
        _resetAccumulatedSwapFees(tokens, _weights(tokens), balances);
    }

    //Join / Exit

    function joinPool(
        uint256 poolAmountOut,
        uint128[] calldata maxAmountsIn,
        bool transferTokens,
        address beneficiary
    ) external override nonReentrant {
        (IERC20[] memory tokens, uint128[] memory balances) = _getPoolTokenBalances();
        require(maxAmountsIn.length == tokens.length, "Tokens and amounts length mismatch");

        //Pay protocol fees to have balances up to date
        balances = _payProtocolFees(tokens, balances);

        uint128 ratio = _getSupplyRatio(poolAmountOut);
        uint128[] memory amountsIn = new uint128[](tokens.length);
        for (uint256 i = 0; i < tokens.length; i++) {
            amountsIn[i] = balances[i].mul128(ratio);
            require(amountsIn[i] <= maxAmountsIn[i], "ERR_LIMIT_IN");
        }

        _vault.addLiquidity(_poolId, msg.sender, tokens, amountsIn, !transferTokens);

        // Reset swap fees counter
        _resetAccumulatedSwapFees(tokens, _weights(tokens), balances);

        _mintPoolTokens(beneficiary, poolAmountOut);
    }

    function exitPool(
        uint256 poolAmountIn,
        uint256[] calldata minAmountsOut,
        bool withdrawTokens,
        address beneficiary
    ) external override nonReentrant {
        (IERC20[] memory tokens, uint128[] memory balances) = _getPoolTokenBalances();
        require(minAmountsOut.length == tokens.length, "Tokens and amounts length mismatch");

        //Pay protocol fees to have balances up to date
        balances = _payProtocolFees(tokens, balances);

        uint128 ratio = _getSupplyRatio(poolAmountIn);
        uint128[] memory amountsOut = new uint128[](tokens.length);
        for (uint256 i = 0; i < tokens.length; i++) {
            amountsOut[i] = balances[i].mul128(ratio);
            require(amountsOut[i] >= minAmountsOut[i], "NOT EXITING ENOUGH");
        }

        _vault.removeLiquidity(_poolId, beneficiary, tokens, amountsOut, !withdrawTokens);

        //Reset swap fees counter
        _resetAccumulatedSwapFees(tokens, _weights(tokens), balances);

        _burnPoolTokens(msg.sender, poolAmountIn);
    }

    function _getSupplyRatio(uint256 amount) internal view returns (uint128) {
        uint256 poolTotal = totalSupply();
        uint128 ratio = amount.div(poolTotal).toUint128();
        require(ratio != 0, "ERR_MATH_APPROX");
        return ratio;
    }

    // Potential helpers

    function _addSwapFee(uint128 amount) private view returns (uint128) {
        return amount.div128(FixedPoint.ONE.sub128(_swapFee));
    }

    function _subtractSwapFee(uint128 amount) private view returns (uint128) {
        uint128 fees = amount.mul128(_swapFee);
        return amount.sub128(fees);
    }
<<<<<<< HEAD

    // To be moved to Balancer Pool Token

    function _pullPoolShare(address from, uint256 amount) private {
        _pull(from, amount);
    }

    function _pushPoolShare(address to, uint256 amount) private {
        _push(to, amount);
    }

    function _mintPoolShare(uint256 amount) private {
        _mint(amount);
    }

    function _burnPoolShare(uint256 amount) private {
        _burn(amount);
    }

    function _getPoolTokenBalances() internal view returns (IERC20[] memory tokens, uint128[] memory balances) {
        tokens = _vault.getPoolTokens(_poolId);
        require(tokens.length == _totalTokens, "ERR_EMPTY_POOL");

        balances = _vault.getPoolTokenBalances(_poolId, tokens);
        bool someLiquidity = true;
        for (uint256 i = 0; i < tokens.length && someLiquidity; i++) {
            someLiquidity = balances[i] != 0;
        }

        require(someLiquidity, "ERR_ZERO_LIQUIDITY");
    }
=======
>>>>>>> cc377d9d
}<|MERGE_RESOLUTION|>--- conflicted
+++ resolved
@@ -116,12 +116,8 @@
         // TODO: make it TWO_TOKEN if tokens.length == 2
         IVault.PoolOptimization optimization = IVault.PoolOptimization.SIMPLIFIED_QUOTE;
 
-<<<<<<< HEAD
-        bytes32 poolId = vault.newPool(address(this), strategyType);
+        bytes32 poolId = vault.registerPool(optimization);
         vault.registerTokens(poolId, tokens);
-=======
-        bytes32 poolId = vault.registerPool(optimization);
->>>>>>> cc377d9d
         vault.addLiquidity(poolId, from, tokens, amounts, false);
 
         require(vault.getPoolTokens(poolId).length == tokens.length, "ERR_REPEATED_TOKENS");
@@ -432,25 +428,6 @@
         uint128 fees = amount.mul128(_swapFee);
         return amount.sub128(fees);
     }
-<<<<<<< HEAD
-
-    // To be moved to Balancer Pool Token
-
-    function _pullPoolShare(address from, uint256 amount) private {
-        _pull(from, amount);
-    }
-
-    function _pushPoolShare(address to, uint256 amount) private {
-        _push(to, amount);
-    }
-
-    function _mintPoolShare(uint256 amount) private {
-        _mint(amount);
-    }
-
-    function _burnPoolShare(uint256 amount) private {
-        _burn(amount);
-    }
 
     function _getPoolTokenBalances() internal view returns (IERC20[] memory tokens, uint128[] memory balances) {
         tokens = _vault.getPoolTokens(_poolId);
@@ -464,6 +441,4 @@
 
         require(someLiquidity, "ERR_ZERO_LIQUIDITY");
     }
-=======
->>>>>>> cc377d9d
 }