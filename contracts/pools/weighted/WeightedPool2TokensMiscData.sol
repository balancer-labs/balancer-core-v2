// SPDX-License-Identifier: GPL-3.0-or-later
// This program is free software: you can redistribute it and/or modify
// it under the terms of the GNU General Public License as published by
// the Free Software Foundation, either version 3 of the License, or
// (at your option) any later version.

// This program is distributed in the hope that it will be useful,
// but WITHOUT ANY WARRANTY; without even the implied warranty of
// MERCHANTABILITY or FITNESS FOR A PARTICULAR PURPOSE.  See the
// GNU General Public License for more details.

// You should have received a copy of the GNU General Public License
// along with this program.  If not, see <http://www.gnu.org/licenses/>.

pragma solidity ^0.7.0;
pragma experimental ABIEncoderV2;

import "../../lib/helpers/WordCodec.sol";

/**
 * @dev This module provides an interface to store seemingly unrelated pieces of information, in particular used by
 * Weighted Pools of 2 tokens with a price oracle.

 * These pieces of information are all kept together into one single storage slot to reduce the number of storage reads.
 * In particular, we not only store configuration values (such as the swap fee percentage), but also cache
 * reduced-precision versions of the total BPT supply and invariant, which lets us not access nor compute this values
 * when producing oracle updates during a swap.
 * Data is packed according to the following format:
 *
 * [ swap fee pct | oracle enabled | oracle index | oracle sample initial timestamp | log supply | log invariant ]
 * [    uint64    |      bool      |    uint10    |              uint31             |    int22   |     int22     ]
 *
 * Note that are not using the most-significant 106 bits.
 */
library WeightedPool2TokensMiscData {
    using WordCodec for bytes32;
    using WordCodec for uint256;

    uint256 internal constant _LOG_INVARIANT_OFFSET = 0;
    uint256 internal constant _LOG_TOTAL_SUPPLY_OFFSET = 22;
    uint256 internal constant _ORACLE_SAMPLE_INITIAL_TIMESTAMP_OFFSET = 44;
    uint256 internal constant _ORACLE_INDEX_OFFSET = 75;
    uint256 internal constant _ORACLE_ENABLED_OFFSET = 85;
    uint256 internal constant _SWAP_FEE_PERCENTAGE_OFFSET = 86;

    /**
     * @dev Returns the logarithm of the invariant
     */
    function logInvariant(bytes32 data) internal pure returns (int256) {
        return data.decodeInt22(_LOG_INVARIANT_OFFSET);
    }

    /**
     * @dev Returns the logarithm of the total supply
     */
    function logTotalSupply(bytes32 data) internal pure returns (int256) {
        return data.decodeInt22(_LOG_TOTAL_SUPPLY_OFFSET);
    }

    /**
     * @dev Returns the initial timestamp of the oracle's current sample
     */
    function oracleSampleInitialTimestamp(bytes32 data) internal pure returns (uint256) {
        return data.decodeUint31(_ORACLE_SAMPLE_INITIAL_TIMESTAMP_OFFSET);
    }

    /**
     * @dev Returns the index of the oracle's current sample
     */
    function oracleIndex(bytes32 data) internal pure returns (uint256) {
        return data.decodeUint10(_ORACLE_INDEX_OFFSET);
    }

    /**
     * @dev Returns the oracle enable config
     */
    function oracleEnabled(bytes32 data) internal pure returns (bool) {
        return data.decodeBool(_ORACLE_ENABLED_OFFSET);
    }

    /**
     * @dev Returns swap fee percentage
     */
    function swapFeePercentage(bytes32 data) internal pure returns (uint256) {
        return data.decodeUint64(_SWAP_FEE_PERCENTAGE_OFFSET);
    }

    /**
     * @dev Sets the logarithm of the invariant in a given bytes32 word
     */
    function setLogInvariant(bytes32 data, int256 _logInvariant) internal pure returns (bytes32) {
        return data.storeInt22(_logInvariant, _LOG_INVARIANT_OFFSET);
    }

    /**
     * @dev Sets the logarithm of the total supply in a given bytes32 word
     */
    function setLogTotalSupply(bytes32 data, int256 _logTotalSupply) internal pure returns (bytes32) {
        return data.storeInt22(_logTotalSupply, _LOG_TOTAL_SUPPLY_OFFSET);
    }

    /**
     * @dev Sets the initial timestamp of the oracle's current sample in a given bytes32 word
     */
    function setOracleSampleInitialTimestamp(bytes32 data, uint256 _initialTimestamp) internal pure returns (bytes32) {
        return data.storeUint31(_initialTimestamp, _ORACLE_SAMPLE_INITIAL_TIMESTAMP_OFFSET);
    }

    /**
     * @dev Sets the index of the oracle's current sample in a given bytes32 word
     */
    function setOracleIndex(bytes32 data, uint256 _oracleIndex) internal pure returns (bytes32) {
        return data.storeUint10(_oracleIndex, _ORACLE_INDEX_OFFSET);
    }

    /**
     * @dev Sets the oracle enable config a given bytes32 word
     */
    function setOracleEnabled(bytes32 data, bool _oracleEnabled) internal pure returns (bytes32) {
        return data.storeBoolean(_oracleEnabled, _ORACLE_ENABLED_OFFSET);
    }

<<<<<<< HEAD
    function _setMiscData(MiscData memory _data) internal {
        bytes32 data = bytes32(0);
        data = data.insertUint64(_data.swapFeePercentage, _MISC_SWAP_FEE_PERCENTAGE_OFFSET);
        data = data.storeBoolean(_data.oracleEnabled, _MISC_ORACLE_ENABLED_OFFSET);
        data = data.insertUint10(_data.oracleIndex, _MISC_ORACLE_INDEX_OFFSET);
        data = data.insertUint31(_data.oracleSampleInitialTimestamp, _MISC_ORACLE_SAMPLE_INITIAL_TIMESTAMP_OFFSET);
        data = data.insertInt22(_data.logTotalSupply, _MISC_LOG_TOTAL_SUPPLY_OFFSET);
        data = data.insertInt22(_data.logInvariant, _MISC_LOG_INVARIANT_OFFSET);
        _miscData = data;
=======
    /**
     * @dev Sets the swap fee percentage in a given bytes32 word
     */
    function setSwapFeePercentage(bytes32 data, uint256 _swapFeePercentage) internal pure returns (bytes32) {
        return data.storeUint64(_swapFeePercentage, _SWAP_FEE_PERCENTAGE_OFFSET);
>>>>>>> 350301d5
    }
}<|MERGE_RESOLUTION|>--- conflicted
+++ resolved
@@ -89,53 +89,41 @@
      * @dev Sets the logarithm of the invariant in a given bytes32 word
      */
     function setLogInvariant(bytes32 data, int256 _logInvariant) internal pure returns (bytes32) {
-        return data.storeInt22(_logInvariant, _LOG_INVARIANT_OFFSET);
+        return data.insertInt22(_logInvariant, _LOG_INVARIANT_OFFSET);
     }
 
     /**
      * @dev Sets the logarithm of the total supply in a given bytes32 word
      */
     function setLogTotalSupply(bytes32 data, int256 _logTotalSupply) internal pure returns (bytes32) {
-        return data.storeInt22(_logTotalSupply, _LOG_TOTAL_SUPPLY_OFFSET);
+        return data.insertInt22(_logTotalSupply, _LOG_TOTAL_SUPPLY_OFFSET);
     }
 
     /**
      * @dev Sets the initial timestamp of the oracle's current sample in a given bytes32 word
      */
     function setOracleSampleInitialTimestamp(bytes32 data, uint256 _initialTimestamp) internal pure returns (bytes32) {
-        return data.storeUint31(_initialTimestamp, _ORACLE_SAMPLE_INITIAL_TIMESTAMP_OFFSET);
+        return data.insertUint31(_initialTimestamp, _ORACLE_SAMPLE_INITIAL_TIMESTAMP_OFFSET);
     }
 
     /**
      * @dev Sets the index of the oracle's current sample in a given bytes32 word
      */
     function setOracleIndex(bytes32 data, uint256 _oracleIndex) internal pure returns (bytes32) {
-        return data.storeUint10(_oracleIndex, _ORACLE_INDEX_OFFSET);
+        return data.insertUint10(_oracleIndex, _ORACLE_INDEX_OFFSET);
     }
 
     /**
      * @dev Sets the oracle enable config a given bytes32 word
      */
     function setOracleEnabled(bytes32 data, bool _oracleEnabled) internal pure returns (bytes32) {
-        return data.storeBoolean(_oracleEnabled, _ORACLE_ENABLED_OFFSET);
+        return data.insertBoolean(_oracleEnabled, _ORACLE_ENABLED_OFFSET);
     }
 
-<<<<<<< HEAD
-    function _setMiscData(MiscData memory _data) internal {
-        bytes32 data = bytes32(0);
-        data = data.insertUint64(_data.swapFeePercentage, _MISC_SWAP_FEE_PERCENTAGE_OFFSET);
-        data = data.storeBoolean(_data.oracleEnabled, _MISC_ORACLE_ENABLED_OFFSET);
-        data = data.insertUint10(_data.oracleIndex, _MISC_ORACLE_INDEX_OFFSET);
-        data = data.insertUint31(_data.oracleSampleInitialTimestamp, _MISC_ORACLE_SAMPLE_INITIAL_TIMESTAMP_OFFSET);
-        data = data.insertInt22(_data.logTotalSupply, _MISC_LOG_TOTAL_SUPPLY_OFFSET);
-        data = data.insertInt22(_data.logInvariant, _MISC_LOG_INVARIANT_OFFSET);
-        _miscData = data;
-=======
     /**
      * @dev Sets the swap fee percentage in a given bytes32 word
      */
     function setSwapFeePercentage(bytes32 data, uint256 _swapFeePercentage) internal pure returns (bytes32) {
-        return data.storeUint64(_swapFeePercentage, _SWAP_FEE_PERCENTAGE_OFFSET);
->>>>>>> 350301d5
+        return data.insertUint64(_swapFeePercentage, _SWAP_FEE_PERCENTAGE_OFFSET);
     }
 }