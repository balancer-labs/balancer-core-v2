// SPDX-License-Identifier: GPL-3.0-or-later
// This program is free software: you can redistribute it and/or modify
// it under the terms of the GNU General Public License as published by
// the Free Software Foundation, either version 3 of the License, or
// (at your option) any later version.

// This program is distributed in the hope that it will be useful,
// but WITHOUT ANY WARRANTY; without even the implied warranty of
// MERCHANTABILITY or FITNESS FOR A PARTICULAR PURPOSE.  See the
// GNU General Public License for more details.

// You should have received a copy of the GNU General Public License
// along with this program.  If not, see <http://www.gnu.org/licenses/>.

pragma solidity ^0.7.0;
pragma experimental ABIEncoderV2;

import "../../lib/math/FixedPoint.sol";
import "../../lib/helpers/InputHelpers.sol";
import "../../lib/helpers/TemporarilyPausable.sol";
import "../../lib/openzeppelin/ERC20.sol";

import "./WeightedMath.sol";
import "./WeightedOracleMath.sol";
import "./WeightedPool2TokensMiscData.sol";
import "./WeightedPoolUserDataHelpers.sol";
import "../BalancerPoolToken.sol";
import "../BasePoolAuthorization.sol";
import "../oracle/PoolPriceOracle.sol";

import "../../vault/interfaces/IMinimalSwapInfoPool.sol";
import "../IPoolPriceOracle.sol";

contract WeightedPool2Tokens is
    IMinimalSwapInfoPool,
    IPoolPriceOracle,
    BasePoolAuthorization,
    BalancerPoolToken,
    TemporarilyPausable,
    PoolPriceOracle,
    WeightedMath,
    WeightedOracleMath
{
    using FixedPoint for uint256;
    using WeightedPoolUserDataHelpers for bytes;
    using WeightedPool2TokensMiscData for bytes32;

    uint256 private constant _MINIMUM_BPT = 1e6;

    // 1e18 corresponds to 1.0, or a 100% fee
    uint256 private constant _MIN_SWAP_FEE_PERCENTAGE = 1e12; // 0.0001%
    uint256 private constant _MAX_SWAP_FEE_PERCENTAGE = 1e17; // 10%
    // The swap fee is internally stored using 64 bits, which is enough to represent _MAX_SWAP_FEE_PERCENTAGE.

    bytes32 internal _miscData;
    uint256 private _lastInvariant;

    IVault private immutable _vault;
    bytes32 private immutable _poolId;

    IERC20 internal immutable _token0;
    IERC20 internal immutable _token1;

    uint256 private immutable _normalizedWeight0;
    uint256 private immutable _normalizedWeight1;

    // The protocol fees will always be charged using the token associated with the max weight in the pool.
    // Since these Pools will register tokens only once, we can assume this index will be constant.
    uint256 private immutable _maxWeightTokenIndex;

    // All token balances are normalized to behave as if the token had 18 decimals. We assume a token's decimals will
    // not change throughout its lifetime, and store the corresponding scaling factor for each at construction time.
    // These factors are always greater than or equal to one: tokens with more than 18 decimals are not supported.
    uint256 internal immutable _scalingFactor0;
    uint256 internal immutable _scalingFactor1;

    event OracleEnabledChanged(bool enabled);
    event SwapFeePercentageChanged(uint256 swapFeePercentage);

    modifier onlyVault(bytes32 poolId) {
        _require(msg.sender == address(getVault()), Errors.CALLER_NOT_VAULT);
        _require(poolId == getPoolId(), Errors.INVALID_POOL_ID);
        _;
    }

    struct NewPoolParams {
        IVault vault;
        string name;
        string symbol;
        IERC20 token0;
        IERC20 token1;
        uint256 normalizedWeight0;
        uint256 normalizedWeight1;
        uint256 swapFeePercentage;
        uint256 pauseWindowDuration;
        uint256 bufferPeriodDuration;
        bool oracleEnabled;
        address owner;
    }

    constructor(NewPoolParams memory params)
        // Base Pools are expected to be deployed using factories. By using the factory address as the action
        // disambiguator, we make all Pools deployed by the same factory share action identifiers. This allows for
        // simpler management of permissions (such as being able to manage granting the 'set fee percentage' action in
        // any Pool created by the same factory), while still making action identifiers unique among different factories
        // if the selectors match, preventing accidental errors.
        Authentication(bytes32(uint256(msg.sender)))
        BalancerPoolToken(params.name, params.symbol)
        BasePoolAuthorization(params.owner)
        TemporarilyPausable(params.pauseWindowDuration, params.bufferPeriodDuration)
    {
        _setOracleEnabled(params.oracleEnabled);
        _setSwapFeePercentage(params.swapFeePercentage);

        bytes32 poolId = params.vault.registerPool(IVault.PoolSpecialization.TWO_TOKEN);

        // Pass in zero addresses for Asset Managers
        IERC20[] memory tokens = new IERC20[](2);
        tokens[0] = params.token0;
        tokens[1] = params.token1;
        params.vault.registerTokens(poolId, tokens, new address[](2));

        // Set immutable state variables - these cannot be read from during construction
        _vault = params.vault;
        _poolId = poolId;

        _token0 = params.token0;
        _token1 = params.token1;

        _scalingFactor0 = _computeScalingFactor(params.token0);
        _scalingFactor1 = _computeScalingFactor(params.token1);

        // Ensure each normalized weight is above them minimum and find the token index of the maximum weight
        _require(params.normalizedWeight0 >= _MIN_WEIGHT, Errors.MIN_WEIGHT);
        _require(params.normalizedWeight1 >= _MIN_WEIGHT, Errors.MIN_WEIGHT);

        // Ensure that the normalized weights sum to ONE
        uint256 normalizedSum = params.normalizedWeight0.add(params.normalizedWeight1);
        _require(normalizedSum == FixedPoint.ONE, Errors.NORMALIZED_WEIGHT_INVARIANT);

        _normalizedWeight0 = params.normalizedWeight0;
        _normalizedWeight1 = params.normalizedWeight1;
        _maxWeightTokenIndex = params.normalizedWeight0 >= params.normalizedWeight1 ? 0 : 1;
    }

    // Getters / Setters

    function getVault() public view returns (IVault) {
        return _vault;
    }

    function getPoolId() public view returns (bytes32) {
        return _poolId;
    }

    function getMiscData()
        external
        view
        returns (
            int256 logInvariant,
            int256 logTotalSupply,
            uint256 oracleSampleCreationTimestamp,
            uint256 oracleIndex,
            bool oracleEnabled,
            uint256 swapFeePercentage
        )
    {
        bytes32 miscData = _miscData;
        logInvariant = miscData.logInvariant();
        logTotalSupply = miscData.logTotalSupply();
        oracleSampleCreationTimestamp = miscData.oracleSampleCreationTimestamp();
        oracleIndex = miscData.oracleIndex();
        oracleEnabled = miscData.oracleEnabled();
        swapFeePercentage = miscData.swapFeePercentage();
    }

    function getSwapFeePercentage() public view returns (uint256) {
        return _miscData.swapFeePercentage();
    }

    // Caller must be approved by the Vault's Authorizer
    function setSwapFeePercentage(uint256 swapFeePercentage) external virtual authenticate whenNotPaused {
        _setSwapFeePercentage(swapFeePercentage);
    }

    function _setSwapFeePercentage(uint256 swapFeePercentage) private {
        _require(swapFeePercentage >= _MIN_SWAP_FEE_PERCENTAGE, Errors.MIN_SWAP_FEE_PERCENTAGE);
        _require(swapFeePercentage <= _MAX_SWAP_FEE_PERCENTAGE, Errors.MAX_SWAP_FEE_PERCENTAGE);

        _miscData = _miscData.setSwapFeePercentage(swapFeePercentage);
        emit SwapFeePercentageChanged(swapFeePercentage);
    }

    function enableOracle() external whenNotPaused authenticate {
        _setOracleEnabled(true);

        // Cache log invariant and supply only if the pool was initialized
        if (totalSupply() > 0) {
            _cacheInvariantAndSupply();
        }
    }

    function _setOracleEnabled(bool enabled) internal {
        _miscData = _miscData.setOracleEnabled(enabled);
        emit OracleEnabledChanged(enabled);
    }

    // Caller must be approved by the Vault's Authorizer
    function setPaused(bool paused) external authenticate {
        _setPaused(paused);
    }

    function getNormalizedWeights() external view returns (uint256[] memory) {
        return _normalizedWeights();
    }

    function _normalizedWeights() internal view virtual returns (uint256[] memory) {
        uint256[] memory normalizedWeights = new uint256[](2);
        normalizedWeights[0] = _normalizedWeights(true);
        normalizedWeights[1] = _normalizedWeights(false);
        return normalizedWeights;
    }

    function _normalizedWeights(bool token0) internal view virtual returns (uint256) {
        return token0 ? _normalizedWeight0 : _normalizedWeight1;
    }

    function getLastInvariant() external view returns (uint256) {
        return _lastInvariant;
    }

    /**
     * @dev Returns the current value of the invariant.
     */
    function getInvariant() public view returns (uint256) {
        (, uint256[] memory balances, ) = getVault().getPoolTokens(getPoolId());

        // Since the Pool hooks always work with upscaled balances, we manually
        // upscale here for consistency
        _upscaleArray(balances);

        uint256[] memory normalizedWeights = _normalizedWeights();
        return WeightedMath._calculateInvariant(normalizedWeights, balances);
    }

    // Swap Hooks

    function onSwap(
        SwapRequest memory request,
        uint256 balanceTokenIn,
        uint256 balanceTokenOut
    ) external virtual override whenNotPaused onlyVault(request.poolId) returns (uint256) {
        bool tokenInIsToken0 = request.tokenIn == _token0;

        uint256 scalingFactorTokenIn = _scalingFactor(tokenInIsToken0);
        uint256 scalingFactorTokenOut = _scalingFactor(!tokenInIsToken0);

        uint256 normalizedWeightIn = _normalizedWeights(tokenInIsToken0);
        uint256 normalizedWeightOut = _normalizedWeights(!tokenInIsToken0);

        // All token amounts are upscaled.
        balanceTokenIn = _upscale(balanceTokenIn, scalingFactorTokenIn);
        balanceTokenOut = _upscale(balanceTokenOut, scalingFactorTokenOut);

        // Update price oracle with the pre-swap balances
        _updateOracle(
            request.lastChangeBlock,
            tokenInIsToken0 ? balanceTokenIn : balanceTokenOut,
            tokenInIsToken0 ? balanceTokenOut : balanceTokenIn
        );

        if (request.kind == IVault.SwapKind.GIVEN_IN) {
            // Fees are subtracted before scaling, to reduce the complexity of the rounding direction analysis.
            // This is amount - fee amount, so we round up (favoring a higher fee amount).
            uint256 feeAmount = request.amount.mulUp(getSwapFeePercentage());
            request.amount = _upscale(request.amount.sub(feeAmount), scalingFactorTokenIn);

            uint256 amountOut = _onSwapGivenIn(
                request,
                balanceTokenIn,
                balanceTokenOut,
                normalizedWeightIn,
                normalizedWeightOut
            );

            // amountOut tokens are exiting the Pool, so we round down.
            return _downscaleDown(amountOut, scalingFactorTokenOut);
        } else {
            request.amount = _upscale(request.amount, scalingFactorTokenOut);

            uint256 amountIn = _onSwapGivenOut(
                request,
                balanceTokenIn,
                balanceTokenOut,
                normalizedWeightIn,
                normalizedWeightOut
            );

            // amountIn tokens are entering the Pool, so we round up.
            amountIn = _downscaleUp(amountIn, scalingFactorTokenIn);

            // Fees are added after scaling happens, to reduce the complexity of the rounding direction analysis.
            // This is amount + fee amount, so we round up (favoring a higher fee amount).
            return amountIn.divUp(getSwapFeePercentage().complement());
        }
    }

    function _onSwapGivenIn(
        SwapRequest memory swapRequest,
        uint256 currentBalanceTokenIn,
        uint256 currentBalanceTokenOut,
        uint256 normalizedWeightIn,
        uint256 normalizedWeightOut
    ) private pure returns (uint256) {
        // Swaps are disabled while the contract is paused.
        return
            WeightedMath._calcOutGivenIn(
                currentBalanceTokenIn,
                normalizedWeightIn,
                currentBalanceTokenOut,
                normalizedWeightOut,
                swapRequest.amount
            );
    }

    function _onSwapGivenOut(
        SwapRequest memory swapRequest,
        uint256 currentBalanceTokenIn,
        uint256 currentBalanceTokenOut,
        uint256 normalizedWeightIn,
        uint256 normalizedWeightOut
    ) private pure returns (uint256) {
        // Swaps are disabled while the contract is paused.
        return
            WeightedMath._calcInGivenOut(
                currentBalanceTokenIn,
                normalizedWeightIn,
                currentBalanceTokenOut,
                normalizedWeightOut,
                swapRequest.amount
            );
    }

    // Join Hook

    function onJoinPool(
        bytes32 poolId,
        address sender,
        address recipient,
        uint256[] memory balances,
        uint256 lastChangeBlock,
        uint256 protocolSwapFeePercentage,
        bytes memory userData
    )
        external
        virtual
        override
        onlyVault(poolId)
        whenNotPaused
        returns (uint256[] memory amountsIn, uint256[] memory dueProtocolFeeAmounts)
    {
        // All joins, including initializations, are disabled while the contract is paused.

        uint256 bptAmountOut;
        if (totalSupply() == 0) {
            (bptAmountOut, amountsIn) = _onInitializePool(poolId, sender, recipient, userData);

            // On initialization, we lock _MINIMUM_BPT by minting it for the zero address. This BPT acts as a minimum
            // as it will never be burned, which reduces potential issues with rounding, and also prevents the Pool from
            // ever being fully drained.
            _require(bptAmountOut >= _MINIMUM_BPT, Errors.MINIMUM_BPT);
            _mintPoolTokens(address(0), _MINIMUM_BPT);
            _mintPoolTokens(recipient, bptAmountOut - _MINIMUM_BPT);

            // amountsIn are amounts entering the Pool, so we round up.
            _downscaleUpArray(amountsIn);

            // There are not due protocol fee amounts during initialization
            dueProtocolFeeAmounts = new uint256[](2);
        } else {
            _upscaleArray(balances);

            // Update price oracle with the pre-join balances
            _updateOracle(lastChangeBlock, balances[0], balances[1]);

            (bptAmountOut, amountsIn, dueProtocolFeeAmounts) = _onJoinPool(
                poolId,
                sender,
                recipient,
                balances,
                lastChangeBlock,
                protocolSwapFeePercentage,
                userData
            );

            // Note we no longer use `balances` after calling `_onJoinPool`, which may mutate it.

            _mintPoolTokens(recipient, bptAmountOut);

            // amountsIn are amounts entering the Pool, so we round up.
            _downscaleUpArray(amountsIn);
            // dueProtocolFeeAmounts are amounts exiting the Pool, so we round down.
            _downscaleDownArray(dueProtocolFeeAmounts);
        }

        // Update cached total supply and invariant using the results after the join that will be used for future
        // oracle updates.
        _cacheInvariantAndSupply();
    }

    /**
     * @dev Called when the Pool is joined for the first time; that is, when the BPT total supply is zero.
     *
     * Returns the amount of BPT to mint, and the token amounts the Pool will receive in return.
     *
     * Minted BPT will be sent to `recipient`, except for _MINIMUM_BPT, which will be deducted from this amount and sent
     * to the zero address instead. This will cause that BPT to remain forever locked there, preventing total BTP from
     * ever dropping below that value, and ensuring `_onInitializePool` can only be called once in the entire Pool's
     * lifetime.
     *
     * The tokens granted to the Pool will be transferred from `sender`. These amounts are considered upscaled and will
     * be downscaled (rounding up) before being returned to the Vault.
     */
    function _onInitializePool(
        bytes32,
        address,
        address,
        bytes memory userData
    ) private returns (uint256, uint256[] memory) {
        WeightedPool.JoinKind kind = userData.joinKind();
        _require(kind == WeightedPool.JoinKind.INIT, Errors.UNINITIALIZED);

        uint256[] memory amountsIn = userData.initialAmountsIn();
        InputHelpers.ensureInputLengthMatch(amountsIn.length, 2);
        _upscaleArray(amountsIn);

        uint256[] memory normalizedWeights = _normalizedWeights();

        uint256 invariantAfterJoin = WeightedMath._calculateInvariant(normalizedWeights, amountsIn);

        // Set the initial BPT to the value of the invariant times the number of tokens. This makes BPT supply more
        // consistent in Pools with similar compositions but different number of tokens.
        uint256 bptAmountOut = Math.mul(invariantAfterJoin, 2);

        _lastInvariant = invariantAfterJoin;

        return (bptAmountOut, amountsIn);
    }

    /**
     * @dev Called whenever the Pool is joined after the first initialization join (see `_onInitializePool`).
     *
     * Returns the amount of BPT to mint, the token amounts that the Pool will receive in return, and the number of
     * tokens to pay in protocol swap fees.
     *
     * Implementations of this function might choose to mutate the `balances` array to save gas (e.g. when
     * performing intermediate calculations, such as subtraction of due protocol fees). This can be done safely.
     *
     * Minted BPT will be sent to `recipient`.
     *
     * The tokens granted to the Pool will be transferred from `sender`. These amounts are considered upscaled and will
     * be downscaled (rounding up) before being returned to the Vault.
     *
     * Due protocol swap fees will be taken from the Pool's balance in the Vault (see `IBasePool.onJoinPool`). These
     * amounts are considered upscaled and will be downscaled (rounding down) before being returned to the Vault.
     */
    function _onJoinPool(
        bytes32,
        address,
        address,
        uint256[] memory balances,
        uint256,
        uint256 protocolSwapFeePercentage,
        bytes memory userData
    )
        private
        returns (
            uint256,
            uint256[] memory,
            uint256[] memory
        )
    {
        uint256[] memory normalizedWeights = _normalizedWeights();

        // Due protocol swap fee amounts are computed by measuring the growth of the invariant between the previous join
        // or exit event and now - the invariant's growth is due exclusively to swap fees. This avoids spending gas
        // computing them on each individual swap
        uint256 invariantBeforeJoin = WeightedMath._calculateInvariant(normalizedWeights, balances);

        uint256[] memory dueProtocolFeeAmounts = _getDueProtocolFeeAmounts(
            balances,
            normalizedWeights,
            _lastInvariant,
            invariantBeforeJoin,
            protocolSwapFeePercentage
        );

        // Update current balances by subtracting the protocol fee amounts
        _mutateAmounts(balances, dueProtocolFeeAmounts, FixedPoint.sub);
        (uint256 bptAmountOut, uint256[] memory amountsIn) = _doJoin(balances, normalizedWeights, userData);

        // Update the invariant with the balances the Pool will have after the join, in order to compute the
        // protocol swap fee amounts due in future joins and exits.
        _mutateAmounts(balances, amountsIn, FixedPoint.add);
        _lastInvariant = WeightedMath._calculateInvariant(normalizedWeights, balances);

        return (bptAmountOut, amountsIn, dueProtocolFeeAmounts);
    }

    function _doJoin(
        uint256[] memory balances,
        uint256[] memory normalizedWeights,
        bytes memory userData
    ) private view returns (uint256, uint256[] memory) {
        WeightedPool.JoinKind kind = userData.joinKind();

        if (kind == WeightedPool.JoinKind.EXACT_TOKENS_IN_FOR_BPT_OUT) {
            return _joinExactTokensInForBPTOut(balances, normalizedWeights, userData);
        } else if (kind == WeightedPool.JoinKind.TOKEN_IN_FOR_EXACT_BPT_OUT) {
            return _joinTokenInForExactBPTOut(balances, normalizedWeights, userData);
        } else {
            _revert(Errors.UNHANDLED_JOIN_KIND);
        }
    }

    function _joinExactTokensInForBPTOut(
        uint256[] memory balances,
        uint256[] memory normalizedWeights,
        bytes memory userData
    ) private view returns (uint256, uint256[] memory) {
        (uint256[] memory amountsIn, uint256 minBPTAmountOut) = userData.exactTokensInForBptOut();
        InputHelpers.ensureInputLengthMatch(amountsIn.length, 2);

        _upscaleArray(amountsIn);

        uint256 bptAmountOut = WeightedMath._calcBptOutGivenExactTokensIn(
            balances,
            normalizedWeights,
            amountsIn,
            totalSupply(),
            getSwapFeePercentage()
        );

        _require(bptAmountOut >= minBPTAmountOut, Errors.BPT_OUT_MIN_AMOUNT);

        return (bptAmountOut, amountsIn);
    }

    function _joinTokenInForExactBPTOut(
        uint256[] memory balances,
        uint256[] memory normalizedWeights,
        bytes memory userData
    ) private view returns (uint256, uint256[] memory) {
        (uint256 bptAmountOut, uint256 tokenIndex) = userData.tokenInForExactBptOut();
        // Note that there is no maximum amountIn parameter: this is handled by `IVault.joinPool`.

        _require(tokenIndex < 2, Errors.OUT_OF_BOUNDS);

        uint256[] memory amountsIn = new uint256[](2);
        amountsIn[tokenIndex] = WeightedMath._calcTokenInGivenExactBptOut(
            balances[tokenIndex],
            normalizedWeights[tokenIndex],
            bptAmountOut,
            totalSupply(),
            getSwapFeePercentage()
        );

        return (bptAmountOut, amountsIn);
    }

    // Exit Hook

    function onExitPool(
        bytes32 poolId,
        address sender,
        address recipient,
        uint256[] memory balances,
        uint256 lastChangeBlock,
        uint256 protocolSwapFeePercentage,
        bytes memory userData
    ) external virtual override onlyVault(poolId) returns (uint256[] memory, uint256[] memory) {
        _upscaleArray(balances);

        (uint256 bptAmountIn, uint256[] memory amountsOut, uint256[] memory dueProtocolFeeAmounts) = _onExitPool(
            poolId,
            sender,
            recipient,
            balances,
            lastChangeBlock,
            protocolSwapFeePercentage,
            userData
        );

        // Note we no longer use `balances` after calling `_onExitPool`, which may mutate it.

        _burnPoolTokens(sender, bptAmountIn);

        // Both amountsOut and dueProtocolFeeAmounts are amounts exiting the Pool, so we round down.
        _downscaleDownArray(amountsOut);
        _downscaleDownArray(dueProtocolFeeAmounts);

        // Update cached total supply and invariant using the results after the exit that will be used for future
        // oracle updates, only if the pool was not paused (to minimize code paths taken while paused).
        if (_isNotPaused()) {
            _cacheInvariantAndSupply();
        }

        return (amountsOut, dueProtocolFeeAmounts);
    }

    /**
     * @dev Called whenever the Pool is exited.
     *
     * Returns the amount of BPT to burn, the token amounts for each Pool token that the Pool will grant in return, and
     * the number of tokens to pay in protocol swap fees.
     *
     * Implementations of this function might choose to mutate the `balances` array to save gas (e.g. when
     * performing intermediate calculations, such as subtraction of due protocol fees). This can be done safely.
     *
     * BPT will be burnt from `sender`.
     *
     * The Pool will grant tokens to `recipient`. These amounts are considered upscaled and will be downscaled
     * (rounding down) before being returned to the Vault.
     *
     * Due protocol swap fees will be taken from the Pool's balance in the Vault (see `IBasePool.onExitPool`). These
     * amounts are considered upscaled and will be downscaled (rounding down) before being returned to the Vault.
     */
    function _onExitPool(
        bytes32,
        address,
        address,
        uint256[] memory balances,
        uint256 lastChangeBlock,
        uint256 protocolSwapFeePercentage,
        bytes memory userData
    )
        private
        returns (
            uint256 bptAmountIn,
            uint256[] memory amountsOut,
            uint256[] memory dueProtocolFeeAmounts
        )
    {
        // Exits are not completely disabled while the contract is paused: proportional exits (exact BPT in for tokens
        // out) remain functional.

        uint256[] memory normalizedWeights = _normalizedWeights();

        if (_isNotPaused()) {
            // Update price oracle with the pre-exit balances
            _updateOracle(lastChangeBlock, balances[0], balances[1]);

            // Due protocol swap fee amounts are computed by measuring the growth of the invariant between the previous
            // join or exit event and now - the invariant's growth is due exclusively to swap fees. This avoids
            // spending gas calculating the fees on each individual swap.
            uint256 invariantBeforeExit = WeightedMath._calculateInvariant(normalizedWeights, balances);
            dueProtocolFeeAmounts = _getDueProtocolFeeAmounts(
                balances,
                normalizedWeights,
                _lastInvariant,
                invariantBeforeExit,
                protocolSwapFeePercentage
            );

            // Update current balances by subtracting the protocol fee amounts
            _mutateAmounts(balances, dueProtocolFeeAmounts, FixedPoint.sub);
        } else {
            // If the contract is paused, swap protocol fee amounts are not charged and the oracle is not updated
            // to avoid extra calculations and reduce the potential for errors.
            dueProtocolFeeAmounts = new uint256[](2);
        }

        (bptAmountIn, amountsOut) = _doExit(balances, normalizedWeights, userData);

        // Update the invariant with the balances the Pool will have after the exit, in order to compute the
        // protocol swap fees due in future joins and exits.
        _mutateAmounts(balances, amountsOut, FixedPoint.sub);
        _lastInvariant = WeightedMath._calculateInvariant(normalizedWeights, balances);

        return (bptAmountIn, amountsOut, dueProtocolFeeAmounts);
    }

    function _doExit(
        uint256[] memory balances,
        uint256[] memory normalizedWeights,
        bytes memory userData
    ) private view returns (uint256, uint256[] memory) {
        WeightedPool.ExitKind kind = userData.exitKind();

        if (kind == WeightedPool.ExitKind.EXACT_BPT_IN_FOR_ONE_TOKEN_OUT) {
            return _exitExactBPTInForTokenOut(balances, normalizedWeights, userData);
        } else if (kind == WeightedPool.ExitKind.EXACT_BPT_IN_FOR_TOKENS_OUT) {
            return _exitExactBPTInForTokensOut(balances, userData);
        } else {
            // ExitKind.BPT_IN_FOR_EXACT_TOKENS_OUT
            return _exitBPTInForExactTokensOut(balances, normalizedWeights, userData);
        }
    }

    function _exitExactBPTInForTokenOut(
        uint256[] memory balances,
        uint256[] memory normalizedWeights,
        bytes memory userData
    ) private view whenNotPaused returns (uint256, uint256[] memory) {
        // This exit function is disabled if the contract is paused.

        (uint256 bptAmountIn, uint256 tokenIndex) = userData.exactBptInForTokenOut();
        // Note that there is no minimum amountOut parameter: this is handled by `IVault.exitPool`.

        _require(tokenIndex < 2, Errors.OUT_OF_BOUNDS);

        // We exit in a single token, so we initialize amountsOut with zeros
        uint256[] memory amountsOut = new uint256[](2);

        // And then assign the result to the selected token
        amountsOut[tokenIndex] = WeightedMath._calcTokenOutGivenExactBptIn(
            balances[tokenIndex],
            normalizedWeights[tokenIndex],
            bptAmountIn,
            totalSupply(),
            getSwapFeePercentage()
        );

        return (bptAmountIn, amountsOut);
    }

    function _exitExactBPTInForTokensOut(uint256[] memory balances, bytes memory userData)
        private
        view
        returns (uint256, uint256[] memory)
    {
        // This exit function is the only one that is not disabled if the contract is paused: it remains unrestricted
        // in an attempt to provide users with a mechanism to retrieve their tokens in case of an emergency.
        // This particular exit function is the only one that remains available because it is the simplest one, and
        // therefore the one with the lowest likelihood of errors.

        uint256 bptAmountIn = userData.exactBptInForTokensOut();
        // Note that there is no minimum amountOut parameter: this is handled by `IVault.exitPool`.

        uint256[] memory amountsOut = WeightedMath._calcTokensOutGivenExactBptIn(balances, bptAmountIn, totalSupply());
        return (bptAmountIn, amountsOut);
    }

    function _exitBPTInForExactTokensOut(
        uint256[] memory balances,
        uint256[] memory normalizedWeights,
        bytes memory userData
    ) private view whenNotPaused returns (uint256, uint256[] memory) {
        // This exit function is disabled if the contract is paused.

        (uint256[] memory amountsOut, uint256 maxBPTAmountIn) = userData.bptInForExactTokensOut();
        InputHelpers.ensureInputLengthMatch(amountsOut.length, 2);
        _upscaleArray(amountsOut);

        uint256 bptAmountIn = WeightedMath._calcBptInGivenExactTokensOut(
            balances,
            normalizedWeights,
            amountsOut,
            totalSupply(),
            getSwapFeePercentage()
        );
        _require(bptAmountIn <= maxBPTAmountIn, Errors.BPT_IN_MAX_AMOUNT);

        return (bptAmountIn, amountsOut);
    }

    // Oracle functions

<<<<<<< HEAD
=======
    function getOracleSample(uint256 index)
        external
        view
        returns (
            int256 logPairPrice,
            int256 accLogPairPrice,
            int256 logBptPrice,
            int256 accLogBptPrice,
            int256 logInvariant,
            int256 accLogInvariant,
            uint256 timestamp
        )
    {
        return _unpackSample(index);
    }

    struct OracleAccumulatorQuery {
        Samples.Variable variable;
        uint256 ago;
    }

>>>>>>> d65ecfa4
    function getPastAccumulators(OracleAccumulatorQuery[] memory queries)
        external
        view
        override
        returns (int256[] memory results)
    {
        results = new int256[](queries.length);

        uint256 oracleIndex = _miscData.oracleIndex();

        OracleAccumulatorQuery memory query;
        for (uint256 i = 0; i < queries.length; ++i) {
            query = queries[i];
            results[i] = _getPastAccumulator(query.variable, oracleIndex, query.ago);
        }
    }

    function getTimeWeightedAverage(OracleAverageQuery[] memory queries)
        external
        view
        override
        returns (uint256[] memory results)
    {
        results = new uint256[](queries.length);

        uint256 oracleIndex = _miscData.oracleIndex();

        OracleAverageQuery memory query;
        for (uint256 i = 0; i < queries.length; ++i) {
            query = queries[i];

            int256 beginAccumulator = _getPastAccumulator(query.variable, oracleIndex, query.ago + query.secs);
            int256 endAccumulator = _getPastAccumulator(query.variable, oracleIndex, query.ago);

            results[i] = _fromLowResLog((endAccumulator - beginAccumulator) / int256(query.secs));
        }
    }

    /**
     * @dev Updates the Price Oracle based on the Pool's current state (balances, BPT supply and invariant). Must be
     * called on *all* state-changing functions with the balances *before* the state change happens, and with
     * `lastChangeBlock` as the number of the block in which any of the balances last changed.
     */
    function _updateOracle(
        uint256 lastChangeBlock,
        uint256 balanceToken0,
        uint256 balanceToken1
    ) internal {
        bytes32 miscData = _miscData;
        if (miscData.oracleEnabled() && block.number > lastChangeBlock) {
            int256 logSpotPrice = WeightedOracleMath._calcLogSpotPrice(
                _normalizedWeight0,
                balanceToken0,
                _normalizedWeight1,
                balanceToken1
            );

            int256 logBPTPrice = WeightedOracleMath._calcLogBPTPrice(
                _normalizedWeight0,
                balanceToken0,
                miscData.logTotalSupply()
            );

            uint256 oracleCurrentIndex = miscData.oracleIndex();
            uint256 oracleCurrentSampleInitialTimestamp = miscData.oracleSampleCreationTimestamp();
            uint256 oracleUpdatedIndex = _processPriceData(
                oracleCurrentSampleInitialTimestamp,
                oracleCurrentIndex,
                logSpotPrice,
                logBPTPrice,
                miscData.logInvariant()
            );

            if (oracleCurrentIndex != oracleUpdatedIndex) {
                // solhint-disable not-rely-on-time
                miscData = miscData.setOracleIndex(oracleUpdatedIndex);
                miscData = miscData.setOracleSampleCreationTimestamp(block.timestamp);
                _miscData = miscData;
            }
        }
    }

    /**
     * @dev Stores the logarithm of the invariant and BPT total supply, to be later used in each oracle update. Because
     * it is stored in miscData, which is read in all operations (including swaps), this saves gas by not requiring to
     * compute or read these values when updating the oracle.
     *
     * This function must be called by all actions that update the invariant and BPT supply (joins and exits). Swaps
     * also alter the invariant due to collected swap fees, but this growth is considered negligible and not accounted
     * for.
     */
    function _cacheInvariantAndSupply() internal {
        bytes32 miscData = _miscData;
        if (miscData.oracleEnabled()) {
            miscData = miscData.setLogInvariant(WeightedOracleMath._toLowResLog(_lastInvariant));
            miscData = miscData.setLogTotalSupply(WeightedOracleMath._toLowResLog(totalSupply()));
            _miscData = miscData;
        }
    }

    // Query functions

    /**
     * @dev Returns the amount of BPT that would be granted to `recipient` if the `onJoinPool` hook were called by the
     * Vault with the same arguments, along with the number of tokens `sender` would have to supply.
     *
     * This function is not meant to be called directly, but rather from a helper contract that fetches current Vault
     * data, such as the protocol swap fee percentage and Pool balances.
     *
     * Like `IVault.queryBatchSwap`, this function is not view due to internal implementation details: the caller must
     * explicitly use eth_call instead of eth_sendTransaction.
     */
    function queryJoin(
        bytes32 poolId,
        address sender,
        address recipient,
        uint256[] memory balances,
        uint256 lastChangeBlock,
        uint256 protocolSwapFeePercentage,
        bytes memory userData
    ) external returns (uint256 bptOut, uint256[] memory amountsIn) {
        InputHelpers.ensureInputLengthMatch(balances.length, 2);

        _queryAction(
            poolId,
            sender,
            recipient,
            balances,
            lastChangeBlock,
            protocolSwapFeePercentage,
            userData,
            _onJoinPool,
            _downscaleUpArray
        );

        // The `return` opcode is executed directly inside `_queryAction`, so execution never reaches this statement,
        // and we don't need to return anything here - it just silences compiler warnings.
        return (bptOut, amountsIn);
    }

    /**
     * @dev Returns the amount of BPT that would be burned from `sender` if the `onExitPool` hook were called by the
     * Vault with the same arguments, along with the number of tokens `recipient` would receive.
     *
     * This function is not meant to be called directly, but rather from a helper contract that fetches current Vault
     * data, such as the protocol swap fee percentage and Pool balances.
     *
     * Like `IVault.queryBatchSwap`, this function is not view due to internal implementation details: the caller must
     * explicitly use eth_call instead of eth_sendTransaction.
     */
    function queryExit(
        bytes32 poolId,
        address sender,
        address recipient,
        uint256[] memory balances,
        uint256 lastChangeBlock,
        uint256 protocolSwapFeePercentage,
        bytes memory userData
    ) external returns (uint256 bptIn, uint256[] memory amountsOut) {
        InputHelpers.ensureInputLengthMatch(balances.length, 2);

        _queryAction(
            poolId,
            sender,
            recipient,
            balances,
            lastChangeBlock,
            protocolSwapFeePercentage,
            userData,
            _onExitPool,
            _downscaleDownArray
        );

        // The `return` opcode is executed directly inside `_queryAction`, so execution never reaches this statement,
        // and we don't need to return anything here - it just silences compiler warnings.
        return (bptIn, amountsOut);
    }

    // Helpers

    function _getDueProtocolFeeAmounts(
        uint256[] memory balances,
        uint256[] memory normalizedWeights,
        uint256 previousInvariant,
        uint256 currentInvariant,
        uint256 protocolSwapFeePercentage
    ) private view returns (uint256[] memory) {
        // Initialize with zeros
        uint256[] memory dueProtocolFeeAmounts = new uint256[](2);

        // Early return if the protocol swap fee percentage is zero, saving gas.
        if (protocolSwapFeePercentage == 0) {
            return dueProtocolFeeAmounts;
        }

        // The protocol swap fees are always paid using the token with the largest weight in the Pool. As this is the
        // token that is expected to have the largest balance, using it to pay fees should not unbalance the Pool.
        dueProtocolFeeAmounts[_maxWeightTokenIndex] = WeightedMath._calcDueTokenProtocolSwapFeeAmount(
            balances[_maxWeightTokenIndex],
            normalizedWeights[_maxWeightTokenIndex],
            previousInvariant,
            currentInvariant,
            protocolSwapFeePercentage
        );

        return dueProtocolFeeAmounts;
    }

    /**
     * @dev Mutates `amounts` by applying `mutation` with each entry in `arguments`.
     *
     * Equivalent to `amounts = amounts.map(mutation)`.
     */
    function _mutateAmounts(
        uint256[] memory toMutate,
        uint256[] memory arguments,
        function(uint256, uint256) pure returns (uint256) mutation
    ) private pure {
        toMutate[0] = mutation(toMutate[0], arguments[0]);
        toMutate[1] = mutation(toMutate[1], arguments[1]);
    }

    /**
     * @dev This function returns the appreciation of one BPT relative to the
     * underlying tokens. This starts at 1 when the pool is created and grows over time
     */
    function getRate() public view returns (uint256) {
        // The initial BPT supply is equal to the invariant times the number of tokens.
        return Math.mul(getInvariant(), 2).divDown(totalSupply());
    }

    // Scaling

    /**
     * @dev Returns a scaling factor that, when multiplied to a token amount for `token`, normalizes its balance as if
     * it had 18 decimals.
     */
    function _computeScalingFactor(IERC20 token) private view returns (uint256) {
        // Tokens that don't implement the `decimals` method are not supported.
        uint256 tokenDecimals = ERC20(address(token)).decimals();

        // Tokens with more than 18 decimals are not supported.
        uint256 decimalsDifference = Math.sub(18, tokenDecimals);
        return 10**decimalsDifference;
    }

    /**
     * @dev Returns the scaling factor for one of the Pool's tokens. Reverts if `token` is not a token registered by the
     * Pool.
     */
    function _scalingFactor(bool token0) internal view returns (uint256) {
        return token0 ? _scalingFactor0 : _scalingFactor1;
    }

    /**
     * @dev Applies `scalingFactor` to `amount`, resulting in a larger or equal value depending on whether it needed
     * scaling or not.
     */
    function _upscale(uint256 amount, uint256 scalingFactor) internal pure returns (uint256) {
        return Math.mul(amount, scalingFactor);
    }

    /**
     * @dev Same as `_upscale`, but for an entire array. This function does not return anything, but instead *mutates*
     * the `amounts` array.
     */
    function _upscaleArray(uint256[] memory amounts) internal view {
        amounts[0] = Math.mul(amounts[0], _scalingFactor(true));
        amounts[1] = Math.mul(amounts[1], _scalingFactor(false));
    }

    /**
     * @dev Reverses the `scalingFactor` applied to `amount`, resulting in a smaller or equal value depending on
     * whether it needed scaling or not. The result is rounded down.
     */
    function _downscaleDown(uint256 amount, uint256 scalingFactor) internal pure returns (uint256) {
        return Math.divDown(amount, scalingFactor);
    }

    /**
     * @dev Same as `_downscaleDown`, but for an entire array. This function does not return anything, but instead
     * *mutates* the `amounts` array.
     */
    function _downscaleDownArray(uint256[] memory amounts) internal view {
        amounts[0] = Math.divDown(amounts[0], _scalingFactor(true));
        amounts[1] = Math.divDown(amounts[1], _scalingFactor(false));
    }

    /**
     * @dev Reverses the `scalingFactor` applied to `amount`, resulting in a smaller or equal value depending on
     * whether it needed scaling or not. The result is rounded up.
     */
    function _downscaleUp(uint256 amount, uint256 scalingFactor) internal pure returns (uint256) {
        return Math.divUp(amount, scalingFactor);
    }

    /**
     * @dev Same as `_downscaleUp`, but for an entire array. This function does not return anything, but instead
     * *mutates* the `amounts` array.
     */
    function _downscaleUpArray(uint256[] memory amounts) internal view {
        amounts[0] = Math.divUp(amounts[0], _scalingFactor(true));
        amounts[1] = Math.divUp(amounts[1], _scalingFactor(false));
    }

    function _getAuthorizer() internal view override returns (IAuthorizer) {
        // Access control management is delegated to the Vault's Authorizer. This lets Balancer Governance manage which
        // accounts can call permissioned functions: for example, to perform emergency pauses.
        // If the owner is delegated, then *all* permissioned functions, including `setSwapFeePercentage`, will be under
        // Governance control.
        return getVault().getAuthorizer();
    }

    function _queryAction(
        bytes32 poolId,
        address sender,
        address recipient,
        uint256[] memory balances,
        uint256 lastChangeBlock,
        uint256 protocolSwapFeePercentage,
        bytes memory userData,
        function(bytes32, address, address, uint256[] memory, uint256, uint256, bytes memory)
            internal
            returns (uint256, uint256[] memory, uint256[] memory) _action,
        function(uint256[] memory) internal view _downscaleArray
    ) private {
        // This uses the same technique used by the Vault in queryBatchSwap. Refer to that function for a detailed
        // explanation.

        if (msg.sender != address(this)) {
            // We perform an external call to ourselves, forwarding the same calldata. In this call, the else clause of
            // the preceding if statement will be executed instead.

            // solhint-disable-next-line avoid-low-level-calls
            (bool success, ) = address(this).call(msg.data);

            // solhint-disable-next-line no-inline-assembly
            assembly {
                // This call should always revert to decode the bpt and token amounts from the revert reason
                switch success
                    case 0 {
                        // Note we are manually writing the memory slot 0. We can safely overwrite whatever is
                        // stored there as we take full control of the execution and then immediately return.

                        // We copy the first 4 bytes to check if it matches with the expected signature, otherwise
                        // there was another revert reason and we should forward it.
                        returndatacopy(0, 0, 0x04)
                        let error := and(mload(0), 0xffffffff00000000000000000000000000000000000000000000000000000000)

                        // If the first 4 bytes don't match with the expected signature, we forward the revert reason.
                        if eq(eq(error, 0x43adbafb00000000000000000000000000000000000000000000000000000000), 0) {
                            returndatacopy(0, 0, returndatasize())
                            revert(0, returndatasize())
                        }

                        // The returndata contains the signature, followed by the raw memory representation of the
                        // `bptAmount` and `tokenAmounts` (array: length + data). We need to return an ABI-encoded
                        // representation of these.
                        // An ABI-encoded response will include one additional field to indicate the starting offset of
                        // the `tokenAmounts` array. The `bptAmount` will be laid out in the first word of the
                        // returndata.
                        //
                        // In returndata:
                        // [ signature ][ bptAmount ][ tokenAmounts length ][ tokenAmounts values ]
                        // [  4 bytes  ][  32 bytes ][       32 bytes      ][ (32 * length) bytes ]
                        //
                        // We now need to return (ABI-encoded values):
                        // [ bptAmount ][ tokeAmounts offset ][ tokenAmounts length ][ tokenAmounts values ]
                        // [  32 bytes ][       32 bytes     ][       32 bytes      ][ (32 * length) bytes ]

                        // We copy 32 bytes for the `bptAmount` from returndata into memory.
                        // Note that we skip the first 4 bytes for the error signature
                        returndatacopy(0, 0x04, 32)

                        // The offsets are 32-bytes long, so the array of `tokenAmounts` will start after
                        // the initial 64 bytes.
                        mstore(0x20, 64)

                        // We now copy the raw memory array for the `tokenAmounts` from returndata into memory.
                        // Since bpt amount and offset take up 64 bytes, we start copying at address 0x40. We also
                        // skip the first 36 bytes from returndata, which correspond to the signature plus bpt amount.
                        returndatacopy(0x40, 0x24, sub(returndatasize(), 36))

                        // We finally return the ABI-encoded uint256 and the array, which has a total length equal to
                        // the size of returndata, plus the 32 bytes of the offset but without the 4 bytes of the
                        // error signature.
                        return(0, add(returndatasize(), 28))
                    }
                    default {
                        // This call should always revert, but we fail nonetheless if that didn't happen
                        invalid()
                    }
            }
        } else {
            _upscaleArray(balances);

            (uint256 bptAmount, uint256[] memory tokenAmounts, ) = _action(
                poolId,
                sender,
                recipient,
                balances,
                lastChangeBlock,
                protocolSwapFeePercentage,
                userData
            );

            _downscaleArray(tokenAmounts);

            // solhint-disable-next-line no-inline-assembly
            assembly {
                // We will return a raw representation of `bptAmount` and `tokenAmounts` in memory, which is composed of
                // a 32-byte uint256, followed by a 32-byte for the array length, and finally the 32-byte uint256 values
                // Because revert expects a size in bytes, we multiply the array length (stored at `tokenAmounts`) by 32
                let size := mul(mload(tokenAmounts), 32)

                // We store the `bptAmount` in the previous slot to the `tokenAmounts` array. We can make sure there
                // will be at least one available slot due to how the memory scratch space works.
                // We can safely overwrite whatever is stored in this slot as we will revert immediately after that.
                let start := sub(tokenAmounts, 0x20)
                mstore(start, bptAmount)

                // We send one extra value for the error signature "QueryError(uint256,uint256[])" which is 0x43adbafb
                // We use the previous slot to `bptAmount`.
                mstore(sub(start, 0x20), 0x0000000000000000000000000000000000000000000000000000000043adbafb)
                start := sub(start, 0x04)

                // When copying from `tokenAmounts` into returndata, we copy the additional 68 bytes to also return
                // the `bptAmount`, the array 's length, and the error signature.
                revert(start, add(size, 68))
            }
        }
    }
}<|MERGE_RESOLUTION|>--- conflicted
+++ resolved
@@ -27,13 +27,14 @@
 import "../BalancerPoolToken.sol";
 import "../BasePoolAuthorization.sol";
 import "../oracle/PoolPriceOracle.sol";
+import "../oracle/Buffer.sol";
 
 import "../../vault/interfaces/IMinimalSwapInfoPool.sol";
-import "../IPoolPriceOracle.sol";
+import "../IPriceOracle.sol";
 
 contract WeightedPool2Tokens is
     IMinimalSwapInfoPool,
-    IPoolPriceOracle,
+    IPriceOracle,
     BasePoolAuthorization,
     BalancerPoolToken,
     TemporarilyPausable,
@@ -766,30 +767,10 @@
 
     // Oracle functions
 
-<<<<<<< HEAD
-=======
-    function getOracleSample(uint256 index)
-        external
-        view
-        returns (
-            int256 logPairPrice,
-            int256 accLogPairPrice,
-            int256 logBptPrice,
-            int256 accLogBptPrice,
-            int256 logInvariant,
-            int256 accLogInvariant,
-            uint256 timestamp
-        )
-    {
-        return _unpackSample(index);
-    }
-
-    struct OracleAccumulatorQuery {
-        Samples.Variable variable;
-        uint256 ago;
-    }
-
->>>>>>> d65ecfa4
+    function getLargestSafeQueryWindow() external pure override returns (uint256) {
+        return 34 hours;
+    }
+
     function getPastAccumulators(OracleAccumulatorQuery[] memory queries)
         external
         view
