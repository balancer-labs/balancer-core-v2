--- conflicted
+++ resolved
@@ -24,12 +24,8 @@
 import "../../helpers/UnsafeRandom.sol";
 
 import "../../vault/interfaces/IVault.sol";
-<<<<<<< HEAD
 import "../../vault/interfaces/IPool.sol";
-import "../../vault/interfaces/IPoolQuoteSimplified.sol";
-=======
 import "../../vault/interfaces/IMinimalSwapInfoPoolQuote.sol";
->>>>>>> eae864c1
 
 import "../BalancerPoolToken.sol";
 import "./WeightedMath.sol";
@@ -38,11 +34,7 @@
 // perform efficient lookup, without resorting to storage reads.
 // solhint-disable max-states-count
 
-<<<<<<< HEAD
-contract WeightedPool is IPool, IPoolQuoteSimplified, BalancerPoolToken, WeightedMath, ReentrancyGuard {
-=======
-contract WeightedPool is IBPTPool, IMinimalSwapInfoPoolQuote, BalancerPoolToken, WeightedMath, ReentrancyGuard {
->>>>>>> eae864c1
+contract WeightedPool is IPool, IMinimalSwapInfoPoolQuote, BalancerPoolToken, WeightedMath, ReentrancyGuard {
     using FixedPoint for uint256;
     using FixedPoint for uint128;
 
@@ -117,19 +109,8 @@
             ? IVault.PoolSpecialization.TWO_TOKEN
             : IVault.PoolSpecialization.MINIMAL_SWAP_INFO;
 
-<<<<<<< HEAD
-        bytes32 poolId = vault.registerPool(optimization);
-        vault.registerTokens(poolId, tokens);
-=======
         bytes32 poolId = vault.registerPool(specialization);
-        // Pass in zero addresses for Asset Managers
         vault.registerTokens(poolId, tokens, new address[](tokens.length));
-        vault.addLiquidity(poolId, from, tokens, amounts, false);
-
-        require(vault.getPoolTokens(poolId).length == tokens.length, "ERR_REPEATED_TOKENS");
-
-        _mintPoolTokens(from, initialBPT);
->>>>>>> eae864c1
 
         // Set immutable state variables - these cannot be read from during construction
         _vault = vault;
