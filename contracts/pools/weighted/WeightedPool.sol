// SPDX-License-Identifier: GPL-3.0-or-later
// This program is free software: you can redistribute it and/or modify
// it under the terms of the GNU General Public License as published by
// the Free Software Foundation, either version 3 of the License, or
// (at your option) any later version.

// This program is distributed in the hope that it will be useful,
// but WITHOUT ANY WARRANTY; without even the implied warranty of
// MERCHANTABILITY or FITNESS FOR A PARTICULAR PURPOSE.  See the
// GNU General Public License for more details.

// You should have received a copy of the GNU General Public License
// along with this program.  If not, see <http://www.gnu.org/licenses/>.

pragma solidity ^0.7.1;
pragma experimental ABIEncoderV2;

import "@openzeppelin/contracts/token/ERC20/IERC20.sol";

import "../../lib/math/Math.sol";
import "../../lib/math/FixedPoint.sol";
import "../../lib/helpers/UnsafeRandom.sol";
import "../../lib/helpers/ReentrancyGuard.sol";

import "./WeightedMath.sol";
import "../BalancerPoolToken.sol";
import "../../vault/interfaces/IVault.sol";
import "../../vault/interfaces/IPool.sol";
import "../../vault/interfaces/IMinimalSwapInfoPoolQuote.sol";

// This contract relies on tons of immutable state variables to
// perform efficient lookup, without resorting to storage reads.
// solhint-disable max-states-count

contract WeightedPool is IPool, IMinimalSwapInfoPoolQuote, BalancerPoolToken, WeightedMath, ReentrancyGuard {
    using Math for uint256;
    using FixedPoint for uint256;

    IVault private immutable _vault;
    bytes32 private immutable _poolId;

    uint8 private constant _MIN_TOKENS = 2;
    uint8 private constant _MAX_TOKENS = 16;

    //TODO: link info about these limits once they are studied and documented
    uint256 private constant _MIN_WEIGHT = 100;
    uint256 private constant _MAX_WEIGHT = 5000 * (10**18);

    IERC20 private immutable _token0;
    IERC20 private immutable _token1;
    IERC20 private immutable _token2;
    IERC20 private immutable _token3;
    IERC20 private immutable _token4;
    IERC20 private immutable _token5;
    IERC20 private immutable _token6;
    IERC20 private immutable _token7;
    IERC20 private immutable _token8;
    IERC20 private immutable _token9;
    IERC20 private immutable _token10;
    IERC20 private immutable _token11;
    IERC20 private immutable _token12;
    IERC20 private immutable _token13;
    IERC20 private immutable _token14;
    IERC20 private immutable _token15;

    uint256 private immutable _totalTokens;

    uint256 private immutable _normalizedWeight0;
    uint256 private immutable _normalizedWeight1;
    uint256 private immutable _normalizedWeight2;
    uint256 private immutable _normalizedWeight3;
    uint256 private immutable _normalizedWeight4;
    uint256 private immutable _normalizedWeight5;
    uint256 private immutable _normalizedWeight6;
    uint256 private immutable _normalizedWeight7;
    uint256 private immutable _normalizedWeight8;
    uint256 private immutable _normalizedWeight9;
    uint256 private immutable _normalizedWeight10;
    uint256 private immutable _normalizedWeight11;
    uint256 private immutable _normalizedWeight12;
    uint256 private immutable _normalizedWeight13;
    uint256 private immutable _normalizedWeight14;
    uint256 private immutable _normalizedWeight15;

    uint256 private immutable _swapFee;

    uint256 private _lastInvariant;

    uint256 private constant _MAX_SWAP_FEE = 10 * (10**16); // 10%

    constructor(
        IVault vault,
        string memory name,
        string memory symbol,
        IERC20[] memory tokens,
        uint256[] memory weights,
        uint256 swapFee
    ) BalancerPoolToken(name, symbol) {
        require(tokens.length >= _MIN_TOKENS, "MIN_TOKENS");
        require(tokens.length <= _MAX_TOKENS, "MAX_TOKENS");
        require(tokens.length == weights.length, "ARRAY_LENGTH_MISMATCH");

        IVault.PoolSpecialization specialization = tokens.length == 2
            ? IVault.PoolSpecialization.TWO_TOKEN
            : IVault.PoolSpecialization.MINIMAL_SWAP_INFO;

        bytes32 poolId = vault.registerPool(specialization);

        // Pass in zero addresses for Asset Managers
        vault.registerTokens(poolId, tokens, new address[](tokens.length));

        // Set immutable state variables - these cannot be read from during construction
        _vault = vault;
        _poolId = poolId;
        _totalTokens = tokens.length;

        require(swapFee <= _MAX_SWAP_FEE, "MAX_SWAP_FEE");
        _swapFee = swapFee;

        // Immutable variables cannot be initialized inside an if statement, so we must do conditional assignments
        _token0 = tokens.length > 0 ? tokens[0] : IERC20(0);
        _token1 = tokens.length > 1 ? tokens[1] : IERC20(0);
        _token2 = tokens.length > 2 ? tokens[2] : IERC20(0);
        _token3 = tokens.length > 3 ? tokens[3] : IERC20(0);
        _token4 = tokens.length > 4 ? tokens[4] : IERC20(0);
        _token5 = tokens.length > 5 ? tokens[5] : IERC20(0);
        _token6 = tokens.length > 6 ? tokens[6] : IERC20(0);
        _token7 = tokens.length > 7 ? tokens[7] : IERC20(0);
        _token8 = tokens.length > 8 ? tokens[8] : IERC20(0);
        _token9 = tokens.length > 9 ? tokens[9] : IERC20(0);
        _token10 = tokens.length > 10 ? tokens[10] : IERC20(0);
        _token11 = tokens.length > 11 ? tokens[11] : IERC20(0);
        _token12 = tokens.length > 12 ? tokens[12] : IERC20(0);
        _token13 = tokens.length > 13 ? tokens[13] : IERC20(0);
        _token14 = tokens.length > 14 ? tokens[14] : IERC20(0);
        _token15 = tokens.length > 15 ? tokens[15] : IERC20(0);

        // Check valid weights and compute normalized weights
        uint256 sumWeights = 0;
        for (uint8 i = 0; i < weights.length; i++) {
            require(weights[i] >= _MIN_WEIGHT, "MIN_WEIGHT");
            require(weights[i] <= _MAX_WEIGHT, "MAX_WEIGHT");

            sumWeights = sumWeights.add(weights[i]);
        }
        uint256[] memory normalizedWeights = new uint256[](weights.length);
        for (uint8 i = 0; i < normalizedWeights.length; i++) {
            normalizedWeights[i] = weights[i].div(sumWeights);
        }

        _normalizedWeight0 = weights.length > 0 ? normalizedWeights[0] : 0;
        _normalizedWeight1 = weights.length > 1 ? normalizedWeights[1] : 0;
        _normalizedWeight2 = weights.length > 2 ? normalizedWeights[2] : 0;
        _normalizedWeight3 = weights.length > 3 ? normalizedWeights[3] : 0;
        _normalizedWeight4 = weights.length > 4 ? normalizedWeights[4] : 0;
        _normalizedWeight5 = weights.length > 5 ? normalizedWeights[5] : 0;
        _normalizedWeight6 = weights.length > 6 ? normalizedWeights[6] : 0;
        _normalizedWeight7 = weights.length > 7 ? normalizedWeights[7] : 0;
        _normalizedWeight8 = weights.length > 8 ? normalizedWeights[8] : 0;
        _normalizedWeight9 = weights.length > 9 ? normalizedWeights[9] : 0;
        _normalizedWeight10 = weights.length > 10 ? normalizedWeights[10] : 0;
        _normalizedWeight11 = weights.length > 11 ? normalizedWeights[11] : 0;
        _normalizedWeight12 = weights.length > 12 ? normalizedWeights[12] : 0;
        _normalizedWeight13 = weights.length > 13 ? normalizedWeights[13] : 0;
        _normalizedWeight14 = weights.length > 14 ? normalizedWeights[14] : 0;
        _normalizedWeight15 = weights.length > 15 ? normalizedWeights[15] : 0;
    }

    function _normalizedWeight(IERC20 token) internal view returns (uint256) {
        // prettier-ignore
        if (token == _token0) { return _normalizedWeight0; }
        else if (token == _token1) { return _normalizedWeight1; }
        else if (token == _token2) { return _normalizedWeight2; }
        else if (token == _token3) { return _normalizedWeight3; }
        else if (token == _token4) { return _normalizedWeight4; }
        else if (token == _token5) { return _normalizedWeight5; }
        else if (token == _token6) { return _normalizedWeight6; }
        else if (token == _token7) { return _normalizedWeight7; }
        else if (token == _token8) { return _normalizedWeight8; }
        else if (token == _token9) { return _normalizedWeight9; }
        else if (token == _token10) { return _normalizedWeight10; }
        else if (token == _token11) { return _normalizedWeight11; }
        else if (token == _token12) { return _normalizedWeight12; }
        else if (token == _token13) { return _normalizedWeight13; }
        else if (token == _token14) { return _normalizedWeight14; }
        else if (token == _token15) { return _normalizedWeight15; }
        else {
            revert("INVALID_TOKEN");
        }
    }

    function _normalizedWeights() internal view returns (uint256[] memory) {
        uint256[] memory normalizedWeights = new uint256[](_totalTokens);

        // prettier-ignore
        {
            if (_totalTokens > 0) { normalizedWeights[0] = _normalizedWeight0; } else { return normalizedWeights; }
            if (_totalTokens > 1) { normalizedWeights[1] = _normalizedWeight1; } else { return normalizedWeights; }
            if (_totalTokens > 2) { normalizedWeights[2] = _normalizedWeight2; } else { return normalizedWeights; }
            if (_totalTokens > 3) { normalizedWeights[3] = _normalizedWeight3; } else { return normalizedWeights; }
            if (_totalTokens > 4) { normalizedWeights[4] = _normalizedWeight4; } else { return normalizedWeights; }
            if (_totalTokens > 5) { normalizedWeights[5] = _normalizedWeight5; } else { return normalizedWeights; }
            if (_totalTokens > 6) { normalizedWeights[6] = _normalizedWeight6; } else { return normalizedWeights; }
            if (_totalTokens > 7) { normalizedWeights[7] = _normalizedWeight7; } else { return normalizedWeights; }
            if (_totalTokens > 8) { normalizedWeights[8] = _normalizedWeight8; } else { return normalizedWeights; }
            if (_totalTokens > 9) { normalizedWeights[9] = _normalizedWeight9; } else { return normalizedWeights; }
            if (_totalTokens > 10) { normalizedWeights[10] = _normalizedWeight10; } else { return normalizedWeights; }
            if (_totalTokens > 11) { normalizedWeights[11] = _normalizedWeight11; } else { return normalizedWeights; }
            if (_totalTokens > 12) { normalizedWeights[12] = _normalizedWeight12; } else { return normalizedWeights; }
            if (_totalTokens > 13) { normalizedWeights[13] = _normalizedWeight13; } else { return normalizedWeights; }
            if (_totalTokens > 14) { normalizedWeights[14] = _normalizedWeight14; } else { return normalizedWeights; }
            if (_totalTokens > 15) { normalizedWeights[15] = _normalizedWeight15; } else { return normalizedWeights; }
        }

        return normalizedWeights;
    }

    //Getters

    function getVault() external view override returns (IVault) {
        return _vault;
    }

    function getPoolId() external view override returns (bytes32) {
        return _poolId;
    }

    function getLastInvariant() external view returns (uint256) {
        return _lastInvariant;
    }

    function getInvariant() external view returns (uint256) {
        (IERC20[] memory tokens, uint256[] memory balances) = _vault.getPoolTokens(_poolId);
        uint256[] memory normalizedWeights = getNormalizedWeights(tokens);
        return _invariant(normalizedWeights, balances);
    }

    function getNormalizedWeights(IERC20[] memory tokens) public view returns (uint256[] memory normalizedWeights) {
        normalizedWeights = new uint256[](tokens.length);
        for (uint256 i = 0; i < normalizedWeights.length; ++i) {
            normalizedWeights[i] = _normalizedWeight(tokens[i]);
        }
    }

    function getSwapFee() external view returns (uint256) {
        return _swapFee;
    }

    // Join / Exit Hooks

    enum JoinKind { INIT, EXACT_TOKENS_IN_FOR_BPT_OUT }

    function onJoinPool(
        bytes32 poolId,
        address, // sender - potential whitelisting
        address recipient,
        uint256[] memory currentBalances,
<<<<<<< HEAD
=======
        uint256[] memory maxAmountsIn,
        uint256,
>>>>>>> c9626be0
        uint256 protocolFeePercentage,
        bytes memory userData
    ) external override returns (uint256[] memory, uint256[] memory) {
        require(msg.sender == address(_vault), "CALLER_NOT_VAULT");
        require(poolId == _poolId, "INVALID_POOL_ID");

        // TODO: This seems inconsistent w/ `getInvariant` for example. We assume the weights and balances order match
        uint256[] memory normalizedWeights = _normalizedWeights();
        (JoinKind kind, uint256[] memory amountsIn) = abi.decode(userData, (JoinKind, uint256[]));

        // The Vault guarantees currentBalances length is ok
        require(currentBalances.length == amountsIn.length, "ERR_AMOUNTS_IN_LENGTH");

        if (kind == JoinKind.INIT) {
            //Max amounts in are equal to amounts in.
            return _joinInitial(normalizedWeights, recipient, amountsIn);
        } else {
            // JoinKind.EXACT_TOKENS_IN_FOR_BPT_OUT
            //Max amounts in are equal to exact amounts in.
            (, , uint256 minimumBPT) = abi.decode(userData, (JoinKind, uint256[], uint256));
            return
                _joinExactTokensInForBPTOut(
                    normalizedWeights,
                    currentBalances,
                    recipient,
                    amountsIn,
                    minimumBPT,
                    protocolFeePercentage
                );
        }
    }

    function _joinInitial(
        uint256[] memory normalizedWeights,
        address recipient,
        uint256[] memory amountsIn
    ) private returns (uint256[] memory, uint256[] memory) {
        require(totalSupply() == 0, "ALREADY_INITIALIZED");

        // Pool initialization - currentBalances should be all zeroes

        // _lastInvariant should also be zero
        uint256 invariantAfterJoin = _invariant(normalizedWeights, amountsIn);

        // Mints a total of: n * invariant. Total tokens is not in FixedPoint
        uint256 tokensToMint = invariantAfterJoin * _totalTokens;
        require(tokensToMint / invariantAfterJoin == _totalTokens, "MUL_OVERFLOW");

        _mintPoolTokens(recipient, tokensToMint);
        _lastInvariant = invariantAfterJoin;

        uint256[] memory dueProtocolFeeAmounts = new uint256[](_totalTokens); // All zeroes
        return (amountsIn, dueProtocolFeeAmounts);
    }

    function _joinExactTokensInForBPTOut(
        uint256[] memory normalizedWeights,
        uint256[] memory currentBalances,
        address recipient,
        uint256[] memory amountsIn,
        uint256 minimumBPT,
        uint256 protocolFeePercentage
    ) private returns (uint256[] memory, uint256[] memory) {
        uint256 currentBPT = totalSupply();
        require(currentBPT > 0, "UNINITIALIZED");

        // This updates currentBalances by deducting protocol fees to pay, which the Vault will charge the Pool once
        // this function returns.
        uint256[] memory dueProtocolFeeAmounts = _getAndApplyDueProtocolFeeAmounts(
            currentBalances,
            normalizedWeights,
            protocolFeePercentage
        );

        uint256 bptAmountOut = _exactTokensInForBPTOut(
            currentBalances,
            normalizedWeights,
            amountsIn,
            currentBPT,
            _swapFee
        );

        require(bptAmountOut >= minimumBPT, "BPT_OUT_MIN_AMOUNT");

        _mintPoolTokens(recipient, bptAmountOut);

        for (uint8 i = 0; i < _totalTokens; i++) {
            currentBalances[i] = currentBalances[i].add(amountsIn[i]);
        }

        // Reset swap fee accumulation
        _lastInvariant = _invariant(normalizedWeights, currentBalances);

        return (amountsIn, dueProtocolFeeAmounts);
    }

    enum ExitKind { EXACT_BPT_IN_FOR_ONE_TOKEN_OUT, EXACT_BPT_IN_FOR_ALL_TOKENS_OUT, BPT_IN_FOR_EXACT_TOKENS_OUT }

    function onExitPool(
        bytes32 poolId,
        address sender,
        address, //recipient -  potential whitelisting
        uint256[] memory currentBalances,
<<<<<<< HEAD
=======
        uint256[] memory minAmountsOut,
        uint256,
>>>>>>> c9626be0
        uint256 protocolFeePercentage,
        bytes memory userData
    ) external override returns (uint256[] memory, uint256[] memory) {
        require(msg.sender == address(_vault), "CALLER_NOT_VAULT");
        require(poolId == _poolId, "INVALID_POOL_ID");

        uint256[] memory normalizedWeights = _normalizedWeights();
        // This updates currentBalances by deducting protocol fees to pay, which the Vault will charge the Pool once
        // this function returns.
        uint256[] memory dueProtocolFeeAmounts = _getAndApplyDueProtocolFeeAmounts(
            currentBalances,
            normalizedWeights,
            protocolFeePercentage
        );

        uint256 bptAmountIn;
        uint256[] memory amountsOut;

        ExitKind kind = abi.decode(userData, (ExitKind));
        if (kind == ExitKind.EXACT_BPT_IN_FOR_ONE_TOKEN_OUT) {
            uint256 tokenIndex;
            (, bptAmountIn, tokenIndex) = abi.decode(userData, (ExitKind, uint256, uint256));

            (bptAmountIn, amountsOut) = _exitExactBPTInForOneTokenOut(
                normalizedWeights,
                currentBalances,
                bptAmountIn,
                tokenIndex
            );
        } else if (kind == ExitKind.EXACT_BPT_IN_FOR_ALL_TOKENS_OUT) {
            (, bptAmountIn) = abi.decode(userData, (ExitKind, uint256));

            (bptAmountIn, amountsOut) = _exitExactBPTInForAllTokensOut(currentBalances, bptAmountIn);
        } else {
            uint256 maxBPTAmountIn;
            // ExitKind.BPT_IN_FOR_EXACT_TOKENS_OUT
            (, amountsOut, maxBPTAmountIn) = abi.decode(userData, (ExitKind, uint256[], uint256));

            // The Vault guarantees currentBalances length is ok
            require(currentBalances.length == amountsOut.length, "ERR_AMOUNTS_OUT_LENGTH");

            (bptAmountIn, amountsOut) = _exitBPTInForExactTokensOut(
                normalizedWeights,
                currentBalances,
                amountsOut,
                maxBPTAmountIn
            );
        }

        _burnPoolTokens(sender, bptAmountIn);

        for (uint256 i = 0; i < _totalTokens; ++i) {
            currentBalances[i] = currentBalances[i].sub(amountsOut[i]);
        }

        // Reset swap fee accumulation
        _lastInvariant = _invariant(normalizedWeights, currentBalances);

        return (amountsOut, dueProtocolFeeAmounts);
    }

    function _exitExactBPTInForOneTokenOut(
        uint256[] memory normalizedWeights,
        uint256[] memory currentBalances,
        uint256 bptAmountIn,
        uint256 tokenIndex
    ) private view returns (uint256, uint256[] memory) {
        require(tokenIndex < currentBalances.length, "OUT_OF_BOUNDS");

        uint256[] memory amountsOut = new uint256[](_totalTokens);
        amountsOut[tokenIndex] = _exactBPTInForTokenOut(
            currentBalances[tokenIndex],
            normalizedWeights[tokenIndex],
            bptAmountIn,
            totalSupply(),
            _swapFee
        );
        return (bptAmountIn, amountsOut);
    }

    function _exitExactBPTInForAllTokensOut(uint256[] memory currentBalances, uint256 bptAmountIn)
        private
        view
        returns (uint256, uint256[] memory)
    {
        uint256 bptRatio = _getSupplyRatio(bptAmountIn);

        uint256[] memory amountsOut = new uint256[](_totalTokens);
        for (uint256 i = 0; i < _totalTokens; i++) {
            amountsOut[i] = currentBalances[i].mul(bptRatio);
        }
        return (bptAmountIn, amountsOut);
    }

    function _exitBPTInForExactTokensOut(
        uint256[] memory normalizedWeights,
        uint256[] memory currentBalances,
        uint256[] memory amountsOut,
        uint256 maxBPTAmountIn
    ) private view returns (uint256, uint256[] memory) {
        uint256 bptAmountIn = _bptInForExactTokensOut(
            currentBalances,
            normalizedWeights,
            amountsOut,
            totalSupply(),
            _swapFee
        );
        require(bptAmountIn <= maxBPTAmountIn, "BPT_IN_MAX_AMOUNT");
        return (bptAmountIn, amountsOut);
    }

    function _getAndApplyDueProtocolFeeAmounts(
        uint256[] memory currentBalances,
        uint256[] memory normalizedWeights,
        uint256 protocolFeePercentage
    ) private view returns (uint256[] memory) {
        // Compute by how much a token balance increased to go from last invariant to current invariant

        uint256 chosenTokenIndex = UnsafeRandom.rand(_totalTokens);

        uint256 chosenTokenAccruedFees = _calculateOneTokenSwapFee(
            currentBalances,
            normalizedWeights,
            _lastInvariant,
            chosenTokenIndex
        );
        uint256 chosenTokenDueProtocolFeeAmount = chosenTokenAccruedFees.mul(protocolFeePercentage);

        uint256[] memory dueProtocolFeeAmounts = new uint256[](currentBalances.length);
        // All other values are initialized to zero
        dueProtocolFeeAmounts[chosenTokenIndex] = chosenTokenDueProtocolFeeAmount;
        currentBalances[chosenTokenIndex] = currentBalances[chosenTokenIndex].sub(chosenTokenDueProtocolFeeAmount);

        return dueProtocolFeeAmounts;
    }

    //Quote Swaps

    function quoteOutGivenIn(
        IPoolQuoteStructs.QuoteRequestGivenIn calldata request,
        uint256 currentBalanceTokenIn,
        uint256 currentBalanceTokenOut
    ) external view override returns (uint256) {
        uint256 adjustedIn = _subtractSwapFee(request.amountIn);

        // Calculate the maximum amount that can be taken out of the pool
        uint256 maximumAmountOut = _outGivenIn(
            currentBalanceTokenIn,
            _normalizedWeight(request.tokenIn),
            currentBalanceTokenOut,
            _normalizedWeight(request.tokenOut),
            adjustedIn
        );

        return maximumAmountOut;
    }

    function quoteInGivenOut(
        IPoolQuoteStructs.QuoteRequestGivenOut calldata request,
        uint256 currentBalanceTokenIn,
        uint256 currentBalanceTokenOut
    ) external view override returns (uint256) {
        // Calculate the minimum amount that must be put into the pool
        uint256 minimumAmountIn = _inGivenOut(
            currentBalanceTokenIn,
            _normalizedWeight(request.tokenIn),
            currentBalanceTokenOut,
            _normalizedWeight(request.tokenOut),
            request.amountOut
        );

        return _addSwapFee(minimumAmountIn);
    }

    // Potential helpers

    function _getSupplyRatio(uint256 amount) internal view returns (uint256) {
        uint256 poolTotal = totalSupply();
        uint256 ratio = amount.div(poolTotal);
        require(ratio != 0, "MATH_APPROX");
        return ratio;
    }

    function _addSwapFee(uint256 amount) private view returns (uint256) {
        return amount.div(FixedPoint.ONE.sub(_swapFee));
    }

    function _subtractSwapFee(uint256 amount) private view returns (uint256) {
        uint256 fees = amount.mul(_swapFee);
        return amount.sub(fees);
    }
}<|MERGE_RESOLUTION|>--- conflicted
+++ resolved
@@ -255,11 +255,7 @@
         address, // sender - potential whitelisting
         address recipient,
         uint256[] memory currentBalances,
-<<<<<<< HEAD
-=======
-        uint256[] memory maxAmountsIn,
         uint256,
->>>>>>> c9626be0
         uint256 protocolFeePercentage,
         bytes memory userData
     ) external override returns (uint256[] memory, uint256[] memory) {
@@ -363,11 +359,7 @@
         address sender,
         address, //recipient -  potential whitelisting
         uint256[] memory currentBalances,
-<<<<<<< HEAD
-=======
-        uint256[] memory minAmountsOut,
         uint256,
->>>>>>> c9626be0
         uint256 protocolFeePercentage,
         bytes memory userData
     ) external override returns (uint256[] memory, uint256[] memory) {
