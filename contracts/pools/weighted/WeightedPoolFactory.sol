// SPDX-License-Identifier: GPL-3.0-or-later
// This program is free software: you can redistribute it and/or modify
// it under the terms of the GNU General Public License as published by
// the Free Software Foundation, either version 3 of the License, or
// (at your option) any later version.

// This program is distributed in the hope that it will be useful,
// but WITHOUT ANY WARRANTY; without even the implied warranty of
// MERCHANTABILITY or FITNESS FOR A PARTICULAR PURPOSE.  See the
// GNU General Public License for more details.

// You should have received a copy of the GNU General Public License
// along with this program.  If not, see <http://www.gnu.org/licenses/>.

pragma solidity ^0.7.0;
pragma experimental ABIEncoderV2;

import "../../vault/interfaces/IVault.sol";

import "../BasePoolFactory.sol";

import "./WeightedPool.sol";

contract WeightedPoolFactory is BasePoolFactory {
    constructor(IVault vault) BasePoolFactory(vault) {
        // solhint-disable-previous-line no-empty-blocks
    }

    /**
     * @dev Deploys a new `WeightedPool`.
     */
    function create(
        string memory name,
        string memory symbol,
        IERC20[] memory tokens,
        uint256[] memory weights,
<<<<<<< HEAD
        uint256 swapFeePercentage,
        uint256 responseWindowDuration,
=======
        uint256 swapFee,
        uint256 pauseWindowDuration,
>>>>>>> a1e62afa
        uint256 bufferPeriodDuration,
        address owner
    ) external returns (address) {
        address pool = address(
            new WeightedPool(
                getVault(),
                name,
                symbol,
                tokens,
                weights,
<<<<<<< HEAD
                swapFeePercentage,
                responseWindowDuration,
=======
                swapFee,
                pauseWindowDuration,
>>>>>>> a1e62afa
                bufferPeriodDuration,
                owner
            )
        );
        _register(pool);
        return pool;
    }
}<|MERGE_RESOLUTION|>--- conflicted
+++ resolved
@@ -34,13 +34,8 @@
         string memory symbol,
         IERC20[] memory tokens,
         uint256[] memory weights,
-<<<<<<< HEAD
         uint256 swapFeePercentage,
-        uint256 responseWindowDuration,
-=======
-        uint256 swapFee,
         uint256 pauseWindowDuration,
->>>>>>> a1e62afa
         uint256 bufferPeriodDuration,
         address owner
     ) external returns (address) {
@@ -51,13 +46,8 @@
                 symbol,
                 tokens,
                 weights,
-<<<<<<< HEAD
                 swapFeePercentage,
-                responseWindowDuration,
-=======
-                swapFee,
                 pauseWindowDuration,
->>>>>>> a1e62afa
                 bufferPeriodDuration,
                 owner
             )
