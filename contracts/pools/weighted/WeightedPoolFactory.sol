--- conflicted
+++ resolved
@@ -40,15 +40,8 @@
             _create(
                 abi.encodePacked(
                     type(WeightedPool).creationCode,
-                    // Make the sender the `from` address
-<<<<<<< HEAD
-                    abi.encode(_vault, name, symbol, initialBPT, tokens, amounts, msg.sender, weights, swapFee)
+                    abi.encode(_vault, name, symbol, tokens, weights, swapFee)
                 )
-=======
-                    abi.encode(vault, name, symbol, tokens, weights, swapFee)
-                ),
-                salt
->>>>>>> faa9309b
             );
     }
 }