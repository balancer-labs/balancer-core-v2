--- conflicted
+++ resolved
@@ -52,13 +52,8 @@
     uint256 private constant _MAX_TOKENS = 8;
 
     // 1e18 corresponds to 1.0, or a 100% fee
-<<<<<<< HEAD
-    uint256 private constant _MIN_SWAP_FEE_PERCENTAGE_PERCENTAGE = 1e12; // 0.0001%
-    uint256 private constant _MAX_SWAP_FEE_PERCENTAGE_PERCENTAGE = 1e17; // 10%
-=======
     uint256 private constant _MIN_SWAP_FEE_PERCENTAGE = 1e12; // 0.0001%
     uint256 private constant _MAX_SWAP_FEE_PERCENTAGE = 1e17; // 10%
->>>>>>> ba751f04
 
     uint256 private constant _MINIMUM_BPT = 10**6;
 
@@ -122,13 +117,8 @@
         // order of token-specific parameters (such as token weights) will not change.
         InputHelpers.ensureArrayIsSorted(tokens);
 
-<<<<<<< HEAD
-        _require(swapFeePercentage >= _MIN_SWAP_FEE_PERCENTAGE_PERCENTAGE, Errors.MIN_SWAP_FEE_PERCENTAGE);
-        _require(swapFeePercentage <= _MAX_SWAP_FEE_PERCENTAGE_PERCENTAGE, Errors.MAX_SWAP_FEE_PERCENTAGE);
-=======
         _require(swapFeePercentage >= _MIN_SWAP_FEE_PERCENTAGE, Errors.MIN_SWAP_FEE_PERCENTAGE);
         _require(swapFeePercentage <= _MAX_SWAP_FEE_PERCENTAGE, Errors.MAX_SWAP_FEE_PERCENTAGE);
->>>>>>> ba751f04
 
         bytes32 poolId = vault.registerPool(specialization);
 
@@ -183,13 +173,8 @@
 
     // Caller must be approved by the Vault's Authorizer
     function setSwapFeePercentage(uint256 swapFeePercentage) external virtual authenticate {
-<<<<<<< HEAD
-        _require(swapFeePercentage >= _MIN_SWAP_FEE_PERCENTAGE_PERCENTAGE, Errors.MIN_SWAP_FEE_PERCENTAGE);
-        _require(swapFeePercentage <= _MAX_SWAP_FEE_PERCENTAGE_PERCENTAGE, Errors.MAX_SWAP_FEE_PERCENTAGE);
-=======
         _require(swapFeePercentage >= _MIN_SWAP_FEE_PERCENTAGE, Errors.MIN_SWAP_FEE_PERCENTAGE);
         _require(swapFeePercentage <= _MAX_SWAP_FEE_PERCENTAGE, Errors.MAX_SWAP_FEE_PERCENTAGE);
->>>>>>> ba751f04
 
         _swapFeePercentage = swapFeePercentage;
         emit SwapFeeChanged(swapFeePercentage);
