// SPDX-License-Identifier: GPL-3.0-or-later
// This program is free software: you can redistribute it and/or modify
// it under the terms of the GNU General Public License as published by
// the Free Software Foundation, either version 3 of the License, or
// (at your option) any later version.

// This program is distributed in the hope that it will be useful,
// but WITHOUT ANY WARRANTY; without even the implied warranty of
// MERCHANTABILITY or FITNESS FOR A PARTICULAR PURPOSE.  See the
// GNU General Public License for more details.

// You should have received a copy of the GNU General Public License
// along with this program.  If not, see <http://www.gnu.org/licenses/>.

pragma solidity ^0.7.0;
pragma experimental ABIEncoderV2;

import "./BasePool.sol";
import "../vault/interfaces/IGeneralPool.sol";

/**
 * @dev Extension of `BasePool`, adding a handler for `IGeneralPool.onSwap`.
 *
 * Derived contracts must implement `_onSwapGivenIn` and `_onSwapGivenOut` along with `BasePool`'s virtual functions.
 */
abstract contract BaseGeneralPool is IGeneralPool, BasePool {
    constructor(
        IVault vault,
        string memory name,
        string memory symbol,
        IERC20[] memory tokens,
        uint256 swapFee,
<<<<<<< HEAD
        uint256 responseWindowDuration,
        uint256 bufferPeriodDuration
=======
        uint256 emergencyPeriod,
        uint256 emergencyPeriodCheckExtension,
        address owner
>>>>>>> 4fb3891f
    )
        BasePool(
            vault,
            IVault.PoolSpecialization.GENERAL,
            name,
            symbol,
            tokens,
            swapFee,
<<<<<<< HEAD
            responseWindowDuration,
            bufferPeriodDuration
=======
            emergencyPeriod,
            emergencyPeriodCheckExtension,
            owner
>>>>>>> 4fb3891f
        )
    {
        // solhint-disable-previous-line no-empty-blocks
    }

    // Swap Hooks

    function onSwap(
        SwapRequest memory swapRequest,
        uint256[] memory balances,
        uint256 indexIn,
        uint256 indexOut
    ) external view virtual override returns (uint256) {
        _validateIndexes(indexIn, indexOut, _getTotalTokens());
        uint256[] memory scalingFactors = _scalingFactors();

        return
            swapRequest.kind == IVault.SwapKind.GIVEN_IN
                ? _swapGivenIn(swapRequest, balances, indexIn, indexOut, scalingFactors)
                : _swapGivenOut(swapRequest, balances, indexIn, indexOut, scalingFactors);
    }

    function _swapGivenIn(
        SwapRequest memory swapRequest,
        uint256[] memory balances,
        uint256 indexIn,
        uint256 indexOut,
        uint256[] memory scalingFactors
    ) internal view returns (uint256) {
        // Fees are subtracted before scaling, to reduce the complexity of the rounding direction analysis.
        swapRequest.amount = _subtractSwapFee(swapRequest.amount);

        _upscaleArray(balances, scalingFactors);
        swapRequest.amount = _upscale(swapRequest.amount, scalingFactors[indexIn]);

        uint256 amountOut = _onSwapGivenIn(swapRequest, balances, indexIn, indexOut);

        // amountOut tokens are exiting the Pool, so we round down.
        return _downscaleDown(amountOut, scalingFactors[indexOut]);
    }

    function _swapGivenOut(
        SwapRequest memory swapRequest,
        uint256[] memory balances,
        uint256 indexIn,
        uint256 indexOut,
        uint256[] memory scalingFactors
    ) internal view returns (uint256) {
        _upscaleArray(balances, scalingFactors);
        swapRequest.amount = _upscale(swapRequest.amount, scalingFactors[indexOut]);

        uint256 amountIn = _onSwapGivenOut(swapRequest, balances, indexIn, indexOut);

        // amountIn tokens are entering the Pool, so we round up.
        amountIn = _downscaleUp(amountIn, scalingFactors[indexIn]);

        // Fees are added after scaling happens, to reduce the complexity of the rounding direction analysis.
        return _addSwapFee(amountIn);
    }

    function _onSwapGivenIn(
        SwapRequest memory swapRequest,
        uint256[] memory balances,
        uint256 indexIn,
        uint256 indexOut
    ) internal view virtual returns (uint256);

    function _onSwapGivenOut(
        SwapRequest memory swapRequest,
        uint256[] memory balances,
        uint256 indexIn,
        uint256 indexOut
    ) internal view virtual returns (uint256);

    function _validateIndexes(
        uint256 indexIn,
        uint256 indexOut,
        uint256 limit
    ) private pure {
        _require(indexIn < limit && indexOut < limit, Errors.OUT_OF_BOUNDS);
    }
}<|MERGE_RESOLUTION|>--- conflicted
+++ resolved
@@ -30,14 +30,9 @@
         string memory symbol,
         IERC20[] memory tokens,
         uint256 swapFee,
-<<<<<<< HEAD
         uint256 responseWindowDuration,
-        uint256 bufferPeriodDuration
-=======
-        uint256 emergencyPeriod,
-        uint256 emergencyPeriodCheckExtension,
+        uint256 bufferPeriodDuration,
         address owner
->>>>>>> 4fb3891f
     )
         BasePool(
             vault,
@@ -46,14 +41,9 @@
             symbol,
             tokens,
             swapFee,
-<<<<<<< HEAD
             responseWindowDuration,
-            bufferPeriodDuration
-=======
-            emergencyPeriod,
-            emergencyPeriodCheckExtension,
+            bufferPeriodDuration,
             owner
->>>>>>> 4fb3891f
         )
     {
         // solhint-disable-previous-line no-empty-blocks
