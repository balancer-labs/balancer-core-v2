// SPDX-License-Identifier: GPL-3.0-or-later
// This program is free software: you can redistribute it and/or modify
// it under the terms of the GNU General Public License as published by
// the Free Software Foundation, either version 3 of the License, or
// (at your option) any later version.

// This program is distributed in the hope that it will be useful,
// but WITHOUT ANY WARRANTY; without even the implied warranty of
// MERCHANTABILITY or FITNESS FOR A PARTICULAR PURPOSE.  See the
// GNU General Public License for more details.

// You should have received a copy of the GNU General Public License
// along with this program.  If not, see <http://www.gnu.org/licenses/>.

pragma solidity ^0.7.0;
pragma experimental ABIEncoderV2;

import "./BasePool.sol";
import "../vault/interfaces/IGeneralPool.sol";

abstract contract BaseGeneralPool is IGeneralPool, BasePool {
    constructor(
        IVault vault,
        string memory name,
        string memory symbol,
        IERC20[] memory tokens,
        uint256 swapFee,
        uint256 emergencyPeriod,
        uint256 emergencyPeriodCheckExtension
    )
        BasePool(
            vault,
            IVault.PoolSpecialization.GENERAL,
            name,
            symbol,
            tokens,
            swapFee,
            emergencyPeriod,
            emergencyPeriodCheckExtension
        )
    {
        // solhint-disable-previous-line no-empty-blocks
    }

    // Swap Hooks

    function onSwap(
        SwapRequest memory swapRequest,
        uint256[] memory balances,
        uint256 indexIn,
        uint256 indexOut
    ) external view virtual override returns (uint256) {
        _validateIndexes(indexIn, indexOut, _totalTokens);
        uint256[] memory scalingFactors = _scalingFactors();

        return
            swapRequest.kind == IVault.SwapKind.GIVEN_IN
                ? _swapGivenIn(swapRequest, balances, indexIn, indexOut, scalingFactors)
                : _swapGivenOut(swapRequest, balances, indexIn, indexOut, scalingFactors);
    }

    function _swapGivenIn(
        SwapRequest memory swapRequest,
        uint256[] memory balances,
        uint256 indexIn,
        uint256 indexOut,
        uint256[] memory scalingFactors
    ) internal view returns (uint256) {
        // Fees are subtracted before scaling happens, to reduce complexity of rounding direction analysis.
        swapRequest.amount = _subtractSwapFee(swapRequest.amount);

        _upscaleArray(balances, scalingFactors);
        swapRequest.amount = _upscale(swapRequest.amount, scalingFactors[indexIn]);

        uint256 amountOut = _onSwapGivenIn(swapRequest, balances, indexIn, indexOut);

        // amountOut tokens are exiting the Pool, so we round down.
        return _downscaleDown(amountOut, scalingFactors[indexOut]);
    }

    function _swapGivenOut(
        SwapRequest memory swapRequest,
        uint256[] memory balances,
        uint256 indexIn,
<<<<<<< HEAD
        uint256 indexOut,
        uint256[] memory scalingFactors
    ) internal view returns (uint256) {
=======
        uint256 indexOut
    ) external view virtual override returns (uint256) {
        _validateIndexes(indexIn, indexOut, _totalTokens);

        uint256[] memory scalingFactors = _scalingFactors();

        // All token amounts are upscaled.
        swapRequest.amountOut = _upscale(swapRequest.amountOut, scalingFactors[indexOut]);
>>>>>>> 4f23bf30
        _upscaleArray(balances, scalingFactors);
        swapRequest.amount = _upscale(swapRequest.amount, scalingFactors[indexOut]);

        uint256 amountIn = _onSwapGivenOut(swapRequest, balances, indexIn, indexOut);

        // amountIn are tokens entering the Pool, so we round up.
        amountIn = _downscaleUp(amountIn, scalingFactors[indexIn]);

        // Fees are added after scaling happens, to reduce complexity of rounding direction analysis.
        return _addSwapFee(amountIn);
    }

    function _onSwapGivenIn(
        SwapRequest memory swapRequest,
        uint256[] memory balances,
        uint256 indexIn,
        uint256 indexOut
    ) internal view virtual returns (uint256);

    function _onSwapGivenOut(
        SwapRequest memory swapRequest,
        uint256[] memory balances,
        uint256 indexIn,
        uint256 indexOut
    ) internal view virtual returns (uint256);

    function _validateIndexes(
        uint256 indexIn,
        uint256 indexOut,
        uint256 limit
    ) private pure {
        require(indexIn < limit && indexOut < limit, "OUT_OF_BOUNDS");
    }
}<|MERGE_RESOLUTION|>--- conflicted
+++ resolved
@@ -82,20 +82,9 @@
         SwapRequest memory swapRequest,
         uint256[] memory balances,
         uint256 indexIn,
-<<<<<<< HEAD
         uint256 indexOut,
         uint256[] memory scalingFactors
     ) internal view returns (uint256) {
-=======
-        uint256 indexOut
-    ) external view virtual override returns (uint256) {
-        _validateIndexes(indexIn, indexOut, _totalTokens);
-
-        uint256[] memory scalingFactors = _scalingFactors();
-
-        // All token amounts are upscaled.
-        swapRequest.amountOut = _upscale(swapRequest.amountOut, scalingFactors[indexOut]);
->>>>>>> 4f23bf30
         _upscaleArray(balances, scalingFactors);
         swapRequest.amount = _upscale(swapRequest.amount, scalingFactors[indexOut]);
 
