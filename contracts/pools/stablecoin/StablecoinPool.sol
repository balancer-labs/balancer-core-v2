--- conflicted
+++ resolved
@@ -30,12 +30,7 @@
 
 import "./StablecoinMath.sol";
 
-<<<<<<< HEAD
-contract StablecoinPool is ITupleTradingStrategy, IBPTPool, StablecoinMath, BalancerPoolToken, ReentrancyGuard {
-=======
 contract StablecoinPool is IPoolQuote, IBPTPool, StablecoinMath, BalancerPoolToken, ReentrancyGuard {
-    using FixedPoint for uint128;
->>>>>>> cc377d9d
     using FixedPoint for uint256;
     using SafeCast for uint256;
     using SafeCast for int256;
@@ -107,13 +102,8 @@
     //Quote Swaps
 
     function quoteOutGivenIn(
-<<<<<<< HEAD
-        QuoteRequestGivenIn calldata request,
+        IPoolQuoteStructs.QuoteRequestGivenIn calldata request,
         uint256[] memory balances,
-=======
-        IPoolQuoteStructs.QuoteRequestGivenIn calldata request,
-        uint128[] memory balances,
->>>>>>> cc377d9d
         uint256 indexIn,
         uint256 indexOut
     ) external view override returns (uint256) {
@@ -123,13 +113,8 @@
     }
 
     function quoteInGivenOut(
-<<<<<<< HEAD
-        QuoteRequestGivenOut calldata request,
+        IPoolQuoteStructs.QuoteRequestGivenOut calldata request,
         uint256[] memory balances,
-=======
-        IPoolQuoteStructs.QuoteRequestGivenOut calldata request,
-        uint128[] memory balances,
->>>>>>> cc377d9d
         uint256 indexIn,
         uint256 indexOut
     ) external view override returns (uint256) {
