// SPDX-License-Identifier: GPL-3.0-or-later
// This program is free software: you can redistribute it and/or modify
// it under the terms of the GNU General Public License as published by
// the Free Software Foundation, either version 3 of the License, or
// (at your option) any later version.

// This program is distributed in the hope that it will be useful,
// but WITHOUT ANY WARRANTY; without even the implied warranty of
// MERCHANTABILITY or FITNESS FOR A PARTICULAR PURPOSE.  See the
// GNU General Public License for more details.

// You should have received a copy of the GNU General Public License
// along with this program.  If not, see <http://www.gnu.org/licenses/>.

pragma solidity ^0.7.1;
pragma experimental ABIEncoderV2;

import "hardhat/console.sol";

import "@openzeppelin/contracts/token/ERC20/IERC20.sol";
import "@openzeppelin/contracts/utils/ReentrancyGuard.sol";
import "@openzeppelin/contracts/utils/SafeCast.sol";

import "../BalancerPoolToken.sol";
import "../IBPTPool.sol";

import "../../vault/interfaces/IVault.sol";
import "../../vault/interfaces/IPoolQuote.sol";
import "../../math/FixedPoint.sol";

import "./StablecoinMath.sol";

contract StablecoinPool is IPoolQuote, IBPTPool, StablecoinMath, BalancerPoolToken, ReentrancyGuard {
    using FixedPoint for uint256;
    using SafeCast for uint256;
    using SafeCast for int256;

    IVault private immutable _vault;
    bytes32 private immutable _poolId;

    uint256 private immutable _amp;
    uint256 private immutable _swapFee;

    int256 private _lastInvariant;

    uint256 private constant _MIN_SWAP_FEE = 0;
    uint256 private constant _MAX_SWAP_FEE = 10 * (10**16); // 10%

    constructor(
        IVault vault,
        string memory name,
        string memory symbol,
        uint256 initialBPT,
        IERC20[] memory tokens,
        uint256[] memory amounts,
        address from,
        uint256 amp,
        uint256 swapFee
    ) BalancerPoolToken(name, symbol) {
        require(tokens.length >= 2, "ERR_MIN_TOKENS");

        bytes32 poolId = vault.registerPool(IVault.PoolOptimization.STANDARD);

        vault.registerTokens(poolId, tokens);
        vault.addLiquidity(poolId, from, tokens, amounts, false);

        require(vault.getPoolTokens(poolId).length == tokens.length, "ERR_REPEATED_TOKENS");

        _mintPoolTokens(from, initialBPT);

        // Set immutable state variables - these cannot be read from during construction
        _vault = vault;
        _poolId = poolId;

        require(swapFee >= _MIN_SWAP_FEE, "ERR__MIN_SWAP_FEE");
        require(swapFee <= _MAX_SWAP_FEE, "ERR_MAX_MAX_FEE");
        _swapFee = swapFee;

        _amp = amp;

        //Reset Invariant
        _resetAccumulatedSwapFees(amp, amounts);
    }

    //Getters

    function getVault() external view override returns (IVault) {
        return _vault;
    }

    function getPoolId() external view override returns (bytes32) {
        return _poolId;
    }

    function getAmplification() external view returns (uint256) {
        return _amp;
    }

    function getSwapFee() external view returns (uint256) {
        return _swapFee;
    }

    //Quote Swaps

    function quoteOutGivenIn(
        IPoolQuoteStructs.QuoteRequestGivenIn calldata request,
        uint256[] memory balances,
        uint256 indexIn,
        uint256 indexOut
    ) external view override returns (uint256) {
        uint256 adjustedIn = _subtractSwapFee(request.amountIn);
        uint256 maximumAmountOut = _outGivenIn(_amp.toUint128(), balances, indexIn, indexOut, adjustedIn.toUint128());
        return maximumAmountOut;
    }

    function quoteInGivenOut(
        IPoolQuoteStructs.QuoteRequestGivenOut calldata request,
        uint256[] memory balances,
        uint256 indexIn,
        uint256 indexOut
    ) external view override returns (uint256) {
        uint256 minimumAmountIn = _inGivenOut(
            _amp.toUint128(),
            balances,
            indexIn,
            indexOut,
            request.amountOut.toUint128()
        );
        return _addSwapFee(minimumAmountIn);
    }

    //Protocol Fees

<<<<<<< HEAD
    function _payProtocolFees(IERC20[] memory tokens, uint128[] memory balances) internal returns (uint128[] memory) {
        uint128[] memory swapFeesCollected = _getAccumulatedSwapFees(balances);
        return _vault.paySwapProtocolFees(_poolId, tokens, swapFeesCollected);
    }

    function _getAccumulatedSwapFees(uint128[] memory balances) internal view returns (uint128[] memory) {
        uint128[] memory swapFeesCollected = new uint128[](balances.length);
=======
    function _getAccumulatedSwapFees(uint256[] memory balances) internal view returns (uint256[] memory) {
        uint256[] memory swapFeesCollected = new uint256[](balances.length);
>>>>>>> 98cc0f7d

        //TODO: picking first token for now, make it random
        swapFeesCollected[0] = _calculateOneTokenSwapFee(_amp.toUint128(), balances, _lastInvariant, 0).toUint256();

        return swapFeesCollected;
    }

    function _resetAccumulatedSwapFees(uint256 amp, uint256[] memory balances) internal {
        _lastInvariant = _invariant(amp.toUint128(), balances);
    }

    // Pays protocol swap fees
    function payProtocolFees() external {
        IERC20[] memory tokens = _vault.getPoolTokens(_poolId);
<<<<<<< HEAD
        uint128[] memory balances = _getPoolTokenBalances(tokens);
        balances = _payProtocolFees(tokens, balances);
=======
        //Load balances
        uint256[] memory balances = _vault.getPoolTokenBalances(_poolId, tokens);
        uint256[] memory swapFeesCollected = _getAccumulatedSwapFees(balances);

        balances = _vault.paySwapProtocolFees(_poolId, tokens, swapFeesCollected);
>>>>>>> 98cc0f7d
        _resetAccumulatedSwapFees(_amp, balances);
    }

    //Join / Exit

    function joinPool(
        uint256 poolAmountOut,
        uint256[] calldata maxAmountsIn,
        bool transferTokens,
        address beneficiary
    ) external override nonReentrant {
        IERC20[] memory tokens = _vault.getPoolTokens(_poolId);
        require(tokens.length >= 2, "ERR_EMPTY_POOL");
<<<<<<< HEAD
        require(maxAmountsIn.length == tokens.length, "Tokens and amounts length mismatch");

        //Pay protocol fees to have balances up to date
        uint128[] memory balances = _getPoolTokenBalances(tokens);
        balances = _payProtocolFees(tokens, balances);

        uint128 ratio = _getSupplyRatio(poolAmountOut);
        uint128[] memory amountsIn = new uint128[](tokens.length);
=======

        uint256[] memory balances = _vault.getPoolTokenBalances(_poolId, tokens);

        //Pay protocol fees to have balances up to date
        uint256[] memory swapFeesCollected = _getAccumulatedSwapFees(balances);
        balances = _vault.paySwapProtocolFees(_poolId, tokens, swapFeesCollected);

        uint256 poolTotal = totalSupply();
        uint256 ratio = poolAmountOut.div(poolTotal);
        require(ratio != 0, "ERR_MATH_APPROX");

        require(maxAmountsIn.length == tokens.length, "Tokens and amounts length mismatch");

        uint256[] memory amountsIn = new uint256[](tokens.length);
>>>>>>> 98cc0f7d
        for (uint256 i = 0; i < tokens.length; i++) {
            uint256 amount = balances[i].mul(ratio);
            require(amount <= maxAmountsIn[i], "ERR_LIMIT_IN");

            amountsIn[i] = amount;
            balances[i] = balances[i].add(amount);
        }

        _vault.addLiquidity(_poolId, msg.sender, tokens, amountsIn, !transferTokens);

        //Reset swap fees counter
        _resetAccumulatedSwapFees(_amp, balances);

        _mintPoolTokens(beneficiary, poolAmountOut);
    }

    function exitPool(
        uint256 poolAmountIn,
        uint256[] calldata minAmountsOut,
        bool withdrawTokens,
        address beneficiary
    ) external override nonReentrant {
        IERC20[] memory tokens = _vault.getPoolTokens(_poolId);
<<<<<<< HEAD
        require(minAmountsOut.length == tokens.length, "Tokens and amounts length mismatch");

        //Pay protocol fees to have balances up to date
        uint128[] memory balances = _getPoolTokenBalances(tokens);
        balances = _payProtocolFees(tokens, balances);

        uint128 ratio = _getSupplyRatio(poolAmountIn);
        uint128[] memory amountsOut = new uint128[](tokens.length);
=======
        uint256[] memory balances = _vault.getPoolTokenBalances(_poolId, tokens);

        //Pay protocol fees to have balances up to date
        uint256[] memory swapFeesCollected = _getAccumulatedSwapFees(balances);
        balances = _vault.paySwapProtocolFees(_poolId, tokens, swapFeesCollected);

        uint256 poolTotal = totalSupply();
        uint256 ratio = poolAmountIn.div(poolTotal);
        require(ratio != 0, "ERR_MATH_APPROX");

        require(minAmountsOut.length == tokens.length, "Tokens and amounts length mismatch");

        uint256[] memory amountsOut = new uint256[](tokens.length);
>>>>>>> 98cc0f7d
        for (uint256 i = 0; i < tokens.length; i++) {
            uint256 amount = balances[i].mul(ratio);
            require(amount >= minAmountsOut[i], "NOT EXITING ENOUGH");

            amountsOut[i] = amount;
            balances[i] = balances[i].sub(amount);
        }

        _vault.removeLiquidity(_poolId, beneficiary, tokens, amountsOut, !withdrawTokens);

        //Reset swap fees counter
        _resetAccumulatedSwapFees(_amp, balances);

        _burnPoolTokens(msg.sender, poolAmountIn);
    }

    function _getSupplyRatio(uint256 amount) internal view returns (uint128) {
        uint256 poolTotal = totalSupply();
        uint128 ratio = amount.div(poolTotal).toUint128();
        require(ratio != 0, "ERR_MATH_APPROX");
        return ratio;
    }

    // potential helpers
<<<<<<< HEAD

    function _addSwapFee(uint128 amount) internal view returns (uint128) {
        return amount.div128(FixedPoint.ONE.sub128(_swapFee));
=======
    function _addSwapFee(uint256 amount) internal view returns (uint256) {
        return amount.div(uint256(FixedPoint.ONE).sub(_swapFee));
>>>>>>> 98cc0f7d
    }

    function _subtractSwapFee(uint256 amount) internal view returns (uint256) {
        uint256 fees = amount.mul(_swapFee);
        return amount.sub(fees);
    }

    function _getPoolTokenBalances(IERC20[] memory tokens) internal view returns (uint128[] memory balances) {
        balances = _vault.getPoolTokenBalances(_poolId, tokens);
        bool someLiquidity = true;
        for (uint256 i = 0; i < tokens.length && someLiquidity; i++) {
            someLiquidity = balances[i] != 0;
        }

        require(someLiquidity, "ERR_ZERO_LIQUIDITY");
    }
}<|MERGE_RESOLUTION|>--- conflicted
+++ resolved
@@ -131,18 +131,13 @@
 
     //Protocol Fees
 
-<<<<<<< HEAD
-    function _payProtocolFees(IERC20[] memory tokens, uint128[] memory balances) internal returns (uint128[] memory) {
-        uint128[] memory swapFeesCollected = _getAccumulatedSwapFees(balances);
+    function _payProtocolFees(IERC20[] memory tokens, uint256[] memory balances) internal returns (uint256[] memory) {
+        uint256[] memory swapFeesCollected = _getAccumulatedSwapFees(balances);
         return _vault.paySwapProtocolFees(_poolId, tokens, swapFeesCollected);
     }
 
-    function _getAccumulatedSwapFees(uint128[] memory balances) internal view returns (uint128[] memory) {
-        uint128[] memory swapFeesCollected = new uint128[](balances.length);
-=======
     function _getAccumulatedSwapFees(uint256[] memory balances) internal view returns (uint256[] memory) {
         uint256[] memory swapFeesCollected = new uint256[](balances.length);
->>>>>>> 98cc0f7d
 
         //TODO: picking first token for now, make it random
         swapFeesCollected[0] = _calculateOneTokenSwapFee(_amp.toUint128(), balances, _lastInvariant, 0).toUint256();
@@ -156,17 +151,8 @@
 
     // Pays protocol swap fees
     function payProtocolFees() external {
-        IERC20[] memory tokens = _vault.getPoolTokens(_poolId);
-<<<<<<< HEAD
-        uint128[] memory balances = _getPoolTokenBalances(tokens);
+        (IERC20[] memory tokens, uint256[] memory balances) = _getPoolTokenBalances();
         balances = _payProtocolFees(tokens, balances);
-=======
-        //Load balances
-        uint256[] memory balances = _vault.getPoolTokenBalances(_poolId, tokens);
-        uint256[] memory swapFeesCollected = _getAccumulatedSwapFees(balances);
-
-        balances = _vault.paySwapProtocolFees(_poolId, tokens, swapFeesCollected);
->>>>>>> 98cc0f7d
         _resetAccumulatedSwapFees(_amp, balances);
     }
 
@@ -178,33 +164,14 @@
         bool transferTokens,
         address beneficiary
     ) external override nonReentrant {
-        IERC20[] memory tokens = _vault.getPoolTokens(_poolId);
-        require(tokens.length >= 2, "ERR_EMPTY_POOL");
-<<<<<<< HEAD
+        (IERC20[] memory tokens, uint256[] memory balances) = _getPoolTokenBalances();
         require(maxAmountsIn.length == tokens.length, "Tokens and amounts length mismatch");
 
         //Pay protocol fees to have balances up to date
-        uint128[] memory balances = _getPoolTokenBalances(tokens);
         balances = _payProtocolFees(tokens, balances);
 
-        uint128 ratio = _getSupplyRatio(poolAmountOut);
-        uint128[] memory amountsIn = new uint128[](tokens.length);
-=======
-
-        uint256[] memory balances = _vault.getPoolTokenBalances(_poolId, tokens);
-
-        //Pay protocol fees to have balances up to date
-        uint256[] memory swapFeesCollected = _getAccumulatedSwapFees(balances);
-        balances = _vault.paySwapProtocolFees(_poolId, tokens, swapFeesCollected);
-
-        uint256 poolTotal = totalSupply();
-        uint256 ratio = poolAmountOut.div(poolTotal);
-        require(ratio != 0, "ERR_MATH_APPROX");
-
-        require(maxAmountsIn.length == tokens.length, "Tokens and amounts length mismatch");
-
+        uint256 ratio = _getSupplyRatio(poolAmountOut);
         uint256[] memory amountsIn = new uint256[](tokens.length);
->>>>>>> 98cc0f7d
         for (uint256 i = 0; i < tokens.length; i++) {
             uint256 amount = balances[i].mul(ratio);
             require(amount <= maxAmountsIn[i], "ERR_LIMIT_IN");
@@ -227,31 +194,14 @@
         bool withdrawTokens,
         address beneficiary
     ) external override nonReentrant {
-        IERC20[] memory tokens = _vault.getPoolTokens(_poolId);
-<<<<<<< HEAD
+        (IERC20[] memory tokens, uint256[] memory balances) = _getPoolTokenBalances();
         require(minAmountsOut.length == tokens.length, "Tokens and amounts length mismatch");
 
         //Pay protocol fees to have balances up to date
-        uint128[] memory balances = _getPoolTokenBalances(tokens);
         balances = _payProtocolFees(tokens, balances);
 
-        uint128 ratio = _getSupplyRatio(poolAmountIn);
-        uint128[] memory amountsOut = new uint128[](tokens.length);
-=======
-        uint256[] memory balances = _vault.getPoolTokenBalances(_poolId, tokens);
-
-        //Pay protocol fees to have balances up to date
-        uint256[] memory swapFeesCollected = _getAccumulatedSwapFees(balances);
-        balances = _vault.paySwapProtocolFees(_poolId, tokens, swapFeesCollected);
-
-        uint256 poolTotal = totalSupply();
-        uint256 ratio = poolAmountIn.div(poolTotal);
-        require(ratio != 0, "ERR_MATH_APPROX");
-
-        require(minAmountsOut.length == tokens.length, "Tokens and amounts length mismatch");
-
+        uint256 ratio = _getSupplyRatio(poolAmountIn);
         uint256[] memory amountsOut = new uint256[](tokens.length);
->>>>>>> 98cc0f7d
         for (uint256 i = 0; i < tokens.length; i++) {
             uint256 amount = balances[i].mul(ratio);
             require(amount >= minAmountsOut[i], "NOT EXITING ENOUGH");
@@ -268,22 +218,17 @@
         _burnPoolTokens(msg.sender, poolAmountIn);
     }
 
-    function _getSupplyRatio(uint256 amount) internal view returns (uint128) {
+    function _getSupplyRatio(uint256 amount) internal view returns (uint256) {
         uint256 poolTotal = totalSupply();
-        uint128 ratio = amount.div(poolTotal).toUint128();
+        uint256 ratio = amount.div(poolTotal).toUint128();
         require(ratio != 0, "ERR_MATH_APPROX");
         return ratio;
     }
 
     // potential helpers
-<<<<<<< HEAD
-
-    function _addSwapFee(uint128 amount) internal view returns (uint128) {
-        return amount.div128(FixedPoint.ONE.sub128(_swapFee));
-=======
+
     function _addSwapFee(uint256 amount) internal view returns (uint256) {
         return amount.div(uint256(FixedPoint.ONE).sub(_swapFee));
->>>>>>> 98cc0f7d
     }
 
     function _subtractSwapFee(uint256 amount) internal view returns (uint256) {
@@ -291,7 +236,10 @@
         return amount.sub(fees);
     }
 
-    function _getPoolTokenBalances(IERC20[] memory tokens) internal view returns (uint128[] memory balances) {
+    function _getPoolTokenBalances() internal view returns (IERC20[] memory tokens, uint256[] memory balances) {
+        tokens = _vault.getPoolTokens(_poolId);
+        // We trust the number of tokens returned from the Vault since these are registered in the constructor
+
         balances = _vault.getPoolTokenBalances(_poolId, tokens);
         bool someLiquidity = true;
         for (uint256 i = 0; i < tokens.length && someLiquidity; i++) {
