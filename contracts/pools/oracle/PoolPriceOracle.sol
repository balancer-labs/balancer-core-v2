// SPDX-License-Identifier: GPL-3.0-or-later
// This program is free software: you can redistribute it and/or modify
// it under the terms of the GNU General Public License as published by
// the Free Software Foundation, either version 3 of the License, or
// (at your option) any later version.

// This program is distributed in the hope that it will be useful,
// but WITHOUT ANY WARRANTY; without even the implied warranty of
// MERCHANTABILITY or FITNESS FOR A PARTICULAR PURPOSE.  See the
// GNU General Public License for more details.

// You should have received a copy of the GNU General Public License
// along with this program.  If not, see <http://www.gnu.org/licenses/>.

pragma solidity ^0.7.0;

import "./Buffer.sol";
import "./Samples.sol";
import "../../lib/helpers/BalancerErrors.sol";

import "../IPoolPriceOracle.sol";

/**
 * @dev This module allows Pools to access historical pricing information.
 *
 * It uses a 1024 long circular buffer to store past data, where the data whitin each sample is the result of
 * accumulating live data for no more than two minutes. Therefore, assuming the worst case scenario where new data is
 * updated in every single block block, the oldest samples in the buffer (and therefore largest queriable period) will
 * be slightly over 34 hours old.
 *
 * Usage of this module requires the caller to keep track of two variables: the latest circular buffer index, and the
 * timestamp when the index last changed.
 */
contract PoolPriceOracle {
    using Buffer for uint256;
    using Samples for bytes32;

    // Each sample in the buffer accumulates information for up to 2 minutes. This is simply to reduce the size of the
    // buffer: small time deviations will not have any significant effect.
    // solhint-disable not-rely-on-time
    uint256 private constant _MAX_SAMPLE_DURATION = 2 minutes;

    // We use a mapping to simulate an array: the buffer won't grow or shrink, and since we will always use valid
    // indexes using a mapping saves gas by skipping the bounds checks.
    mapping(uint256 => bytes32) internal _samples;

    /**
     * @dev Processes new price and invariant data, updating the latest sample or creating a new one.
     *
     * Receives the new logarithms of values to store: `logPairPrice`, `logBptPrice` and `logInvariant`, as well the
     * index of the latest sample and the timestamp of its creation.
     *
     * Returns the index of the latest sample. If different from `latestIndex`, the caller should also store the
     * timestamp, and pass it on future calls to this function.
     */
    function _processPriceData(
        uint256 latestSampleCreationTimestamp,
        uint256 latestIndex,
        int256 logPairPrice,
        int256 logBptPrice,
        int256 logInvariant
<<<<<<< HEAD
    ) internal returns (uint256) {
        // Read latest sample, and compute the next one by updating it with the newly received data.
        bytes32 sample = _sample(latestIndex).update(logPairPrice, logBptPrice, logInvariant, block.timestamp);
=======
    ) internal returns (uint256 sampleIndex) {
        // solhint-disable not-rely-on-time
        // Read current sample and update it with the newly received data.
        bytes32 sample = _getSample(currentIndex).update(logPairPrice, logBptPrice, logInvariant, block.timestamp);
>>>>>>> bfe76850

        // We create a new sample if more than _MAX_SAMPLE_DURATION seconds have elapsed since the creation of the
        // latest one. In other words, no sample accumulates data over a period larger than _MAX_SAMPLE_DURATION.
        bool newSample = block.timestamp - latestSampleCreationTimestamp >= _MAX_SAMPLE_DURATION;
        latestIndex = newSample ? latestIndex.next() : latestIndex;

        // Store the updated or new sample.
        _samples[latestIndex] = sample;

        return latestIndex;
    }

    /**
     * @dev Returns the value of the accumulator for `variable` `ago` seconds ago. `latestIndex` must be the index of
     * the latest sample in the buffer.
     *
     * Reverts under the following conditions:
     *  - if the buffer is empty.
     *  - if querying past information and the buffer has not been fully initialized.
     *  - if querying older information than available in the buffer. Note that a full buffer guarantees queries for the
     *    past 34 hours will not revert.
     *
     * If requesting information for a timestamp later than the latest one, it is extrapolated using the latest
     * available data.
     *
     * When no exact information is available for the requested past timestamp (as usually happens, since at most one
     * timestamp is stored every two minutes), it is estimated by performing linear interpolation using the closest
     * values. This process is guaranteed to complete performing at most 10 storage reads.
     */
    function _getPastAccumulator(
        IPoolPriceOracle.Variable variable,
        uint256 latestIndex,
        uint256 ago
    ) internal view returns (int256) {
        // `ago` must not be before the epoch.
        _require(block.timestamp >= ago, Errors.ORACLE_INVALID_SECONDS_QUERY);
        uint256 lookUpTime = block.timestamp - ago;

<<<<<<< HEAD
        bytes32 latestSample = _sample(latestIndex);
        uint256 latestTimestamp = latestSample.timestamp();

        // The latest sample only has a non-zero timestamp if no data was ever processed and stored in the buffer.
=======
        // In case there is no timestamp stored in the current index, it means the buffer has not been initialized yet,
        // meaning there is no information available to answer the query.
        bytes32 sample = _getSample(currentIndex);
        uint256 latestTimestamp = sample.timestamp();
>>>>>>> bfe76850
        _require(latestTimestamp > 0, Errors.ORACLE_NOT_INITIALIZED);

        if (latestTimestamp <= lookUpTime) {
            // The accumulator at times ahead the latest one are computed by extrapolating the latest data. This is
            // equivalent to the instant value not changing between the last timestamp and the look up time.

            // We can use unchecked arithmetic since the accumulator can be represented in 53 bits, timestamps in 31
            // bits, and the instant value in 22 bits.
            uint256 elapsed = lookUpTime - latestTimestamp;
            return latestSample.accumulator(variable) + (latestSample.instant(variable) * int256(elapsed));
        } else {
<<<<<<< HEAD
            // The look up time is before the latest sample, but we need to make sure that it is not before the oldest
            // sample as well.

            // Since we use a circular buffer, the oldest sample is simply the next one.
            uint256 oldestIndex = latestIndex.next();
=======
            // The oldest sample is always the following sample in the circular buffer to the latest sample.
            uint256 oldestIndex = currentIndex.next();
            bytes32 oldestSample = _getSample(oldestIndex);
>>>>>>> bfe76850
            {
                // Local scope used to prevent stack-too-deep errors.
                bytes32 oldestSample = _sample(oldestIndex);
                uint256 oldestTimestamp = oldestSample.timestamp();

                // For simplicity's sake, we only perform past queries if the buffer has been fully initialized. This
                // means the oldest sample must have a non-zero timestamp.
                _require(oldestTimestamp > 0, Errors.ORACLE_NOT_INITIALIZED);
                // The only remaining condition to check is for the look up time to be between the oldest and latest
                // timestamps.
                _require(oldestTimestamp <= lookUpTime, Errors.ORACLE_QUERY_TOO_OLD);
            }

            // Perform binary search to find nearest samples to the desired timestamp.
            (bytes32 prev, bytes32 next) = _findNearestSample(lookUpTime, oldestIndex);

            // `next`'s timestamp is guaranteed to be larger than `prev`'s, so we can skip checked arithmetic.
            uint256 samplesTimeDiff = next.timestamp() - prev.timestamp();

            if (samplesTimeDiff > 0) {
                // We estimate the accumulator at the requested look up time by interpolating linearly between the
                // previous and next accumulators.

                // We can use unchecked arithmetic since the accumulators can be represented in 53 bits, and timestamps
                // in 31 bits.
                int256 samplesAccDiff = next.accumulator(variable) - prev.accumulator(variable);
                uint256 elapsed = lookUpTime - prev.timestamp();
                return prev.accumulator(variable) + ((samplesAccDiff * int256(elapsed)) / int256(samplesTimeDiff));
            } else {
                // Rarely, one of the samples will the the exact requested look up time, which is indicated by `prev`
                // and `next` being the same. In this case, we simply return the accumulator at that point in time.
                return prev.accumulator(variable);
            }
        }
    }

    /**
     * @dev Finds the two samples with timestamps before and after `lookUpDate`. If one of the samples matches exactly,
     * both `prev` and `next` will be it. `offset` is the index of the oldest sample in the buffer.
     *
     * Assumes `lookUpDate` is greater or equal than the timestamp of the oldest sample, and less or equal than the
     * timestamp of the latest sample.
     */
    function _findNearestSample(uint256 lookUpDate, uint256 offset) internal view returns (bytes32 prev, bytes32 next) {
        // We're going to perform a binary seach in the circular buffer, which requires for it to be sorted. To achieve
        // this, we offset all buffer accesses by `offset`, making the first element the oldest one.

        // Auxiliary variables in a typical binary search: we will look at some value `mid` between `low` and `high`,
        // periodically increasing `low` or decreasing `high` until we either find a match or determine the element is
        // not in the array.
        uint256 low = 0;
        uint256 high = Buffer.SIZE - 1;
        uint256 mid;

        // If the search fails and no sample has a timestamp of `lookUpDate` (as is the most common scenario), `sample`
        // will be either the sample with the largest timestamp smaller than `lookUpDate`, or the one with the smallest
        // timestamp larger than `lookUpDate`.
        bytes32 sample;
        uint256 sampleTimestamp;

        while (low <= high) {
            // Mid is the floor of the average.
            uint256 midWithoutOffset = (high + low) / 2;

            // Recall that the buffer is not actually sorted: we need to apply the offset to access it in a sorted way.
            mid = midWithoutOffset.add(offset);
            sample = _getSample(mid);
            sampleTimestamp = sample.timestamp();

            if (sampleTimestamp < lookUpDate) {
                // If the mid sample is bellow the look up date, then increase the low index to start from there.
                low = midWithoutOffset + 1;
            } else if (sampleTimestamp > lookUpDate) {
                // If the mid sample is above the look up date, then decrease the high index to start from there.

                // We can skip checked arithmetic: it is imposible for `high` to ever be 0, as a scenario wher `low`
                // equals 0 and `high` equals 1 would result in `low` increasing to 1 if the previous `if` clause.
                high = midWithoutOffset - 1;
            } else {
                // sampleTimestamp == lookUpDate
                // If we have an exact match, return the sample as both `prev` and `next`.
                return (sample, sample);
            }
        }

        // In case we reach here, it means we didn't find exactly the sample we where looking for.
        return sampleTimestamp < lookUpDate ? (sample, _getSample(mid.next())) : (_getSample(mid.prev()), sample);
    }

    /**
     * @dev Returns the sample that corresponds to a given `index`.
     *
     * Using this function instead of accessing storage directly results in denser bytecode (since the storage slot is
     * only computed here).
     */
    function _getSample(uint256 index) internal view returns (bytes32) {
        return _samples[index];
    }
}<|MERGE_RESOLUTION|>--- conflicted
+++ resolved
@@ -59,16 +59,9 @@
         int256 logPairPrice,
         int256 logBptPrice,
         int256 logInvariant
-<<<<<<< HEAD
     ) internal returns (uint256) {
         // Read latest sample, and compute the next one by updating it with the newly received data.
-        bytes32 sample = _sample(latestIndex).update(logPairPrice, logBptPrice, logInvariant, block.timestamp);
-=======
-    ) internal returns (uint256 sampleIndex) {
-        // solhint-disable not-rely-on-time
-        // Read current sample and update it with the newly received data.
-        bytes32 sample = _getSample(currentIndex).update(logPairPrice, logBptPrice, logInvariant, block.timestamp);
->>>>>>> bfe76850
+        bytes32 sample = _getSample(latestIndex).update(logPairPrice, logBptPrice, logInvariant, block.timestamp);
 
         // We create a new sample if more than _MAX_SAMPLE_DURATION seconds have elapsed since the creation of the
         // latest one. In other words, no sample accumulates data over a period larger than _MAX_SAMPLE_DURATION.
@@ -107,17 +100,10 @@
         _require(block.timestamp >= ago, Errors.ORACLE_INVALID_SECONDS_QUERY);
         uint256 lookUpTime = block.timestamp - ago;
 
-<<<<<<< HEAD
-        bytes32 latestSample = _sample(latestIndex);
+        bytes32 latestSample = _getSample(latestIndex);
         uint256 latestTimestamp = latestSample.timestamp();
 
         // The latest sample only has a non-zero timestamp if no data was ever processed and stored in the buffer.
-=======
-        // In case there is no timestamp stored in the current index, it means the buffer has not been initialized yet,
-        // meaning there is no information available to answer the query.
-        bytes32 sample = _getSample(currentIndex);
-        uint256 latestTimestamp = sample.timestamp();
->>>>>>> bfe76850
         _require(latestTimestamp > 0, Errors.ORACLE_NOT_INITIALIZED);
 
         if (latestTimestamp <= lookUpTime) {
@@ -129,20 +115,14 @@
             uint256 elapsed = lookUpTime - latestTimestamp;
             return latestSample.accumulator(variable) + (latestSample.instant(variable) * int256(elapsed));
         } else {
-<<<<<<< HEAD
             // The look up time is before the latest sample, but we need to make sure that it is not before the oldest
             // sample as well.
 
             // Since we use a circular buffer, the oldest sample is simply the next one.
             uint256 oldestIndex = latestIndex.next();
-=======
-            // The oldest sample is always the following sample in the circular buffer to the latest sample.
-            uint256 oldestIndex = currentIndex.next();
-            bytes32 oldestSample = _getSample(oldestIndex);
->>>>>>> bfe76850
             {
                 // Local scope used to prevent stack-too-deep errors.
-                bytes32 oldestSample = _sample(oldestIndex);
+                bytes32 oldestSample = _getSample(oldestIndex);
                 uint256 oldestTimestamp = oldestSample.timestamp();
 
                 // For simplicity's sake, we only perform past queries if the buffer has been fully initialized. This
