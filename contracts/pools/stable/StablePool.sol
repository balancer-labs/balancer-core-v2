// SPDX-License-Identifier: GPL-3.0-or-later
// This program is free software: you can redistribute it and/or modify
// it under the terms of the GNU General Public License as published by
// the Free Software Foundation, either version 3 of the License, or
// (at your option) any later version.

// This program is distributed in the hope that it will be useful,
// but WITHOUT ANY WARRANTY; without even the implied warranty of
// MERCHANTABILITY or FITNESS FOR A PARTICULAR PURPOSE.  See the
// GNU General Public License for more details.

// You should have received a copy of the GNU General Public License
// along with this program.  If not, see <http://www.gnu.org/licenses/>.

pragma solidity ^0.7.0;
pragma experimental ABIEncoderV2;

import "../../lib/math/FixedPoint.sol";
import "../../lib/helpers/InputHelpers.sol";

import "../BaseGeneralPool.sol";

import "./StableMath.sol";
import "./StablePoolUserDataHelpers.sol";

contract StablePool is BaseGeneralPool, StableMath {
    using FixedPoint for uint256;
    using StablePoolUserDataHelpers for bytes;

    uint256 private immutable _amplificationParameter;

    uint256 private _lastInvariant;

    enum JoinKind { INIT, EXACT_TOKENS_IN_FOR_BPT_OUT, TOKEN_IN_FOR_EXACT_BPT_OUT }
    enum ExitKind { EXACT_BPT_IN_FOR_ONE_TOKEN_OUT, EXACT_BPT_IN_FOR_TOKENS_OUT, BPT_IN_FOR_EXACT_TOKENS_OUT }

    constructor(
        IVault vault,
        string memory name,
        string memory symbol,
        IERC20[] memory tokens,
        uint256 amplificationParameter,
<<<<<<< HEAD
        uint256 swapFeePercentage,
        uint256 responseWindowDuration,
        uint256 bufferPeriodDuration,
        address owner
    )
        BaseGeneralPool(
            vault,
            name,
            symbol,
            tokens,
            swapFeePercentage,
            responseWindowDuration,
            bufferPeriodDuration,
            owner
        )
    {
=======
        uint256 swapFee,
        uint256 pauseWindowDuration,
        uint256 bufferPeriodDuration,
        address owner
    ) BaseGeneralPool(vault, name, symbol, tokens, swapFee, pauseWindowDuration, bufferPeriodDuration, owner) {
>>>>>>> a1e62afa
        _require(amplificationParameter >= _MIN_AMP, Errors.MIN_AMP);
        _require(amplificationParameter <= _MAX_AMP, Errors.MAX_AMP);

        _require(tokens.length <= _MAX_STABLE_TOKENS, Errors.MAX_STABLE_TOKENS);

        _amplificationParameter = amplificationParameter;
    }

    function getAmplificationParameter() external view returns (uint256) {
        return _amplificationParameter;
    }

    // Base Pool handlers

    // Swap

    function _onSwapGivenIn(
        SwapRequest memory swapRequest,
        uint256[] memory balances,
        uint256 indexIn,
        uint256 indexOut
    ) internal view virtual override whenNotPaused returns (uint256) {
        uint256 amountOut = StableMath._calcOutGivenIn(
            _amplificationParameter,
            balances,
            indexIn,
            indexOut,
            swapRequest.amount
        );

        return amountOut;
    }

    function _onSwapGivenOut(
        SwapRequest memory swapRequest,
        uint256[] memory balances,
        uint256 indexIn,
        uint256 indexOut
    ) internal view virtual override whenNotPaused returns (uint256) {
        uint256 amountIn = StableMath._calcInGivenOut(
            _amplificationParameter,
            balances,
            indexIn,
            indexOut,
            swapRequest.amount
        );

        return amountIn;
    }

    // Initialize

    function _onInitializePool(
        bytes32,
        address,
        address,
        bytes memory userData
    ) internal virtual override whenNotPaused returns (uint256, uint256[] memory) {
        StablePool.JoinKind kind = userData.joinKind();
        _require(kind == StablePool.JoinKind.INIT, Errors.UNINITIALIZED);

        uint256[] memory amountsIn = userData.initialAmountsIn();
        InputHelpers.ensureInputLengthMatch(amountsIn.length, _getTotalTokens());
        _upscaleArray(amountsIn, _scalingFactors());

        uint256 invariantAfterJoin = StableMath._calculateInvariant(_amplificationParameter, amountsIn);
        uint256 bptAmountOut = invariantAfterJoin;

        _lastInvariant = invariantAfterJoin;

        return (bptAmountOut, amountsIn);
    }

    // Join

    function _onJoinPool(
        bytes32,
        address,
        address,
        uint256[] memory balances,
        uint256,
        uint256 protocolSwapFeePercentage,
        bytes memory userData
    )
        internal
        virtual
        override
        whenNotPaused
        returns (
            uint256,
            uint256[] memory,
            uint256[] memory
        )
    {
        // Due protocol swap fee amounts are computed by measuring the growth of the invariant between the previous join
        // or exit event and now - the invariant's growth is due exclusively to swap fees. This avoids spending gas to
        // calculate the fee amounts during each individual swap.
        uint256[] memory dueProtocolFeeAmounts = _getDueProtocolFeeAmounts(
            balances,
            _lastInvariant,
            protocolSwapFeePercentage
        );

        // Update the balances by subtracting the protocol fee amounts that will be charged by the Vault once this
        // function returns.
        for (uint256 i = 0; i < _getTotalTokens(); ++i) {
            balances[i] = balances[i].sub(dueProtocolFeeAmounts[i]);
        }

        (uint256 bptAmountOut, uint256[] memory amountsIn) = _doJoin(balances, userData);

        // Update the invariant with the balances the Pool will have after the join, in order to compute the
        // protocol swap fee amounts due in future joins and exits.
        _lastInvariant = _invariantAfterJoin(balances, amountsIn);

        return (bptAmountOut, amountsIn, dueProtocolFeeAmounts);
    }

    function _doJoin(uint256[] memory balances, bytes memory userData)
        private
        view
        returns (uint256, uint256[] memory)
    {
        JoinKind kind = userData.joinKind();

        if (kind == JoinKind.EXACT_TOKENS_IN_FOR_BPT_OUT) {
            return _joinExactTokensInForBPTOut(balances, userData);
        } else if (kind == JoinKind.TOKEN_IN_FOR_EXACT_BPT_OUT) {
            return _joinTokenInForExactBPTOut(balances, userData);
        } else {
            _revert(Errors.UNHANDLED_JOIN_KIND);
        }
    }

    function _joinExactTokensInForBPTOut(uint256[] memory balances, bytes memory userData)
        private
        view
        returns (uint256, uint256[] memory)
    {
        (uint256[] memory amountsIn, uint256 minBPTAmountOut) = userData.exactTokensInForBptOut();
        InputHelpers.ensureInputLengthMatch(_getTotalTokens(), amountsIn.length);
        _upscaleArray(amountsIn, _scalingFactors());

        uint256 bptAmountOut = StableMath._calcBptOutGivenExactTokensIn(
            _amplificationParameter,
            balances,
            amountsIn,
            totalSupply(),
            _swapFeePercentage
        );

        _require(bptAmountOut >= minBPTAmountOut, Errors.BPT_OUT_MIN_AMOUNT);

        return (bptAmountOut, amountsIn);
    }

    function _joinTokenInForExactBPTOut(uint256[] memory balances, bytes memory userData)
        private
        view
        returns (uint256, uint256[] memory)
    {
        (uint256 bptAmountOut, uint256 tokenIndex) = userData.tokenInForExactBptOut();

        uint256 amountIn = StableMath._calcTokenInGivenExactBptOut(
            _amplificationParameter,
            balances,
            tokenIndex,
            bptAmountOut,
            totalSupply(),
            _swapFeePercentage
        );

        // We are joining with a single token, so initialize downscaledAmountsIn with zeros, and
        // only set downscaledAmountsIn[tokenIndex]
        uint256[] memory downscaledAmountsIn = new uint256[](_getTotalTokens());
        downscaledAmountsIn[tokenIndex] = amountIn;

        return (bptAmountOut, downscaledAmountsIn);
    }

    // Exit

    function _onExitPool(
        bytes32,
        address,
        address,
        uint256[] memory balances,
        uint256,
        uint256 protocolSwapFeePercentage,
        bytes memory userData
    )
        internal
        virtual
        override
        returns (
            uint256 bptAmountIn,
            uint256[] memory amountsOut,
            uint256[] memory dueProtocolFeeAmounts
        )
    {
        if (_isNotPaused()) {
            // Due protocol swap fees are computed by measuring the growth of the invariant between the previous
            // join or exit event and now - the invariant's growth is due exclusively to swap fees. This avoids
            // spending gas calculating fee amounts during each individual swap
            dueProtocolFeeAmounts = _getDueProtocolFeeAmounts(balances, _lastInvariant, protocolSwapFeePercentage);

            // Update the balances by subtracting the protocol fee amounts that will be charged by the Vault once this
            // function returns.
            for (uint256 i = 0; i < _getTotalTokens(); ++i) {
                balances[i] = balances[i].sub(dueProtocolFeeAmounts[i]);
            }
        } else {
            // To avoid extra calculations, protocol fees are not charged whem the contract is paused.
            dueProtocolFeeAmounts = new uint256[](_getTotalTokens());
        }

        (bptAmountIn, amountsOut) = _doExit(balances, userData);

        // Update the invariant with the balances the Pool will have after the exit, in order to compute the
        // protocol swap fee amounts due in future joins and exits.
        _lastInvariant = _invariantAfterExit(balances, amountsOut);

        return (bptAmountIn, amountsOut, dueProtocolFeeAmounts);
    }

    function _doExit(uint256[] memory balances, bytes memory userData)
        private
        view
        returns (uint256, uint256[] memory)
    {
        ExitKind kind = userData.exitKind();

        if (kind == ExitKind.EXACT_BPT_IN_FOR_ONE_TOKEN_OUT) {
            return _exitExactBPTInForTokenOut(balances, userData);
        } else if (kind == ExitKind.EXACT_BPT_IN_FOR_TOKENS_OUT) {
            return _exitExactBPTInForTokensOut(balances, userData);
        } else {
            // ExitKind.BPT_IN_FOR_EXACT_TOKENS_OUT
            return _exitBPTInForExactTokensOut(balances, userData);
        }
    }

    function _exitExactBPTInForTokenOut(uint256[] memory balances, bytes memory userData)
        private
        view
        whenNotPaused
        returns (uint256, uint256[] memory)
    {
        // This exit function is disabled if the contract is paused.
        uint256 totalTokens = _getTotalTokens();
        (uint256 bptAmountIn, uint256 tokenIndex) = userData.exactBptInForTokenOut();
        _require(tokenIndex < totalTokens, Errors.OUT_OF_BOUNDS);

        // We exit in a single token, so initialize amountsOut with zeros and only set amountsOut[tokenIndex]
        uint256[] memory amountsOut = new uint256[](totalTokens);

        amountsOut[tokenIndex] = StableMath._calcTokenOutGivenExactBptIn(
            _amplificationParameter,
            balances,
            tokenIndex,
            bptAmountIn,
            totalSupply(),
            _swapFeePercentage
        );

        return (bptAmountIn, amountsOut);
    }

    function _exitExactBPTInForTokensOut(uint256[] memory balances, bytes memory userData)
        private
        view
        returns (uint256, uint256[] memory)
    {
        // This exit function is the only one that is not disabled if the contract is paused: it remains unrestricted
        // in an attempt to provide users with a mechanism to retrieve their tokens in case of an emergency.
        // This particular exit function is the only one that remains available because it is the simplest one, and
        // therefore the one with the lowest likelihood of errors.
        uint256 bptAmountIn = userData.exactBptInForTokensOut();

        uint256[] memory amountsOut = StableMath._calcTokensOutGivenExactBptIn(balances, bptAmountIn, totalSupply());

        return (bptAmountIn, amountsOut);
    }

    function _exitBPTInForExactTokensOut(uint256[] memory balances, bytes memory userData)
        private
        view
        whenNotPaused
        returns (uint256, uint256[] memory)
    {
        // This exit function is disabled if the contract is paused.

        (uint256[] memory amountsOut, uint256 maxBPTAmountIn) = userData.bptInForExactTokensOut();
        InputHelpers.ensureInputLengthMatch(amountsOut.length, _getTotalTokens());

        _upscaleArray(amountsOut, _scalingFactors());

        uint256 bptAmountIn = StableMath._calcBptInGivenExactTokensOut(
            _amplificationParameter,
            balances,
            amountsOut,
            totalSupply(),
            _swapFeePercentage
        );

        _require(bptAmountIn <= maxBPTAmountIn, Errors.BPT_IN_MAX_AMOUNT);

        return (bptAmountIn, amountsOut);
    }

    // Helpers

    function _getDueProtocolFeeAmounts(
        uint256[] memory balances,
        uint256 previousInvariant,
        uint256 protocolSwapFeePercentage
    ) private view returns (uint256[] memory) {
        // Initialize with zeros
        uint256[] memory dueProtocolFeeAmounts = new uint256[](_getTotalTokens());

        // Early exit if there is no protocol swap fee
        if (protocolSwapFeePercentage == 0) {
            return dueProtocolFeeAmounts;
        }

        // Instead of paying the protocol swap fee in all tokens proportionally, we will pay it in a single one. This
        // will reduce gas costs for single asset joins and exits, as at most only two Pool balances will change (the
        // token joined/exited, and the token in which fees will be paid).

        // The protocol fee is charged using the token with the highest balance in the pool.
        uint256 chosenTokenIndex = 0;
        uint256 maxBalance = balances[0];
        for (uint256 i = 1; i < _getTotalTokens(); ++i) {
            uint256 currentBalance = balances[i];
            if (currentBalance > maxBalance) {
                chosenTokenIndex = i;
                maxBalance = currentBalance;
            }
        }

        // Set the fee amount to pay in the selected token
        dueProtocolFeeAmounts[chosenTokenIndex] = StableMath._calcDueTokenprotocolSwapFeePercentageAmount(
            _amplificationParameter,
            balances,
            previousInvariant,
            chosenTokenIndex,
            protocolSwapFeePercentage
        );

        return dueProtocolFeeAmounts;
    }

    function _invariantAfterJoin(uint256[] memory balances, uint256[] memory amountsIn) private view returns (uint256) {
        for (uint256 i = 0; i < _getTotalTokens(); ++i) {
            balances[i] = balances[i].add(amountsIn[i]);
        }

        return StableMath._calculateInvariant(_amplificationParameter, balances);
    }

    function _invariantAfterExit(uint256[] memory balances, uint256[] memory amountsOut)
        private
        view
        returns (uint256)
    {
        for (uint256 i = 0; i < _getTotalTokens(); ++i) {
            balances[i] = balances[i].sub(amountsOut[i]);
        }

        return StableMath._calculateInvariant(_amplificationParameter, balances);
    }

    /**
     * @dev This function returns the appreciation of one BPT relative to the
     * underlying tokens. This starts at 1 when the pool is created and grows over time
     * It's equivalent to Curve's get_virtual_price() function
     */
    function getRate() public view override returns (uint256) {
        (, uint256[] memory balances, ) = getVault().getPoolTokens(getPoolId());
        return StableMath._calculateInvariant(_amplificationParameter, balances).div(totalSupply());
    }
}<|MERGE_RESOLUTION|>--- conflicted
+++ resolved
@@ -40,9 +40,8 @@
         string memory symbol,
         IERC20[] memory tokens,
         uint256 amplificationParameter,
-<<<<<<< HEAD
         uint256 swapFeePercentage,
-        uint256 responseWindowDuration,
+        uint256 pauseWindowDuration,
         uint256 bufferPeriodDuration,
         address owner
     )
@@ -52,18 +51,11 @@
             symbol,
             tokens,
             swapFeePercentage,
-            responseWindowDuration,
+            pauseWindowDuration,
             bufferPeriodDuration,
             owner
         )
     {
-=======
-        uint256 swapFee,
-        uint256 pauseWindowDuration,
-        uint256 bufferPeriodDuration,
-        address owner
-    ) BaseGeneralPool(vault, name, symbol, tokens, swapFee, pauseWindowDuration, bufferPeriodDuration, owner) {
->>>>>>> a1e62afa
         _require(amplificationParameter >= _MIN_AMP, Errors.MIN_AMP);
         _require(amplificationParameter <= _MAX_AMP, Errors.MAX_AMP);
 
