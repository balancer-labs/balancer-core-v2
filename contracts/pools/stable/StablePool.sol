// SPDX-License-Identifier: GPL-3.0-or-later
// This program is free software: you can redistribute it and/or modify
// it under the terms of the GNU General Public License as published by
// the Free Software Foundation, either version 3 of the License, or
// (at your option) any later version.

// This program is distributed in the hope that it will be useful,
// but WITHOUT ANY WARRANTY; without even the implied warranty of
// MERCHANTABILITY or FITNESS FOR A PARTICULAR PURPOSE.  See the
// GNU General Public License for more details.

// You should have received a copy of the GNU General Public License
// along with this program.  If not, see <http://www.gnu.org/licenses/>.

pragma solidity ^0.7.0;
pragma experimental ABIEncoderV2;

import "../../lib/math/FixedPoint.sol";
import "../../lib/helpers/InputHelpers.sol";
import "../../lib/helpers/UnsafeRandom.sol";

import "../BaseGeneralPool.sol";

import "./StableMath.sol";
import "./StablePoolUserDataHelpers.sol";

import "../IExternalRate.sol";

contract StablePool is BaseGeneralPool, StableMath, IExternalRate {
    using FixedPoint for uint256;
    using StablePoolUserDataHelpers for bytes;

    uint256 private immutable _amplificationParameter;

    uint256 private _lastInvariant;

    uint256 private constant _MIN_AMP = 1e18;
    uint256 private constant _MAX_AMP = 5000 * (1e18);

    uint256 private constant _MAX_STABLE_TOKENS = 5;

    address private immutable _externalRateProvider0;
    address private immutable _externalRateProvider1;
    address private immutable _externalRateProvider2;
    address private immutable _externalRateProvider3;
    address private immutable _externalRateProvider4;

    enum JoinKind { INIT, EXACT_TOKENS_IN_FOR_BPT_OUT, TOKEN_IN_FOR_EXACT_BPT_OUT }
    enum ExitKind { EXACT_BPT_IN_FOR_ONE_TOKEN_OUT, EXACT_BPT_IN_FOR_ALL_TOKENS_OUT, BPT_IN_FOR_EXACT_TOKENS_OUT }

    enum RoundDirection { UP, DOWN }

    constructor(
        IVault vault,
        string memory name,
        string memory symbol,
        IERC20[] memory tokens,
<<<<<<< HEAD
        address[] memory externalRates,
        uint256 amplificationParameter,
        uint256 swapFee
    ) BaseGeneralPool(vault, name, symbol, tokens, swapFee) {
        require(amplificationParameter >= _MIN_AMP, "MIN_AMP");
        require(amplificationParameter <= _MAX_AMP, "MAX_AMP");

        require(tokens.length <= _MAX_STABLE_TOKENS, "MAX_STABLE_TOKENS");

        require(externalRates.length == tokens.length, "INVALID_STABLE_BPT_ARRAY");

        _amplificationParameter = amplificationParameter;

        _externalRateProvider0 = tokens.length > 0 ? externalRates[0] : address(0);
        _externalRateProvider1 = tokens.length > 1 ? externalRates[1] : address(0);
        _externalRateProvider2 = tokens.length > 2 ? externalRates[2] : address(0);
        _externalRateProvider3 = tokens.length > 3 ? externalRates[3] : address(0);
        _externalRateProvider4 = tokens.length > 4 ? externalRates[4] : address(0);
=======
        uint256 amp,
        uint256 swapFee,
        uint256 emergencyPeriod,
        uint256 emergencyPeriodCheckExtension
    ) BaseGeneralPool(vault, name, symbol, tokens, swapFee, emergencyPeriod, emergencyPeriodCheckExtension) {
        require(amp >= _MIN_AMP, "MIN_AMP");
        require(amp <= _MAX_AMP, "MAX_AMP");
        _amp = amp;
>>>>>>> 73c96fc5
    }

    function getAmplificationParameter() external view returns (uint256) {
        return _amplificationParameter;
    }

    // Base Pool handlers

    // Swap

    function _onSwapGivenIn(
        IPoolSwapStructs.SwapRequestGivenIn memory swapRequest,
        uint256[] memory balances,
        uint256 indexIn,
        uint256 indexOut
<<<<<<< HEAD
    ) internal view override returns (uint256) {
        // apply external rates if applicable
        uint256[] memory externalRates = _getExternalRates();
        _applyRates(balances, externalRates, RoundDirection.UP);

        uint256 amountOut = StableMath._outGivenIn(
            _amplificationParameter,
            balances,
            indexIn,
            indexOut,
            swapRequest.amountIn
        );

        return _unApplyRate(amountOut, externalRates[indexOut], RoundDirection.DOWN);
=======
    ) internal view override noEmergencyPeriod returns (uint256) {
        return StableMath._outGivenIn(_amp, balances, indexIn, indexOut, swapRequest.amountIn);
>>>>>>> 73c96fc5
    }

    function _onSwapGivenOut(
        IPoolSwapStructs.SwapRequestGivenOut memory swapRequest,
        uint256[] memory balances,
        uint256 indexIn,
        uint256 indexOut
<<<<<<< HEAD
    ) internal view override returns (uint256) {
        // apply external rates if applicable
        uint256[] memory externalRates = _getExternalRates();
        _applyRates(balances, externalRates, RoundDirection.UP);

        uint256 amountIn = StableMath._inGivenOut(
            _amplificationParameter,
            balances,
            indexIn,
            indexOut,
            swapRequest.amountOut
        );

        return _unApplyRate(amountIn, externalRates[indexIn], RoundDirection.UP);
=======
    ) internal view override noEmergencyPeriod returns (uint256) {
        return StableMath._inGivenOut(_amp, balances, indexIn, indexOut, swapRequest.amountOut);
>>>>>>> 73c96fc5
    }

    // Initialize

    function _onInitializePool(
        bytes32,
        address,
        address,
        bytes memory userData
    ) internal override noEmergencyPeriod returns (uint256, uint256[] memory) {
        StablePool.JoinKind kind = userData.joinKind();
        require(kind == StablePool.JoinKind.INIT, "UNINITIALIZED");

        uint256[] memory amountsIn = userData.initialAmountsIn();
        InputHelpers.ensureInputLengthMatch(amountsIn.length, _totalTokens);
        _upscaleArray(amountsIn, _scalingFactors());

        uint256 invariantAfterJoin = StableMath._invariant(_amplificationParameter, amountsIn);
        uint256 bptAmountOut = invariantAfterJoin;

        _lastInvariant = invariantAfterJoin;

        return (bptAmountOut, amountsIn);
    }

    // Join

    function _onJoinPool(
        bytes32,
        address,
        address,
        uint256[] memory balances,
        uint256,
        uint256 protocolSwapFeePercentage,
        bytes memory userData
    )
        internal
        override
        noEmergencyPeriod
        returns (
            uint256,
            uint256[] memory,
            uint256[] memory
        )
    {
        // Due protocol swap fees are computed by measuring the growth of the invariant from the previous join or exit
        // event and now - the invariant's growth is due exclusively to swap fees.
        uint256[] memory dueProtocolFeeAmounts = _getDueProtocolFeeAmounts(
            balances,
            _lastInvariant,
            protocolSwapFeePercentage
        );

        // Update the balances by subtracting the protocol fees that will be charged by the Vault once this function
        // returns.
        for (uint256 i = 0; i < _totalTokens; ++i) {
            balances[i] = balances[i].sub(dueProtocolFeeAmounts[i]);
        }

        (uint256 bptAmountOut, uint256[] memory amountsIn) = _doJoin(balances, userData);

        // Update the invariant with the balances the Pool will have after the join, in order to compute the due
        // protocol swap fees in future joins and exits.
        _lastInvariant = _invariantAfterJoin(balances, amountsIn);

        return (bptAmountOut, amountsIn, dueProtocolFeeAmounts);
    }

    function _doJoin(uint256[] memory balances, bytes memory userData)
        private
        view
        returns (uint256, uint256[] memory)
    {
        JoinKind kind = userData.joinKind();

        if (kind == JoinKind.EXACT_TOKENS_IN_FOR_BPT_OUT) {
            return _joinExactTokensInForBPTOut(balances, userData);
        } else if (kind == JoinKind.TOKEN_IN_FOR_EXACT_BPT_OUT) {
            return _joinTokenInForExactBPTOut(balances, userData);
        } else {
            revert("UNHANDLED_JOIN_KIND");
        }
    }

    function _joinExactTokensInForBPTOut(uint256[] memory balances, bytes memory userData)
        private
        view
        returns (uint256, uint256[] memory)
    {
        (uint256[] memory amountsIn, uint256 minBPTAmountOut) = userData.exactTokensInForBptOut();
        require(amountsIn.length == _totalTokens, "ERR_AMOUNTS_IN_LENGTH");

        uint256[] memory downscaledAmountsIn = amountsIn; // TODO: check that this won't be changed by pointer reference
        _upscaleArray(amountsIn, _scalingFactors());

        // apply external rates if applicable
        uint256[] memory externalRates = _getExternalRates();
        _applyRates(amountsIn, externalRates, RoundDirection.DOWN);
        _applyRates(balances, externalRates, RoundDirection.UP);

        // No need to unapply external rate for bptAmount
        uint256 bptAmountOut = StableMath._exactTokensInForBPTOut(
            _amplificationParameter,
            balances,
            amountsIn,
            totalSupply(),
            _swapFee
        );

        require(bptAmountOut >= minBPTAmountOut, "BPT_OUT_MIN_AMOUNT");

        return (bptAmountOut, downscaledAmountsIn);
    }

    function _joinTokenInForExactBPTOut(uint256[] memory balances, bytes memory userData)
        private
        view
        returns (uint256, uint256[] memory)
    {
        (uint256 bptAmountOut, uint256 tokenIndex) = userData.tokenInForExactBptOut();

        // apply external rates if applicable
        uint256[] memory externalRates = _getExternalRates();
        _applyRates(balances, externalRates, RoundDirection.UP);

        uint256 amountIn = StableMath._tokenInForExactBPTOut(
            _amplificationParameter,
            balances,
            tokenIndex,
            bptAmountOut,
            totalSupply(),
            _swapFee
        );

        // unapply external rate
        uint256 amountInDownscaled = _unApplyRate(amountIn, externalRates[tokenIndex], RoundDirection.UP);

        // We join in a single token, so we initialize downscaledAmountsIn with zeros and
        // set only downscaledAmountsIn[tokenIndex]
        uint256[] memory downscaledAmountsIn = new uint256[](_totalTokens);
        downscaledAmountsIn[tokenIndex] = amountInDownscaled;

        return (bptAmountOut, downscaledAmountsIn);
    }

    // Exit

    function _onExitPool(
        bytes32,
        address,
        address,
        uint256[] memory balances,
        uint256,
        uint256 protocolSwapFeePercentage,
        bytes memory userData
    )
        internal
        override
        returns (
            uint256,
            uint256[] memory,
            uint256[] memory
        )
    {
        // Due protocol swap fees are computed by measuring the growth of the invariant from the previous join or exit
        // event and now - the invariant's growth is due exclusively to swap fees.
        uint256[] memory dueProtocolFeeAmounts = _getDueProtocolFeeAmounts(
            balances,
            _lastInvariant,
            protocolSwapFeePercentage
        );

        // Update the balances by subtracting the protocol fees that will be charged by the Vault once this function
        // returns.
        for (uint256 i = 0; i < _totalTokens; ++i) {
            balances[i] = balances[i].sub(dueProtocolFeeAmounts[i]);
        }

        (uint256 bptAmountIn, uint256[] memory amountsOut) = _doExit(balances, userData);

        // Update the invariant with the balances the Pool will have after the exit, in order to compute the due
        // protocol swap fees in future joins and exits.
        _lastInvariant = _invariantAfterExit(balances, amountsOut);

        return (bptAmountIn, amountsOut, dueProtocolFeeAmounts);
    }

    function _doExit(uint256[] memory balances, bytes memory userData)
        private
        view
        returns (uint256, uint256[] memory)
    {
        ExitKind kind = userData.exitKind();

        if (kind == ExitKind.EXACT_BPT_IN_FOR_ONE_TOKEN_OUT) {
            return _exitExactBPTInForTokenOut(balances, userData);
        } else if (kind == ExitKind.EXACT_BPT_IN_FOR_ALL_TOKENS_OUT) {
            return _exitExactBPTInForTokensOut(balances, userData);
        } else if (kind == ExitKind.BPT_IN_FOR_EXACT_TOKENS_OUT) {
            return _exitBPTInForExactTokensOut(balances, userData);
        } else {
            revert("UNHANDLED_EXIT_KIND");
        }
    }

<<<<<<< HEAD
    function _exitExactBPTInForTokenOut(uint256[] memory balances, bytes memory userData)
=======
    /**
     * @dev Note we are not tagging this function with `noEmergencyPeriod` to allow users exit in a proportional
     * manner in case there is an emergency in the pool. This operation should never be restricted.
     */
    function _exitExactBPTInForAllTokensOut(uint256[] memory currentBalances, bytes memory userData)
>>>>>>> 73c96fc5
        private
        view
        returns (uint256, uint256[] memory)
    {
        (uint256 bptAmountIn, uint256 tokenIndex) = userData.exactBptInForTokenOut();
        require(tokenIndex < _totalTokens, "OUT_OF_BOUNDS");

        // apply external rates if applicable
        uint256[] memory externalRates = _getExternalRates();
        _applyRates(balances, externalRates, RoundDirection.UP);

        uint256 amountOut = StableMath._exactBPTInForTokenOut(
            _amplificationParameter,
            balances,
            tokenIndex,
            bptAmountIn,
            totalSupply(),
            _swapFee
        );

        // unapply external rate
        uint256 amountOutDownscaled = _unApplyRate(amountOut, externalRates[tokenIndex], RoundDirection.DOWN);

        // We exit in a single token, so we initialize downscaledAmountsOut with zeros and
        // set only downscaledAmountsOut[tokenIndex]
        uint256[] memory downscaledAmountsOut = new uint256[](_totalTokens);
        downscaledAmountsOut[tokenIndex] = amountOutDownscaled;

        return (bptAmountIn, downscaledAmountsOut);
    }

    function _exitBPTInForExactTokensOut(uint256[] memory balances, bytes memory userData)
        private
        view
        returns (uint256, uint256[] memory)
    {
        (uint256[] memory amountsOut, uint256 maxBPTAmountIn) = userData.bptInForExactTokensOut();
        require(amountsOut.length == _totalTokens, "ERR_AMOUNTS_IN_LENGTH");

        // TODO: check that this won't be changed by pointer reference
        uint256[] memory downscaledAmountsOut = amountsOut;
        _upscaleArray(amountsOut, _scalingFactors());

        // apply external rates if applicable
        uint256[] memory externalRates = _getExternalRates();
        _applyRates(amountsOut, externalRates, RoundDirection.UP);
        _applyRates(balances, externalRates, RoundDirection.UP);

        // No need to unapply external rate for bptAmount
        uint256 bptAmountIn = StableMath._bptInForExactTokensOut(
            _amplificationParameter,
            balances,
            amountsOut,
            totalSupply(),
            _swapFee
        );

        require(bptAmountIn <= maxBPTAmountIn, "BPT_OUT_MIN_AMOUNT");

        return (bptAmountIn, downscaledAmountsOut);
    }

    // No need to apply external rates as all is proportional
    function _exitExactBPTInForTokensOut(uint256[] memory balances, bytes memory userData)
        private
        view
        returns (uint256, uint256[] memory)
    {
        uint256 bptAmountIn = userData.exactBptInForTokensOut();

        uint256[] memory amountsOut = StableMath._exactBPTInForTokensOut(balances, bptAmountIn, totalSupply());

        return (bptAmountIn, amountsOut);
    }

    // Helpers

    function _getDueProtocolFeeAmounts(
        uint256[] memory balances,
        uint256 previousInvariant,
        uint256 protocolSwapFeePercentage
    ) private view returns (uint256[] memory) {
        // Instead of paying the protocol swap fee in all tokens proportionally, we will pay it in a single one. This
        // will reduce gas costs for single asset joins and exits, as at most only two Pool balances will change (the
        // token joined/exited, and the token in which fees will be paid).

        // The token fees is paid in is chosen pseudo-randomly, with the hope to achieve a uniform distribution across
        // multiple joins and exits. This pseudo-randomness being manipulated is not an issue.
        uint256 chosenTokenIndex = UnsafeRandom.rand(_totalTokens);

        // Initialize with zeros
        uint256[] memory dueProtocolFeeAmounts = new uint256[](_totalTokens);
        // Set the fee to pay in the selected token
        dueProtocolFeeAmounts[chosenTokenIndex] = StableMath._calculateDueTokenProtocolSwapFee(
            _amplificationParameter,
            balances,
            previousInvariant,
            chosenTokenIndex,
            protocolSwapFeePercentage
        );

        return dueProtocolFeeAmounts;
    }

    function _invariantAfterJoin(uint256[] memory balances, uint256[] memory amountsIn) private view returns (uint256) {
        for (uint256 i = 0; i < _totalTokens; ++i) {
            balances[i] = balances[i].add(amountsIn[i]);
        }

        return StableMath._invariant(_amplificationParameter, balances);
    }

    function _invariantAfterExit(uint256[] memory balances, uint256[] memory amountsOut)
        private
        view
        returns (uint256)
    {
        for (uint256 i = 0; i < _totalTokens; ++i) {
            balances[i] = balances[i].sub(amountsOut[i]);
        }

        return StableMath._invariant(_amplificationParameter, balances);
    }

    // This function returns a list with the externalRate of all underlying tokens,
    // if the token has not an external rate, it's set to 1
    function _getExternalRates() internal view returns (uint256[] memory externalRates) {
        externalRates = new uint256[](_totalTokens);

        // prettier-ignore
        {
            if (_totalTokens > 0) { 
                externalRates[0] = _externalRateProvider0 == address(0)?  
                FixedPoint.ONE : IExternalRate(_externalRateProvider0).getRate(); 
            } else { return externalRates; }
            if (_totalTokens > 1) { 
                externalRates[1] = _externalRateProvider1 == address(0)?  
                FixedPoint.ONE : IExternalRate(_externalRateProvider1).getRate(); 
            } else { return externalRates; }
            if (_totalTokens > 2) { 
                externalRates[2] = _externalRateProvider2 == address(0)?  
                FixedPoint.ONE : IExternalRate(_externalRateProvider2).getRate(); 
            } else { return externalRates; }
            if (_totalTokens > 3) { 
                externalRates[3] = _externalRateProvider3 == address(0)?  
                FixedPoint.ONE : IExternalRate(_externalRateProvider3).getRate(); 
            } else { return externalRates; }
            if (_totalTokens > 4) { 
                externalRates[4] = _externalRateProvider4 == address(0)?  
                FixedPoint.ONE : IExternalRate(_externalRateProvider4).getRate(); 
            } else { return externalRates; }
        }

        return externalRates;
    }

    //TODO: does it need rounding? it may do not need rounding up or down since external rate is
    // always going to be in the order of magnitude of 1

    function _applyRate(
        uint256 amount,
        uint256 rate,
        RoundDirection roundDirection
    ) internal pure returns (uint256) {
        return roundDirection == RoundDirection.UP ? amount.mulUp(rate) : amount.mulDown(rate);
    }

    function _applyRates(
        uint256[] memory amounts,
        uint256[] memory rates,
        RoundDirection roundDirection
    ) internal view {
        for (uint256 i = 0; i < _totalTokens; ++i) {
            amounts[i] = roundDirection == RoundDirection.UP
                ? amounts[i].mulUp(rates[i])
                : amounts[i].mulDown(rates[i]);
        }
    }

    function _unApplyRates(
        uint256[] memory amounts,
        uint256[] memory rates,
        RoundDirection roundDirection
    ) internal view {
        for (uint256 i = 0; i < _totalTokens; ++i) {
            amounts[i] = roundDirection == RoundDirection.UP
                ? amounts[i].divUp(rates[i])
                : amounts[i].divDown(rates[i]);
        }
    }

    function _unApplyRate(
        uint256 amount,
        uint256 rate,
        RoundDirection roundDirection
    ) internal pure returns (uint256) {
        return roundDirection == RoundDirection.UP ? amount.divUp(rate) : amount.divDown(rate);
    }

    // This function returns the BPT rate, which is the appreciation of one BPT relative to the
    // underlying tokens. This starts at 1 when the pool is created and grows over time
    // It's the equivalent to Curve's get_virtual_price() function
    function getRate() public view override returns (uint256) {
        (, uint256[] memory balances) = _vault.getPoolTokens(_poolId);
        return StableMath._invariant(_amplificationParameter, balances).div(totalSupply());
    }
}<|MERGE_RESOLUTION|>--- conflicted
+++ resolved
@@ -55,11 +55,12 @@
         string memory name,
         string memory symbol,
         IERC20[] memory tokens,
-<<<<<<< HEAD
         address[] memory externalRates,
         uint256 amplificationParameter,
-        uint256 swapFee
-    ) BaseGeneralPool(vault, name, symbol, tokens, swapFee) {
+        uint256 swapFee,
+        uint256 emergencyPeriod,
+        uint256 emergencyPeriodCheckExtension
+    ) BaseGeneralPool(vault, name, symbol, tokens, swapFee, emergencyPeriod, emergencyPeriodCheckExtension) {
         require(amplificationParameter >= _MIN_AMP, "MIN_AMP");
         require(amplificationParameter <= _MAX_AMP, "MAX_AMP");
 
@@ -74,16 +75,6 @@
         _externalRateProvider2 = tokens.length > 2 ? externalRates[2] : address(0);
         _externalRateProvider3 = tokens.length > 3 ? externalRates[3] : address(0);
         _externalRateProvider4 = tokens.length > 4 ? externalRates[4] : address(0);
-=======
-        uint256 amp,
-        uint256 swapFee,
-        uint256 emergencyPeriod,
-        uint256 emergencyPeriodCheckExtension
-    ) BaseGeneralPool(vault, name, symbol, tokens, swapFee, emergencyPeriod, emergencyPeriodCheckExtension) {
-        require(amp >= _MIN_AMP, "MIN_AMP");
-        require(amp <= _MAX_AMP, "MAX_AMP");
-        _amp = amp;
->>>>>>> 73c96fc5
     }
 
     function getAmplificationParameter() external view returns (uint256) {
@@ -99,8 +90,7 @@
         uint256[] memory balances,
         uint256 indexIn,
         uint256 indexOut
-<<<<<<< HEAD
-    ) internal view override returns (uint256) {
+    ) internal view override noEmergencyPeriod returns (uint256) {
         // apply external rates if applicable
         uint256[] memory externalRates = _getExternalRates();
         _applyRates(balances, externalRates, RoundDirection.UP);
@@ -114,10 +104,6 @@
         );
 
         return _unApplyRate(amountOut, externalRates[indexOut], RoundDirection.DOWN);
-=======
-    ) internal view override noEmergencyPeriod returns (uint256) {
-        return StableMath._outGivenIn(_amp, balances, indexIn, indexOut, swapRequest.amountIn);
->>>>>>> 73c96fc5
     }
 
     function _onSwapGivenOut(
@@ -125,8 +111,7 @@
         uint256[] memory balances,
         uint256 indexIn,
         uint256 indexOut
-<<<<<<< HEAD
-    ) internal view override returns (uint256) {
+    ) internal view override noEmergencyPeriod returns (uint256) {
         // apply external rates if applicable
         uint256[] memory externalRates = _getExternalRates();
         _applyRates(balances, externalRates, RoundDirection.UP);
@@ -140,10 +125,6 @@
         );
 
         return _unApplyRate(amountIn, externalRates[indexIn], RoundDirection.UP);
-=======
-    ) internal view override noEmergencyPeriod returns (uint256) {
-        return StableMath._inGivenOut(_amp, balances, indexIn, indexOut, swapRequest.amountOut);
->>>>>>> 73c96fc5
     }
 
     // Initialize
@@ -309,7 +290,9 @@
         )
     {
         // Due protocol swap fees are computed by measuring the growth of the invariant from the previous join or exit
-        // event and now - the invariant's growth is due exclusively to swap fees.
+        // event and now - the invariant's growth is due exclusively to swap fees.\
+
+        //TODO: do not charge fees on emercency period
         uint256[] memory dueProtocolFeeAmounts = _getDueProtocolFeeAmounts(
             balances,
             _lastInvariant,
@@ -349,84 +332,83 @@
         }
     }
 
-<<<<<<< HEAD
     function _exitExactBPTInForTokenOut(uint256[] memory balances, bytes memory userData)
-=======
+        private
+        view
+        noEmergencyPeriod
+        returns (uint256, uint256[] memory)
+    {
+        (uint256 bptAmountIn, uint256 tokenIndex) = userData.exactBptInForTokenOut();
+        require(tokenIndex < _totalTokens, "OUT_OF_BOUNDS");
+
+        // apply external rates if applicable
+        uint256[] memory externalRates = _getExternalRates();
+        _applyRates(balances, externalRates, RoundDirection.UP);
+
+        uint256 amountOut = StableMath._exactBPTInForTokenOut(
+            _amplificationParameter,
+            balances,
+            tokenIndex,
+            bptAmountIn,
+            totalSupply(),
+            _swapFee
+        );
+
+        // unapply external rate
+        uint256 amountOutDownscaled = _unApplyRate(amountOut, externalRates[tokenIndex], RoundDirection.DOWN);
+
+        // We exit in a single token, so we initialize downscaledAmountsOut with zeros and
+        // set only downscaledAmountsOut[tokenIndex]
+        uint256[] memory downscaledAmountsOut = new uint256[](_totalTokens);
+        downscaledAmountsOut[tokenIndex] = amountOutDownscaled;
+
+        return (bptAmountIn, downscaledAmountsOut);
+    }
+
+    function _exitBPTInForExactTokensOut(uint256[] memory balances, bytes memory userData)
+        private
+        view
+        noEmergencyPeriod
+        returns (uint256, uint256[] memory)
+    {
+        (uint256[] memory amountsOut, uint256 maxBPTAmountIn) = userData.bptInForExactTokensOut();
+        require(amountsOut.length == _totalTokens, "ERR_AMOUNTS_IN_LENGTH");
+
+        // TODO: check that this won't be changed by pointer reference
+        uint256[] memory downscaledAmountsOut = amountsOut;
+        _upscaleArray(amountsOut, _scalingFactors());
+
+        // apply external rates if applicable
+        uint256[] memory externalRates = _getExternalRates();
+        _applyRates(amountsOut, externalRates, RoundDirection.UP);
+        _applyRates(balances, externalRates, RoundDirection.UP);
+
+        // No need to unapply external rate for bptAmount
+        uint256 bptAmountIn = StableMath._bptInForExactTokensOut(
+            _amplificationParameter,
+            balances,
+            amountsOut,
+            totalSupply(),
+            _swapFee
+        );
+
+        require(bptAmountIn <= maxBPTAmountIn, "BPT_OUT_MIN_AMOUNT");
+
+        return (bptAmountIn, downscaledAmountsOut);
+    }
+
     /**
      * @dev Note we are not tagging this function with `noEmergencyPeriod` to allow users exit in a proportional
      * manner in case there is an emergency in the pool. This operation should never be restricted.
      */
-    function _exitExactBPTInForAllTokensOut(uint256[] memory currentBalances, bytes memory userData)
->>>>>>> 73c96fc5
-        private
-        view
-        returns (uint256, uint256[] memory)
-    {
-        (uint256 bptAmountIn, uint256 tokenIndex) = userData.exactBptInForTokenOut();
-        require(tokenIndex < _totalTokens, "OUT_OF_BOUNDS");
-
-        // apply external rates if applicable
-        uint256[] memory externalRates = _getExternalRates();
-        _applyRates(balances, externalRates, RoundDirection.UP);
-
-        uint256 amountOut = StableMath._exactBPTInForTokenOut(
-            _amplificationParameter,
-            balances,
-            tokenIndex,
-            bptAmountIn,
-            totalSupply(),
-            _swapFee
-        );
-
-        // unapply external rate
-        uint256 amountOutDownscaled = _unApplyRate(amountOut, externalRates[tokenIndex], RoundDirection.DOWN);
-
-        // We exit in a single token, so we initialize downscaledAmountsOut with zeros and
-        // set only downscaledAmountsOut[tokenIndex]
-        uint256[] memory downscaledAmountsOut = new uint256[](_totalTokens);
-        downscaledAmountsOut[tokenIndex] = amountOutDownscaled;
-
-        return (bptAmountIn, downscaledAmountsOut);
-    }
-
-    function _exitBPTInForExactTokensOut(uint256[] memory balances, bytes memory userData)
-        private
-        view
-        returns (uint256, uint256[] memory)
-    {
-        (uint256[] memory amountsOut, uint256 maxBPTAmountIn) = userData.bptInForExactTokensOut();
-        require(amountsOut.length == _totalTokens, "ERR_AMOUNTS_IN_LENGTH");
-
-        // TODO: check that this won't be changed by pointer reference
-        uint256[] memory downscaledAmountsOut = amountsOut;
-        _upscaleArray(amountsOut, _scalingFactors());
-
-        // apply external rates if applicable
-        uint256[] memory externalRates = _getExternalRates();
-        _applyRates(amountsOut, externalRates, RoundDirection.UP);
-        _applyRates(balances, externalRates, RoundDirection.UP);
-
-        // No need to unapply external rate for bptAmount
-        uint256 bptAmountIn = StableMath._bptInForExactTokensOut(
-            _amplificationParameter,
-            balances,
-            amountsOut,
-            totalSupply(),
-            _swapFee
-        );
-
-        require(bptAmountIn <= maxBPTAmountIn, "BPT_OUT_MIN_AMOUNT");
-
-        return (bptAmountIn, downscaledAmountsOut);
-    }
-
-    // No need to apply external rates as all is proportional
     function _exitExactBPTInForTokensOut(uint256[] memory balances, bytes memory userData)
         private
         view
         returns (uint256, uint256[] memory)
     {
         uint256 bptAmountIn = userData.exactBptInForTokensOut();
+
+        // No need to apply external rates as all is proportional
 
         uint256[] memory amountsOut = StableMath._exactBPTInForTokensOut(balances, bptAmountIn, totalSupply());
 
