// SPDX-License-Identifier: GPL-3.0-or-later
// This program is free software: you can redistribute it and/or modify
// it under the terms of the GNU General Public License as published by
// the Free Software Foundation, either version 3 of the License, or
// (at your option) any later version.

// This program is distributed in the hope that it will be useful,
// but WITHOUT ANY WARRANTY; without even the implied warranty of
// MERCHANTABILITY or FITNESS FOR A PARTICULAR PURPOSE.  See the
// GNU General Public License for more details.

// You should have received a copy of the GNU General Public License
// along with this program.  If not, see <http://www.gnu.org/licenses/>.

pragma solidity ^0.7.1;
pragma experimental ABIEncoderV2;

import "@openzeppelin/contracts/token/ERC20/IERC20.sol";

import "../../lib/math/Math.sol";
import "../../lib/math/FixedPoint.sol";
import "../../lib/helpers/UnsafeRandom.sol";
import "../../lib/helpers/ReentrancyGuard.sol";

import "./StableMath.sol";
import "../BalancerPoolToken.sol";
import "../../vault/interfaces/IVault.sol";
import "../../vault/interfaces/IPool.sol";
import "../../vault/interfaces/IGeneralPoolQuote.sol";

contract StablePool is IPool, IGeneralPoolQuote, StableMath, BalancerPoolToken, ReentrancyGuard {
    using Math for uint256;
    using FixedPoint for uint256;

    IVault private immutable _vault;
    bytes32 private immutable _poolId;

    uint256 private immutable _amp;
    uint256 private immutable _swapFee;

    uint256 private _lastInvariant;

    uint256 private constant _MAX_SWAP_FEE = 10 * (10**16); // 10%

    uint8 private constant _MAX_TOKENS = 16;

    //TODO: document this limit
    uint256 private constant _MIN_AMP = 50 * (10**18);
    uint256 private constant _MAX_AMP = 2000 * (10**18);

    constructor(
        IVault vault,
        string memory name,
        string memory symbol,
        IERC20[] memory tokens,
        uint256 amp,
        uint256 swapFee
    ) BalancerPoolToken(name, symbol) {
        require(tokens.length >= 2, "MIN_TOKENS");
        require(tokens.length <= _MAX_TOKENS, "MAX_TOKENS");

        bytes32 poolId = vault.registerPool(IVault.PoolSpecialization.GENERAL);

        // Pass in zero addresses for Asset Managers
        vault.registerTokens(poolId, tokens, new address[](tokens.length));

        // Set immutable state variables - these cannot be read from during construction
        _vault = vault;
        _poolId = poolId;

        require(swapFee <= _MAX_SWAP_FEE, "MAX_SWAP_FEE");
        _swapFee = swapFee;

        require(amp >= _MIN_AMP, "MIN_AMP");
        require(amp <= _MAX_AMP, "MAX_AMP");
        _amp = amp;
    }

    //Getters

    function getVault() external view override returns (IVault) {
        return _vault;
    }

    function getPoolId() external view override returns (bytes32) {
        return _poolId;
    }

    function getAmplification() external view returns (uint256) {
        return _amp;
    }

    function getSwapFee() external view returns (uint256) {
        return _swapFee;
    }

    // Join / Exit Hooks

    function _getAndApplyDueProtocolFeeAmounts(uint256[] memory currentBalances, uint256 protocolFeePercentage)
        private
        view
        returns (uint256[] memory)
    {
        // Compute by how much a token balance increased to go from last invariant to current invariant

        uint256 chosenTokenIndex = UnsafeRandom.rand(currentBalances.length);

        uint256 chosenTokenAccruedFees = _calculateOneTokenSwapFee(
            _amp,
            currentBalances,
            _lastInvariant,
            chosenTokenIndex
        );

        uint256 chosenTokenDueProtocolFeeAmount = chosenTokenAccruedFees.mul(protocolFeePercentage);

        uint256[] memory dueProtocolFeeAmounts = new uint256[](currentBalances.length);
        // All other values are initialized to zero
        dueProtocolFeeAmounts[chosenTokenIndex] = chosenTokenDueProtocolFeeAmount;

        currentBalances[chosenTokenIndex] = currentBalances[chosenTokenIndex].sub(chosenTokenDueProtocolFeeAmount);

        return dueProtocolFeeAmounts;
    }

    enum JoinKind { INIT, ALL_TOKENS_IN_FOR_EXACT_BPT_OUT }

    function onJoinPool(
        bytes32 poolId,
        address, // sender - potential whitelisting
        address recipient,
        uint256[] memory currentBalances,
<<<<<<< HEAD
=======
        uint256[] memory maxAmountsIn,
        uint256,
>>>>>>> c9626be0
        uint256 protocolFeePercentage,
        bytes memory userData
    ) external override returns (uint256[] memory, uint256[] memory) {
        require(msg.sender == address(_vault), "CALLER_NOT_VAULT");
        require(poolId == _poolId, "INVALID_POOL_ID");

        JoinKind kind = abi.decode(userData, (JoinKind));

        if (kind == JoinKind.INIT) {
            (, uint256[] memory amountsIn) = abi.decode(userData, (JoinKind, uint256[]));

            // The Vault guarantees currentBalances length is ok
            require(currentBalances.length == amountsIn.length, "ERR_AMOUNTS_IN_LENGTH");

            return _joinInitial(currentBalances.length, recipient, amountsIn);
        } else {
            // JoinKind.ALL_TOKENS_IN_FOR_EXACT_BPT_OUT
            (, uint256 bptAmountOut) = abi.decode(userData, (JoinKind, uint256));
            return
                _joinAllTokensInForExactBPTOut(
                    currentBalances.length,
                    currentBalances,
                    recipient,
                    protocolFeePercentage,
                    bptAmountOut
                );
        }
    }

    function _joinInitial(
        uint256 totalTokens,
        address recipient,
        uint256[] memory amountsIn
    ) private returns (uint256[] memory, uint256[] memory) {
        require(totalSupply() == 0, "ALREADY_INITIALIZED");

        // Pool initialization - currentBalances should be all zeroes

        // _lastInvariant should also be zero
        uint256 invariantAfterJoin = _invariant(_amp, amountsIn);

        _mintPoolTokens(recipient, invariantAfterJoin);
        _lastInvariant = invariantAfterJoin;

        uint256[] memory dueProtocolFeeAmounts = new uint256[](totalTokens); // All zeroes
        return (amountsIn, dueProtocolFeeAmounts);
    }

    function _joinAllTokensInForExactBPTOut(
        uint256 totalTokens,
        uint256[] memory currentBalances,
        address recipient,
        uint256 protocolFeePercentage,
        uint256 bptAmountOut
    ) private returns (uint256[] memory, uint256[] memory) {
        require(totalSupply() > 0, "UNINITIALIZED");

        // This updates currentBalances by deducting protocol fees to pay, which the Vault will charge the Pool once
        // this function returns.
        uint256[] memory dueProtocolFeeAmounts = _getAndApplyDueProtocolFeeAmounts(
            currentBalances,
            protocolFeePercentage
        );

        uint256 bptRatio = _getSupplyRatio(bptAmountOut);

        uint256[] memory amountsIn = new uint256[](totalTokens);
        for (uint256 i = 0; i < totalTokens; i++) {
            amountsIn[i] = currentBalances[i].mul(bptRatio);
        }

        _mintPoolTokens(recipient, bptAmountOut);

        for (uint8 i = 0; i < totalTokens; i++) {
            currentBalances[i] = currentBalances[i].add(amountsIn[i]);
        }

        // Reset swap fee accumulation
        _lastInvariant = _invariant(_amp, currentBalances);

        return (amountsIn, dueProtocolFeeAmounts);
    }

    enum ExitKind { EXACT_BPT_IN_FOR_ONE_TOKEN_OUT }

    function onExitPool(
        bytes32 poolId,
        address sender,
        address, //recipient -  potential whitelisting
        uint256[] memory currentBalances,
<<<<<<< HEAD
=======
        uint256[] memory minAmountsOut,
        uint256,
>>>>>>> c9626be0
        uint256 protocolFeePercentage,
        bytes memory userData
    ) external override returns (uint256[] memory, uint256[] memory) {
        require(msg.sender == address(_vault), "CALLER_NOT_VAULT");
        require(poolId == _poolId, "INVALID_POOL_ID");

        uint256[] memory dueProtocolFeeAmounts = _getAndApplyDueProtocolFeeAmounts(
            currentBalances,
            protocolFeePercentage
        );

        // There is only one Exit Kind
        (, uint256 bptAmountIn) = abi.decode(userData, (ExitKind, uint256));
        uint256 totalTokens = currentBalances.length;

        uint256[] memory amountsOut = _exitExactBPTInForAllTokensOut(totalTokens, currentBalances, bptAmountIn);

        _burnPoolTokens(sender, bptAmountIn);

        // Reset swap fee accumulation
        for (uint256 i = 0; i < totalTokens; ++i) {
            currentBalances[i] = currentBalances[i].sub(amountsOut[i]);
        }
        _lastInvariant = _invariant(_amp, currentBalances);

        return (amountsOut, dueProtocolFeeAmounts);
    }

    function _exitExactBPTInForAllTokensOut(
        uint256 totalTokens,
        uint256[] memory currentBalances,
        uint256 bptAmountIn
    ) private view returns (uint256[] memory amountsOut) {
        uint256 bptRatio = _getSupplyRatio(bptAmountIn);

        amountsOut = new uint256[](totalTokens);
        for (uint256 i = 0; i < totalTokens; i++) {
<<<<<<< HEAD
            amountsOut[i] = currentBalances[i].mul(bptRatio);
=======
            uint256 amountOut = currentBalances[i].mul(bptRatio);
            require(amountOut >= minAmountsOut[i], "EXIT_BELOW_REQUESTED_MINIMUM");

            amountsOut[i] = amountOut;
>>>>>>> c9626be0
        }
    }

    //Quote Swaps

    function quoteOutGivenIn(
        IPoolQuoteStructs.QuoteRequestGivenIn calldata request,
        uint256[] memory balances,
        uint256 indexIn,
        uint256 indexOut
    ) external view override returns (uint256) {
        _validateIndexes(indexIn, indexOut, balances.length);

        uint256 adjustedIn = _subtractSwapFee(request.amountIn);
        uint256 maximumAmountOut = _outGivenIn(_amp, balances, indexIn, indexOut, adjustedIn);
        return maximumAmountOut;
    }

    function quoteInGivenOut(
        IPoolQuoteStructs.QuoteRequestGivenOut calldata request,
        uint256[] memory balances,
        uint256 indexIn,
        uint256 indexOut
    ) external view override returns (uint256) {
        _validateIndexes(indexIn, indexOut, balances.length);

        uint256 minimumAmountIn = _inGivenOut(_amp, balances, indexIn, indexOut, request.amountOut);
        return _addSwapFee(minimumAmountIn);
    }

    // Potential helpers

    function _getSupplyRatio(uint256 amount) private view returns (uint256) {
        uint256 poolTotal = totalSupply();
        uint256 ratio = amount.div(poolTotal);
        require(ratio != 0, "MATH_APPROX");
        return ratio;
    }

    function _addSwapFee(uint256 amount) private view returns (uint256) {
        return amount.div(FixedPoint.ONE.sub(_swapFee));
    }

    function _subtractSwapFee(uint256 amount) private view returns (uint256) {
        uint256 fees = amount.mul(_swapFee);
        return amount.sub(fees);
    }

    function _validateIndexes(
        uint256 indexIn,
        uint256 indexOut,
        uint256 limit
    ) internal pure {
        require(indexIn < limit && indexOut < limit, "OUT_OF_BOUNDS");
    }
}<|MERGE_RESOLUTION|>--- conflicted
+++ resolved
@@ -130,11 +130,7 @@
         address, // sender - potential whitelisting
         address recipient,
         uint256[] memory currentBalances,
-<<<<<<< HEAD
-=======
-        uint256[] memory maxAmountsIn,
         uint256,
->>>>>>> c9626be0
         uint256 protocolFeePercentage,
         bytes memory userData
     ) external override returns (uint256[] memory, uint256[] memory) {
@@ -225,11 +221,7 @@
         address sender,
         address, //recipient -  potential whitelisting
         uint256[] memory currentBalances,
-<<<<<<< HEAD
-=======
-        uint256[] memory minAmountsOut,
         uint256,
->>>>>>> c9626be0
         uint256 protocolFeePercentage,
         bytes memory userData
     ) external override returns (uint256[] memory, uint256[] memory) {
@@ -267,14 +259,7 @@
 
         amountsOut = new uint256[](totalTokens);
         for (uint256 i = 0; i < totalTokens; i++) {
-<<<<<<< HEAD
             amountsOut[i] = currentBalances[i].mul(bptRatio);
-=======
-            uint256 amountOut = currentBalances[i].mul(bptRatio);
-            require(amountOut >= minAmountsOut[i], "EXIT_BELOW_REQUESTED_MINIMUM");
-
-            amountsOut[i] = amountOut;
->>>>>>> c9626be0
         }
     }
 
