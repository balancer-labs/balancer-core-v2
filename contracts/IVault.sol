--- conflicted
+++ resolved
@@ -140,11 +140,8 @@
         Diff[] calldata diffs,
         Swap[] calldata swaps,
         address recipient,
-<<<<<<< HEAD
-        bool useUserBalance
-=======
+        bool useUserBalance,
         bytes calldata callbackData
->>>>>>> f95e8902
     ) external;
 
     // batchSwap helper data structures
