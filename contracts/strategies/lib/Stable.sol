// SPDX-License-Identifier: GPL-3.0-or-later
// This program is free software: you can redistribute it and/or modify
// it under the terms of the GNU General Public License as published by
// the Free Software Foundation, either version 3 of the License, or
// (at your option) any later version.

// This program is distributed in the hope that it will be useful,
// but WITHOUT ANY WARRANTY; without even the implied warranty of
// MERCHANTABILITY or FITNESS FOR A PARTICULAR PURPOSE.  See the
// GNU General Public License for more details.

// You should have received a copy of the GNU General Public License
// along with this program.  If not, see <http://www.gnu.org/licenses/>.

pragma solidity ^0.7.1;

import "hardhat/console.sol";


import "../../math/FixedPoint.sol";

// This is a contract to emulate file-level functions. Convert to a library
// after the migration to solc v0.7.1.

// solhint-disable private-vars-leading-underscore
// solhint-disable var-name-mixedcase

contract Stable {
    int256 internal constant PRECISION = 100000000000000;

    struct Data {
        int256 amp;
        int256 invariant;
        int256 sum;
        int256 nn;
        int256 prod;
    }

    function _approximateAmount(Data memory data, uint128 approxAmount) private pure returns (uint128) {
        uint128 newApproxAmount;
<<<<<<< HEAD
        int256 c1 = data.amp *
            data.sum +
            ((FixedPoint.ONE / data.nn) - data.amp) *
            data.invariant;
        int256 c2 = (data.invariant * data.invariant * data.invariant) /
            (data.nn * data.nn * data.prod);
        for (int256 i = 0; i < 255; i++) {
            int256 f1 = data.amp *
                approxAmount *
                approxAmount +
                c1 *
                approxAmount -
                c2 *
                FixedPoint.ONE;
            int256 f2 = c1 + 2 * data.amp * approxAmount;
=======
        uint256 c1 = data.amp * data.sum + ((FixedPoint.ONE / data.nn) - data.amp) * data.invariant;
        uint256 c2 = (data.invariant * data.invariant * data.invariant) / (data.nn * data.nn * data.prod);
        for (uint256 i = 0; i < 255; i++) {
            uint256 f1 = data.amp * approxAmount * approxAmount + c1 * approxAmount - c2 * FixedPoint.ONE;
            uint256 f2 = c1 + 2 * data.amp * approxAmount;
>>>>>>> 82bcf4c7
            newApproxAmount = uint128(approxAmount - (f1 / f2));
            if (newApproxAmount > approxAmount) {
                if ((newApproxAmount - approxAmount) <= PRECISION) {
                    break;
                }
            } else if ((newApproxAmount - approxAmount) <= PRECISION) {
                break;
            }
            approxAmount = newApproxAmount;
        }
        return newApproxAmount;
    }

    function _getDataOutGivenIn(
        int256 amp,
        uint128[] memory balances,
        uint256 tokenIndexIn,
        uint256 tokenIndexOut,
        uint128 tokenAmountIn
    ) private pure returns (Data memory) {
        int256 invariant = _invariant(amp, balances);
        int256 sum = 0;
        int256 prod = FixedPoint.ONE;
        uint256 n = balances.length;
        int256 nn = 1;
        for (uint256 i = 0; i < n; i++) {
            if (i != tokenIndexOut) {
                if (i == tokenIndexIn) {
                    sum = sum + balances[i] + tokenAmountIn;
                    prod = (prod * (balances[i] + tokenAmountIn)) / FixedPoint.ONE;
                } else {
                    sum = sum + balances[i];
                    prod = (prod * balances[i]) / FixedPoint.ONE;
                }
            }
            nn = nn * int256(n);
        }
        return Data({ amp: amp, invariant: invariant, sum: sum, nn: nn, prod: prod });
    }

    function _getDataInGivenOut(
        int256 amp,
        uint128[] memory balances,
        uint256 tokenIndexIn,
        uint256 tokenIndexOut,
        uint128 tokenAmountOut
    ) private pure returns (Data memory) {
        int256 invariant = _invariant(amp, balances);
        int256 sum = 0;
        int256 prod = FixedPoint.ONE;
        uint256 n = balances.length;
        int256 nn = 1;
        for (uint256 i = 0; i < n; i++) {
            if (i != tokenIndexIn) {
                if (i == tokenIndexOut) {
                    sum = sum + balances[i] - tokenAmountOut;
                    prod = (prod * (balances[i] - tokenAmountOut)) / FixedPoint.ONE;
                } else {
                    sum = sum + balances[i];
                    prod = (prod * balances[i]) / FixedPoint.ONE;
                }
            }
            nn = nn * int256(n);
        }
        return Data({ amp: amp, invariant: invariant, sum: sum, nn: nn, prod: prod });
    }

    function _outGivenIn(
        int256 amp,
        uint128[] memory balances,
        uint256 tokenIndexIn,
        uint256 tokenIndexOut,
        uint128 tokenAmountIn
    ) internal pure returns (uint128) {
        Data memory data = _getDataOutGivenIn(amp, balances, tokenIndexIn, tokenIndexOut, tokenAmountIn);
        uint128 approxTokenAmountOut = balances[tokenIndexOut] - tokenAmountIn;
        return balances[tokenIndexOut] - _approximateAmount(data, approxTokenAmountOut);
    }

    function _inGivenOut(
        int256 amp,
        uint128[] memory balances,
        uint256 tokenIndexIn,
        uint256 tokenIndexOut,
        uint128 tokenAmountOut
    ) internal pure returns (uint128) {
        Data memory data = _getDataInGivenOut(amp, balances, tokenIndexIn, tokenIndexOut, tokenAmountOut);
        uint128 approxTokenAmountIn = balances[tokenIndexIn] + tokenAmountOut;
        return _approximateAmount(data, approxTokenAmountIn) - balances[tokenIndexIn];
    }

<<<<<<< HEAD
    function _invariant(int256 amp, uint128[] memory balances)
        internal
        pure
        returns (int256)
    {
        int256 sum = 0;
        int256 prod = FixedPoint.ONE;
=======
    function _invariant(uint256 amp, uint128[] memory balances) internal pure returns (uint256) {
        uint256 sum = 0;
        uint256 prod = FixedPoint.ONE;
>>>>>>> 82bcf4c7
        uint256 n = balances.length;
        int256 nn = 1;
        for (uint256 i = 0; i < n; i++) {
            sum = sum + balances[i];
            prod = (prod * balances[i]) / FixedPoint.ONE;
            nn = nn * int256(n);
        }
<<<<<<< HEAD
        int256 invariant = sum;
        int256 newInvariant;
        int256 c2 = amp - FixedPoint.ONE / nn;
        int256 c1 = (nn * nn * prod);
        for (int256 i = 0; i < 255; i++) {
            int256 f1 = (c2 *
                invariant +
                (((invariant * invariant) / c1) * invariant) -
                amp *
                sum) / FixedPoint.ONE;
            int256 f2 = (c2 *
                FixedPoint.ONE +
                3 *
                ((invariant * FixedPoint.ONE) / c1) *
                invariant) / FixedPoint.ONE;
=======
        uint256 invariant = sum;
        uint256 newInvariant;
        uint256 c2 = amp - FixedPoint.ONE / nn;
        uint256 c1 = (nn * nn * prod);
        for (uint256 i = 0; i < 255; i++) {
            uint256 f1 = (c2 * invariant + (((invariant * invariant) / c1) * invariant) - amp * sum) / FixedPoint.ONE;
            uint256 f2 = (c2 * FixedPoint.ONE + 3 * ((invariant * FixedPoint.ONE) / c1) * invariant) / FixedPoint.ONE;
>>>>>>> 82bcf4c7
            newInvariant =
                invariant -
                (2 * f1 * f2 * FixedPoint.ONE) /
                (2 * f2 * f2 + f1 * 6 * ((invariant * FixedPoint.ONE) / c1));
            if (newInvariant > invariant) {
                if ((newInvariant - invariant) <= PRECISION) {
                    return newInvariant;
                }
            } else if ((invariant - newInvariant) <= PRECISION) {
                return newInvariant;
            }
            invariant = newInvariant;
        }
        return newInvariant;
    }
}<|MERGE_RESOLUTION|>--- conflicted
+++ resolved
@@ -15,7 +15,6 @@
 pragma solidity ^0.7.1;
 
 import "hardhat/console.sol";
-
 
 import "../../math/FixedPoint.sol";
 
@@ -38,29 +37,11 @@
 
     function _approximateAmount(Data memory data, uint128 approxAmount) private pure returns (uint128) {
         uint128 newApproxAmount;
-<<<<<<< HEAD
-        int256 c1 = data.amp *
-            data.sum +
-            ((FixedPoint.ONE / data.nn) - data.amp) *
-            data.invariant;
-        int256 c2 = (data.invariant * data.invariant * data.invariant) /
-            (data.nn * data.nn * data.prod);
+        int256 c1 = data.amp * data.sum + ((FixedPoint.ONE / data.nn) - data.amp) * data.invariant;
+        int256 c2 = (data.invariant * data.invariant * data.invariant) / (data.nn * data.nn * data.prod);
         for (int256 i = 0; i < 255; i++) {
-            int256 f1 = data.amp *
-                approxAmount *
-                approxAmount +
-                c1 *
-                approxAmount -
-                c2 *
-                FixedPoint.ONE;
+            int256 f1 = data.amp * approxAmount * approxAmount + c1 * approxAmount - c2 * FixedPoint.ONE;
             int256 f2 = c1 + 2 * data.amp * approxAmount;
-=======
-        uint256 c1 = data.amp * data.sum + ((FixedPoint.ONE / data.nn) - data.amp) * data.invariant;
-        uint256 c2 = (data.invariant * data.invariant * data.invariant) / (data.nn * data.nn * data.prod);
-        for (uint256 i = 0; i < 255; i++) {
-            uint256 f1 = data.amp * approxAmount * approxAmount + c1 * approxAmount - c2 * FixedPoint.ONE;
-            uint256 f2 = c1 + 2 * data.amp * approxAmount;
->>>>>>> 82bcf4c7
             newApproxAmount = uint128(approxAmount - (f1 / f2));
             if (newApproxAmount > approxAmount) {
                 if ((newApproxAmount - approxAmount) <= PRECISION) {
@@ -152,19 +133,9 @@
         return _approximateAmount(data, approxTokenAmountIn) - balances[tokenIndexIn];
     }
 
-<<<<<<< HEAD
-    function _invariant(int256 amp, uint128[] memory balances)
-        internal
-        pure
-        returns (int256)
-    {
+    function _invariant(int256 amp, uint128[] memory balances) internal pure returns (int256) {
         int256 sum = 0;
         int256 prod = FixedPoint.ONE;
-=======
-    function _invariant(uint256 amp, uint128[] memory balances) internal pure returns (uint256) {
-        uint256 sum = 0;
-        uint256 prod = FixedPoint.ONE;
->>>>>>> 82bcf4c7
         uint256 n = balances.length;
         int256 nn = 1;
         for (uint256 i = 0; i < n; i++) {
@@ -172,31 +143,13 @@
             prod = (prod * balances[i]) / FixedPoint.ONE;
             nn = nn * int256(n);
         }
-<<<<<<< HEAD
         int256 invariant = sum;
         int256 newInvariant;
         int256 c2 = amp - FixedPoint.ONE / nn;
         int256 c1 = (nn * nn * prod);
         for (int256 i = 0; i < 255; i++) {
-            int256 f1 = (c2 *
-                invariant +
-                (((invariant * invariant) / c1) * invariant) -
-                amp *
-                sum) / FixedPoint.ONE;
-            int256 f2 = (c2 *
-                FixedPoint.ONE +
-                3 *
-                ((invariant * FixedPoint.ONE) / c1) *
-                invariant) / FixedPoint.ONE;
-=======
-        uint256 invariant = sum;
-        uint256 newInvariant;
-        uint256 c2 = amp - FixedPoint.ONE / nn;
-        uint256 c1 = (nn * nn * prod);
-        for (uint256 i = 0; i < 255; i++) {
-            uint256 f1 = (c2 * invariant + (((invariant * invariant) / c1) * invariant) - amp * sum) / FixedPoint.ONE;
-            uint256 f2 = (c2 * FixedPoint.ONE + 3 * ((invariant * FixedPoint.ONE) / c1) * invariant) / FixedPoint.ONE;
->>>>>>> 82bcf4c7
+            int256 f1 = (c2 * invariant + (((invariant * invariant) / c1) * invariant) - amp * sum) / FixedPoint.ONE;
+            int256 f2 = (c2 * FixedPoint.ONE + 3 * ((invariant * FixedPoint.ONE) / c1) * invariant) / FixedPoint.ONE;
             newInvariant =
                 invariant -
                 (2 * f1 * f2 * FixedPoint.ONE) /
