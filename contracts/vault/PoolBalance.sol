// SPDX-License-Identifier: GPL-3.0-or-later
// This program is free software: you can redistribute it and/or modify
// it under the terms of the GNU General Public License as published by
// the Free Software Foundation, either version 3 of the License, or
// (at your option) any later version.

// This program is distributed in the hope that it will be useful,
// but WITHOUT ANY WARRANTY; without even the implied warranty of
// MERCHANTABILITY or FITNESS FOR A PARTICULAR PURPOSE.  See the
// GNU General Public License for more details.

// You should have received a copy of the GNU General Public License
// along with this program.  If not, see <http://www.gnu.org/licenses/>.

pragma solidity ^0.7.1;

import "../vendor/EnumerableSet.sol";
import "../vendor/EnumerableMap.sol";

import "../math/FixedPoint.sol";

<<<<<<< HEAD
import "./IVault.sol";
import "./CashInvestedBalance.sol";

contract PoolBalance {
    using EnumerableSet for EnumerableSet.AddressSet;
    using EnumerableMap for EnumerableMap.IERC20ToBytes32Map;
    using CashInvestedBalance for bytes32;

    // Tokens in a Pool have non-zero balances, which can be used as a shortcut to check
    // at once if a) a Pool exists and b) a token is in that Pool.

    // Data for Pools with Pair Trading Strategies
    //
    // We keep a set with all tokens in order to implement _getPoolTokens, which is updated when liquidity is added or
    // removed via increase/decreasePoolCash.
    // Balances are stored in a mapping from token to balance, which lets us read or write a token's balance in a single
    // storage access. We don't need to check the set for token existence in a swap: the non-zero balance check does
    // this for much cheaper.
    mapping(bytes32 => EnumerableSet.AddressSet) internal _poolPairTokens;
    mapping(bytes32 => mapping(IERC20 => bytes32)) internal _poolPairTokenBalance;

    // Data for Pools with Tuple Trading Strategies
    //
    // We need to keep a set, again to implement _getPoolTokens, but these Pools also need to be able to query the
    // balance for *all* of their tokens, which means iterating over the elements of this set. If we kept a mapping of
    // token to balance, this access would be very inefficient, as we'd need to read the token addresses just to then
    // do a lookup on the mapping.
    // Instead, we use our customized EnumerableMap, which lets us read the N balances in N+1 storage accesses (one for
    // the number of tokens in the Pool), as well as access the index of any token in a single read (required for the
    // ITupleTradingStrategy call), and update an entry's value given its index.
    mapping(bytes32 => EnumerableMap.IERC20ToBytes32Map) internal _poolTupleTokenBalance;

    // All of these functions require that the caller indicate the Pool type of the queried Pool.
=======
// This library is used to create a data structure that represents a token's balance for a Pool. 'cash' is how many
// tokens the Pool has sitting inside of the Vault. 'invested' is how many tokens were withdrawn from the Vault by the
// Pool's Investment Manager. 'total' is the sum of these two, and represents the Pool's total token balance, including
// tokens that are *not* inside of the Vault.
//
// 'cash' is updated whenever tokens enter and exit the Vault, while 'invested' is only updated if the reason tokens are
// moving is due to an Investment Manager action. This is reflected on the different methods available: 'increaseCash'
// and 'decreaseCash' for swaps and add/remove liquidity events, and 'cashToInvested' and 'investedToCash' for
// investment and divestment events.
//
// The Vault disallows the Pool's 'cash' ever becoming negative, in other words, it can never use any tokens that
// are not inside of the Vault.
//
// One of the goals of this library is to store the entire token balance in a single storage slot, which is we we use
// 128 bit unsigned integers for 'cash' and 'invested'. Since 'total' is also a 128 bit unsigned value, any combination
// of 'cash' and 'invested' that yields a 'total' that doesn't fit in that range is disallowed.
//
// We could use a Solidity struct to pack these two values together in a single storage slot, but unfortunately Solidity
// only allows for structs to live in either storage, calldata or memory. Because a memory struct still takes up a
// slot in the stack (to store its memory location), and because the entire balance fits in a single stack slot (two
// 128 bit values), using memory is strictly less gas performant. Therefore, we do manual packing and unpacking. The
// type we use to represent these values is bytes32, as it doesn't have any arithmetic operations and therefore reduces
// the chance of misuse.
library PoolBalance {
    using FixedPoint for uint128;

    // Mask used to encode/decode pool balances into 'cash' and 'invested' balances
    uint128 private constant _MASK = 2**(128) - 1;

    // The 'cash' portion of the balance is stored in the least significant 128 bits of a 256 bit word, while the
    // 'invested' part uses the most significant 128 bits.
>>>>>>> 8e03dc66

    /**
     * @dev Returns an array with all the tokens in a Pool. This order may change when tokens are added to or removed
     * from the Pool.
     */
<<<<<<< HEAD
    function _getPoolTokens(bytes32 poolId, IVault.StrategyType strategyType) internal view returns (IERC20[] memory) {
        IERC20[] memory tokens;

        if (strategyType == IVault.StrategyType.PAIR) {
            tokens = new IERC20[](_poolPairTokens[poolId].length());
=======
    function cash(bytes32 balance) internal pure returns (uint128) {
        return uint128(uint256(balance)) & _MASK;
    }

    /**
     * @dev The amount of Pool tokens that have been withdrawn by its Investment Manager.
     */
    function invested(bytes32 balance) internal pure returns (uint128) {
        return uint128((uint256(balance) >> 128) & _MASK);
    }
>>>>>>> 8e03dc66

            for (uint256 i = 0; i < tokens.length; ++i) {
                tokens[i] = IERC20(_poolPairTokens[poolId].at(i));
            }
        } else {
            tokens = new IERC20[](_poolTupleTokenBalance[poolId].length());

<<<<<<< HEAD
            for (uint256 i = 0; i < tokens.length; ++i) {
                (IERC20 token, ) = _poolTupleTokenBalance[poolId].at(i);
                tokens[i] = token;
            }
        }
=======
    /**
     * @dev Returns true if the balance doesn't have an invested component, or in other words, if it is fully liquid.
     */
    function isNotInvested(bytes32 balance) internal pure returns (bool) {
        return invested(balance) == 0;
    }

    /**
     * @dev Packs together cash and invested amounts to create a balance value.
     */
    function toBalance(uint128 cashBalance, uint128 investedBalance) internal pure returns (bytes32) {
        uint128 totalBalance = cashBalance + investedBalance;
        require(totalBalance >= cashBalance, "BALANCE_TOTAL_OVERFLOW");
>>>>>>> 8e03dc66

        return tokens;
    }

    /**
     * @dev Returns the balance for a token in a Pool.
     *
     * Requirements:
     *
     * - `token` must be in the Pool.
     */
    function _getPoolTokenBalance(
        bytes32 poolId,
        IVault.StrategyType strategyType,
        IERC20 token
    ) internal view returns (bytes32) {
        if (strategyType == IVault.StrategyType.PAIR) {
            bytes32 balance = _poolPairTokenBalance[poolId][token];
            require(balance.total() > 0, "Token not in pool");

            return balance;
        } else {
            bytes32 balance = _poolTupleTokenBalance[poolId].get(token);
            return balance;
        }
    }

    /**
     * @dev Adds cash to a Pool for a given token. If the token was not previously in the Pool (if it didn't have any
     * funds for it), the token is then added to the Pool.
     *
     * `amount` must be a non-zero value.
     */
    function _increasePoolCash(
        bytes32 poolId,
        IVault.StrategyType strategyType,
        IERC20 token,
        uint128 amount
    ) internal {
        if (strategyType == IVault.StrategyType.PAIR) {
            bytes32 currentBalance = _poolPairTokenBalance[poolId][token];
            if (currentBalance.total() == 0) {
                // No tokens with zero balance should ever be in the _poolPairTokens set
                assert(_poolPairTokens[poolId].add(address(token)));
            }

            _poolPairTokenBalance[poolId][token] = currentBalance.increaseCash(amount);
        } else {
            bytes32 currentBalance = _poolTupleTokenBalance[poolId].contains(token)
                ? _poolTupleTokenBalance[poolId].get(token)
                : CashInvestedBalance.toBalance(0, 0);

            // amount is always non-zero, so we're never adding a zero-balance token to the map
            _poolTupleTokenBalance[poolId].set(token, currentBalance.increaseCash(amount));
        }
    }

    /**
     * @dev Removes cash from a Pool for a given token. If this fully drains the Pool's balance for that token
     * (including invested balance), then the token is removed from the Pool.
     *
     * Requirements:
     *
     * - `token` must be in the Pool.
     * - `amount` must be less or equal than the Pool's cash for that token.
     */
    function _decreasePoolCash(
        bytes32 poolId,
        IVault.StrategyType strategyType,
        IERC20 token,
        uint128 amount
    ) internal {
        if (strategyType == IVault.StrategyType.PAIR) {
            require(_poolPairTokens[poolId].contains(address(token)), "Token not in pool");

            bytes32 currentBalance = _poolPairTokenBalance[poolId][token];
            bytes32 newBalance = currentBalance.decreaseCash(amount);

            _poolPairTokenBalance[poolId][token] = newBalance;

            if (newBalance.total() == 0) {
                _poolPairTokens[poolId].remove(address(token));
            }
        } else {
            require(_poolTupleTokenBalance[poolId].contains(token), "Token not in pool");

            bytes32 currentBalance = _poolTupleTokenBalance[poolId].get(token);
            bytes32 newBalance = currentBalance.decreaseCash(amount);

            if (newBalance.total() == 0) {
                _poolTupleTokenBalance[poolId].remove(token);
            } else {
                _poolTupleTokenBalance[poolId].set(token, newBalance);
            }
        }
    }
}<|MERGE_RESOLUTION|>--- conflicted
+++ resolved
@@ -19,7 +19,6 @@
 
 import "../math/FixedPoint.sol";
 
-<<<<<<< HEAD
 import "./IVault.sol";
 import "./CashInvestedBalance.sol";
 
@@ -53,62 +52,16 @@
     mapping(bytes32 => EnumerableMap.IERC20ToBytes32Map) internal _poolTupleTokenBalance;
 
     // All of these functions require that the caller indicate the Pool type of the queried Pool.
-=======
-// This library is used to create a data structure that represents a token's balance for a Pool. 'cash' is how many
-// tokens the Pool has sitting inside of the Vault. 'invested' is how many tokens were withdrawn from the Vault by the
-// Pool's Investment Manager. 'total' is the sum of these two, and represents the Pool's total token balance, including
-// tokens that are *not* inside of the Vault.
-//
-// 'cash' is updated whenever tokens enter and exit the Vault, while 'invested' is only updated if the reason tokens are
-// moving is due to an Investment Manager action. This is reflected on the different methods available: 'increaseCash'
-// and 'decreaseCash' for swaps and add/remove liquidity events, and 'cashToInvested' and 'investedToCash' for
-// investment and divestment events.
-//
-// The Vault disallows the Pool's 'cash' ever becoming negative, in other words, it can never use any tokens that
-// are not inside of the Vault.
-//
-// One of the goals of this library is to store the entire token balance in a single storage slot, which is we we use
-// 128 bit unsigned integers for 'cash' and 'invested'. Since 'total' is also a 128 bit unsigned value, any combination
-// of 'cash' and 'invested' that yields a 'total' that doesn't fit in that range is disallowed.
-//
-// We could use a Solidity struct to pack these two values together in a single storage slot, but unfortunately Solidity
-// only allows for structs to live in either storage, calldata or memory. Because a memory struct still takes up a
-// slot in the stack (to store its memory location), and because the entire balance fits in a single stack slot (two
-// 128 bit values), using memory is strictly less gas performant. Therefore, we do manual packing and unpacking. The
-// type we use to represent these values is bytes32, as it doesn't have any arithmetic operations and therefore reduces
-// the chance of misuse.
-library PoolBalance {
-    using FixedPoint for uint128;
-
-    // Mask used to encode/decode pool balances into 'cash' and 'invested' balances
-    uint128 private constant _MASK = 2**(128) - 1;
-
-    // The 'cash' portion of the balance is stored in the least significant 128 bits of a 256 bit word, while the
-    // 'invested' part uses the most significant 128 bits.
->>>>>>> 8e03dc66
 
     /**
      * @dev Returns an array with all the tokens in a Pool. This order may change when tokens are added to or removed
      * from the Pool.
      */
-<<<<<<< HEAD
     function _getPoolTokens(bytes32 poolId, IVault.StrategyType strategyType) internal view returns (IERC20[] memory) {
         IERC20[] memory tokens;
 
         if (strategyType == IVault.StrategyType.PAIR) {
             tokens = new IERC20[](_poolPairTokens[poolId].length());
-=======
-    function cash(bytes32 balance) internal pure returns (uint128) {
-        return uint128(uint256(balance)) & _MASK;
-    }
-
-    /**
-     * @dev The amount of Pool tokens that have been withdrawn by its Investment Manager.
-     */
-    function invested(bytes32 balance) internal pure returns (uint128) {
-        return uint128((uint256(balance) >> 128) & _MASK);
-    }
->>>>>>> 8e03dc66
 
             for (uint256 i = 0; i < tokens.length; ++i) {
                 tokens[i] = IERC20(_poolPairTokens[poolId].at(i));
@@ -116,27 +69,11 @@
         } else {
             tokens = new IERC20[](_poolTupleTokenBalance[poolId].length());
 
-<<<<<<< HEAD
             for (uint256 i = 0; i < tokens.length; ++i) {
                 (IERC20 token, ) = _poolTupleTokenBalance[poolId].at(i);
                 tokens[i] = token;
             }
         }
-=======
-    /**
-     * @dev Returns true if the balance doesn't have an invested component, or in other words, if it is fully liquid.
-     */
-    function isNotInvested(bytes32 balance) internal pure returns (bool) {
-        return invested(balance) == 0;
-    }
-
-    /**
-     * @dev Packs together cash and invested amounts to create a balance value.
-     */
-    function toBalance(uint128 cashBalance, uint128 investedBalance) internal pure returns (bytes32) {
-        uint128 totalBalance = cashBalance + investedBalance;
-        require(totalBalance >= cashBalance, "BALANCE_TOTAL_OVERFLOW");
->>>>>>> 8e03dc66
 
         return tokens;
     }
@@ -233,4 +170,61 @@
             }
         }
     }
+
+    function _investPoolCash(
+        bytes32 poolId,
+        IVault.StrategyType strategyType,
+        IERC20 token,
+        uint128 amount
+    ) internal {
+        if (strategyType == IVault.StrategyType.PAIR) {
+            bytes32 currentBalance = _poolPairTokenBalance[poolId][token];
+            _poolPairTokenBalance[poolId][token] = currentBalance.cashToInvested(amount);
+        } else {
+            bytes32 currentBalance = _poolTupleTokenBalance[poolId].get(token);
+            _poolTupleTokenBalance[poolId].set(token, currentBalance.cashToInvested(amount));
+        }
+    }
+
+    function _divestPoolCash(
+        bytes32 poolId,
+        IVault.StrategyType strategyType,
+        IERC20 token,
+        uint128 amount
+    ) internal {
+        if (strategyType == IVault.StrategyType.PAIR) {
+            bytes32 currentBalance = _poolPairTokenBalance[poolId][token];
+            _poolPairTokenBalance[poolId][token] = currentBalance.investedToCash(amount);
+        } else {
+            bytes32 currentBalance = _poolTupleTokenBalance[poolId].get(token);
+            _poolTupleTokenBalance[poolId].set(token, currentBalance.investedToCash(amount));
+        }
+    }
+
+    function _setPoolInvestment(
+        bytes32 poolId,
+        IVault.StrategyType strategyType,
+        IERC20 token,
+        uint128 amount
+    ) internal {
+        if (strategyType == IVault.StrategyType.PAIR) {
+            bytes32 currentBalance = _poolPairTokenBalance[poolId][token];
+            _poolPairTokenBalance[poolId][token] = currentBalance.setInvested(amount);
+        } else {
+            bytes32 currentBalance = _poolTupleTokenBalance[poolId].get(token);
+            _poolTupleTokenBalance[poolId].set(token, currentBalance.setInvested(amount));
+        }
+    }
+
+    function _isPoolInvested(
+        bytes32 poolId,
+        IVault.StrategyType strategyType,
+        IERC20 token
+    ) internal view returns (bool) {
+        if (strategyType == IVault.StrategyType.PAIR) {
+            return _poolPairTokenBalance[poolId][token].isInvested();
+        } else {
+            return _poolTupleTokenBalance[poolId].get(token).isInvested();
+        }
+    }
 }