// SPDX-License-Identifier: GPL-3.0-or-later
// This program is free software: you can redistribute it and/or modify
// it under the terms of the GNU General Public License as published by
// the Free Software Foundation, either version 3 of the License, or
// (at your option) any later version.

// This program is distributed in the hope that it will be useful,
// but WITHOUT ANY WARRANTY; without even the implied warranty of
// MERCHANTABILITY or FITNESS FOR A PARTICULAR PURPOSE.  See the
// GNU General Public License for more details.

// You should have received a copy of the GNU General Public License
// along with this program.  If not, see <http://www.gnu.org/licenses/>.

pragma solidity ^0.7.0;
pragma experimental ABIEncoderV2;

import "@openzeppelin/contracts/utils/SafeCast.sol";
import "@openzeppelin/contracts/token/ERC20/IERC20.sol";
import "@openzeppelin/contracts/token/ERC20/SafeERC20.sol";
import "@openzeppelin/contracts/utils/Counters.sol";

import "../lib/math/Math.sol";
import "../lib/helpers/InputHelpers.sol";
import "../lib/helpers/ReentrancyGuard.sol";

import "./interfaces/IBasePool.sol";
import "./InternalBalance.sol";
import "./balances/BalanceAllocation.sol";
import "./balances/GeneralPoolsBalance.sol";
import "./balances/MinimalSwapInfoPoolsBalance.sol";
import "./balances/TwoTokenPoolsBalance.sol";

abstract contract PoolRegistry is
    ReentrancyGuard,
    InternalBalance,
    GeneralPoolsBalance,
    MinimalSwapInfoPoolsBalance,
    TwoTokenPoolsBalance
{
    using Math for uint256;
    using SafeCast for uint256;
    using SafeERC20 for IERC20;
    using BalanceAllocation for bytes32;
    using BalanceAllocation for bytes32[];
    using Counters for Counters.Counter;

    // Ensure Pool IDs are unique.
    Counters.Counter private _poolNonce;

    // Pool IDs are stored as `bytes32`.
    mapping(bytes32 => bool) private _isPoolRegistered;

    // Stores the Asset Manager for each token of each Pool.
    mapping(bytes32 => mapping(IERC20 => address)) private _poolAssetManagers;

    /**
     * @dev Reverts unless `poolId` corresponds to a registered Pool.
     */
    modifier withRegisteredPool(bytes32 poolId) {
        _ensureRegisteredPool(poolId);
        _;
    }

    /**
     * @dev Reverts unless `poolId` corresponds to a registered Pool, and the caller is the Pool's contract.
     */
    modifier onlyPool(bytes32 poolId) {
        _ensurePoolIsSender(poolId);
        _;
    }

    /**
     * @dev Creates a Pool ID.
     *
     * These are deterministically created by packing into the ID the Pool's contract address and its specialization
     * setting. This saves gas as this data does not need to be written to or read from storage with interacting with
     * the Pool.
     *
     * Since a single contract can register multiple Pools, a unique nonce must be provided to ensure Pool IDs are
     * unique.
     */
    function _toPoolId(
        address pool,
        PoolSpecialization specialization,
        uint80 nonce
    ) internal pure returns (bytes32) {
        uint256 serialized;

        // | 20 bytes pool address | 2 bytes specialization setting | 10 bytes nonce |
        serialized |= uint256(nonce);
        serialized |= uint256(specialization) << (10 * 8);
        serialized |= uint256(pool) << (12 * 8);

        return bytes32(serialized);
    }

    /**
     * @dev Returns a Pool's address.
     *
     * Due to how Pool IDs are created, this is done with no storage accesses and costs little gas.
     */
    function _getPoolAddress(bytes32 poolId) internal pure returns (address) {
        // | 20 bytes pool address | 2 bytes specialization setting | 10 bytes nonce |
        return address((uint256(poolId) >> (12 * 8)) & (2**(20 * 8) - 1));
    }

    /**
     * @dev Returns a Pool's specialization setting.
     *
     * Due to how Pool IDs are created, this is done with no storage accesses and costs little gas.
     */
    function _getPoolSpecialization(bytes32 poolId) internal pure returns (PoolSpecialization) {
        // | 20 bytes pool address | 2 bytes specialization setting | 10 bytes nonce |
        return PoolSpecialization(uint256(poolId >> (10 * 8)) & (2**(2 * 8) - 1));
    }

    function registerPool(PoolSpecialization specialization)
        external
        override
        nonReentrant
        noEmergencyPeriod
        returns (bytes32)
    {
        // Use _totalPools as the Pool ID nonce. uint80 assumes there will never be more than than 2**80 Pools.
        bytes32 poolId = _toPoolId(msg.sender, specialization, uint80(_poolNonce.current()));
        require(!_isPoolRegistered[poolId], "INVALID_POOL_ID"); // Should never happen

        _poolNonce.increment();
        _isPoolRegistered[poolId] = true;

        emit PoolRegistered(poolId);
        return poolId;
    }

    function getPoolTokens(bytes32 poolId)
        external
        view
        override
        withRegisteredPool(poolId)
        returns (IERC20[] memory tokens, uint256[] memory balances)
    {
        bytes32[] memory rawBalances;
        (tokens, rawBalances) = _getPoolTokens(poolId);
        balances = rawBalances.totals();
    }

    function getPoolTokenInfo(bytes32 poolId, IERC20 token)
        external
        view
        override
        withRegisteredPool(poolId)
        returns (
            uint256 cash,
            uint256 managed,
            uint256 blockNumber,
            address assetManager
        )
    {
        bytes32 balance;
        PoolSpecialization specialization = _getPoolSpecialization(poolId);

        if (specialization == PoolSpecialization.TWO_TOKEN) {
            balance = _getTwoTokenPoolBalance(poolId, token);
        } else if (specialization == PoolSpecialization.MINIMAL_SWAP_INFO) {
            balance = _getMinimalSwapInfoPoolBalance(poolId, token);
        } else {
            balance = _getGeneralPoolBalance(poolId, token);
        }

        cash = balance.cash();
        managed = balance.managed();
        blockNumber = balance.blockNumber();
        assetManager = _poolAssetManagers[poolId][token];
    }

    function getPool(bytes32 poolId)
        external
        view
        override
        withRegisteredPool(poolId)
        returns (address, PoolSpecialization)
    {
        return (_getPoolAddress(poolId), _getPoolSpecialization(poolId));
    }

    function registerTokens(
        bytes32 poolId,
        IERC20[] calldata tokens,
        address[] calldata assetManagers
    ) external override nonReentrant noEmergencyPeriod onlyPool(poolId) {
        InputHelpers.ensureInputLengthMatch(tokens.length, assetManagers.length);

        PoolSpecialization specialization = _getPoolSpecialization(poolId);
        if (specialization == PoolSpecialization.TWO_TOKEN) {
            require(tokens.length == 2, "TOKENS_LENGTH_MUST_BE_2");
            _registerTwoTokenPoolTokens(poolId, tokens[0], tokens[1]);
        } else if (specialization == PoolSpecialization.MINIMAL_SWAP_INFO) {
            _registerMinimalSwapInfoPoolTokens(poolId, tokens);
        } else {
            _registerGeneralPoolTokens(poolId, tokens);
        }

        // Assign each token's asset manager
        for (uint256 i = 0; i < tokens.length; ++i) {
            IERC20 token = tokens[i];
            address assetManager = assetManagers[i];

            _poolAssetManagers[poolId][token] = assetManager;
        }

        emit TokensRegistered(poolId, tokens, assetManagers);
    }

    function deregisterTokens(bytes32 poolId, IERC20[] calldata tokens)
        external
        override
        nonReentrant
        noEmergencyPeriod
        onlyPool(poolId)
    {
        PoolSpecialization specialization = _getPoolSpecialization(poolId);
        if (specialization == PoolSpecialization.TWO_TOKEN) {
            require(tokens.length == 2, "TOKENS_LENGTH_MUST_BE_2");
            _deregisterTwoTokenPoolTokens(poolId, tokens[0], tokens[1]);
        } else if (specialization == PoolSpecialization.MINIMAL_SWAP_INFO) {
            _deregisterMinimalSwapInfoPoolTokens(poolId, tokens);
        } else {
            _deregisterGeneralPoolTokens(poolId, tokens);
        }

        // The deregister calls above ensure the total token balance is zero. It is therefore safe to now remove any
        // associated Asset Managers, since they hold no Pool balance.
        for (uint256 i = 0; i < tokens.length; ++i) {
            delete _poolAssetManagers[poolId][tokens[i]];
        }

        emit TokensDeregistered(poolId, tokens);
    }

    function joinPool(
        bytes32 poolId,
        address sender,
        address recipient,
        JoinPoolRequest memory request
    ) external payable override {
        _joinOrExit(PoolBalanceChangeKind.JOIN, poolId, sender, recipient, _toPoolBalanceChange(request));
    }

    /**
     * @dev Converts a JoinPoolRequest into a PoolBalanceChange, with no runtime cost.
     */
    function _toPoolBalanceChange(JoinPoolRequest memory request)
        private
        pure
        returns (PoolBalanceChange memory change)
    {
        // solhint-disable-next-line no-inline-assembly
        assembly {
            change := request
        }
    }

    function exitPool(
        bytes32 poolId,
        address sender,
        address payable recipient,
        ExitPoolRequest memory request
    ) external override {
        _joinOrExit(PoolBalanceChangeKind.EXIT, poolId, sender, recipient, _toPoolBalanceChange(request));
    }

    /**
     * @dev Converts a ExitPoolRequest into a PoolBalanceChange, with no runtime cost.
     */
    function _toPoolBalanceChange(ExitPoolRequest memory request)
        private
        pure
        returns (PoolBalanceChange memory change)
    {
        // solhint-disable-next-line no-inline-assembly
        assembly {
            change := request
        }
    }

    function _joinOrExit(
        PoolBalanceChangeKind kind,
        bytes32 poolId,
        address sender,
        address recipient,
        PoolBalanceChange memory change
    ) internal nonReentrant noEmergencyPeriod withRegisteredPool(poolId) authenticateFor(sender) {
        InputHelpers.ensureInputLengthMatch(change.assets.length, change.limits.length);

        IERC20[] memory tokens = _translateToIERC20(change.assets);
        bytes32[] memory balances = _validateTokensAndGetBalances(poolId, tokens);
        (
            bytes32[] memory finalBalances,
            uint256[] memory amounts,
            uint256[] memory dueProtocolFeeAmounts
        ) = _callPoolBalanceChange(kind, poolId, sender, recipient, change, balances);

        // Update the Pool's balance - how this is done depends on the Pool specialization setting.
        PoolSpecialization specialization = _getPoolSpecialization(poolId);
        if (specialization == PoolSpecialization.TWO_TOKEN) {
            _setTwoTokenPoolCashBalances(poolId, tokens[0], finalBalances[0], tokens[1], finalBalances[1]);
        } else if (specialization == PoolSpecialization.MINIMAL_SWAP_INFO) {
            _setMinimalSwapInfoPoolBalances(poolId, tokens, finalBalances);
        } else {
            _setGeneralPoolBalances(poolId, finalBalances);
        }

        emit PoolBalanceChanged(poolId, sender, kind, tokens, amounts, dueProtocolFeeAmounts);
    }

    function _callPoolBalanceChange(
        PoolBalanceChangeKind kind,
        bytes32 poolId,
        address sender,
        address recipient,
        PoolBalanceChange memory change,
        bytes32[] memory balances
    )
        internal
        returns (
            bytes32[] memory finalBalances,
            uint256[] memory amounts,
            uint256[] memory dueProtocolFeeAmounts
        )
    {
        (uint256[] memory totalBalances, uint256 latestBlockNumberUsed) = balances.totalsAndMaxBlockNumber();

        IBasePool pool = IBasePool(_getPoolAddress(poolId));
        (amounts, dueProtocolFeeAmounts) = kind == PoolBalanceChangeKind.JOIN
            ? pool.onJoinPool(
                poolId,
                sender,
                recipient,
                totalBalances,
                latestBlockNumberUsed,
                _getProtocolSwapFee(),
                change.userData
            )
            : pool.onExitPool(
                poolId,
                sender,
                recipient,
                totalBalances,
                latestBlockNumberUsed,
                _getProtocolSwapFee(),
                change.userData
            );

        InputHelpers.ensureInputLengthMatch(balances.length, amounts.length, dueProtocolFeeAmounts.length);

        finalBalances = kind == PoolBalanceChangeKind.JOIN
            ? _receiveAssets(sender, change, balances, amounts, dueProtocolFeeAmounts)
            : _sendAssets(payable(recipient), change, balances, amounts, dueProtocolFeeAmounts);
    }

    /**
     * @dev Returns the total balance for `poolId`'s `expectedTokens`.
     *
     * `expectedTokens` must equal exactly the token array returned by `getPoolTokens`: both arrays must have the same
     * length, elements and order.
     */
    function _validateTokensAndGetBalances(bytes32 poolId, IERC20[] memory expectedTokens)
        internal
        view
        returns (bytes32[] memory)
    {
        (IERC20[] memory actualTokens, bytes32[] memory balances) = _getPoolTokens(poolId);
        InputHelpers.ensureInputLengthMatch(actualTokens.length, expectedTokens.length);

        for (uint256 i = 0; i < actualTokens.length; ++i) {
            require(actualTokens[i] == expectedTokens[i], "TOKENS_MISMATCH");
        }

        return balances;
    }

    // Assets under management

<<<<<<< HEAD
    function getPoolAssetManagers(bytes32 poolId, IERC20[] memory tokens)
        external
        view
        override
        returns (address[] memory assetManagers)
    {
        _ensureRegisteredPool(poolId);
        assetManagers = new address[](tokens.length);

        for (uint256 i = 0; i < tokens.length; ++i) {
            IERC20 token = tokens[i];

            _ensureTokenRegistered(poolId, token);
            assetManagers[i] = _poolAssetManagers[poolId][token];
        }
    }

    function managePoolBalance(
        bytes32 poolId,
        AssetManagerOpKind kind,
        AssetManagerTransfer[] memory transfers
    ) external override nonReentrant noEmergencyPeriod {
=======
    function withdrawFromPoolBalance(bytes32 poolId, AssetManagerTransfer[] memory transfers)
        external
        override
        nonReentrant
        noEmergencyPeriod
    {
>>>>>>> 64833c9f
        _ensureRegisteredPool(poolId);
        PoolSpecialization specialization = _getPoolSpecialization(poolId);

        for (uint256 i = 0; i < transfers.length; ++i) {
            IERC20 token = transfers[i].token;
            _ensurePoolAssetManagerIsSender(poolId, token);
            uint256 amount = transfers[i].amount;

            if (kind == AssetManagerOpKind.DEPOSIT) {
                _depositPoolBalance(poolId, specialization, token, amount);
            } else if (kind == AssetManagerOpKind.WITHDRAW) {
                _withdrawPoolBalance(poolId, specialization, token, amount);
            } else {
                _updateManagedBalance(poolId, specialization, token, amount);
            }
<<<<<<< HEAD
        }
    }

    function _withdrawPoolBalance(
        bytes32 poolId,
        PoolSpecialization specialization,
        IERC20 token,
        uint256 amount
    ) internal {
        if (specialization == PoolSpecialization.MINIMAL_SWAP_INFO) {
            _minimalSwapInfoPoolCashToManaged(poolId, token, amount);
        } else if (specialization == PoolSpecialization.TWO_TOKEN) {
            _twoTokenPoolCashToManaged(poolId, token, amount);
        } else {
            _generalPoolCashToManaged(poolId, token, amount);
=======

            token.safeTransfer(msg.sender, amount);
            emit PoolBalanceManaged(poolId, msg.sender, token, -(amount.toInt256()));
        }
    }

    function depositToPoolBalance(bytes32 poolId, AssetManagerTransfer[] memory transfers)
        external
        override
        nonReentrant
        noEmergencyPeriod
    {
        _ensureRegisteredPool(poolId);
        PoolSpecialization specialization = _getPoolSpecialization(poolId);

        for (uint256 i = 0; i < transfers.length; ++i) {
            IERC20 token = transfers[i].token;
            _ensurePoolAssetManagerIsSender(poolId, token);

            uint256 amount = transfers[i].amount;
            if (specialization == PoolSpecialization.MINIMAL_SWAP_INFO) {
                _minimalSwapInfoPoolManagedToCash(poolId, token, amount);
            } else if (specialization == PoolSpecialization.TWO_TOKEN) {
                _twoTokenPoolManagedToCash(poolId, token, amount);
            } else {
                _generalPoolManagedToCash(poolId, token, amount);
            }

            token.safeTransferFrom(msg.sender, address(this), amount);
            emit PoolBalanceManaged(poolId, msg.sender, token, amount.toInt256());
>>>>>>> 64833c9f
        }

        token.safeTransfer(msg.sender, amount);
        emit PoolBalanceManaged(poolId, msg.sender, token, -(amount.toInt256()));
    }

    function _depositPoolBalance(
        bytes32 poolId,
        PoolSpecialization specialization,
        IERC20 token,
        uint256 amount
    ) internal {
        if (specialization == PoolSpecialization.MINIMAL_SWAP_INFO) {
            _minimalSwapInfoPoolManagedToCash(poolId, token, amount);
        } else if (specialization == PoolSpecialization.TWO_TOKEN) {
            _twoTokenPoolManagedToCash(poolId, token, amount);
        } else {
            _generalPoolManagedToCash(poolId, token, amount);
        }

        token.safeTransferFrom(msg.sender, address(this), amount);
        emit PoolBalanceManaged(poolId, msg.sender, token, amount.toInt256());
    }

    function _updateManagedBalance(
        bytes32 poolId,
        PoolSpecialization specialization,
        IERC20 token,
        uint256 amount
    ) internal {
        if (specialization == PoolSpecialization.MINIMAL_SWAP_INFO) {
            _setMinimalSwapInfoPoolManagedBalance(poolId, token, amount);
        } else if (specialization == PoolSpecialization.TWO_TOKEN) {
            _setTwoTokenPoolManagedBalance(poolId, token, amount);
        } else {
            _setGeneralPoolManagedBalance(poolId, token, amount);
        }

        // Due to how balances are stored internally, computing the delta here could be a little bit expensive
        // in terms of bytecode. The user will have to reconstruct it based on the previous balances manually
        emit PoolBalanceManaged(poolId, msg.sender, token, amount.toInt256());
    }

    /**
     * @dev Returns all of `poolId`'s registered tokens, along with their raw balances.
     */
    function _getPoolTokens(bytes32 poolId) internal view returns (IERC20[] memory tokens, bytes32[] memory balances) {
        PoolSpecialization specialization = _getPoolSpecialization(poolId);
        if (specialization == PoolSpecialization.TWO_TOKEN) {
            return _getTwoTokenPoolTokens(poolId);
        } else if (specialization == PoolSpecialization.MINIMAL_SWAP_INFO) {
            return _getMinimalSwapInfoPoolTokens(poolId);
        } else {
            return _getGeneralPoolTokens(poolId);
        }
    }

    /**
     * @dev Reverts unless `poolId` corresponds to a registered Pool.
     */
    function _ensureRegisteredPool(bytes32 poolId) internal view {
        require(_isPoolRegistered[poolId], "INVALID_POOL_ID");
    }

    function _receiveAssets(
        address sender,
        PoolBalanceChange memory change,
        bytes32[] memory balances,
        uint256[] memory amountsIn,
        uint256[] memory dueProtocolFeeAmounts
    ) private returns (bytes32[] memory finalBalances) {
        bool ethAssetSeen = false;
        uint256 wrappedETH = 0;

        finalBalances = new bytes32[](balances.length);
        for (uint256 i = 0; i < change.assets.length; ++i) {
            uint256 amountIn = amountsIn[i];
            require(amountIn <= change.limits[i], "JOIN_ABOVE_MAX");

            // Receive assets from the caller - possibly from Internal Balance
            IAsset asset = change.assets[i];
            _receiveAsset(asset, amountIn, sender, change.useInternalBalance);

            if (_isETH(asset)) {
                ethAssetSeen = true;
                wrappedETH = wrappedETH.add(amountIn);
            }

            uint256 feeToPay = dueProtocolFeeAmounts[i];

            // Compute the new Pool balances. Note that due protocol fees might be larger than amounts in,
            // resulting in an overall decrease of the Pool's balance for a token.
            finalBalances[i] = (amountIn >= feeToPay)
                ? balances[i].increaseCash(amountIn - feeToPay) // Don't need checked arithmetic
                : balances[i].decreaseCash(feeToPay - amountIn); // Same as -(int256(amountIn) - int256(feeToPay))

            _increaseCollectedFees(_translateToIERC20(asset), feeToPay);
        }

        // We prevent user error by reverting if ETH was sent but not referenced by any asset.
        _ensureNoUnallocatedETH(ethAssetSeen);

        // By returning the excess ETH, we also check that at least wrappedETH has been received.
        _returnExcessEthToCaller(wrappedETH);
    }

    function _sendAssets(
        address payable recipient,
        PoolBalanceChange memory change,
        bytes32[] memory balances,
        uint256[] memory amountsOut,
        uint256[] memory dueProtocolFeeAmounts
    ) private returns (bytes32[] memory finalBalances) {
        finalBalances = new bytes32[](balances.length);
        for (uint256 i = 0; i < change.assets.length; ++i) {
            uint256 amountOut = amountsOut[i];
            require(amountOut >= change.limits[i], "EXIT_BELOW_MIN");

            // Send tokens from the recipient - possibly to Internal Balance
            // Tokens deposited to Internal Balance are not later exempt from withdrawal fees.
            uint256 withdrawFee = change.useInternalBalance ? 0 : _calculateProtocolWithdrawFeeAmount(amountOut);
            IAsset asset = change.assets[i];
            _sendAsset(asset, amountOut.sub(withdrawFee), recipient, change.useInternalBalance, false);

            uint256 protocolSwapFee = dueProtocolFeeAmounts[i];

            // Compute the new Pool balances. A Pool's token balance always decreases after an exit (potentially by 0).
            uint256 delta = amountOut.add(protocolSwapFee);
            finalBalances[i] = balances[i].decreaseCash(delta);

            _increaseCollectedFees(_translateToIERC20(asset), protocolSwapFee.add(withdrawFee));
        }
    }

    /**
     * @dev Reverts unless `poolId` corresponds to a registered Pool, and the caller is the Pool's contract.
     */
    function _ensurePoolIsSender(bytes32 poolId) private view {
        _ensureRegisteredPool(poolId);
        address pool = _getPoolAddress(poolId);
        require(pool == msg.sender, "CALLER_NOT_POOL");
    }

    /**
     * @dev Reverts unless `poolId` corresponds to a registered Pool, `token` is registered for that Pool, and the
     * caller is the Pool's Asset Manager for `token`.
     */
    function _ensurePoolAssetManagerIsSender(bytes32 poolId, IERC20 token) private view {
        _ensureTokenRegistered(poolId, token);
        require(_poolAssetManagers[poolId][token] == msg.sender, "SENDER_NOT_ASSET_MANAGER");
    }

    /**
     * @dev Reverts unless `token` is registered for `poolId`.
     */
    function _ensureTokenRegistered(bytes32 poolId, IERC20 token) private view {
        require(_isTokenRegistered(poolId, token), "TOKEN_NOT_REGISTERED");
    }

    /**
     * @dev Returns true if `token` is registered for `poolId`.
     */
    function _isTokenRegistered(bytes32 poolId, IERC20 token) private view returns (bool) {
        PoolSpecialization specialization = _getPoolSpecialization(poolId);
        if (specialization == PoolSpecialization.TWO_TOKEN) {
            return _isTwoTokenPoolTokenRegistered(poolId, token);
        } else if (specialization == PoolSpecialization.MINIMAL_SWAP_INFO) {
            return _isMinimalSwapInfoPoolTokenRegistered(poolId, token);
        } else {
            return _isGeneralPoolTokenRegistered(poolId, token);
        }
    }
}<|MERGE_RESOLUTION|>--- conflicted
+++ resolved
@@ -382,37 +382,11 @@
 
     // Assets under management
 
-<<<<<<< HEAD
-    function getPoolAssetManagers(bytes32 poolId, IERC20[] memory tokens)
-        external
-        view
-        override
-        returns (address[] memory assetManagers)
-    {
-        _ensureRegisteredPool(poolId);
-        assetManagers = new address[](tokens.length);
-
-        for (uint256 i = 0; i < tokens.length; ++i) {
-            IERC20 token = tokens[i];
-
-            _ensureTokenRegistered(poolId, token);
-            assetManagers[i] = _poolAssetManagers[poolId][token];
-        }
-    }
-
     function managePoolBalance(
         bytes32 poolId,
         AssetManagerOpKind kind,
         AssetManagerTransfer[] memory transfers
     ) external override nonReentrant noEmergencyPeriod {
-=======
-    function withdrawFromPoolBalance(bytes32 poolId, AssetManagerTransfer[] memory transfers)
-        external
-        override
-        nonReentrant
-        noEmergencyPeriod
-    {
->>>>>>> 64833c9f
         _ensureRegisteredPool(poolId);
         PoolSpecialization specialization = _getPoolSpecialization(poolId);
 
@@ -428,7 +402,6 @@
             } else {
                 _updateManagedBalance(poolId, specialization, token, amount);
             }
-<<<<<<< HEAD
         }
     }
 
@@ -444,38 +417,6 @@
             _twoTokenPoolCashToManaged(poolId, token, amount);
         } else {
             _generalPoolCashToManaged(poolId, token, amount);
-=======
-
-            token.safeTransfer(msg.sender, amount);
-            emit PoolBalanceManaged(poolId, msg.sender, token, -(amount.toInt256()));
-        }
-    }
-
-    function depositToPoolBalance(bytes32 poolId, AssetManagerTransfer[] memory transfers)
-        external
-        override
-        nonReentrant
-        noEmergencyPeriod
-    {
-        _ensureRegisteredPool(poolId);
-        PoolSpecialization specialization = _getPoolSpecialization(poolId);
-
-        for (uint256 i = 0; i < transfers.length; ++i) {
-            IERC20 token = transfers[i].token;
-            _ensurePoolAssetManagerIsSender(poolId, token);
-
-            uint256 amount = transfers[i].amount;
-            if (specialization == PoolSpecialization.MINIMAL_SWAP_INFO) {
-                _minimalSwapInfoPoolManagedToCash(poolId, token, amount);
-            } else if (specialization == PoolSpecialization.TWO_TOKEN) {
-                _twoTokenPoolManagedToCash(poolId, token, amount);
-            } else {
-                _generalPoolManagedToCash(poolId, token, amount);
-            }
-
-            token.safeTransferFrom(msg.sender, address(this), amount);
-            emit PoolBalanceManaged(poolId, msg.sender, token, amount.toInt256());
->>>>>>> 64833c9f
         }
 
         token.safeTransfer(msg.sender, amount);
