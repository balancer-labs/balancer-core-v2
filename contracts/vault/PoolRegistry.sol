// SPDX-License-Identifier: GPL-3.0-or-later
// This program is free software: you can redistribute it and/or modify
// it under the terms of the GNU General Public License as published by
// the Free Software Foundation, either version 3 of the License, or
// (at your option) any later version.

// This program is distributed in the hope that it will be useful,
// but WITHOUT ANY WARRANTY; without even the implied warranty of
// MERCHANTABILITY or FITNESS FOR A PARTICULAR PURPOSE.  See the
// GNU General Public License for more details.

// You should have received a copy of the GNU General Public License
// along with this program.  If not, see <http://www.gnu.org/licenses/>.

pragma solidity ^0.7.1;
pragma experimental ABIEncoderV2;

import "@openzeppelin/contracts/utils/SafeCast.sol";
import "@openzeppelin/contracts/token/ERC20/IERC20.sol";
import "@openzeppelin/contracts/token/ERC20/SafeERC20.sol";

import "../lib/math/Math.sol";
import "../lib/helpers/ReentrancyGuard.sol";

import "./interfaces/IPool.sol";
import "./InternalBalance.sol";
import "./balances/BalanceAllocation.sol";
import "./balances/GeneralPoolsBalance.sol";
import "./balances/MinimalSwapInfoPoolsBalance.sol";
import "./balances/TwoTokenPoolsBalance.sol";

abstract contract PoolRegistry is
    ReentrancyGuard,
    InternalBalance,
    GeneralPoolsBalance,
    MinimalSwapInfoPoolsBalance,
    TwoTokenPoolsBalance
{
    using Math for uint256;
    using SafeCast for uint256;
    using SafeERC20 for IERC20;
    using BalanceAllocation for bytes32;
    using BalanceAllocation for bytes32[];
    using EnumerableSet for EnumerableSet.Bytes32Set;

    // Set with all Pools in the system
    EnumerableSet.Bytes32Set internal _pools;

    modifier withExistingPool(bytes32 poolId) {
        _ensureExistingPool(poolId);
        _;
    }

    mapping(bytes32 => mapping(IERC20 => address)) private _poolAssetManagers;

    event PoolAssetManagerSet(bytes32 indexed poolId, IERC20 indexed token, address indexed manager);
    event PoolBalanceChanged(bytes32 indexed poolId, address indexed assetManager, IERC20 indexed token, int256 amount);

    modifier onlyPool(bytes32 poolId) {
        _ensurePoolIsSender(poolId);
        _;
    }

    /**
     * @dev Returns a Pool ID. These are deterministically created, by packing into the ID the Pool address and its
     * specialization setting. In order to make them unique, a nonce is also added.
     */
    function _toPoolId(
        address pool,
        PoolSpecialization specialization,
        uint80 nonce
    ) internal pure returns (bytes32) {
        uint256 serialized;

        // | 20 bytes pool address | 2 bytes specialization setting | 10 bytes nonce |
        serialized |= uint256(nonce);
        serialized |= uint256(specialization) << (10 * 8);
        serialized |= uint256(pool) << (12 * 8);

        return bytes32(serialized);
    }

    /**
     * @dev Returns a Pool's address. Due to how Pool IDs are created, this is done with no storage
     * accesses and costs little gas.
     */
    function _getPoolAddress(bytes32 poolId) internal pure returns (address) {
        // | 20 bytes pool address | 2 bytes specialization setting | 10 bytes nonce |
        return address((uint256(poolId) >> (12 * 8)) & (2**(20 * 8) - 1));
    }

    /**
     * @dev Returns a Pool's specialization setting. Due to how Pool IDs are created, this is done with no storage
     * accesses and costs little gas.
     */
    function _getPoolSpecialization(bytes32 poolId) internal pure returns (PoolSpecialization) {
        // | 20 bytes pool address | 2 bytes specialization setting | 10 bytes nonce |
        return PoolSpecialization(uint256(poolId >> (10 * 8)) & (2**(2 * 8) - 1));
    }

    function registerPool(PoolSpecialization specialization) external override nonReentrant returns (bytes32) {
        // We use the Pool length as the Pool ID creation nonce. Since Pools cannot be deleted, nonces are unique. This
        // however assumes there will never be more than than 2**80 Pools.
        bytes32 poolId = _toPoolId(msg.sender, specialization, uint80(_pools.length()));

        bool added = _pools.add(poolId);
        require(added, "INVALID_POOL_ID");

        emit PoolCreated(poolId);

        return poolId;
    }

    function getNumberOfPools() external view override returns (uint256) {
        return _pools.length();
    }

    function getPoolIds(uint256 start, uint256 end) external view override returns (bytes32[] memory) {
        require((end >= start) && (end - start) <= _pools.length(), "OUT_OF_BOUNDS");

        bytes32[] memory poolIds = new bytes32[](end - start);
        for (uint256 i = 0; i < poolIds.length; ++i) {
            poolIds[i] = _pools.at(i + start);
        }

        return poolIds;
    }

    function getPoolTokens(bytes32 poolId)
        public
        view
        override
        withExistingPool(poolId)
        returns (IERC20[] memory tokens, uint256[] memory balances)
    {
        bytes32[] memory rawBalances;
        (tokens, rawBalances) = _getPoolTokens(poolId);
        balances = rawBalances.totals();
    }

    function getPoolTokenBalanceInfo(bytes32 poolId, IERC20 token)
        external
        view
        override
        withExistingPool(poolId)
        returns (
            uint256 cash,
            uint256 managed,
            uint256 blockNumber
        )
    {
        bytes32 balance;
        PoolSpecialization specialization = _getPoolSpecialization(poolId);

        if (specialization == PoolSpecialization.TWO_TOKEN) {
            balance = _getTwoTokenPoolBalance(poolId, token);
        } else if (specialization == PoolSpecialization.MINIMAL_SWAP_INFO) {
            balance = _getMinimalSwapInfoPoolBalance(poolId, token);
        } else {
            balance = _getGeneralPoolBalance(poolId, token);
        }

        cash = balance.cash();
        managed = balance.managed();
        blockNumber = balance.blockNumber();
    }

    function getPool(bytes32 poolId)
        external
        view
        override
        withExistingPool(poolId)
        returns (address, PoolSpecialization)
    {
        return (_getPoolAddress(poolId), _getPoolSpecialization(poolId));
    }

    function registerTokens(
        bytes32 poolId,
        IERC20[] calldata tokens,
        address[] calldata assetManagers
    ) external override nonReentrant onlyPool(poolId) {
        PoolSpecialization specialization = _getPoolSpecialization(poolId);
        if (specialization == PoolSpecialization.TWO_TOKEN) {
            require(tokens.length == 2, "TOKENS_LENGTH_MUST_BE_2");
            _registerTwoTokenPoolTokens(poolId, tokens[0], tokens[1]);
        } else if (specialization == PoolSpecialization.MINIMAL_SWAP_INFO) {
            _registerMinimalSwapInfoPoolTokens(poolId, tokens);
        } else {
            _registerGeneralPoolTokens(poolId, tokens);
        }

        // Assign each token's asset manager
        for (uint256 i = 0; i < tokens.length; ++i) {
            IERC20 token = tokens[i];
            address assetManager = assetManagers[i];

            // The asset manager feature is disabled by setting it to the zero address
            _poolAssetManagers[poolId][token] = assetManager;
            emit PoolAssetManagerSet(poolId, token, assetManager);
        }

        emit TokensRegistered(poolId, tokens);
    }

    function unregisterTokens(bytes32 poolId, IERC20[] calldata tokens)
        external
        override
        nonReentrant
        onlyPool(poolId)
    {
        PoolSpecialization specialization = _getPoolSpecialization(poolId);
        if (specialization == PoolSpecialization.TWO_TOKEN) {
            require(tokens.length == 2, "TOKENS_LENGTH_MUST_BE_2");
            _unregisterTwoTokenPoolTokens(poolId, tokens[0], tokens[1]);
        } else if (specialization == PoolSpecialization.MINIMAL_SWAP_INFO) {
            _unregisterMinimalSwapInfoPoolTokens(poolId, tokens);
        } else {
            _unregisterGeneralPoolTokens(poolId, tokens);
        }

        // The unregister calls above ensure the token balance is zero
        // So safe to remove any associated asset managers
        for (uint256 i = 0; i < tokens.length; ++i) {
            delete _poolAssetManagers[poolId][tokens[i]];
        }

        emit TokensUnregistered(poolId, tokens);
    }

    function joinPool(
        bytes32 poolId,
        address recipient,
        IERC20[] memory tokens,
        uint256[] memory maxAmountsIn,
        bool fromInternalBalance,
        bytes memory userData
    ) external override nonReentrant withExistingPool(poolId) {
        require(tokens.length == maxAmountsIn.length, "ARRAY_LENGTH_MISMATCH");

        // The balances array will be modified later on to update the vault balances after the join
        // This is simply to avoid using unnecessary memory
        bytes32[] memory balances = _validateTokensAndGetBalances(poolId, tokens);
        (uint256[] memory amountsIn, uint256[] memory dueProtocolFeeAmounts) = _callOnJoinPool(
            poolId,
            tokens,
            balances,
            recipient,
            userData
        );

        for (uint256 i = 0; i < tokens.length; ++i) {
            require(amountsIn[i] <= maxAmountsIn[i], "JOIN_ABOVE_MAX");
            uint256 amountIn = amountsIn[i];

            // Receive tokens
            IERC20 token = tokens[i];
            _receiveTokens(token, amountIn, msg.sender, fromInternalBalance);

            // Charge swap protocol fees to pool
            uint256 feeToPay = dueProtocolFeeAmounts[i];
            _increaseCollectedFees(token, feeToPay);

            // Fees could be larger than the amounts in for a token and end up being a subtraction.
            balances[i] = amountIn >= feeToPay
                ? balances[i].increaseCash(amountIn - feeToPay) // Don't need SafeMath
                : balances[i].decreaseCash(feeToPay - amountIn); // Same as -(int256(amountIn) - int256(feeToPay))
        }

        // Grant tokens to pools - how this is done depends on the Pool specialization setting
        PoolSpecialization specialization = _getPoolSpecialization(poolId);
        if (specialization == PoolSpecialization.TWO_TOKEN) {
            _updateTwoTokenPoolCashBalances(poolId, tokens[0], balances[0], tokens[1], balances[1]);
        } else if (specialization == PoolSpecialization.MINIMAL_SWAP_INFO) {
            _updateMinimalSwapInfoPoolBalances(poolId, tokens, balances);
        } else {
            _updateGeneralPoolBalances(poolId, balances);
        }
        emit PoolJoined(poolId, msg.sender, amountsIn, dueProtocolFeeAmounts);
    }

    function exitPool(
        bytes32 poolId,
        address recipient,
        IERC20[] memory tokens,
        uint256[] memory minAmountsOut,
        bool toInternalBalance,
        bytes memory userData
    ) external override nonReentrant withExistingPool(poolId) {
        require(tokens.length == minAmountsOut.length, "ARRAY_LENGTH_MISMATCH");

        // The balances array will be modified later on to update the vault balances after the join
        // This is simply to avoid using unnecessary memory
        bytes32[] memory balances = _validateTokensAndGetBalances(poolId, tokens);
        (uint256[] memory amountsOut, uint256[] memory dueProtocolFeeAmounts) = _callOnExitPool(
            poolId,
            tokens,
            balances,
            recipient,
            userData
        );

        for (uint256 i = 0; i < tokens.length; ++i) {
            require(amountsOut[i] >= minAmountsOut[i], "EXIT_BELOW_MIN");
            uint256 amountOut = amountsOut[i];

            // Send tokens
            IERC20 token = tokens[i];
            uint256 withdrawFee = _sendTokens(token, amountOut, recipient, toInternalBalance);

            // Charge swap protocol fees to pool
            uint256 feeToPay = dueProtocolFeeAmounts[i];
            _increaseCollectedFees(token, feeToPay.add(withdrawFee));

            // Compute new balance
            uint256 delta = amountOut.add(feeToPay);
            balances[i] = balances[i].decreaseCash(delta);
        }

        // Grant tokens to pools - how this is done depends on the Pool specialization setting
        PoolSpecialization specialization = _getPoolSpecialization(poolId);
        if (specialization == PoolSpecialization.TWO_TOKEN) {
            _updateTwoTokenPoolCashBalances(poolId, tokens[0], balances[0], tokens[1], balances[1]);
        } else if (specialization == PoolSpecialization.MINIMAL_SWAP_INFO) {
            _updateMinimalSwapInfoPoolBalances(poolId, tokens, balances);
        } else {
            _updateGeneralPoolBalances(poolId, balances);
        }

        emit PoolExited(poolId, msg.sender, amountsOut, dueProtocolFeeAmounts);
    }

    /**
     * @dev Pulls a specific amount of tokens from a sender address.
     * It allows pulling them from the sender's internal balance if specified. In case the internal balance is not
     * enough it will pull the rest from the sender's token balance.
     */
    function _receiveTokens(
        IERC20 token,
        uint256 amount,
        address sender,
        bool fromInternalBalance
    ) internal {
        if (amount == 0) {
            return;
        }

        uint256 toReceive = amount;
        if (fromInternalBalance) {
            uint256 currentInternalBalance = _getInternalBalance(sender, token);
            uint256 toWithdraw = Math.min(currentInternalBalance, amount);
            _setInternalBalance(sender, token, currentInternalBalance - toWithdraw);
            toReceive -= toWithdraw;
        }

        if (toReceive > 0) {
            token.safeTransferFrom(sender, address(this), toReceive);
        }
    }

    /**
     * @dev Send a specific amount of tokens to a recipient address charging the corresponding withdraw fees.
     * It allows transferring them to the internal balance of the recipient if specified (no fees charged).
     */
    function _sendTokens(
        IERC20 token,
        uint256 amount,
        address recipient,
        bool toInternalBalance
    ) internal returns (uint256) {
        if (amount == 0) {
            return 0;
        }

        if (toInternalBalance) {
            // Deposit tokens to the recipient's Internal Balance - the Vault's balance doesn't change
            _increaseInternalBalance(recipient, token, amount);
            return 0;
        } else {
            // Transfer the tokens to the recipient, charging the protocol exit fee
            uint256 withdrawFee = _calculateProtocolWithdrawFeeAmount(amount);
            token.safeTransfer(recipient, amount.sub(withdrawFee));
            return withdrawFee;
        }
    }

    function _callOnJoinPool(
        bytes32 poolId,
        IERC20[] memory tokens,
        bytes32[] memory balances,
        address recipient,
        bytes memory userData
    ) private returns (uint256[] memory amountsIn, uint256[] memory dueProtocolFeeAmounts) {
        (uint256[] memory totalBalances, uint256 latestBlockNumberUsed) = balances.totalsAndMaxBlockNumber();

        address pool = _getPoolAddress(poolId);
        (amountsIn, dueProtocolFeeAmounts) = IPool(pool).onJoinPool(
            poolId,
            msg.sender,
            recipient,
<<<<<<< HEAD
            balances,
=======
            totalBalances,
            maxAmountsIn,
            latestBlockNumberUsed,
>>>>>>> c9626be0
            getProtocolSwapFee(),
            userData
        );

        require(
            amountsIn.length == tokens.length && dueProtocolFeeAmounts.length == tokens.length,
            "ARRAY_LENGTH_MISMATCH"
        );
    }

    function _callOnExitPool(
        bytes32 poolId,
        IERC20[] memory tokens,
        bytes32[] memory balances,
        address recipient,
        bytes memory userData
    ) private returns (uint256[] memory amountsOut, uint256[] memory dueProtocolFeeAmounts) {
        (uint256[] memory totalBalances, uint256 latestBlockNumberUsed) = balances.totalsAndMaxBlockNumber();

        address pool = _getPoolAddress(poolId);
        (amountsOut, dueProtocolFeeAmounts) = IPool(pool).onExitPool(
            poolId,
            msg.sender,
            recipient,
<<<<<<< HEAD
            balances,
=======
            totalBalances,
            minAmountsOut,
            latestBlockNumberUsed,
>>>>>>> c9626be0
            getProtocolSwapFee(),
            userData
        );

        require(
            amountsOut.length == tokens.length && dueProtocolFeeAmounts.length == tokens.length,
            "ARRAY_LENGTH_MISMATCH"
        );
    }

    /**
     * @dev Require tokens are the same as the pool tokens, in the same order and complete
     */
    function _validateTokensAndGetBalances(bytes32 poolId, IERC20[] memory expectedTokens)
        internal
        view
        returns (bytes32[] memory)
    {
        (IERC20[] memory actualTokens, bytes32[] memory balances) = _getPoolTokens(poolId);
        require(actualTokens.length == expectedTokens.length, "ARRAY_LENGTH_MISMATCH");

        for (uint256 i = 0; i < actualTokens.length; ++i) {
            require(actualTokens[i] == expectedTokens[i], "TOKENS_MISMATCH");
        }

        return balances;
    }

    // Assets under management

    modifier onlyPoolAssetManager(bytes32 poolId, IERC20 token) {
        _ensurePoolAssetManagerIsSender(poolId, token);
        _;
    }

    function getPoolAssetManager(bytes32 poolId, IERC20 token)
        external
        view
        override
        withExistingPool(poolId)
        returns (address)
    {
        _ensureTokenRegistered(poolId, token);
        return _poolAssetManagers[poolId][token];
    }

    function withdrawFromPoolBalance(
        bytes32 poolId,
        IERC20 token,
        uint256 amount
    ) external override nonReentrant onlyPoolAssetManager(poolId, token) {
        PoolSpecialization specialization = _getPoolSpecialization(poolId);
        if (specialization == PoolSpecialization.MINIMAL_SWAP_INFO) {
            _minimalSwapInfoPoolCashToManaged(poolId, token, amount);
        } else if (specialization == PoolSpecialization.TWO_TOKEN) {
            _twoTokenPoolCashToManaged(poolId, token, amount);
        } else {
            _generalPoolCashToManaged(poolId, token, amount);
        }

        token.safeTransfer(msg.sender, amount);

        emit PoolBalanceChanged(poolId, msg.sender, token, amount.toInt256());
    }

    function depositToPoolBalance(
        bytes32 poolId,
        IERC20 token,
        uint256 amount
    ) external override nonReentrant onlyPoolAssetManager(poolId, token) {
        PoolSpecialization specialization = _getPoolSpecialization(poolId);
        if (specialization == PoolSpecialization.MINIMAL_SWAP_INFO) {
            _minimalSwapInfoPoolManagedToCash(poolId, token, amount);
        } else if (specialization == PoolSpecialization.TWO_TOKEN) {
            _twoTokenPoolManagedToCash(poolId, token, amount);
        } else {
            _generalPoolManagedToCash(poolId, token, amount);
        }

        token.safeTransferFrom(msg.sender, address(this), amount);

        emit PoolBalanceChanged(poolId, msg.sender, token, -(amount.toInt256()));
    }

    function updateManagedBalance(
        bytes32 poolId,
        IERC20 token,
        uint256 amount
    ) external override nonReentrant onlyPoolAssetManager(poolId, token) {
        PoolSpecialization specialization = _getPoolSpecialization(poolId);
        if (specialization == PoolSpecialization.MINIMAL_SWAP_INFO) {
            _setMinimalSwapInfoPoolManagedBalance(poolId, token, amount);
        } else if (specialization == PoolSpecialization.TWO_TOKEN) {
            _setTwoTokenPoolManagedBalance(poolId, token, amount);
        } else {
            _setGeneralPoolManagedBalance(poolId, token, amount);
        }
    }

    function _getPoolTokens(bytes32 poolId) internal view returns (IERC20[] memory tokens, bytes32[] memory balances) {
        PoolSpecialization specialization = _getPoolSpecialization(poolId);
        if (specialization == PoolSpecialization.TWO_TOKEN) {
            return _getTwoTokenPoolTokens(poolId);
        } else if (specialization == PoolSpecialization.MINIMAL_SWAP_INFO) {
            return _getMinimalSwapInfoPoolTokens(poolId);
        } else {
            return _getGeneralPoolTokens(poolId);
        }
    }

    function _ensurePoolIsSender(bytes32 poolId) internal view {
        _ensureExistingPool(poolId);
        address pool = _getPoolAddress(poolId);
        require(pool == msg.sender, "CALLER_NOT_POOL");
    }

    function _ensureExistingPool(bytes32 poolId) internal view {
        require(_pools.contains(poolId), "INVALID_POOL_ID");
    }

    function _ensureTokenRegistered(bytes32 poolId, IERC20 token) internal view {
        require(_isTokenRegistered(poolId, token), "TOKEN_NOT_REGISTERED");
    }

    function _ensurePoolAssetManagerIsSender(bytes32 poolId, IERC20 token) internal view {
        _ensureExistingPool(poolId);
        _ensureTokenRegistered(poolId, token);
        require(_poolAssetManagers[poolId][token] == msg.sender, "SENDER_NOT_ASSET_MANAGER");
    }

    function _isTokenRegistered(bytes32 poolId, IERC20 token) internal view returns (bool) {
        PoolSpecialization specialization = _getPoolSpecialization(poolId);
        if (specialization == PoolSpecialization.TWO_TOKEN) {
            return _isTwoTokenPoolTokenRegistered(poolId, token);
        } else if (specialization == PoolSpecialization.MINIMAL_SWAP_INFO) {
            return _isMinimalSwapInfoPoolTokenRegistered(poolId, token);
        } else {
            return _isGeneralPoolTokenRegistered(poolId, token);
        }
    }
}<|MERGE_RESOLUTION|>--- conflicted
+++ resolved
@@ -398,13 +398,8 @@
             poolId,
             msg.sender,
             recipient,
-<<<<<<< HEAD
-            balances,
-=======
             totalBalances,
-            maxAmountsIn,
             latestBlockNumberUsed,
->>>>>>> c9626be0
             getProtocolSwapFee(),
             userData
         );
@@ -429,13 +424,8 @@
             poolId,
             msg.sender,
             recipient,
-<<<<<<< HEAD
-            balances,
-=======
             totalBalances,
-            minAmountsOut,
             latestBlockNumberUsed,
->>>>>>> c9626be0
             getProtocolSwapFee(),
             userData
         );
