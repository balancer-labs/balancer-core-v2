// SPDX-License-Identifier: GPL-3.0-or-later
// This program is free software: you can redistribute it and/or modify
// it under the terms of the GNU General Public License as published by
// the Free Software Foundation, either version 3 of the License, or
// (at your option) any later version.

// This program is distributed in the hope that it will be useful,
// but WITHOUT ANY WARRANTY; without even the implied warranty of
// MERCHANTABILITY or FITNESS FOR A PARTICULAR PURPOSE.  See the
// GNU General Public License for more details.

// You should have received a copy of the GNU General Public License
// along with this program.  If not, see <http://www.gnu.org/licenses/>.

pragma solidity ^0.7.1;
pragma experimental ABIEncoderV2;

import "@openzeppelin/contracts/token/ERC20/IERC20.sol";
import "@openzeppelin/contracts/token/ERC20/SafeERC20.sol";
import "@openzeppelin/contracts/math/Math.sol";
import "@openzeppelin/contracts/utils/ReentrancyGuard.sol";

import "./UserBalance.sol";

import "./balances/CashInvested.sol";
import "./balances/TuplePoolsBalance.sol";
import "./balances/PairPoolsBalance.sol";
import "./balances/TwoTokenPoolsBalance.sol";

abstract contract PoolRegistry is
    ReentrancyGuard,
    UserBalance,
    TuplePoolsBalance,
    PairPoolsBalance,
    TwoTokenPoolsBalance
{
    using EnumerableSet for EnumerableSet.Bytes32Set;
<<<<<<< HEAD
    using SafeERC20 for IERC20;

    using CashInvestedBalance for bytes32;

=======
    using CashInvested for bytes32;
>>>>>>> 1206b026
    using FixedPoint for uint128;
    using FixedPoint for uint256;

    struct PoolStrategy {
        address strategy;
        StrategyType strategyType;
    }

    // Set with all pools in the system
    // TODO do we need this? can pools be deleted? if not, an array should be good enough
    EnumerableSet.Bytes32Set internal _pools;

    modifier withExistingPool(bytes32 poolId) {
        require(_pools.contains(poolId), "Nonexistent pool");
        _;
    }

    // investment managers are allowed to use a pools tokens for an investment
    mapping(bytes32 => mapping(IERC20 => address)) private _poolInvestmentManagers;

    event PoolInvestmentManagerAdded(bytes32 indexed poolId, IERC20 indexed token, address indexed agent);
    event PoolInvestmentManagerRemoved(bytes32 indexed poolId, IERC20 indexed token, address indexed agent);

    modifier onlyPool(bytes32 poolId) {
        (address pool, ) = fromPoolId(poolId);
        require(pool == msg.sender, "Caller is not the pool");
        _;
    }

    function toPoolId(
        address strategy,
        uint16 strategyType,
        uint32 poolIndex
    ) public pure returns (bytes32) {
        uint256 serialized;
        serialized |= uint256(poolIndex) << (22 * 8);
        serialized |= uint256(strategyType) << (20 * 8);
        serialized |= uint256(strategy);
        return bytes32(serialized);
    }

    function fromPoolId(bytes32 serialized) public pure returns (address strategy, StrategyType strategyType) {
        //|| 6 bytes empty | 4 bytes count of pools | 2 bytes strategyType | 20 bytes address ||
        strategy = address(uint256(serialized) & (2**(20 * 8) - 1));
        strategyType = StrategyType(uint256(serialized >> (20 * 8)) & (2**(2 * 8) - 1));
    }

    // TODO: consider making the pool address msg.sender, and potentially disallowing the same address to be used
    // multiple times
    function newPool(address strategy, StrategyType strategyType) external override returns (bytes32) {
        bytes32 poolId = toPoolId(strategy, uint16(strategyType), uint32(_pools.length()));

        require(!_pools.contains(poolId), "Pool ID already exists");
        require(strategy != address(0), "Strategy must be set");

        _pools.add(poolId);

        emit PoolCreated(poolId);

        return poolId;
    }

    function getNumberOfPools() external view override returns (uint256) {
        return _pools.length();
    }

    function getPoolIds(uint256 start, uint256 end) external view override returns (bytes32[] memory) {
        require((end >= start) && (end - start) <= _pools.length(), "Bad indices");

        bytes32[] memory poolIds = new bytes32[](end - start);
        for (uint256 i = 0; i < poolIds.length; ++i) {
            poolIds[i] = _pools.at(i + start);
        }

        return poolIds;
    }

    function getPoolTokens(bytes32 poolId) external view override withExistingPool(poolId) returns (IERC20[] memory) {
        (, StrategyType strategyType) = fromPoolId(poolId);

        if (strategyType == IVault.StrategyType.PAIR) {
            return _getPairPoolTokens(poolId);
        } else if (strategyType == IVault.StrategyType.TWO_TOKEN) {
            return _getTwoTokenPoolTokens(poolId);
        } else {
            return _getTuplePoolTokens(poolId);
        }
    }

    /**
     * @dev Returns the balance for a token in a Pool.
     *
     * Requirements:
     *
     * - `token` must be in the Pool.
     */
    function _getPoolTokenBalance(
        bytes32 poolId,
        IVault.StrategyType strategyType,
        IERC20 token
    ) internal view returns (bytes32) {
        if (strategyType == IVault.StrategyType.PAIR) {
            return _getPairPoolTokenBalance(poolId, token);
        } else if (strategyType == IVault.StrategyType.TWO_TOKEN) {
            return _getTwoTokenPoolBalance(poolId, token);
        } else {
            return _getTuplePoolBalance(poolId, token);
        }
    }

    function getPoolTokenBalances(bytes32 poolId, IERC20[] calldata tokens)
        external
        view
        override
        withExistingPool(poolId)
        returns (uint128[] memory)
    {
        (, StrategyType strategyType) = fromPoolId(poolId);

        uint128[] memory balances = new uint128[](tokens.length);
        for (uint256 i = 0; i < tokens.length; ++i) {
            balances[i] = _getPoolTokenBalance(poolId, strategyType, tokens[i]).total();
        }

        return balances;
    }

    function getPool(bytes32 poolId) external view override withExistingPool(poolId) returns (address, StrategyType) {
        return fromPoolId(poolId);
    }

    function addLiquidity(
        bytes32 poolId,
        address from,
        IERC20[] calldata tokens,
        uint128[] calldata amounts,
        bool withdrawFromUserBalance
    ) external override withExistingPool(poolId) onlyPool(poolId) {
        require(tokens.length == amounts.length, "Tokens and total amounts length mismatch");

        require(isAgentFor(from, msg.sender), "Caller is not an agent");

        (, StrategyType strategyType) = fromPoolId(poolId);

        // Receive all tokens

        for (uint256 i = 0; i < tokens.length; ++i) {
            // Not technically necessary since the transfer call would fail
            require(tokens[i] != IERC20(0), "Token is the zero address");

            if (amounts[i] > 0) {
                uint128 toReceive = amounts[i];
                if (withdrawFromUserBalance) {
                    uint128 toWithdraw = uint128(Math.min(_userTokenBalance[from][tokens[i]], toReceive));

                    _userTokenBalance[from][tokens[i]] -= toWithdraw;
                    toReceive -= toWithdraw;
                }

<<<<<<< HEAD
                tokens[i].safeTransferFrom(from, address(this), toReceive);
                _increasePoolCash(poolId, strategyType, tokens[i], amounts[i]);
=======
                _pullTokens(tokens[i], from, toReceive);
            }
        }

        // Grant tokens to pools - how this is done depends on the pool type
        if (strategyType == StrategyType.TWO_TOKEN) {
            // These set both tokens at once
            require(tokens.length == 2, "Must interact with all tokens in two token pool");
            _increaseTwoTokenPoolCash(poolId, tokens[0], amounts[0], tokens[1], amounts[1]);
        } else {
            for (uint256 i = 0; i < tokens.length; ++i) {
                // Other pool types have their tokens added one by one
                if (strategyType == StrategyType.PAIR) {
                    _increasePairPoolCash(poolId, tokens[i], amounts[i]);
                } else {
                    _increaseTuplePoolCash(poolId, tokens[i], amounts[i]);
                }
>>>>>>> 1206b026
            }
        }
    }

    function removeLiquidity(
        bytes32 poolId,
        address to,
        IERC20[] calldata tokens,
        uint128[] calldata amounts,
        bool depositToUserBalance
    ) external override withExistingPool(poolId) onlyPool(poolId) {
        require(tokens.length == amounts.length, "Tokens and total amounts length mismatch");

        // Deduct tokens from pools - how this is done depends on the pool type

        (, StrategyType strategyType) = fromPoolId(poolId);
        if (strategyType == StrategyType.TWO_TOKEN) {
            // These set both tokens at once
            require(tokens.length == 2, "Must interact with all tokens in two token pool");
            _decreaseTwoTokenPoolCash(poolId, tokens[0], amounts[0], tokens[1], amounts[1]);
        } else {
            // Other pool types have their tokens added one by one
            for (uint256 i = 0; i < tokens.length; ++i) {
                if (strategyType == StrategyType.PAIR) {
                    _decreasePairPoolCash(poolId, tokens[i], amounts[i]);
                } else {
                    _decreaseTuplePoolCash(poolId, tokens[i], amounts[i]);
                }
            }
        }

        // Send all tokens

        for (uint256 i = 0; i < tokens.length; ++i) {
<<<<<<< HEAD
            IERC20 token = tokens[i];

            if (amounts[i] > 0) {
                _decreasePoolCash(poolId, strategyType, tokens[i], amounts[i]);
=======
            // Not technically necessary since the transfer call would fail
            require(tokens[i] != IERC20(0), "Token is the zero address");
>>>>>>> 1206b026

            if (amounts[i] > 0) {
                if (depositToUserBalance) {
                    // Deposit tokens to the recipient's User Balance - the Vault's balance doesn't change
                    _userTokenBalance[to][token] = _userTokenBalance[to][token].add128(amounts[i]);
                } else {
                    // Transfer the tokens to the recipient, charging the protocol exit fee
                    uint128 feeAmount = _calculateProtocolWithdrawFeeAmount(amounts[i]);

                    _collectedProtocolFees[token] = _collectedProtocolFees[token].add(feeAmount);
                    token.safeTransfer(to, amounts[i].sub128(feeAmount));
                }
            }
        }
    }

    // Investments

    modifier onlyPoolInvestmentManager(bytes32 poolId, IERC20 token) {
        require(_isPoolInvestmentManager(poolId, token, msg.sender), "SENDER_NOT_INVESTMENT_MANAGER");
        _;
    }

    function _isPoolInvested(
        bytes32 poolId,
        IVault.StrategyType strategyType,
        IERC20 token
    ) internal view returns (bool) {
        if (strategyType == IVault.StrategyType.PAIR) {
            return _isPairPoolInvested(poolId, token);
        } else if (strategyType == IVault.StrategyType.TWO_TOKEN) {
            _isTwoTokenPoolInvested(poolId, token);
        } else {
            return _isTuplePoolInvested(poolId, token);
        }
    }

    function authorizePoolInvestmentManager(
        bytes32 poolId,
        IERC20 token,
        address manager
    ) external override onlyPool(poolId) {
        bool missing = _poolInvestmentManagers[poolId][token] == address(0);
        (, StrategyType strategyType) = fromPoolId(poolId);
        require(missing || _isPoolInvested(poolId, strategyType, token), "CANNOT_SET_INVESTMENT_MANAGER");

        _poolInvestmentManagers[poolId][token] = manager;
        emit PoolInvestmentManagerAdded(poolId, token, manager);
    }

    function revokePoolInvestmentManager(bytes32 poolId, IERC20 token) external override onlyPool(poolId) {
        address currentManager = _poolInvestmentManagers[poolId][token];
        bool exists = currentManager != address(0);
        (, StrategyType strategyType) = fromPoolId(poolId);
        require(exists && _isPoolInvested(poolId, strategyType, token), "CANNOT_REVOKE_INVESTMENT_MANAGER");

        delete _poolInvestmentManagers[poolId][token];
        emit PoolInvestmentManagerRemoved(poolId, token, currentManager);
    }

    function isPoolInvestmentManager(
        bytes32 poolId,
        IERC20 token,
        address account
    ) external view returns (bool) {
        return _isPoolInvestmentManager(poolId, token, account);
    }

    function investPoolBalance(
        bytes32 poolId,
        IERC20 token,
        uint128 amount
    ) external override onlyPoolInvestmentManager(poolId, token) {
        (, StrategyType strategyType) = fromPoolId(poolId);
        if (strategyType == IVault.StrategyType.PAIR) {
            _investPairPoolCash(poolId, token, amount);
        } else if (strategyType == IVault.StrategyType.TWO_TOKEN) {
            _investTwoTokenPoolCash(poolId, token, amount);
        } else {
            _investTuplePoolCash(poolId, token, amount);
        }

        token.safeTransfer(msg.sender, amount);
    }

    function divestPoolBalance(
        bytes32 poolId,
        IERC20 token,
        uint128 amount
    ) external override onlyPoolInvestmentManager(poolId, token) {
        token.safeTransferFrom(msg.sender, address(this), amount);

        (, StrategyType strategyType) = fromPoolId(poolId);
        if (strategyType == IVault.StrategyType.PAIR) {
            _divestPairPoolCash(poolId, token, amount);
        } else if (strategyType == IVault.StrategyType.TWO_TOKEN) {
            _divestTwoTokenPoolCash(poolId, token, amount);
        } else {
            _divestTuplePoolCash(poolId, token, amount);
        }
    }

    function updateInvested(
        bytes32 poolId,
        IERC20 token,
        uint128 amount
    ) external override onlyPoolInvestmentManager(poolId, token) {
        (, StrategyType strategyType) = fromPoolId(poolId);
        if (strategyType == IVault.StrategyType.PAIR) {
            _setPairPoolInvestment(poolId, token, amount);
        } else if (strategyType == IVault.StrategyType.TWO_TOKEN) {
            _setTwoTokenPoolInvestment(poolId, token, amount);
        } else {
            _setTuplePoolInvestment(poolId, token, amount);
        }
    }

    function _isPoolInvestmentManager(
        bytes32 poolId,
        IERC20 token,
        address account
    ) internal view returns (bool) {
        return _poolInvestmentManagers[poolId][token] == account;
    }
}<|MERGE_RESOLUTION|>--- conflicted
+++ resolved
@@ -35,14 +35,8 @@
     TwoTokenPoolsBalance
 {
     using EnumerableSet for EnumerableSet.Bytes32Set;
-<<<<<<< HEAD
     using SafeERC20 for IERC20;
-
-    using CashInvestedBalance for bytes32;
-
-=======
     using CashInvested for bytes32;
->>>>>>> 1206b026
     using FixedPoint for uint128;
     using FixedPoint for uint256;
 
@@ -185,8 +179,6 @@
 
         require(isAgentFor(from, msg.sender), "Caller is not an agent");
 
-        (, StrategyType strategyType) = fromPoolId(poolId);
-
         // Receive all tokens
 
         for (uint256 i = 0; i < tokens.length; ++i) {
@@ -202,15 +194,13 @@
                     toReceive -= toWithdraw;
                 }
 
-<<<<<<< HEAD
                 tokens[i].safeTransferFrom(from, address(this), toReceive);
-                _increasePoolCash(poolId, strategyType, tokens[i], amounts[i]);
-=======
-                _pullTokens(tokens[i], from, toReceive);
             }
         }
 
         // Grant tokens to pools - how this is done depends on the pool type
+
+        (, StrategyType strategyType) = fromPoolId(poolId);
         if (strategyType == StrategyType.TWO_TOKEN) {
             // These set both tokens at once
             require(tokens.length == 2, "Must interact with all tokens in two token pool");
@@ -223,7 +213,6 @@
                 } else {
                     _increaseTuplePoolCash(poolId, tokens[i], amounts[i]);
                 }
->>>>>>> 1206b026
             }
         }
     }
@@ -258,15 +247,9 @@
         // Send all tokens
 
         for (uint256 i = 0; i < tokens.length; ++i) {
-<<<<<<< HEAD
             IERC20 token = tokens[i];
-
-            if (amounts[i] > 0) {
-                _decreasePoolCash(poolId, strategyType, tokens[i], amounts[i]);
-=======
             // Not technically necessary since the transfer call would fail
-            require(tokens[i] != IERC20(0), "Token is the zero address");
->>>>>>> 1206b026
+            require(token != IERC20(0), "Token is the zero address");
 
             if (amounts[i] > 0) {
                 if (depositToUserBalance) {
