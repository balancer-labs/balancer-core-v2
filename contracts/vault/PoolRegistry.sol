// SPDX-License-Identifier: GPL-3.0-or-later
// This program is free software: you can redistribute it and/or modify
// it under the terms of the GNU General Public License as published by
// the Free Software Foundation, either version 3 of the License, or
// (at your option) any later version.

// This program is distributed in the hope that it will be useful,
// but WITHOUT ANY WARRANTY; without even the implied warranty of
// MERCHANTABILITY or FITNESS FOR A PARTICULAR PURPOSE.  See the
// GNU General Public License for more details.

// You should have received a copy of the GNU General Public License
// along with this program.  If not, see <http://www.gnu.org/licenses/>.

pragma solidity ^0.7.0;
pragma experimental ABIEncoderV2;

import "@openzeppelin/contracts/utils/SafeCast.sol";
import "@openzeppelin/contracts/token/ERC20/IERC20.sol";
import "@openzeppelin/contracts/token/ERC20/SafeERC20.sol";
import "@openzeppelin/contracts/utils/Counters.sol";

import "../lib/math/Math.sol";
import "../lib/helpers/InputHelpers.sol";
import "../lib/helpers/ReentrancyGuard.sol";

import "./interfaces/IBasePool.sol";
import "./InternalBalance.sol";
import "./balances/BalanceAllocation.sol";
import "./balances/GeneralPoolsBalance.sol";
import "./balances/MinimalSwapInfoPoolsBalance.sol";
import "./balances/TwoTokenPoolsBalance.sol";

abstract contract PoolRegistry is
    ReentrancyGuard,
    InternalBalance,
    GeneralPoolsBalance,
    MinimalSwapInfoPoolsBalance,
    TwoTokenPoolsBalance
{
    using Math for uint256;
    using SafeCast for uint256;
    using SafeERC20 for IERC20;
    using BalanceAllocation for bytes32;
    using BalanceAllocation for bytes32[];
    using Counters for Counters.Counter;

    // Ensure Pool IDs are unique.
    Counters.Counter private _poolNonce;

    // Pool IDs are stored as `bytes32`.
    mapping(bytes32 => bool) private _isPoolRegistered;

    // Stores the Asset Manager for each token of each Pool.
    mapping(bytes32 => mapping(IERC20 => address)) private _poolAssetManagers;

    /**
     * @dev Reverts unless `poolId` corresponds to a registered Pool.
     */
    modifier withRegisteredPool(bytes32 poolId) {
        _ensureRegisteredPool(poolId);
        _;
    }

    /**
     * @dev Reverts unless `poolId` corresponds to a registered Pool, and the caller is the Pool's contract.
     */
    modifier onlyPool(bytes32 poolId) {
        _ensurePoolIsSender(poolId);
        _;
    }

    /**
     * @dev Creates a Pool ID.
     *
     * These are deterministically created by packing into the ID the Pool's contract address and its specialization
     * setting. This saves gas as this data does not need to be written to or read from storage with interacting with
     * the Pool.
     *
     * Since a single contract can register multiple Pools, a unique nonce must be provided to ensure Pool IDs are
     * unique.
     */
    function _toPoolId(
        address pool,
        PoolSpecialization specialization,
        uint80 nonce
    ) internal pure returns (bytes32) {
        uint256 serialized;

        // | 20 bytes pool address | 2 bytes specialization setting | 10 bytes nonce |
        serialized |= uint256(nonce);
        serialized |= uint256(specialization) << (10 * 8);
        serialized |= uint256(pool) << (12 * 8);

        return bytes32(serialized);
    }

    /**
     * @dev Returns a Pool's address.
     *
     * Due to how Pool IDs are created, this is done with no storage accesses and costs little gas.
     */
    function _getPoolAddress(bytes32 poolId) internal pure returns (address) {
        // | 20 bytes pool address | 2 bytes specialization setting | 10 bytes nonce |
        return address((uint256(poolId) >> (12 * 8)) & (2**(20 * 8) - 1));
    }

    /**
     * @dev Returns a Pool's specialization setting.
     *
     * Due to how Pool IDs are created, this is done with no storage accesses and costs little gas.
     */
    function _getPoolSpecialization(bytes32 poolId) internal pure returns (PoolSpecialization) {
        // | 20 bytes pool address | 2 bytes specialization setting | 10 bytes nonce |
        return PoolSpecialization(uint256(poolId >> (10 * 8)) & (2**(2 * 8) - 1));
    }

    function registerPool(PoolSpecialization specialization)
        external
        override
        nonReentrant
        noEmergencyPeriod
        returns (bytes32)
    {
        // Use _totalPools as the Pool ID nonce. uint80 assumes there will never be more than than 2**80 Pools.
        bytes32 poolId = _toPoolId(msg.sender, specialization, uint80(_poolNonce.current()));
        require(!_isPoolRegistered[poolId], "INVALID_POOL_ID"); // Should never happen

        _poolNonce.increment();
        _isPoolRegistered[poolId] = true;

        emit PoolRegistered(poolId);
        return poolId;
    }

    function getPoolTokens(bytes32 poolId)
        external
        view
        override
        withRegisteredPool(poolId)
        returns (IERC20[] memory tokens, uint256[] memory balances)
    {
        bytes32[] memory rawBalances;
        (tokens, rawBalances) = _getPoolTokens(poolId);
        balances = rawBalances.totals();
    }

    function getPoolTokenInfo(bytes32 poolId, IERC20 token)
        external
        view
        override
        withRegisteredPool(poolId)
        returns (
            uint256 cash,
            uint256 managed,
            uint256 blockNumber,
            address assetManager
        )
    {
        bytes32 balance;
        PoolSpecialization specialization = _getPoolSpecialization(poolId);

        if (specialization == PoolSpecialization.TWO_TOKEN) {
            balance = _getTwoTokenPoolBalance(poolId, token);
        } else if (specialization == PoolSpecialization.MINIMAL_SWAP_INFO) {
            balance = _getMinimalSwapInfoPoolBalance(poolId, token);
        } else {
            balance = _getGeneralPoolBalance(poolId, token);
        }

        cash = balance.cash();
        managed = balance.managed();
        blockNumber = balance.blockNumber();
        assetManager = _poolAssetManagers[poolId][token];
    }

    function getPool(bytes32 poolId)
        external
        view
        override
        withRegisteredPool(poolId)
        returns (address, PoolSpecialization)
    {
        return (_getPoolAddress(poolId), _getPoolSpecialization(poolId));
    }

    function registerTokens(
        bytes32 poolId,
        IERC20[] calldata tokens,
        address[] calldata assetManagers
    ) external override nonReentrant noEmergencyPeriod onlyPool(poolId) {
        InputHelpers.ensureInputLengthMatch(tokens.length, assetManagers.length);

        PoolSpecialization specialization = _getPoolSpecialization(poolId);
        if (specialization == PoolSpecialization.TWO_TOKEN) {
            require(tokens.length == 2, "TOKENS_LENGTH_MUST_BE_2");
            _registerTwoTokenPoolTokens(poolId, tokens[0], tokens[1]);
        } else if (specialization == PoolSpecialization.MINIMAL_SWAP_INFO) {
            _registerMinimalSwapInfoPoolTokens(poolId, tokens);
        } else {
            _registerGeneralPoolTokens(poolId, tokens);
        }

        // Assign each token's asset manager
        for (uint256 i = 0; i < tokens.length; ++i) {
            IERC20 token = tokens[i];
            address assetManager = assetManagers[i];

            _poolAssetManagers[poolId][token] = assetManager;
        }

        emit TokensRegistered(poolId, tokens, assetManagers);
    }

    function deregisterTokens(bytes32 poolId, IERC20[] calldata tokens)
        external
        override
        nonReentrant
        noEmergencyPeriod
        onlyPool(poolId)
    {
        PoolSpecialization specialization = _getPoolSpecialization(poolId);
        if (specialization == PoolSpecialization.TWO_TOKEN) {
            require(tokens.length == 2, "TOKENS_LENGTH_MUST_BE_2");
            _deregisterTwoTokenPoolTokens(poolId, tokens[0], tokens[1]);
        } else if (specialization == PoolSpecialization.MINIMAL_SWAP_INFO) {
            _deregisterMinimalSwapInfoPoolTokens(poolId, tokens);
        } else {
            _deregisterGeneralPoolTokens(poolId, tokens);
        }

        // The deregister calls above ensure the total token balance is zero. It is therefore safe to now remove any
        // associated Asset Managers, since they hold no Pool balance.
        for (uint256 i = 0; i < tokens.length; ++i) {
            delete _poolAssetManagers[poolId][tokens[i]];
        }

        emit TokensDeregistered(poolId, tokens);
    }

    function joinPool(
        bytes32 poolId,
        address sender,
        address recipient,
        JoinPoolRequest memory request
    ) external payable override {
        _joinOrExit(PoolBalanceChangeKind.JOIN, poolId, sender, recipient, _toPoolBalanceChange(request));
    }

    /**
     * @dev Converts a JoinPoolRequest into a PoolBalanceChange, with no runtime cost.
     */
    function _toPoolBalanceChange(JoinPoolRequest memory request)
        private
        pure
        returns (PoolBalanceChange memory change)
    {
        // solhint-disable-next-line no-inline-assembly
        assembly {
            change := request
        }
    }

    function exitPool(
        bytes32 poolId,
        address sender,
        address payable recipient,
        ExitPoolRequest memory request
    ) external override {
        _joinOrExit(PoolBalanceChangeKind.EXIT, poolId, sender, recipient, _toPoolBalanceChange(request));
    }

<<<<<<< HEAD
    // Temporary function to work around stack-too-deep
    function _receivePoolAssets(
        IAsset[] memory assets,
        bytes32[] memory balances,
        uint256[] memory amountsIn,
        uint256[] memory dueProtocolFeeAmounts,
        uint256[] memory maxAmountsIn,
        address sender,
        bool fromInternalBalance
    ) private {
        bool ethAssetSeen = false;
        uint256 wrappedETH = 0;

        for (uint256 i = 0; i < assets.length; ++i) {
            uint256 amountIn = amountsIn[i];
            require(amountIn <= maxAmountsIn[i], "JOIN_ABOVE_MAX");

            // Receive assets from the caller - possibly from Internal Balance
            _receiveAsset(assets[i], amountIn, sender, fromInternalBalance);

            if (_isETH(assets[i])) {
                ethAssetSeen = true;
                wrappedETH = wrappedETH.add(amountIn);
            }

            uint256 feeToPay = dueProtocolFeeAmounts[i];

            // Compute the new Pool balances - we reuse the `balances` array to avoid allocating more memory. Note that
            // due protocol fees might be larger than amounts in, resulting in an overall decrease of the Pool's balance
            // for a token.
            balances[i] = amountIn >= feeToPay
                ? balances[i].increaseCash(amountIn - feeToPay) // Don't need checked arithmetic
                : balances[i].decreaseCash(feeToPay - amountIn); // Same as -(int256(amountIn) - int256(feeToPay))

            _payFee(_translateToIERC20(assets[i]), feeToPay);
=======
    /**
     * @dev Converts a ExitPoolRequest into a PoolBalanceChange, with no runtime cost.
     */
    function _toPoolBalanceChange(ExitPoolRequest memory request)
        private
        pure
        returns (PoolBalanceChange memory change)
    {
        // solhint-disable-next-line no-inline-assembly
        assembly {
            change := request
>>>>>>> 64833c9f
        }
    }

    function _joinOrExit(
        PoolBalanceChangeKind kind,
        bytes32 poolId,
        address sender,
<<<<<<< HEAD
        address payable recipient,
        IAsset[] memory assets,
        uint256[] memory minAmountsOut,
        bool toInternalBalance,
        bytes memory userData
    ) external override nonReentrant withRegisteredPool(poolId) authenticateFor(sender) {
        InputHelpers.ensureInputLengthMatch(assets.length, minAmountsOut.length);

        bytes32[] memory balances = _validateTokensAndGetBalances(poolId, assets);

        // Call the `onExitPool` hook to get the amounts to take from the Pool and to charge as protocol swap fees for
        // each token.
        (uint256[] memory amountsOut, uint256[] memory dueProtocolFeeAmounts) = _callOnExitPool(
            poolId,
            assets,
            balances,
            sender,
            recipient,
            userData
        );

        for (uint256 i = 0; i < assets.length; ++i) {
            require(amountsOut[i] >= minAmountsOut[i], "EXIT_BELOW_MIN");
            uint256 amountOut = amountsOut[i];

            // Send tokens from the recipient - possibly to Internal Balance
            // Tokens deposited to Internal Balance are not later exempt from withdrawal fees.
            uint256 withdrawFee = toInternalBalance ? 0 : _calculateWithdrawFee(amountOut);
            _sendAsset(assets[i], amountOut.sub(withdrawFee), recipient, toInternalBalance, false);

            uint256 protocolSwapFee = dueProtocolFeeAmounts[i];

            // Compute the new Pool balances - we reuse the `balances` array to avoid allocating more memory. A Pool's
            // token balance always decreases after an exit (potentially by 0).
            uint256 delta = amountOut.add(protocolSwapFee);
            balances[i] = balances[i].decreaseCash(delta);

            _payFee(_translateToIERC20(assets[i]), protocolSwapFee.add(withdrawFee));
        }

        IERC20[] memory tokens = _translateToIERC20(assets);
=======
        address recipient,
        PoolBalanceChange memory change
    ) internal nonReentrant noEmergencyPeriod withRegisteredPool(poolId) authenticateFor(sender) {
        InputHelpers.ensureInputLengthMatch(change.assets.length, change.limits.length);

        IERC20[] memory tokens = _translateToIERC20(change.assets);
        bytes32[] memory balances = _validateTokensAndGetBalances(poolId, tokens);
        (
            bytes32[] memory finalBalances,
            uint256[] memory amounts,
            uint256[] memory dueProtocolFeeAmounts
        ) = _callPoolBalanceChange(kind, poolId, sender, recipient, change, balances);
>>>>>>> 64833c9f

        // Update the Pool's balance - how this is done depends on the Pool specialization setting.
        PoolSpecialization specialization = _getPoolSpecialization(poolId);
        if (specialization == PoolSpecialization.TWO_TOKEN) {
            _setTwoTokenPoolCashBalances(poolId, tokens[0], finalBalances[0], tokens[1], finalBalances[1]);
        } else if (specialization == PoolSpecialization.MINIMAL_SWAP_INFO) {
            _setMinimalSwapInfoPoolBalances(poolId, tokens, finalBalances);
        } else {
            _setGeneralPoolBalances(poolId, finalBalances);
        }

        emit PoolBalanceChanged(poolId, sender, kind, tokens, amounts, dueProtocolFeeAmounts);
    }

    function _callPoolBalanceChange(
        PoolBalanceChangeKind kind,
        bytes32 poolId,
        address sender,
        address recipient,
        PoolBalanceChange memory change,
        bytes32[] memory balances
    )
        internal
        returns (
            bytes32[] memory finalBalances,
            uint256[] memory amounts,
            uint256[] memory dueProtocolFeeAmounts
        )
    {
        (uint256[] memory totalBalances, uint256 latestBlockNumberUsed) = balances.totalsAndMaxBlockNumber();

        IBasePool pool = IBasePool(_getPoolAddress(poolId));
        (amounts, dueProtocolFeeAmounts) = kind == PoolBalanceChangeKind.JOIN
            ? pool.onJoinPool(
                poolId,
                sender,
                recipient,
                totalBalances,
                latestBlockNumberUsed,
                _getProtocolSwapFee(),
                change.userData
            )
            : pool.onExitPool(
                poolId,
                sender,
                recipient,
                totalBalances,
                latestBlockNumberUsed,
                _getProtocolSwapFee(),
                change.userData
            );

        InputHelpers.ensureInputLengthMatch(balances.length, amounts.length, dueProtocolFeeAmounts.length);

        finalBalances = kind == PoolBalanceChangeKind.JOIN
            ? _receiveAssets(sender, change, balances, amounts, dueProtocolFeeAmounts)
            : _sendAssets(payable(recipient), change, balances, amounts, dueProtocolFeeAmounts);
    }

    /**
     * @dev Returns the total balance for `poolId`'s `expectedTokens`.
     *
     * `expectedTokens` must equal exactly the token array returned by `getPoolTokens`: both arrays must have the same
     * length, elements and order.
     */
    function _validateTokensAndGetBalances(bytes32 poolId, IERC20[] memory expectedTokens)
        internal
        view
        returns (bytes32[] memory)
    {
        (IERC20[] memory actualTokens, bytes32[] memory balances) = _getPoolTokens(poolId);
        InputHelpers.ensureInputLengthMatch(actualTokens.length, expectedTokens.length);

        for (uint256 i = 0; i < actualTokens.length; ++i) {
            require(actualTokens[i] == expectedTokens[i], "TOKENS_MISMATCH");
        }

        return balances;
    }

    // Assets under management

    function withdrawFromPoolBalance(bytes32 poolId, AssetManagerTransfer[] memory transfers)
        external
        override
        nonReentrant
        noEmergencyPeriod
    {
        _ensureRegisteredPool(poolId);
        PoolSpecialization specialization = _getPoolSpecialization(poolId);

        for (uint256 i = 0; i < transfers.length; ++i) {
            IERC20 token = transfers[i].token;
            _ensurePoolAssetManagerIsSender(poolId, token);

            uint256 amount = transfers[i].amount;
            if (specialization == PoolSpecialization.MINIMAL_SWAP_INFO) {
                _minimalSwapInfoPoolCashToManaged(poolId, token, amount);
            } else if (specialization == PoolSpecialization.TWO_TOKEN) {
                _twoTokenPoolCashToManaged(poolId, token, amount);
            } else {
                _generalPoolCashToManaged(poolId, token, amount);
            }

            token.safeTransfer(msg.sender, amount);
            emit PoolBalanceManaged(poolId, msg.sender, token, -(amount.toInt256()));
        }
    }

    function depositToPoolBalance(bytes32 poolId, AssetManagerTransfer[] memory transfers)
        external
        override
        nonReentrant
        noEmergencyPeriod
    {
        _ensureRegisteredPool(poolId);
        PoolSpecialization specialization = _getPoolSpecialization(poolId);

        for (uint256 i = 0; i < transfers.length; ++i) {
            IERC20 token = transfers[i].token;
            _ensurePoolAssetManagerIsSender(poolId, token);

            uint256 amount = transfers[i].amount;
            if (specialization == PoolSpecialization.MINIMAL_SWAP_INFO) {
                _minimalSwapInfoPoolManagedToCash(poolId, token, amount);
            } else if (specialization == PoolSpecialization.TWO_TOKEN) {
                _twoTokenPoolManagedToCash(poolId, token, amount);
            } else {
                _generalPoolManagedToCash(poolId, token, amount);
            }

            token.safeTransferFrom(msg.sender, address(this), amount);
            emit PoolBalanceManaged(poolId, msg.sender, token, amount.toInt256());
        }
    }

    function updateManagedBalance(bytes32 poolId, AssetManagerTransfer[] memory transfers)
        external
        override
        nonReentrant
        noEmergencyPeriod
    {
        _ensureRegisteredPool(poolId);
        PoolSpecialization specialization = _getPoolSpecialization(poolId);

        for (uint256 i = 0; i < transfers.length; ++i) {
            IERC20 token = transfers[i].token;
            _ensurePoolAssetManagerIsSender(poolId, token);

            uint256 amount = transfers[i].amount;
            if (specialization == PoolSpecialization.MINIMAL_SWAP_INFO) {
                _setMinimalSwapInfoPoolManagedBalance(poolId, token, amount);
            } else if (specialization == PoolSpecialization.TWO_TOKEN) {
                _setTwoTokenPoolManagedBalance(poolId, token, amount);
            } else {
                _setGeneralPoolManagedBalance(poolId, token, amount);
            }
        }
    }

    /**
     * @dev Returns all of `poolId`'s registered tokens, along with their raw balances.
     */
    function _getPoolTokens(bytes32 poolId) internal view returns (IERC20[] memory tokens, bytes32[] memory balances) {
        PoolSpecialization specialization = _getPoolSpecialization(poolId);
        if (specialization == PoolSpecialization.TWO_TOKEN) {
            return _getTwoTokenPoolTokens(poolId);
        } else if (specialization == PoolSpecialization.MINIMAL_SWAP_INFO) {
            return _getMinimalSwapInfoPoolTokens(poolId);
        } else {
            return _getGeneralPoolTokens(poolId);
        }
    }

    /**
     * @dev Reverts unless `poolId` corresponds to a registered Pool.
     */
    function _ensureRegisteredPool(bytes32 poolId) internal view {
        require(_isPoolRegistered[poolId], "INVALID_POOL_ID");
    }

    function _receiveAssets(
        address sender,
        PoolBalanceChange memory change,
        bytes32[] memory balances,
        uint256[] memory amountsIn,
        uint256[] memory dueProtocolFeeAmounts
    ) private returns (bytes32[] memory finalBalances) {
        bool ethAssetSeen = false;
        uint256 wrappedETH = 0;

        finalBalances = new bytes32[](balances.length);
        for (uint256 i = 0; i < change.assets.length; ++i) {
            uint256 amountIn = amountsIn[i];
            require(amountIn <= change.limits[i], "JOIN_ABOVE_MAX");

            // Receive assets from the caller - possibly from Internal Balance
            IAsset asset = change.assets[i];
            _receiveAsset(asset, amountIn, sender, change.useInternalBalance);

            if (_isETH(asset)) {
                ethAssetSeen = true;
                wrappedETH = wrappedETH.add(amountIn);
            }

            uint256 feeToPay = dueProtocolFeeAmounts[i];

            // Compute the new Pool balances. Note that due protocol fees might be larger than amounts in,
            // resulting in an overall decrease of the Pool's balance for a token.
            finalBalances[i] = (amountIn >= feeToPay)
                ? balances[i].increaseCash(amountIn - feeToPay) // Don't need checked arithmetic
                : balances[i].decreaseCash(feeToPay - amountIn); // Same as -(int256(amountIn) - int256(feeToPay))

            _increaseCollectedFees(_translateToIERC20(asset), feeToPay);
        }

        // We prevent user error by reverting if ETH was sent but not referenced by any asset.
        _ensureNoUnallocatedETH(ethAssetSeen);

        // By returning the excess ETH, we also check that at least wrappedETH has been received.
        _returnExcessEthToCaller(wrappedETH);
    }

    function _sendAssets(
        address payable recipient,
        PoolBalanceChange memory change,
        bytes32[] memory balances,
        uint256[] memory amountsOut,
        uint256[] memory dueProtocolFeeAmounts
    ) private returns (bytes32[] memory finalBalances) {
        finalBalances = new bytes32[](balances.length);
        for (uint256 i = 0; i < change.assets.length; ++i) {
            uint256 amountOut = amountsOut[i];
            require(amountOut >= change.limits[i], "EXIT_BELOW_MIN");

            // Send tokens from the recipient - possibly to Internal Balance
            // Tokens deposited to Internal Balance are not later exempt from withdrawal fees.
            uint256 withdrawFee = change.useInternalBalance ? 0 : _calculateProtocolWithdrawFeeAmount(amountOut);
            IAsset asset = change.assets[i];
            _sendAsset(asset, amountOut.sub(withdrawFee), recipient, change.useInternalBalance, false);

            uint256 protocolSwapFee = dueProtocolFeeAmounts[i];

            // Compute the new Pool balances. A Pool's token balance always decreases after an exit (potentially by 0).
            uint256 delta = amountOut.add(protocolSwapFee);
            finalBalances[i] = balances[i].decreaseCash(delta);

            _increaseCollectedFees(_translateToIERC20(asset), protocolSwapFee.add(withdrawFee));
        }
    }

    /**
     * @dev Reverts unless `poolId` corresponds to a registered Pool, and the caller is the Pool's contract.
     */
    function _ensurePoolIsSender(bytes32 poolId) private view {
        _ensureRegisteredPool(poolId);
        address pool = _getPoolAddress(poolId);
        require(pool == msg.sender, "CALLER_NOT_POOL");
    }

    /**
     * @dev Reverts unless `poolId` corresponds to a registered Pool, `token` is registered for that Pool, and the
     * caller is the Pool's Asset Manager for `token`.
     */
    function _ensurePoolAssetManagerIsSender(bytes32 poolId, IERC20 token) private view {
        _ensureTokenRegistered(poolId, token);
        require(_poolAssetManagers[poolId][token] == msg.sender, "SENDER_NOT_ASSET_MANAGER");
    }

    /**
     * @dev Reverts unless `token` is registered for `poolId`.
     */
    function _ensureTokenRegistered(bytes32 poolId, IERC20 token) private view {
        require(_isTokenRegistered(poolId, token), "TOKEN_NOT_REGISTERED");
    }

    /**
     * @dev Returns true if `token` is registered for `poolId`.
     */
    function _isTokenRegistered(bytes32 poolId, IERC20 token) private view returns (bool) {
        PoolSpecialization specialization = _getPoolSpecialization(poolId);
        if (specialization == PoolSpecialization.TWO_TOKEN) {
            return _isTwoTokenPoolTokenRegistered(poolId, token);
        } else if (specialization == PoolSpecialization.MINIMAL_SWAP_INFO) {
            return _isMinimalSwapInfoPoolTokenRegistered(poolId, token);
        } else {
            return _isGeneralPoolTokenRegistered(poolId, token);
        }
    }
}<|MERGE_RESOLUTION|>--- conflicted
+++ resolved
@@ -270,43 +270,6 @@
         _joinOrExit(PoolBalanceChangeKind.EXIT, poolId, sender, recipient, _toPoolBalanceChange(request));
     }
 
-<<<<<<< HEAD
-    // Temporary function to work around stack-too-deep
-    function _receivePoolAssets(
-        IAsset[] memory assets,
-        bytes32[] memory balances,
-        uint256[] memory amountsIn,
-        uint256[] memory dueProtocolFeeAmounts,
-        uint256[] memory maxAmountsIn,
-        address sender,
-        bool fromInternalBalance
-    ) private {
-        bool ethAssetSeen = false;
-        uint256 wrappedETH = 0;
-
-        for (uint256 i = 0; i < assets.length; ++i) {
-            uint256 amountIn = amountsIn[i];
-            require(amountIn <= maxAmountsIn[i], "JOIN_ABOVE_MAX");
-
-            // Receive assets from the caller - possibly from Internal Balance
-            _receiveAsset(assets[i], amountIn, sender, fromInternalBalance);
-
-            if (_isETH(assets[i])) {
-                ethAssetSeen = true;
-                wrappedETH = wrappedETH.add(amountIn);
-            }
-
-            uint256 feeToPay = dueProtocolFeeAmounts[i];
-
-            // Compute the new Pool balances - we reuse the `balances` array to avoid allocating more memory. Note that
-            // due protocol fees might be larger than amounts in, resulting in an overall decrease of the Pool's balance
-            // for a token.
-            balances[i] = amountIn >= feeToPay
-                ? balances[i].increaseCash(amountIn - feeToPay) // Don't need checked arithmetic
-                : balances[i].decreaseCash(feeToPay - amountIn); // Same as -(int256(amountIn) - int256(feeToPay))
-
-            _payFee(_translateToIERC20(assets[i]), feeToPay);
-=======
     /**
      * @dev Converts a ExitPoolRequest into a PoolBalanceChange, with no runtime cost.
      */
@@ -318,7 +281,6 @@
         // solhint-disable-next-line no-inline-assembly
         assembly {
             change := request
->>>>>>> 64833c9f
         }
     }
 
@@ -326,49 +288,6 @@
         PoolBalanceChangeKind kind,
         bytes32 poolId,
         address sender,
-<<<<<<< HEAD
-        address payable recipient,
-        IAsset[] memory assets,
-        uint256[] memory minAmountsOut,
-        bool toInternalBalance,
-        bytes memory userData
-    ) external override nonReentrant withRegisteredPool(poolId) authenticateFor(sender) {
-        InputHelpers.ensureInputLengthMatch(assets.length, minAmountsOut.length);
-
-        bytes32[] memory balances = _validateTokensAndGetBalances(poolId, assets);
-
-        // Call the `onExitPool` hook to get the amounts to take from the Pool and to charge as protocol swap fees for
-        // each token.
-        (uint256[] memory amountsOut, uint256[] memory dueProtocolFeeAmounts) = _callOnExitPool(
-            poolId,
-            assets,
-            balances,
-            sender,
-            recipient,
-            userData
-        );
-
-        for (uint256 i = 0; i < assets.length; ++i) {
-            require(amountsOut[i] >= minAmountsOut[i], "EXIT_BELOW_MIN");
-            uint256 amountOut = amountsOut[i];
-
-            // Send tokens from the recipient - possibly to Internal Balance
-            // Tokens deposited to Internal Balance are not later exempt from withdrawal fees.
-            uint256 withdrawFee = toInternalBalance ? 0 : _calculateWithdrawFee(amountOut);
-            _sendAsset(assets[i], amountOut.sub(withdrawFee), recipient, toInternalBalance, false);
-
-            uint256 protocolSwapFee = dueProtocolFeeAmounts[i];
-
-            // Compute the new Pool balances - we reuse the `balances` array to avoid allocating more memory. A Pool's
-            // token balance always decreases after an exit (potentially by 0).
-            uint256 delta = amountOut.add(protocolSwapFee);
-            balances[i] = balances[i].decreaseCash(delta);
-
-            _payFee(_translateToIERC20(assets[i]), protocolSwapFee.add(withdrawFee));
-        }
-
-        IERC20[] memory tokens = _translateToIERC20(assets);
-=======
         address recipient,
         PoolBalanceChange memory change
     ) internal nonReentrant noEmergencyPeriod withRegisteredPool(poolId) authenticateFor(sender) {
@@ -381,7 +300,6 @@
             uint256[] memory amounts,
             uint256[] memory dueProtocolFeeAmounts
         ) = _callPoolBalanceChange(kind, poolId, sender, recipient, change, balances);
->>>>>>> 64833c9f
 
         // Update the Pool's balance - how this is done depends on the Pool specialization setting.
         PoolSpecialization specialization = _getPoolSpecialization(poolId);
@@ -595,7 +513,7 @@
                 ? balances[i].increaseCash(amountIn - feeToPay) // Don't need checked arithmetic
                 : balances[i].decreaseCash(feeToPay - amountIn); // Same as -(int256(amountIn) - int256(feeToPay))
 
-            _increaseCollectedFees(_translateToIERC20(asset), feeToPay);
+            _payFee(_translateToIERC20(asset), feeToPay);
         }
 
         // We prevent user error by reverting if ETH was sent but not referenced by any asset.
@@ -619,7 +537,7 @@
 
             // Send tokens from the recipient - possibly to Internal Balance
             // Tokens deposited to Internal Balance are not later exempt from withdrawal fees.
-            uint256 withdrawFee = change.useInternalBalance ? 0 : _calculateProtocolWithdrawFeeAmount(amountOut);
+            uint256 withdrawFee = change.useInternalBalance ? 0 : _calculateWithdrawFee(amountOut);
             IAsset asset = change.assets[i];
             _sendAsset(asset, amountOut.sub(withdrawFee), recipient, change.useInternalBalance, false);
 
@@ -629,7 +547,7 @@
             uint256 delta = amountOut.add(protocolSwapFee);
             finalBalances[i] = balances[i].decreaseCash(delta);
 
-            _increaseCollectedFees(_translateToIERC20(asset), protocolSwapFee.add(withdrawFee));
+            _payFee(_translateToIERC20(asset), protocolSwapFee.add(withdrawFee));
         }
     }
 
