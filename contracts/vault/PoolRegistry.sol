// SPDX-License-Identifier: GPL-3.0-or-later
// This program is free software: you can redistribute it and/or modify
// it under the terms of the GNU General Public License as published by
// the Free Software Foundation, either version 3 of the License, or
// (at your option) any later version.

// This program is distributed in the hope that it will be useful,
// but WITHOUT ANY WARRANTY; without even the implied warranty of
// MERCHANTABILITY or FITNESS FOR A PARTICULAR PURPOSE.  See the
// GNU General Public License for more details.

// You should have received a copy of the GNU General Public License
// along with this program.  If not, see <http://www.gnu.org/licenses/>.

pragma solidity ^0.7.0;
pragma experimental ABIEncoderV2;

import "../lib/helpers/BalancerErrors.sol";
import "../lib/helpers/ReentrancyGuard.sol";
import "../lib/openzeppelin/Counters.sol";

import "./interfaces/IVault.sol";
import "./VaultAuthorization.sol";

abstract contract PoolRegistry is IVault, ReentrancyGuard, VaultAuthorization {
    using Counters for Counters.Counter;

    // Ensure Pool IDs are unique.
    Counters.Counter private _poolNonce;

    // Pool IDs are stored as `bytes32`.
    mapping(bytes32 => bool) private _isPoolRegistered;

    /**
     * @dev Reverts unless `poolId` corresponds to a registered Pool.
     */
    modifier withRegisteredPool(bytes32 poolId) {
        _ensureRegisteredPool(poolId);
        _;
    }

    /**
     * @dev Reverts unless `poolId` corresponds to a registered Pool, and the caller is the Pool's contract.
     */
    modifier onlyPool(bytes32 poolId) {
        _ensurePoolIsSender(poolId);
        _;
    }

    /**
     * @dev Creates a Pool ID.
     *
     * These are deterministically created by packing into the ID the Pool's contract address and its specialization
     * setting. This saves gas, as these data do not need to be written to or read from storage when interacting with
     * the Pool.
     *
     * Since a single contract can register multiple Pools, a unique nonce must be provided to ensure Pool IDs are
     * unique.
     */
    function _toPoolId(
        address pool,
        PoolSpecialization specialization,
        uint80 nonce
    ) internal pure returns (bytes32) {
        uint256 serialized;

        // | 20 bytes pool address | 2 bytes specialization setting | 10 bytes nonce |
        serialized |= uint256(nonce);
        serialized |= uint256(specialization) << (10 * 8);
        serialized |= uint256(pool) << (12 * 8);

        return bytes32(serialized);
    }

    /**
     * @dev Returns a Pool's address.
     *
     * Due to how Pool IDs are created, this is done with no storage accesses and costs little gas.
     */
    function _getPoolAddress(bytes32 poolId) internal pure returns (address) {
        // | 20 bytes pool address | 2 bytes specialization setting | 10 bytes nonce |
        return address((uint256(poolId) >> (12 * 8)) & (2**(20 * 8) - 1));
    }

    /**
     * @dev Returns a Pool's specialization setting.
     *
     * Due to how Pool IDs are created, this is done with no storage accesses and costs little gas.
     */
    function _getPoolSpecialization(bytes32 poolId) internal pure returns (PoolSpecialization) {
        // | 20 bytes pool address | 2 bytes specialization setting | 10 bytes nonce |
        return PoolSpecialization(uint256(poolId >> (10 * 8)) & (2**(2 * 8) - 1));
    }

    function registerPool(PoolSpecialization specialization)
        external
        override
        nonReentrant
        noEmergencyPeriod
        returns (bytes32)
    {
        // uint80 assumes there will never be more than than 2**80 Pools.
        bytes32 poolId = _toPoolId(msg.sender, specialization, uint80(_poolNonce.current()));
        _require(!_isPoolRegistered[poolId], Errors.INVALID_POOL_ID); // Should never happen

        _poolNonce.increment();
        _isPoolRegistered[poolId] = true;

        emit PoolRegistered(poolId);
        return poolId;
    }

<<<<<<< HEAD
    function getPoolTokens(bytes32 poolId)
        external
        view
        override
        withRegisteredPool(poolId)
        returns (
            IERC20[] memory tokens,
            uint256[] memory balances,
            uint256 maxBlockNumber
        )
    {
        bytes32[] memory rawBalances;
        (tokens, rawBalances) = _getPoolTokens(poolId);
        (balances, maxBlockNumber) = rawBalances.totalsAndMaxBlockNumber();
    }

    function getPoolTokenInfo(bytes32 poolId, IERC20 token)
        external
        view
        override
        withRegisteredPool(poolId)
        returns (
            uint256 cash,
            uint256 managed,
            uint256 blockNumber,
            address assetManager
        )
    {
        bytes32 balance;
        PoolSpecialization specialization = _getPoolSpecialization(poolId);

        if (specialization == PoolSpecialization.TWO_TOKEN) {
            balance = _getTwoTokenPoolBalance(poolId, token);
        } else if (specialization == PoolSpecialization.MINIMAL_SWAP_INFO) {
            balance = _getMinimalSwapInfoPoolBalance(poolId, token);
        } else {
            balance = _getGeneralPoolBalance(poolId, token);
        }

        cash = balance.cash();
        managed = balance.managed();
        blockNumber = balance.blockNumber();
        assetManager = _poolAssetManagers[poolId][token];
    }

    function getPool(bytes32 poolId)
        external
        view
        override
        withRegisteredPool(poolId)
        returns (address, PoolSpecialization)
    {
        return (_getPoolAddress(poolId), _getPoolSpecialization(poolId));
    }

    function registerTokens(
        bytes32 poolId,
        IERC20[] calldata tokens,
        address[] calldata assetManagers
    ) external override nonReentrant noEmergencyPeriod onlyPool(poolId) {
        InputHelpers.ensureInputLengthMatch(tokens.length, assetManagers.length);

        PoolSpecialization specialization = _getPoolSpecialization(poolId);
        if (specialization == PoolSpecialization.TWO_TOKEN) {
            _require(tokens.length == 2, Errors.TOKENS_LENGTH_MUST_BE_2);
            _registerTwoTokenPoolTokens(poolId, tokens[0], tokens[1]);
        } else if (specialization == PoolSpecialization.MINIMAL_SWAP_INFO) {
            _registerMinimalSwapInfoPoolTokens(poolId, tokens);
        } else {
            _registerGeneralPoolTokens(poolId, tokens);
        }

        // Assign each token's asset manager
        for (uint256 i = 0; i < tokens.length; ++i) {
            IERC20 token = tokens[i];
            address assetManager = assetManagers[i];

            _poolAssetManagers[poolId][token] = assetManager;
        }

        emit TokensRegistered(poolId, tokens, assetManagers);
    }

    function deregisterTokens(bytes32 poolId, IERC20[] calldata tokens)
        external
        override
        nonReentrant
        noEmergencyPeriod
        onlyPool(poolId)
    {
        PoolSpecialization specialization = _getPoolSpecialization(poolId);
        if (specialization == PoolSpecialization.TWO_TOKEN) {
            _require(tokens.length == 2, Errors.TOKENS_LENGTH_MUST_BE_2);
            _deregisterTwoTokenPoolTokens(poolId, tokens[0], tokens[1]);
        } else if (specialization == PoolSpecialization.MINIMAL_SWAP_INFO) {
            _deregisterMinimalSwapInfoPoolTokens(poolId, tokens);
        } else {
            _deregisterGeneralPoolTokens(poolId, tokens);
        }

        // The deregister calls above ensure the total token balance is zero. Therefore it is now safe to remove any
        // associated Asset Managers, since they hold no Pool balance.
        for (uint256 i = 0; i < tokens.length; ++i) {
            delete _poolAssetManagers[poolId][tokens[i]];
        }

        emit TokensDeregistered(poolId, tokens);
    }

    function joinPool(
        bytes32 poolId,
        address sender,
        address recipient,
        JoinPoolRequest memory request
    ) external payable override {
        _joinOrExit(PoolBalanceChangeKind.JOIN, poolId, sender, recipient, _toPoolBalanceChange(request));
    }

    /**
     * @dev Converts a JoinPoolRequest into a PoolBalanceChange, with no runtime cost.
     */
    function _toPoolBalanceChange(JoinPoolRequest memory request)
        private
        pure
        returns (PoolBalanceChange memory change)
    {
        // solhint-disable-next-line no-inline-assembly
        assembly {
            change := request
        }
    }

    function exitPool(
        bytes32 poolId,
        address sender,
        address payable recipient,
        ExitPoolRequest memory request
    ) external override {
        _joinOrExit(PoolBalanceChangeKind.EXIT, poolId, sender, recipient, _toPoolBalanceChange(request));
    }

    /**
     * @dev Converts a ExitPoolRequest into a PoolBalanceChange, with no runtime cost.
     */
    function _toPoolBalanceChange(ExitPoolRequest memory request)
        private
        pure
        returns (PoolBalanceChange memory change)
    {
        // solhint-disable-next-line no-inline-assembly
        assembly {
            change := request
        }
    }

    function _joinOrExit(
        PoolBalanceChangeKind kind,
        bytes32 poolId,
        address sender,
        address recipient,
        PoolBalanceChange memory change
    ) internal nonReentrant noEmergencyPeriod withRegisteredPool(poolId) authenticateFor(sender) {
        InputHelpers.ensureInputLengthMatch(change.assets.length, change.limits.length);

        IERC20[] memory tokens = _translateToIERC20(change.assets);
        bytes32[] memory balances = _validateTokensAndGetBalances(poolId, tokens);
        (
            bytes32[] memory finalBalances,
            uint256[] memory amounts,
            uint256[] memory dueProtocolFeeAmounts
        ) = _callPoolBalanceChange(kind, poolId, sender, recipient, change, balances);

        // Update the Pool's balance - how this is done depends on the Pool specialization setting.
        PoolSpecialization specialization = _getPoolSpecialization(poolId);
        if (specialization == PoolSpecialization.TWO_TOKEN) {
            _setTwoTokenPoolCashBalances(poolId, tokens[0], finalBalances[0], tokens[1], finalBalances[1]);
        } else if (specialization == PoolSpecialization.MINIMAL_SWAP_INFO) {
            _setMinimalSwapInfoPoolBalances(poolId, tokens, finalBalances);
        } else {
            _setGeneralPoolBalances(poolId, finalBalances);
        }

        // We can unsafely cast to int256 cause balances are actually stored as uint112
        bool positive = kind == PoolBalanceChangeKind.JOIN;
        emit PoolBalanceChanged(poolId, sender, tokens, _unsafeCastToInt256(amounts, positive), dueProtocolFeeAmounts);
    }

    function _callPoolBalanceChange(
        PoolBalanceChangeKind kind,
        bytes32 poolId,
        address sender,
        address recipient,
        PoolBalanceChange memory change,
        bytes32[] memory balances
    )
        internal
        returns (
            bytes32[] memory finalBalances,
            uint256[] memory amounts,
            uint256[] memory dueProtocolFeeAmounts
        )
    {
        (uint256[] memory totalBalances, uint256 latestBlockNumberUsed) = balances.totalsAndMaxBlockNumber();

        IBasePool pool = IBasePool(_getPoolAddress(poolId));
        (amounts, dueProtocolFeeAmounts) = kind == PoolBalanceChangeKind.JOIN
            ? pool.onJoinPool(
                poolId,
                sender,
                recipient,
                totalBalances,
                latestBlockNumberUsed,
                _getProtocolSwapFee(),
                change.userData
            )
            : pool.onExitPool(
                poolId,
                sender,
                recipient,
                totalBalances,
                latestBlockNumberUsed,
                _getProtocolSwapFee(),
                change.userData
            );

        InputHelpers.ensureInputLengthMatch(balances.length, amounts.length, dueProtocolFeeAmounts.length);

        finalBalances = kind == PoolBalanceChangeKind.JOIN
            ? _receiveAssets(sender, change, balances, amounts, dueProtocolFeeAmounts)
            : _sendAssets(payable(recipient), change, balances, amounts, dueProtocolFeeAmounts);
    }

    /**
     * @dev Returns the total balance for `poolId`'s `expectedTokens`.
     *
     * `expectedTokens` must exactly equal the token array returned by `getPoolTokens`: both arrays must have the same
     * length, elements and order.
     */
    function _validateTokensAndGetBalances(bytes32 poolId, IERC20[] memory expectedTokens)
        internal
        view
        returns (bytes32[] memory)
    {
        (IERC20[] memory actualTokens, bytes32[] memory balances) = _getPoolTokens(poolId);
        InputHelpers.ensureInputLengthMatch(actualTokens.length, expectedTokens.length);

        for (uint256 i = 0; i < actualTokens.length; ++i) {
            _require(actualTokens[i] == expectedTokens[i], Errors.TOKENS_MISMATCH);
        }

        return balances;
    }

    // Assets under management

    function managePoolBalance(
        bytes32 poolId,
        AssetManagerOpKind kind,
        AssetManagerTransfer[] memory transfers
    ) external override nonReentrant noEmergencyPeriod {
        _ensureRegisteredPool(poolId);
        PoolSpecialization specialization = _getPoolSpecialization(poolId);

        for (uint256 i = 0; i < transfers.length; ++i) {
            IERC20 token = transfers[i].token;
            _ensurePoolAssetManagerIsSender(poolId, token);
            uint256 amount = transfers[i].amount;

            int256 delta;
            if (kind == AssetManagerOpKind.DEPOSIT) {
                delta = _depositPoolBalance(poolId, specialization, token, amount);
            } else if (kind == AssetManagerOpKind.WITHDRAW) {
                delta = _withdrawPoolBalance(poolId, specialization, token, amount);
            } else {
                delta = _updateManagedBalance(poolId, specialization, token, amount);
            }

            emit PoolBalanceManaged(poolId, msg.sender, token, delta);
        }
    }

    function _withdrawPoolBalance(
        bytes32 poolId,
        PoolSpecialization specialization,
        IERC20 token,
        uint256 amount
    ) private returns (int256) {
        if (specialization == PoolSpecialization.MINIMAL_SWAP_INFO) {
            _minimalSwapInfoPoolCashToManaged(poolId, token, amount);
        } else if (specialization == PoolSpecialization.TWO_TOKEN) {
            _twoTokenPoolCashToManaged(poolId, token, amount);
        } else {
            _generalPoolCashToManaged(poolId, token, amount);
        }

        token.safeTransfer(msg.sender, amount);

        // Due to how balances are stored internally we know `amount` will always fit in an int256
        return -int256(amount);
    }

    function _depositPoolBalance(
        bytes32 poolId,
        PoolSpecialization specialization,
        IERC20 token,
        uint256 amount
    ) private returns (int256) {
        if (specialization == PoolSpecialization.MINIMAL_SWAP_INFO) {
            _minimalSwapInfoPoolManagedToCash(poolId, token, amount);
        } else if (specialization == PoolSpecialization.TWO_TOKEN) {
            _twoTokenPoolManagedToCash(poolId, token, amount);
        } else {
            _generalPoolManagedToCash(poolId, token, amount);
        }

        token.safeTransferFrom(msg.sender, address(this), amount);

        // Due to how balances are stored internally we know `amount` will always fit in an int256
        return int256(amount);
    }

    function _updateManagedBalance(
        bytes32 poolId,
        PoolSpecialization specialization,
        IERC20 token,
        uint256 amount
    ) private returns (int256) {
        if (specialization == PoolSpecialization.MINIMAL_SWAP_INFO) {
            return _setMinimalSwapInfoPoolManagedBalance(poolId, token, amount);
        } else if (specialization == PoolSpecialization.TWO_TOKEN) {
            return _setTwoTokenPoolManagedBalance(poolId, token, amount);
        } else {
            return _setGeneralPoolManagedBalance(poolId, token, amount);
        }
    }

    /**
     * @dev Returns all of `poolId`'s registered tokens, along with their raw balances.
     */
    function _getPoolTokens(bytes32 poolId) internal view returns (IERC20[] memory tokens, bytes32[] memory balances) {
        PoolSpecialization specialization = _getPoolSpecialization(poolId);
        if (specialization == PoolSpecialization.TWO_TOKEN) {
            return _getTwoTokenPoolTokens(poolId);
        } else if (specialization == PoolSpecialization.MINIMAL_SWAP_INFO) {
            return _getMinimalSwapInfoPoolTokens(poolId);
        } else {
            return _getGeneralPoolTokens(poolId);
        }
    }

=======
>>>>>>> 6b707099
    /**
     * @dev Reverts unless `poolId` corresponds to a registered Pool.
     */
    function _ensureRegisteredPool(bytes32 poolId) internal view {
        _require(_isPoolRegistered[poolId], Errors.INVALID_POOL_ID);
    }

    /**
     * @dev Reverts unless `poolId` corresponds to a registered Pool, and the caller is the Pool's contract.
     */
    function _ensurePoolIsSender(bytes32 poolId) private view {
        _ensureRegisteredPool(poolId);
        address pool = _getPoolAddress(poolId);
        _require(pool == msg.sender, Errors.CALLER_NOT_POOL);
    }
}<|MERGE_RESOLUTION|>--- conflicted
+++ resolved
@@ -110,359 +110,6 @@
         return poolId;
     }
 
-<<<<<<< HEAD
-    function getPoolTokens(bytes32 poolId)
-        external
-        view
-        override
-        withRegisteredPool(poolId)
-        returns (
-            IERC20[] memory tokens,
-            uint256[] memory balances,
-            uint256 maxBlockNumber
-        )
-    {
-        bytes32[] memory rawBalances;
-        (tokens, rawBalances) = _getPoolTokens(poolId);
-        (balances, maxBlockNumber) = rawBalances.totalsAndMaxBlockNumber();
-    }
-
-    function getPoolTokenInfo(bytes32 poolId, IERC20 token)
-        external
-        view
-        override
-        withRegisteredPool(poolId)
-        returns (
-            uint256 cash,
-            uint256 managed,
-            uint256 blockNumber,
-            address assetManager
-        )
-    {
-        bytes32 balance;
-        PoolSpecialization specialization = _getPoolSpecialization(poolId);
-
-        if (specialization == PoolSpecialization.TWO_TOKEN) {
-            balance = _getTwoTokenPoolBalance(poolId, token);
-        } else if (specialization == PoolSpecialization.MINIMAL_SWAP_INFO) {
-            balance = _getMinimalSwapInfoPoolBalance(poolId, token);
-        } else {
-            balance = _getGeneralPoolBalance(poolId, token);
-        }
-
-        cash = balance.cash();
-        managed = balance.managed();
-        blockNumber = balance.blockNumber();
-        assetManager = _poolAssetManagers[poolId][token];
-    }
-
-    function getPool(bytes32 poolId)
-        external
-        view
-        override
-        withRegisteredPool(poolId)
-        returns (address, PoolSpecialization)
-    {
-        return (_getPoolAddress(poolId), _getPoolSpecialization(poolId));
-    }
-
-    function registerTokens(
-        bytes32 poolId,
-        IERC20[] calldata tokens,
-        address[] calldata assetManagers
-    ) external override nonReentrant noEmergencyPeriod onlyPool(poolId) {
-        InputHelpers.ensureInputLengthMatch(tokens.length, assetManagers.length);
-
-        PoolSpecialization specialization = _getPoolSpecialization(poolId);
-        if (specialization == PoolSpecialization.TWO_TOKEN) {
-            _require(tokens.length == 2, Errors.TOKENS_LENGTH_MUST_BE_2);
-            _registerTwoTokenPoolTokens(poolId, tokens[0], tokens[1]);
-        } else if (specialization == PoolSpecialization.MINIMAL_SWAP_INFO) {
-            _registerMinimalSwapInfoPoolTokens(poolId, tokens);
-        } else {
-            _registerGeneralPoolTokens(poolId, tokens);
-        }
-
-        // Assign each token's asset manager
-        for (uint256 i = 0; i < tokens.length; ++i) {
-            IERC20 token = tokens[i];
-            address assetManager = assetManagers[i];
-
-            _poolAssetManagers[poolId][token] = assetManager;
-        }
-
-        emit TokensRegistered(poolId, tokens, assetManagers);
-    }
-
-    function deregisterTokens(bytes32 poolId, IERC20[] calldata tokens)
-        external
-        override
-        nonReentrant
-        noEmergencyPeriod
-        onlyPool(poolId)
-    {
-        PoolSpecialization specialization = _getPoolSpecialization(poolId);
-        if (specialization == PoolSpecialization.TWO_TOKEN) {
-            _require(tokens.length == 2, Errors.TOKENS_LENGTH_MUST_BE_2);
-            _deregisterTwoTokenPoolTokens(poolId, tokens[0], tokens[1]);
-        } else if (specialization == PoolSpecialization.MINIMAL_SWAP_INFO) {
-            _deregisterMinimalSwapInfoPoolTokens(poolId, tokens);
-        } else {
-            _deregisterGeneralPoolTokens(poolId, tokens);
-        }
-
-        // The deregister calls above ensure the total token balance is zero. Therefore it is now safe to remove any
-        // associated Asset Managers, since they hold no Pool balance.
-        for (uint256 i = 0; i < tokens.length; ++i) {
-            delete _poolAssetManagers[poolId][tokens[i]];
-        }
-
-        emit TokensDeregistered(poolId, tokens);
-    }
-
-    function joinPool(
-        bytes32 poolId,
-        address sender,
-        address recipient,
-        JoinPoolRequest memory request
-    ) external payable override {
-        _joinOrExit(PoolBalanceChangeKind.JOIN, poolId, sender, recipient, _toPoolBalanceChange(request));
-    }
-
-    /**
-     * @dev Converts a JoinPoolRequest into a PoolBalanceChange, with no runtime cost.
-     */
-    function _toPoolBalanceChange(JoinPoolRequest memory request)
-        private
-        pure
-        returns (PoolBalanceChange memory change)
-    {
-        // solhint-disable-next-line no-inline-assembly
-        assembly {
-            change := request
-        }
-    }
-
-    function exitPool(
-        bytes32 poolId,
-        address sender,
-        address payable recipient,
-        ExitPoolRequest memory request
-    ) external override {
-        _joinOrExit(PoolBalanceChangeKind.EXIT, poolId, sender, recipient, _toPoolBalanceChange(request));
-    }
-
-    /**
-     * @dev Converts a ExitPoolRequest into a PoolBalanceChange, with no runtime cost.
-     */
-    function _toPoolBalanceChange(ExitPoolRequest memory request)
-        private
-        pure
-        returns (PoolBalanceChange memory change)
-    {
-        // solhint-disable-next-line no-inline-assembly
-        assembly {
-            change := request
-        }
-    }
-
-    function _joinOrExit(
-        PoolBalanceChangeKind kind,
-        bytes32 poolId,
-        address sender,
-        address recipient,
-        PoolBalanceChange memory change
-    ) internal nonReentrant noEmergencyPeriod withRegisteredPool(poolId) authenticateFor(sender) {
-        InputHelpers.ensureInputLengthMatch(change.assets.length, change.limits.length);
-
-        IERC20[] memory tokens = _translateToIERC20(change.assets);
-        bytes32[] memory balances = _validateTokensAndGetBalances(poolId, tokens);
-        (
-            bytes32[] memory finalBalances,
-            uint256[] memory amounts,
-            uint256[] memory dueProtocolFeeAmounts
-        ) = _callPoolBalanceChange(kind, poolId, sender, recipient, change, balances);
-
-        // Update the Pool's balance - how this is done depends on the Pool specialization setting.
-        PoolSpecialization specialization = _getPoolSpecialization(poolId);
-        if (specialization == PoolSpecialization.TWO_TOKEN) {
-            _setTwoTokenPoolCashBalances(poolId, tokens[0], finalBalances[0], tokens[1], finalBalances[1]);
-        } else if (specialization == PoolSpecialization.MINIMAL_SWAP_INFO) {
-            _setMinimalSwapInfoPoolBalances(poolId, tokens, finalBalances);
-        } else {
-            _setGeneralPoolBalances(poolId, finalBalances);
-        }
-
-        // We can unsafely cast to int256 cause balances are actually stored as uint112
-        bool positive = kind == PoolBalanceChangeKind.JOIN;
-        emit PoolBalanceChanged(poolId, sender, tokens, _unsafeCastToInt256(amounts, positive), dueProtocolFeeAmounts);
-    }
-
-    function _callPoolBalanceChange(
-        PoolBalanceChangeKind kind,
-        bytes32 poolId,
-        address sender,
-        address recipient,
-        PoolBalanceChange memory change,
-        bytes32[] memory balances
-    )
-        internal
-        returns (
-            bytes32[] memory finalBalances,
-            uint256[] memory amounts,
-            uint256[] memory dueProtocolFeeAmounts
-        )
-    {
-        (uint256[] memory totalBalances, uint256 latestBlockNumberUsed) = balances.totalsAndMaxBlockNumber();
-
-        IBasePool pool = IBasePool(_getPoolAddress(poolId));
-        (amounts, dueProtocolFeeAmounts) = kind == PoolBalanceChangeKind.JOIN
-            ? pool.onJoinPool(
-                poolId,
-                sender,
-                recipient,
-                totalBalances,
-                latestBlockNumberUsed,
-                _getProtocolSwapFee(),
-                change.userData
-            )
-            : pool.onExitPool(
-                poolId,
-                sender,
-                recipient,
-                totalBalances,
-                latestBlockNumberUsed,
-                _getProtocolSwapFee(),
-                change.userData
-            );
-
-        InputHelpers.ensureInputLengthMatch(balances.length, amounts.length, dueProtocolFeeAmounts.length);
-
-        finalBalances = kind == PoolBalanceChangeKind.JOIN
-            ? _receiveAssets(sender, change, balances, amounts, dueProtocolFeeAmounts)
-            : _sendAssets(payable(recipient), change, balances, amounts, dueProtocolFeeAmounts);
-    }
-
-    /**
-     * @dev Returns the total balance for `poolId`'s `expectedTokens`.
-     *
-     * `expectedTokens` must exactly equal the token array returned by `getPoolTokens`: both arrays must have the same
-     * length, elements and order.
-     */
-    function _validateTokensAndGetBalances(bytes32 poolId, IERC20[] memory expectedTokens)
-        internal
-        view
-        returns (bytes32[] memory)
-    {
-        (IERC20[] memory actualTokens, bytes32[] memory balances) = _getPoolTokens(poolId);
-        InputHelpers.ensureInputLengthMatch(actualTokens.length, expectedTokens.length);
-
-        for (uint256 i = 0; i < actualTokens.length; ++i) {
-            _require(actualTokens[i] == expectedTokens[i], Errors.TOKENS_MISMATCH);
-        }
-
-        return balances;
-    }
-
-    // Assets under management
-
-    function managePoolBalance(
-        bytes32 poolId,
-        AssetManagerOpKind kind,
-        AssetManagerTransfer[] memory transfers
-    ) external override nonReentrant noEmergencyPeriod {
-        _ensureRegisteredPool(poolId);
-        PoolSpecialization specialization = _getPoolSpecialization(poolId);
-
-        for (uint256 i = 0; i < transfers.length; ++i) {
-            IERC20 token = transfers[i].token;
-            _ensurePoolAssetManagerIsSender(poolId, token);
-            uint256 amount = transfers[i].amount;
-
-            int256 delta;
-            if (kind == AssetManagerOpKind.DEPOSIT) {
-                delta = _depositPoolBalance(poolId, specialization, token, amount);
-            } else if (kind == AssetManagerOpKind.WITHDRAW) {
-                delta = _withdrawPoolBalance(poolId, specialization, token, amount);
-            } else {
-                delta = _updateManagedBalance(poolId, specialization, token, amount);
-            }
-
-            emit PoolBalanceManaged(poolId, msg.sender, token, delta);
-        }
-    }
-
-    function _withdrawPoolBalance(
-        bytes32 poolId,
-        PoolSpecialization specialization,
-        IERC20 token,
-        uint256 amount
-    ) private returns (int256) {
-        if (specialization == PoolSpecialization.MINIMAL_SWAP_INFO) {
-            _minimalSwapInfoPoolCashToManaged(poolId, token, amount);
-        } else if (specialization == PoolSpecialization.TWO_TOKEN) {
-            _twoTokenPoolCashToManaged(poolId, token, amount);
-        } else {
-            _generalPoolCashToManaged(poolId, token, amount);
-        }
-
-        token.safeTransfer(msg.sender, amount);
-
-        // Due to how balances are stored internally we know `amount` will always fit in an int256
-        return -int256(amount);
-    }
-
-    function _depositPoolBalance(
-        bytes32 poolId,
-        PoolSpecialization specialization,
-        IERC20 token,
-        uint256 amount
-    ) private returns (int256) {
-        if (specialization == PoolSpecialization.MINIMAL_SWAP_INFO) {
-            _minimalSwapInfoPoolManagedToCash(poolId, token, amount);
-        } else if (specialization == PoolSpecialization.TWO_TOKEN) {
-            _twoTokenPoolManagedToCash(poolId, token, amount);
-        } else {
-            _generalPoolManagedToCash(poolId, token, amount);
-        }
-
-        token.safeTransferFrom(msg.sender, address(this), amount);
-
-        // Due to how balances are stored internally we know `amount` will always fit in an int256
-        return int256(amount);
-    }
-
-    function _updateManagedBalance(
-        bytes32 poolId,
-        PoolSpecialization specialization,
-        IERC20 token,
-        uint256 amount
-    ) private returns (int256) {
-        if (specialization == PoolSpecialization.MINIMAL_SWAP_INFO) {
-            return _setMinimalSwapInfoPoolManagedBalance(poolId, token, amount);
-        } else if (specialization == PoolSpecialization.TWO_TOKEN) {
-            return _setTwoTokenPoolManagedBalance(poolId, token, amount);
-        } else {
-            return _setGeneralPoolManagedBalance(poolId, token, amount);
-        }
-    }
-
-    /**
-     * @dev Returns all of `poolId`'s registered tokens, along with their raw balances.
-     */
-    function _getPoolTokens(bytes32 poolId) internal view returns (IERC20[] memory tokens, bytes32[] memory balances) {
-        PoolSpecialization specialization = _getPoolSpecialization(poolId);
-        if (specialization == PoolSpecialization.TWO_TOKEN) {
-            return _getTwoTokenPoolTokens(poolId);
-        } else if (specialization == PoolSpecialization.MINIMAL_SWAP_INFO) {
-            return _getMinimalSwapInfoPoolTokens(poolId);
-        } else {
-            return _getGeneralPoolTokens(poolId);
-        }
-    }
-
-=======
->>>>>>> 6b707099
     /**
      * @dev Reverts unless `poolId` corresponds to a registered Pool.
      */
