--- conflicted
+++ resolved
@@ -462,13 +462,6 @@
         } else {
             return _setGeneralPoolManagedBalance(poolId, token, amount);
         }
-<<<<<<< HEAD
-
-        // Given how balances are stored internally, computing the delta here could be expensive
-        // in terms of bytecode. The user will have to manually reconstruct it based on the previous balances
-        emit PoolBalanceManaged(poolId, msg.sender, token, amount.toInt256());
-=======
->>>>>>> 562fa428
     }
 
     /**
