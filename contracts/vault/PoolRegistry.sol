// SPDX-License-Identifier: GPL-3.0-or-later
// This program is free software: you can redistribute it and/or modify
// it under the terms of the GNU General Public License as published by
// the Free Software Foundation, either version 3 of the License, or
// (at your option) any later version.

// This program is distributed in the hope that it will be useful,
// but WITHOUT ANY WARRANTY; without even the implied warranty of
// MERCHANTABILITY or FITNESS FOR A PARTICULAR PURPOSE.  See the
// GNU General Public License for more details.

// You should have received a copy of the GNU General Public License
// along with this program.  If not, see <http://www.gnu.org/licenses/>.

pragma solidity ^0.7.1;
pragma experimental ABIEncoderV2;

import "@openzeppelin/contracts/token/ERC20/IERC20.sol";
import "@openzeppelin/contracts/token/ERC20/SafeERC20.sol";
import "@openzeppelin/contracts/math/Math.sol";
import "@openzeppelin/contracts/math/SignedSafeMath.sol";
import "@openzeppelin/contracts/utils/SafeCast.sol";
import "../vendor/ReentrancyGuard.sol";

import "./InternalBalance.sol";

import "./interfaces/IPool.sol";

import "./balances/BalanceAllocation.sol";
import "./balances/StandardPoolsBalance.sol";
import "./balances/SimplifiedQuotePoolsBalance.sol";
import "./balances/TwoTokenPoolsBalance.sol";

abstract contract PoolRegistry is
    ReentrancyGuard,
    InternalBalance,
    StandardPoolsBalance,
    SimplifiedQuotePoolsBalance,
    TwoTokenPoolsBalance
{
    using EnumerableSet for EnumerableSet.Bytes32Set;
    using SafeERC20 for IERC20;
    using BalanceAllocation for bytes32;
    using FixedPoint for uint128;
    using FixedPoint for uint256;
    using FixedPoint for int256;
    using SafeCast for uint256;
    using SafeCast for uint128;

    // Set with all pools in the system
    EnumerableSet.Bytes32Set internal _pools;

    modifier withExistingPool(bytes32 poolId) {
        _ensureExistingPool(poolId);
        _;
    }

    mapping(bytes32 => mapping(IERC20 => address)) private _poolAssetManagers;

    event PoolAssetManagerSet(bytes32 indexed poolId, IERC20 indexed token, address indexed agent);

    modifier onlyPool(bytes32 poolId) {
        _ensureExistingPool(poolId);
        address pool = _getPoolAddress(poolId);
        require(pool == msg.sender, "Caller is not the pool");
        _;
    }

    /**
     * @dev Returns a Pool ID. These are deterministically created, by packing into the ID the Pool address and its
     * optimization setting. In order to make them unique, a nonce is also added.
     */
    function _toPoolId(
        address pool,
        PoolOptimization optimization,
        uint80 nonce
    ) internal pure returns (bytes32) {
        uint256 serialized;

        // | 10 bytes nonce | 2 bytes optimization setting | 20 bytes pool address |
        serialized |= uint256(nonce) << (22 * 8);
        serialized |= uint256(optimization) << (20 * 8);
        serialized |= uint256(pool);

        return bytes32(serialized);
    }

    /**
     * @dev Returns a Pool's address. Due to how Pool IDs are created, this is done with no storage access.
     */
    function _getPoolAddress(bytes32 poolId) internal pure returns (address) {
        // | 10 bytes nonce | 2 bytes optimization setting | 20 bytes pool address |
        return address(uint256(poolId) & (2**(20 * 8) - 1));
    }

    /**
     * @dev Returns a Pool's optimization setting. Due to how Pool IDs are created, this is done with no storage access.
     */
    function _getPoolOptimization(bytes32 poolId) internal pure returns (PoolOptimization) {
        // | 10 bytes nonce | 2 bytes optimization setting | 20 bytes pool address |
        return PoolOptimization(uint256(poolId >> (20 * 8)) & (2**(2 * 8) - 1));
    }

    function registerPool(PoolOptimization optimization) external override nonReentrant returns (bytes32) {
        // We use the Pool length as the Pool ID creation nonce. Since Pools cannot be deleted, nonces are unique. This
        // however assumes there will never be more than than 2**80 Pools.
        bytes32 poolId = _toPoolId(msg.sender, optimization, uint80(_pools.length()));

        bool added = _pools.add(poolId);
        require(added, "Pool ID already exists");

        emit PoolCreated(poolId);

        return poolId;
    }

    function getNumberOfPools() external view override returns (uint256) {
        return _pools.length();
    }

    function getPoolIds(uint256 start, uint256 end) external view override returns (bytes32[] memory) {
        require((end >= start) && (end - start) <= _pools.length(), "ERR_BAD_INDICES");

        bytes32[] memory poolIds = new bytes32[](end - start);
        for (uint256 i = 0; i < poolIds.length; ++i) {
            poolIds[i] = _pools.at(i + start);
        }

        return poolIds;
    }

    function getPoolTokens(bytes32 poolId) public view override withExistingPool(poolId) returns (IERC20[] memory) {
        PoolOptimization optimization = _getPoolOptimization(poolId);

        if (optimization == PoolOptimization.SIMPLIFIED_QUOTE) {
            return _getSimplifiedQuotePoolTokens(poolId);
        } else if (optimization == PoolOptimization.TWO_TOKEN) {
            return _getTwoTokenPoolTokens(poolId);
        } else {
            return _getStandardPoolTokens(poolId);
        }
    }

    /**
     * @dev Returns the balance for a token in a Pool.
     *
     * Requirements:
     *
     * - `token` must be in the Pool.
     */
    function _getPoolTokenBalance(
        bytes32 poolId,
        PoolOptimization optimization,
        IERC20 token
    ) internal view returns (bytes32) {
        if (optimization == PoolOptimization.SIMPLIFIED_QUOTE) {
            return _getSimplifiedQuotePoolBalance(poolId, token);
        } else if (optimization == PoolOptimization.TWO_TOKEN) {
            return _getTwoTokenPoolBalance(poolId, token);
        } else {
            return _getStandardPoolBalance(poolId, token);
        }
    }

    function getPoolTokenBalances(bytes32 poolId, IERC20[] memory tokens)
        public
        view
        override
        withExistingPool(poolId)
        returns (uint256[] memory)
    {
        PoolOptimization optimization = _getPoolOptimization(poolId);

        uint256[] memory balances = new uint256[](tokens.length);
        for (uint256 i = 0; i < tokens.length; ++i) {
            balances[i] = _getPoolTokenBalance(poolId, optimization, tokens[i]).totalBalance();
        }

        return balances;
    }

    function getPool(bytes32 poolId)
        external
        view
        override
        withExistingPool(poolId)
        returns (address, PoolOptimization)
    {
        return (_getPoolAddress(poolId), _getPoolOptimization(poolId));
    }

<<<<<<< HEAD
    function registerTokens(bytes32 poolId, IERC20[] calldata tokens) external override nonReentrant onlyPool(poolId) {
        PoolOptimization optimization = _getPoolOptimization(poolId);
=======
    function registerTokens(
        bytes32 poolId,
        IERC20[] calldata tokens,
        address[] calldata assetManagers
    ) external override nonReentrant withExistingPool(poolId) onlyPool(poolId) {
        (, PoolOptimization optimization) = _getPoolData(poolId);
>>>>>>> 6fb8aba4
        if (optimization == PoolOptimization.TWO_TOKEN) {
            require(tokens.length == 2, "ERR_TOKENS_LENGTH_MUST_BE_2");
            _registerTwoTokenPoolTokens(poolId, tokens[0], tokens[1]);
        } else if (optimization == PoolOptimization.SIMPLIFIED_QUOTE) {
            _registerSimplifiedQuotePoolTokens(poolId, tokens);
        } else {
            _registerStandardPoolTokens(poolId, tokens);
        }

        // Assign each token's asset manager
        for (uint256 i = 0; i < tokens.length; ++i) {
            address assetManager = assetManagers[i];
            IERC20 token = tokens[i];

            // The asset manager feature is disabled by setting it to the zero address
            _poolAssetManagers[poolId][token] = assetManager;
            emit PoolAssetManagerSet(poolId, token, assetManager);
        }

        emit TokensRegistered(poolId, tokens);
    }

    function unregisterTokens(bytes32 poolId, IERC20[] calldata tokens)
        external
        override
        nonReentrant
        onlyPool(poolId)
    {
        PoolOptimization optimization = _getPoolOptimization(poolId);
        if (optimization == PoolOptimization.TWO_TOKEN) {
            require(tokens.length == 2, "ERR_TOKENS_LENGTH_MUST_BE_2");
            _unregisterTwoTokenPoolTokens(poolId, tokens[0], tokens[1]);
        } else if (optimization == PoolOptimization.SIMPLIFIED_QUOTE) {
            _unregisterSimplifiedQuotePoolTokens(poolId, tokens);
        } else {
            _unregisterStandardPoolTokens(poolId, tokens);
        }

        // The unregister calls above ensure the token balance is zero
        // So safe to remove any associated asset managers
        for (uint256 i = 0; i < tokens.length; ++i) {
            delete _poolAssetManagers[poolId][tokens[i]];
        }

        emit TokensUnregistered(poolId, tokens);
    }

    function addLiquidity(
        bytes32 poolId,
        address from,
        IERC20[] calldata tokens,
        uint256[] calldata amounts,
        bool withdrawFromInternalBalance
    ) external override nonReentrant onlyPool(poolId) {
        require(isAgentFor(from, msg.sender), "Caller is not an agent");
        require(tokens.length == amounts.length, "Tokens and total amounts length mismatch");

        // Receive all tokens
        _receiveLiquidity(from, tokens, amounts, withdrawFromInternalBalance);

        // Grant tokens to pools - how this is done depends on the Pool optimization setting
        PoolOptimization optimization = _getPoolOptimization(poolId);
        if (optimization == PoolOptimization.TWO_TOKEN) {
            require(tokens.length == 2, "ERR_TOKENS_LENGTH_MUST_BE_2");
            _increaseTwoTokenPoolCash(poolId, tokens[0], amounts[0].toUint128(), tokens[1], amounts[1].toUint128());
        } else if (optimization == PoolOptimization.SIMPLIFIED_QUOTE) {
            _increaseSimplifiedQuotePoolCash(poolId, tokens, amounts);
        } else {
            _increaseStandardPoolCash(poolId, tokens, amounts);
        }
    }

    function joinPool(
        bytes32 poolId,
        address recipient,
        IERC20[] memory tokens,
        uint256[] memory maxAmountsIn,
        bool withdrawFromUserBalance,
        bytes memory userData
    ) external override nonReentrant withExistingPool(poolId) {
        require(tokens.length == maxAmountsIn.length, "ERR_TOKENS_AMOUNTS_LENGTH_MISMATCH");

        {
            // require tokens are the same as the pool tokens, in the same order and complete
            IERC20[] memory poolTokens = getPoolTokens(poolId);
            require(poolTokens.length == tokens.length, "ERR_TOKENS_MISMATCH");
            for (uint256 i = 0; i < poolTokens.length; ++i) {
                require(poolTokens[i] == tokens[i], "ERR_TOKENS_MISMATCH");
            }
        }

        (uint256[] memory amountsIn, uint256[] memory dueProtocolFeeAmounts) = _callOnJoinPool(
            poolId,
            tokens,
            recipient,
            maxAmountsIn,
            userData
        );

        require(amountsIn.length == tokens.length, "ERR_AMOUNTS_IN_LENGTH");
        require(dueProtocolFeeAmounts.length == tokens.length, "ERR_DUE_PROTOCOL_FEE_AMOUNTS_LENGTH");

        // Signed because the fees might be larger than the amounts in for a token
        int256[] memory poolBalanceDeltas = new int256[](tokens.length);

        for (uint256 i = 0; i < tokens.length; ++i) {
            IERC20 token = tokens[i];

            uint128 amountIn = amountsIn[i].toUint128();
            require(amountIn <= maxAmountsIn[i], "ERR_JOIN_ABOVE_MAX");

            // Receive token
            {
                uint128 tokensToReceive = amountIn;
                if (tokensToReceive > 0) {
                    if (withdrawFromUserBalance) {
                        uint128 toWithdraw = Math
                            .min(_internalTokenBalance[msg.sender][token], tokensToReceive)
                            .toUint128();

                        // toWithdraw is guaranteed to be less or equal than both of these two amounts because it equals
                        // the smallest of the two, which means the subtraction cannot overflow.
                        _internalTokenBalance[msg.sender][token] -= toWithdraw;
                        tokensToReceive -= toWithdraw;
                    }

                    token.safeTransferFrom(msg.sender, address(this), tokensToReceive);
                }
            }

            uint128 feeToPay = dueProtocolFeeAmounts[i].toUint128();

            // Charge swap protocol fees to pool
            {
                _collectedProtocolFees[token] = _collectedProtocolFees[token].add(feeToPay);
            }

            poolBalanceDeltas[i] = SignedSafeMath.sub(amountIn, feeToPay);
        }

        // Grant tokens to pools - how this is done depends on the Pool optimization setting
        (, PoolOptimization optimization) = _getPoolData(poolId);
        if (optimization == PoolOptimization.TWO_TOKEN) {
            _alterTwoTokenPoolCash(poolId, tokens[0], poolBalanceDeltas[0], tokens[1], poolBalanceDeltas[1]);
        } else if (optimization == PoolOptimization.SIMPLIFIED_QUOTE) {
            _alterSimplifiedQuotePoolCash(poolId, tokens, poolBalanceDeltas);
        } else {
            _alterStandardPoolCash(poolId, tokens, poolBalanceDeltas);
        }
    }

    function exitPool(
        bytes32 poolId,
        address recipient,
        IERC20[] memory tokens,
        uint256[] memory minAmountsOut,
        bool depositToInternalBalance,
        bytes memory userData
    ) external override nonReentrant withExistingPool(poolId) {
        require(tokens.length == minAmountsOut.length, "ERR_TOKENS_AMOUNTS_LENGTH_MISMATCH");

        {
            // require tokens are the same as the pool tokens, in the same order and complete
            IERC20[] memory poolTokens = getPoolTokens(poolId);
            require(poolTokens.length == tokens.length, "ERR_TOKENS_MISMATCH");
            for (uint256 i = 0; i < poolTokens.length; ++i) {
                require(poolTokens[i] == tokens[i], "ERR_TOKENS_MISMATCH");
            }
        }

        (uint256[] memory amountsOut, uint256[] memory dueProtocolFeeAmounts) = _callOnExitPool(
            poolId,
            tokens,
            recipient,
            minAmountsOut,
            userData
        );

        require(amountsOut.length == tokens.length, "ERR_AMOUNTS_OUT_LENGTH");
        require(dueProtocolFeeAmounts.length == tokens.length, "ERR_DUE_PROTOCOL_FEE_AMOUNTS_LENGTH");

        uint256[] memory poolBalanceDeltas = new uint256[](tokens.length);

        for (uint256 i = 0; i < tokens.length; ++i) {
            IERC20 token = tokens[i];

            uint128 amountOut = amountsOut[i].toUint128();
            require(amountOut >= minAmountsOut[i], "ERR_EXIT_BELOW_MIN");

            // Send token
            if (amountOut > 0) {
                if (depositToInternalBalance) {
                    // Deposit tokens to the recipient's Internal Balance - the Vault's balance doesn't change
                    _internalTokenBalance[recipient][token] = _internalTokenBalance[recipient][token].add128(amountOut);
                } else {
                    // Transfer the tokens to the recipient, charging the protocol exit fee
                    uint128 feeAmount = _calculateProtocolWithdrawFeeAmount(amountOut);
                    _collectedProtocolFees[token] = _collectedProtocolFees[token].add(feeAmount);

                    token.safeTransfer(recipient, amountOut.sub(feeAmount));
                }
            }

            uint128 feeToPay = dueProtocolFeeAmounts[i].toUint128();

            // Charge swap protocol fees to pool
            {
                _collectedProtocolFees[token] = _collectedProtocolFees[token].add(feeToPay);
            }

            poolBalanceDeltas[i] = amountOut.add(feeToPay);
        }

        // Grant tokens to pools - how this is done depends on the Pool optimization setting
        (, PoolOptimization optimization) = _getPoolData(poolId);
        if (optimization == PoolOptimization.TWO_TOKEN) {
            _decreaseTwoTokenPoolCash(
                poolId,
                tokens[0],
                poolBalanceDeltas[0].toUint128(),
                tokens[1],
                poolBalanceDeltas[1].toUint128()
            );
        } else if (optimization == PoolOptimization.SIMPLIFIED_QUOTE) {
            _decreaseSimplifiedQuotePoolCash(poolId, tokens, poolBalanceDeltas);
        } else {
            _decreaseStandardPoolCash(poolId, tokens, poolBalanceDeltas);
        }
    }

    // Needed to avoid stack too deep issues
    function _callOnJoinPool(
        bytes32 poolId,
        IERC20[] memory tokens,
        address recipient,
        uint256[] memory maxAmountsIn,
        bytes memory userData
    ) private returns (uint256[] memory, uint256[] memory) {
        (address pool, ) = _getPoolData(poolId);
        uint256[] memory currentBalances = getPoolTokenBalances(poolId, tokens);

        return
            IPool(pool).onJoinPool(
                poolId,
                msg.sender,
                recipient,
                currentBalances,
                maxAmountsIn,
                getProtocolSwapFee(),
                userData
            );
    }

    // Needed to avoid stack too deep issues
    function _callOnExitPool(
        bytes32 poolId,
        IERC20[] memory tokens,
        address recipient,
        uint256[] memory minAmountsOut,
        bytes memory userData
    ) private returns (uint256[] memory, uint256[] memory) {
        (address pool, ) = _getPoolData(poolId);
        uint256[] memory currentBalances = getPoolTokenBalances(poolId, tokens);

        return
            IPool(pool).onExitPool(
                poolId,
                msg.sender,
                recipient,
                currentBalances,
                minAmountsOut,
                getProtocolSwapFee(),
                userData
            );
    }

    function _receiveLiquidity(
        address from,
        IERC20[] memory tokens,
        uint256[] memory amounts,
        bool withdrawFromInternalBalance
    ) internal {
        for (uint256 i = 0; i < tokens.length; ++i) {
            // Not technically necessary since the transfer call would fail
            IERC20 token = tokens[i];
            require(token != IERC20(0), "Token is the zero address");

            uint256 toReceive = amounts[i];
            if (toReceive > 0) {
                if (withdrawFromInternalBalance) {
                    uint128 toWithdraw = uint128(Math.min(_internalTokenBalance[from][token], toReceive));
                    _internalTokenBalance[from][token] -= toWithdraw;
                    toReceive -= toWithdraw;
                }

                token.safeTransferFrom(from, address(this), toReceive);
            }
        }
    }

    function removeLiquidity(
        bytes32 poolId,
        address to,
        IERC20[] calldata tokens,
        uint256[] calldata amounts,
        bool depositToInternalBalance
    ) external override nonReentrant onlyPool(poolId) {
        require(tokens.length == amounts.length, "Tokens and total amounts length mismatch");

        // Deduct tokens from pools - how this is done depends on the Pool optimization setting
        PoolOptimization optimization = _getPoolOptimization(poolId);
        if (optimization == PoolOptimization.TWO_TOKEN) {
            require(tokens.length == 2, "ERR_TOKENS_LENGTH_MUST_BE_2");
            _decreaseTwoTokenPoolCash(poolId, tokens[0], amounts[0].toUint128(), tokens[1], amounts[1].toUint128());
        } else if (optimization == PoolOptimization.SIMPLIFIED_QUOTE) {
            _decreaseSimplifiedQuotePoolCash(poolId, tokens, amounts);
        } else {
            _decreaseStandardPoolCash(poolId, tokens, amounts);
        }

        // Send all tokens
        _withdrawLiquidity(to, tokens, amounts, depositToInternalBalance);
    }

    function _withdrawLiquidity(
        address to,
        IERC20[] memory tokens,
        uint256[] memory amounts,
        bool depositToInternalBalance
    ) internal {
        for (uint256 i = 0; i < tokens.length; ++i) {
            // Not technically necessary since the transfer call would fail
            IERC20 token = tokens[i];
            require(token != IERC20(0), "Token is the zero address");

            uint256 amount256 = amounts[i];
            uint128 amount128 = amount256.toUint128();
            if (amount256 > 0) {
                if (depositToInternalBalance) {
                    // Deposit tokens to the recipient User's Internal Balance - the Vault's balance doesn't change
                    _internalTokenBalance[to][token] = _internalTokenBalance[to][token].add128(amount128);
                } else {
                    // Transfer the tokens to the recipient, charging the protocol exit fee
                    uint128 feeAmount = _calculateProtocolWithdrawFeeAmount(amount128);
                    _collectedProtocolFees[token] = _collectedProtocolFees[token].add(feeAmount);
                    token.safeTransfer(to, amount256.sub(feeAmount));
                }
            }
        }
    }

    // Assets under management

    modifier onlyPoolAssetManager(bytes32 poolId, IERC20 token) {
        require(_isPoolAssetManager(poolId, token, msg.sender), "SENDER_NOT_ASSET_MANAGER");
        _;
    }

    function _poolIsManaged(
        bytes32 poolId,
        PoolOptimization optimization,
        IERC20 token
    ) internal view returns (bool) {
        if (optimization == PoolOptimization.SIMPLIFIED_QUOTE) {
            return _simplifiedQuotePoolIsManaged(poolId, token);
        } else if (optimization == PoolOptimization.TWO_TOKEN) {
            return _twoTokenPoolIsManaged(poolId, token);
        } else {
            return _standardPoolIsManaged(poolId, token);
        }
    }

    function getPoolAssetManager(bytes32 poolId, IERC20 token) external view override returns (address) {
        return _poolAssetManagers[poolId][token];
    }

    function isPoolAssetManager(
        bytes32 poolId,
        IERC20 token,
        address account
    ) external view returns (bool) {
        return _isPoolAssetManager(poolId, token, account);
    }

    function withdrawFromPoolBalance(
        bytes32 poolId,
        IERC20 token,
        uint256 amount
    ) external override nonReentrant onlyPoolAssetManager(poolId, token) {
        PoolOptimization optimization = _getPoolOptimization(poolId);
        if (optimization == PoolOptimization.SIMPLIFIED_QUOTE) {
            _simplifiedQuotePoolCashToManaged(poolId, token, amount.toUint128());
        } else if (optimization == PoolOptimization.TWO_TOKEN) {
            _twoTokenPoolCashToManaged(poolId, token, amount.toUint128());
        } else {
            _standardPoolCashToManaged(poolId, token, amount.toUint128());
        }

        token.safeTransfer(msg.sender, amount);
    }

    function depositToPoolBalance(
        bytes32 poolId,
        IERC20 token,
        uint256 amount
    ) external override nonReentrant onlyPoolAssetManager(poolId, token) {
        token.safeTransferFrom(msg.sender, address(this), amount);

        PoolOptimization optimization = _getPoolOptimization(poolId);
        if (optimization == PoolOptimization.SIMPLIFIED_QUOTE) {
            _simplifiedQuotePoolManagedToCash(poolId, token, amount.toUint128());
        } else if (optimization == PoolOptimization.TWO_TOKEN) {
            _twoTokenPoolManagedToCash(poolId, token, amount.toUint128());
        } else {
            _standardPoolManagedToCash(poolId, token, amount.toUint128());
        }
    }

    function updateManagedBalance(
        bytes32 poolId,
        IERC20 token,
        uint256 amount
    ) external override nonReentrant onlyPoolAssetManager(poolId, token) {
        PoolOptimization optimization = _getPoolOptimization(poolId);
        if (optimization == PoolOptimization.SIMPLIFIED_QUOTE) {
            _setSimplifiedQuotePoolManagedBalance(poolId, token, amount.toUint128());
        } else if (optimization == PoolOptimization.TWO_TOKEN) {
            _setTwoTokenPoolManagedBalance(poolId, token, amount.toUint128());
        } else {
            _setStandardPoolManagedBalance(poolId, token, amount.toUint128());
        }
    }

    function _isPoolAssetManager(
        bytes32 poolId,
        IERC20 token,
        address account
    ) internal view returns (bool) {
        return _poolAssetManagers[poolId][token] == account;
    }

    function paySwapProtocolFees(
        bytes32 poolId,
        IERC20[] calldata tokens,
        uint256[] calldata collectedFees
    ) external override nonReentrant onlyPool(poolId) returns (uint256[] memory balances) {
        require(tokens.length == collectedFees.length, "Tokens and total collected fees length mismatch");

        uint128 swapFee = getProtocolSwapFee().toUint128();
        PoolOptimization optimization = _getPoolOptimization(poolId);

        if (optimization == PoolOptimization.TWO_TOKEN) {
            require(tokens.length == 2, "ERR_TOKENS_LENGTH_MUST_BE_2");

            IERC20 tokenX = tokens[0];
            IERC20 tokenY = tokens[1];
            uint128 feeToCollectTokenX = _collectProtocolSwapFee(tokenX, collectedFees[0], swapFee).toUint128();
            uint128 feeToCollectTokenY = _collectProtocolSwapFee(tokenY, collectedFees[1], swapFee).toUint128();

            _decreaseTwoTokenPoolCash(poolId, tokenX, feeToCollectTokenX, tokenY, feeToCollectTokenY);
        } else {
            uint256[] memory feesToCollect = _collectProtocolSwapFees(tokens, collectedFees, swapFee);
            if (optimization == PoolOptimization.SIMPLIFIED_QUOTE) {
                _decreaseSimplifiedQuotePoolCash(poolId, tokens, feesToCollect);
            } else {
                _decreaseStandardPoolCash(poolId, tokens, feesToCollect);
            }
        }

        balances = new uint256[](tokens.length);
        for (uint256 i = 0; i < tokens.length; ++i) {
            balances[i] = _getPoolTokenBalance(poolId, optimization, tokens[i]).totalBalance();
        }

        return balances;
    }

    function _collectProtocolSwapFees(
        IERC20[] memory tokens,
        uint256[] memory collectedFees,
        uint256 swapFee
    ) private returns (uint256[] memory feesToCollect) {
        feesToCollect = new uint256[](tokens.length);
        for (uint256 i = 0; i < tokens.length; ++i) {
            feesToCollect[i] = _collectProtocolSwapFee(tokens[i], collectedFees[i], swapFee);
        }
    }

    function _ensureExistingPool(bytes32 poolId) internal view {
        require(_pools.contains(poolId), "Nonexistent pool");
    }
    
    function _collectProtocolSwapFee(
        IERC20 token,
        uint256 collectedFee,
        uint256 swapFee
    ) private returns (uint256) {
        uint256 feeToCollect = collectedFee.mul(swapFee);
        _collectedProtocolFees[token] = _collectedProtocolFees[token].add(feeToCollect);
        return feeToCollect;
    }
}<|MERGE_RESOLUTION|>--- conflicted
+++ resolved
@@ -189,17 +189,12 @@
         return (_getPoolAddress(poolId), _getPoolOptimization(poolId));
     }
 
-<<<<<<< HEAD
-    function registerTokens(bytes32 poolId, IERC20[] calldata tokens) external override nonReentrant onlyPool(poolId) {
-        PoolOptimization optimization = _getPoolOptimization(poolId);
-=======
     function registerTokens(
         bytes32 poolId,
         IERC20[] calldata tokens,
         address[] calldata assetManagers
-    ) external override nonReentrant withExistingPool(poolId) onlyPool(poolId) {
-        (, PoolOptimization optimization) = _getPoolData(poolId);
->>>>>>> 6fb8aba4
+    ) external override nonReentrant onlyPool(poolId) {
+        PoolOptimization optimization = _getPoolOptimization(poolId);
         if (optimization == PoolOptimization.TWO_TOKEN) {
             require(tokens.length == 2, "ERR_TOKENS_LENGTH_MUST_BE_2");
             _registerTwoTokenPoolTokens(poolId, tokens[0], tokens[1]);
@@ -341,7 +336,7 @@
         }
 
         // Grant tokens to pools - how this is done depends on the Pool optimization setting
-        (, PoolOptimization optimization) = _getPoolData(poolId);
+        PoolOptimization optimization = _getPoolOptimization(poolId);
         if (optimization == PoolOptimization.TWO_TOKEN) {
             _alterTwoTokenPoolCash(poolId, tokens[0], poolBalanceDeltas[0], tokens[1], poolBalanceDeltas[1]);
         } else if (optimization == PoolOptimization.SIMPLIFIED_QUOTE) {
@@ -414,7 +409,7 @@
         }
 
         // Grant tokens to pools - how this is done depends on the Pool optimization setting
-        (, PoolOptimization optimization) = _getPoolData(poolId);
+        PoolOptimization optimization = _getPoolOptimization(poolId);
         if (optimization == PoolOptimization.TWO_TOKEN) {
             _decreaseTwoTokenPoolCash(
                 poolId,
@@ -438,7 +433,7 @@
         uint256[] memory maxAmountsIn,
         bytes memory userData
     ) private returns (uint256[] memory, uint256[] memory) {
-        (address pool, ) = _getPoolData(poolId);
+        address pool = _getPoolAddress(poolId);
         uint256[] memory currentBalances = getPoolTokenBalances(poolId, tokens);
 
         return
@@ -461,7 +456,7 @@
         uint256[] memory minAmountsOut,
         bytes memory userData
     ) private returns (uint256[] memory, uint256[] memory) {
-        (address pool, ) = _getPoolData(poolId);
+        address pool = _getPoolAddress(poolId);
         uint256[] memory currentBalances = getPoolTokenBalances(poolId, tokens);
 
         return
@@ -691,7 +686,7 @@
     function _ensureExistingPool(bytes32 poolId) internal view {
         require(_pools.contains(poolId), "Nonexistent pool");
     }
-    
+
     function _collectProtocolSwapFee(
         IERC20 token,
         uint256 collectedFee,
