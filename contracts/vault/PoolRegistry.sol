// SPDX-License-Identifier: GPL-3.0-or-later
// This program is free software: you can redistribute it and/or modify
// it under the terms of the GNU General Public License as published by
// the Free Software Foundation, either version 3 of the License, or
// (at your option) any later version.

// This program is distributed in the hope that it will be useful,
// but WITHOUT ANY WARRANTY; without even the implied warranty of
// MERCHANTABILITY or FITNESS FOR A PARTICULAR PURPOSE.  See the
// GNU General Public License for more details.

// You should have received a copy of the GNU General Public License
// along with this program.  If not, see <http://www.gnu.org/licenses/>.

pragma solidity ^0.7.1;
pragma experimental ABIEncoderV2;

import "@openzeppelin/contracts/token/ERC20/IERC20.sol";
import "@openzeppelin/contracts/math/Math.sol";
import "@openzeppelin/contracts/utils/ReentrancyGuard.sol";
import "../vendor/EnumerableSet.sol";

import "./IVault.sol";
import "./PoolBalance.sol";
import "./VaultAccounting.sol";
import "./UserBalance.sol";
import "../investmentManagers/IInvestmentManager.sol";

abstract contract PoolRegistry is ReentrancyGuard, IVault, VaultAccounting, UserBalance {
    using EnumerableSet for EnumerableSet.BytesSet;
    using EnumerableSet for EnumerableSet.AddressSet;

    using PoolBalance for bytes32;

    using FixedPoint for uint128;

    struct PoolStrategy {
        address strategy;
        StrategyType strategyType;
    }

    // Set with all pools in the system
    // TODO do we need this? can pools be deleted? if not, an array should be good enough
    EnumerableSet.BytesSet internal _pools;

    // The controller of a pool is the only account that can:
    //  - change the controller
    //  - change the trading strategy
    //  - add tokens
    //  - remove tokens
    // The creator of a pool is the initial controller.
    mapping(bytes32 => address) internal _poolController;

    // Tokens in a pool have non-zero balances, which can be used as a shortcut to check
    // at once if a) a pool exists and b) a token is in that pool.
<<<<<<< HEAD

    // Data for pools with Pair Trading Strategies

    mapping(bytes32 => EnumerableSet.AddressSet) internal _poolPairTokens;
    mapping(bytes32 => mapping(IERC20 => BalanceLib.Balance)) internal _poolPairTokenBalance;

    // Data for pools with Tuple Trading Strategies

    mapping(bytes32 => mapping(uint256 => BalanceLib.Balance)) internal _poolTupleTokenBalance;
    mapping(bytes32 => mapping(IERC20 => uint256)) internal _poolTupleTokenIndex;
=======
    mapping(bytes32 => mapping(IERC20 => bytes32)) internal _poolTokenBalance;
    // poolid => token => pool balance
>>>>>>> 8534e2af

    modifier withExistingPool(bytes32 poolId) {
        require(_pools.contains(poolId), "Inexistent pool");
        _;
    }

    // investable percentage per token
    mapping(bytes32 => mapping(IERC20 => uint128)) internal _investablePercentage;

    // operators are allowed to use a pools tokens for an investment
    mapping(bytes32 => mapping(IERC20 => address)) private _poolInvestmentManagers;

    event AuthorizedPoolInvestmentManager(bytes32 indexed poolId, IERC20 indexed token, address indexed operator);
    event RevokedPoolInvestmentManager(bytes32 indexed poolId, IERC20 indexed token, address indexed operator);

    modifier onlyPoolController(bytes32 poolId) {
        require(_poolController[poolId] == msg.sender, "Caller is not the pool controller");
        _;
    }

    function toPoolId(
        address strategy,
        uint16 strategyType,
        uint32 poolIndex
    ) public pure returns (bytes32) {
        uint256 serialized;
        serialized |= uint256(poolIndex) << (22 * 8);
        serialized |= uint256(strategyType) << (20 * 8);
        serialized |= uint256(strategy);
        return bytes32(serialized);
    }

    function fromPoolId(bytes32 serialized) public pure returns (address strategy, StrategyType strategyType) {
        //|| 6 bytes empty | 4 bytes count of pools | 2 bytes strategyType | 20 bytes address ||
        strategy = address(uint256(serialized) & (2**(20 * 8) - 1));
        strategyType = StrategyType(uint256(serialized >> (20 * 8)) & (2**(2 * 8) - 1));
    }

    function newPool(address strategy, StrategyType strategyType) external override returns (bytes32) {
        bytes32 poolId = toPoolId(strategy, uint16(strategyType), uint32(_pools.length()));

        require(!_pools.contains(poolId), "Pool ID already exists");
        require(strategy != address(0), "Strategy must be set");

        _pools.add(poolId);
        _poolController[poolId] = msg.sender;

        emit PoolCreated(poolId);

        return poolId;
    }

    function getTotalPools() external view override returns (uint256) {
        return _pools.length();
    }

    function getPoolIds(uint256 start, uint256 end) external view override returns (bytes32[] memory) {
        require((end >= start) && (end - start) <= _pools.length(), "Bad indices");

        bytes32[] memory poolIds = new bytes32[](end - start);
        for (uint256 i = 0; i < poolIds.length; ++i) {
            poolIds[i] = _pools.at(i + start);
        }

        return poolIds;
    }

    function getPoolTokens(bytes32 poolId) external view override withExistingPool(poolId) returns (IERC20[] memory) {
        IERC20[] memory tokens = new IERC20[](_poolPairTokens[poolId].length());

        for (uint256 i = 0; i < tokens.length; ++i) {
            tokens[i] = IERC20(_poolPairTokens[poolId].at(i));
        }

        return tokens;
    }

    function getPoolTokenBalances(bytes32 poolId, IERC20[] calldata tokens)
        external
        view
        override
        withExistingPool(poolId)
        returns (uint128[] memory)
    {
        uint128[] memory balances = new uint128[](tokens.length);
        for (uint256 i = 0; i < tokens.length; ++i) {
<<<<<<< HEAD
            balances[i] = _getPoolTokenBalance(poolId, tokens[i]).total;
=======
            balances[i] = _poolTokenBalance[poolId][tokens[i]].total();
>>>>>>> 8534e2af
        }

        return balances;
    }

    function getPoolController(bytes32 poolId) external view override withExistingPool(poolId) returns (address) {
        return _poolController[poolId];
    }

    function getPoolStrategy(bytes32 poolId)
        external
        view
        override
        withExistingPool(poolId)
        returns (address, StrategyType)
    {
        (address strategy, StrategyType strategyType) = fromPoolId(poolId);
        return (strategy, strategyType);
    }

    function setPoolController(bytes32 poolId, address controller)
        external
        override
        nonReentrant
        withExistingPool(poolId)
        onlyPoolController(poolId)
    {
        _poolController[poolId] = controller;
    }

    function addLiquidity(
        bytes32 poolId,
        address from,
        IERC20[] calldata tokens,
        uint128[] calldata amounts,
        bool withdrawFromUserBalance
    ) external override withExistingPool(poolId) onlyPoolController(poolId) {
        require(tokens.length == amounts.length, "Tokens and total amounts length mismatch");

        require(isOperatorFor(from, msg.sender), "Caller is not operator");

        for (uint256 i = 0; i < tokens.length; ++i) {
            if (amounts[i] > 0) {
                {
                    // scope for toReceive and received - avoids 'stack too deep' error
                    uint128 toReceive = amounts[i];
                    if (withdrawFromUserBalance) {
                        uint128 toWithdraw = uint128(Math.min(_userTokenBalance[from][tokens[i]], toReceive));

                        _userTokenBalance[from][tokens[i]] -= toWithdraw;
                        toReceive -= toWithdraw;
                    }

                    uint128 received = _pullTokens(tokens[i], from, toReceive);
                    require(received == toReceive, "Not enough tokens received");
                }

<<<<<<< HEAD
                BalanceLib.Balance memory currentBalance = _getPoolTokenBalance(poolId, tokens[i]);
                if (currentBalance.total == 0) {
                    // No tokens with zero balance should ever be in the _poolPairTokens set
                    assert(_poolPairTokens[poolId].add(address(tokens[i])));
                }

                _setPoolTokenBalance(poolId, tokens[i], currentBalance.increase(amounts[i]));
=======
                uint128 received = _pullTokens(tokens[i], from, toReceive);
                require(received == toReceive, "Not enough tokens received");
            }
            if (amounts[i] > 0) {
                bytes32 currentBalance = _poolTokenBalance[poolId][tokens[i]];
                if (currentBalance.total() == 0) {
                    // No tokens with zero balance should ever be in the _poolTokens set
                    assert(_poolTokens[poolId].add(address(tokens[i])));
                }

                _poolTokenBalance[poolId][tokens[i]] = _poolTokenBalance[poolId][tokens[i]].increaseCash(amounts[i]);
>>>>>>> 8534e2af
            }
        }
    }

    function _getPoolTokenBalance(bytes32 poolId, IERC20 token) internal view returns (BalanceLib.Balance memory) {
        (, StrategyType strategyType) = fromPoolId(poolId);

        if (strategyType == StrategyType.PAIR) {
            return _poolPairTokenBalance[poolId][token];
        } else {
            uint256 tokenIndex = _poolTupleTokenIndex[poolId][token];
            return _poolTupleTokenBalance[poolId][tokenIndex];
        }
    }

    function _setPoolTokenBalance(
        bytes32 poolId,
        IERC20 token,
        BalanceLib.Balance memory balance
    ) internal {
        (, StrategyType strategyType) = fromPoolId(poolId);

        if (strategyType == StrategyType.PAIR) {
            _poolPairTokenBalance[poolId][token] = balance;
        } else {
            uint256 tokenIndex = _poolTupleTokenIndex[poolId][token];
            _poolTupleTokenBalance[poolId][tokenIndex] = balance;
        }
    }

    function removeLiquidity(
        bytes32 poolId,
        address to,
        IERC20[] calldata tokens,
        uint128[] calldata amounts,
        bool depositToUserBalance
    ) external override withExistingPool(poolId) onlyPoolController(poolId) {
        require(tokens.length == amounts.length, "Tokens and total amounts length mismatch");

        for (uint256 i = 0; i < tokens.length; ++i) {
            require(_poolPairTokens[poolId].contains(address(tokens[i])), "Token not in pool");

            if (depositToUserBalance) {
                // Deposit tokens to the recipient's User Balance - the Vault's balance doesn't change
                _userTokenBalance[to][tokens[i]] = _userTokenBalance[to][tokens[i]].add128(amounts[i]);
            } else {
                // Actually transfer the tokens to the recipient
                _pushTokens(tokens[i], to, amounts[i], true);
            }

<<<<<<< HEAD
            _poolPairTokenBalance[poolId][tokens[i]] = _poolPairTokenBalance[poolId][tokens[i]].decrease(amounts[i]);

            if (_poolPairTokenBalance[poolId][tokens[i]].total == 0) {
                _poolPairTokens[poolId].remove(address(tokens[i]));
=======
            _poolTokenBalance[poolId][tokens[i]] = _poolTokenBalance[poolId][tokens[i]].decreaseCash(amounts[i]);

            if (_poolTokenBalance[poolId][tokens[i]].total() == 0) {
                _poolTokens[poolId].remove(address(tokens[i]));
>>>>>>> 8534e2af
            }
        }
    }

    function getInvestablePercentage(bytes32 poolId, IERC20 token)
        external
        view
        override
        withExistingPool(poolId)
        returns (uint128)
    {
        return _investablePercentage[poolId][token];
    }

    function setInvestablePercentage(
        bytes32 poolId,
        IERC20 token,
        uint128 percentage
    ) external override nonReentrant withExistingPool(poolId) onlyPoolController(poolId) {
        require(percentage <= FixedPoint.ONE, "Percentage must be between 0 and 100%");
        _investablePercentage[poolId][token] = percentage;
    }

    function authorizePoolInvestmentManager(
        bytes32 poolId,
        IERC20 token,
        address operator
    ) external override onlyPoolController(poolId) {
        require(
            _poolInvestmentManagers[poolId][token] == address(0) ||
<<<<<<< HEAD
                _poolPairTokenBalance[poolId][token].cash == _poolPairTokenBalance[poolId][token].total,
=======
                _poolTokenBalance[poolId][token].cash() == _poolTokenBalance[poolId][token].total(),
>>>>>>> 8534e2af
            "Cannot set a new investment manager with outstanding investment"
        );
        _poolInvestmentManagers[poolId][token] = operator;
        emit AuthorizedPoolInvestmentManager(poolId, token, operator);
    }

    function revokePoolInvestmentManager(
        bytes32 poolId,
        IERC20 token,
        address operator
    ) external override onlyPoolController(poolId) {
        require(
            _poolInvestmentManagers[poolId][token] != address(0) &&
<<<<<<< HEAD
                _poolPairTokenBalance[poolId][token].cash == _poolPairTokenBalance[poolId][token].total,
=======
                _poolTokenBalance[poolId][token].cash() == _poolTokenBalance[poolId][token].total(),
>>>>>>> 8534e2af
            "Cannot remove an investment manager with outstanding investment"
        );

        delete _poolInvestmentManagers[poolId][token];
        emit RevokedPoolInvestmentManager(poolId, token, operator);
    }

    modifier onlyPoolInvestmentManager(
        bytes32 poolId,
        IERC20 token,
        address operator
    ) {
        require(isPoolInvestmentManager(poolId, token, operator), "Only pool investment operator");
        _;
    }

    function isPoolInvestmentManager(
        bytes32 poolId,
        IERC20 token,
        address operator
    ) public view returns (bool) {
        return _poolInvestmentManagers[poolId][token] == operator;
    }

    // Investments
    // how the investment manager receives more tokens to invest
    // callable by anyone
    function investPoolBalance(
        bytes32 poolId,
        IERC20 token,
        address investmentManager,
        uint128 amountToInvest // must be less than total allowed
    ) public onlyPoolInvestmentManager(poolId, token, investmentManager) {
        uint128 targetUtilization = _investablePercentage[poolId][token];
<<<<<<< HEAD
        uint128 targetInvestableAmount = _poolPairTokenBalance[poolId][token].total.mul128(targetUtilization);
=======
        uint128 targetInvestableAmount = _poolTokenBalance[poolId][token].total().mul128(targetUtilization);
>>>>>>> 8534e2af

        uint128 investedAmount = _poolPairTokenBalance[poolId][token].invested();

        require(
            investedAmount.add128(amountToInvest) <= targetInvestableAmount,
            "over investment amount - cannot invest"
        );

<<<<<<< HEAD
        _poolPairTokenBalance[poolId][token].cash = _poolPairTokenBalance[poolId][token].cash.sub128(amountToInvest);
=======
        _poolTokenBalance[poolId][token] = _poolTokenBalance[poolId][token].cashToInvested(amountToInvest);
>>>>>>> 8534e2af

        _pushTokens(token, investmentManager, amountToInvest, false);
        IInvestmentManager(investmentManager).recordPoolInvestment(poolId, amountToInvest);
    }

    function divestPoolBalance(
        bytes32 poolId,
        IERC20 token,
        address investmentManager,
        uint128 amountToDivest // must be less than total allowed
    ) public onlyPoolInvestmentManager(poolId, token, investmentManager) {
        uint128 targetUtilization = _investablePercentage[poolId][token];
<<<<<<< HEAD
        uint128 targetInvestableAmount = _poolPairTokenBalance[poolId][token].total.mul128(targetUtilization);
        uint128 investedAmount = _poolPairTokenBalance[poolId][token].invested();
=======
        uint128 targetInvestableAmount = _poolTokenBalance[poolId][token].total().mul128(targetUtilization);
        uint128 investedAmount = _poolTokenBalance[poolId][token].invested();
>>>>>>> 8534e2af
        require(
            investedAmount.sub128(amountToDivest) >= targetInvestableAmount,
            "under investment amount - cannot divest"
        );

<<<<<<< HEAD
        _poolPairTokenBalance[poolId][token].cash = _poolPairTokenBalance[poolId][token].cash.add128(amountToDivest);
=======
        _poolTokenBalance[poolId][token] = _poolTokenBalance[poolId][token].investedToCash(amountToDivest);
>>>>>>> 8534e2af

        // think about what happens with tokens that charge a transfer fee
        _pullTokens(token, investmentManager, amountToDivest);
        IInvestmentManager(investmentManager).recordPoolDivestment(poolId, amountToDivest);
    }

    function rebalancePoolInvestment(
        bytes32 poolId,
        IERC20 token,
        address investmentManager
    ) public onlyPoolInvestmentManager(poolId, token, investmentManager) {
        uint128 targetUtilization = _investablePercentage[poolId][token];
<<<<<<< HEAD
        uint128 targetInvestableAmount = _poolPairTokenBalance[poolId][token].total.mul128(targetUtilization);
        uint128 investedAmount = _poolPairTokenBalance[poolId][token].invested();

        if (targetInvestableAmount > investedAmount) {
            uint128 amountToInvest = targetInvestableAmount.sub128(investedAmount);
            _poolPairTokenBalance[poolId][token].cash = _poolPairTokenBalance[poolId][token].cash.sub128(
                amountToInvest
            );
=======
        uint128 targetInvestableAmount = _poolTokenBalance[poolId][token].total().mul128(targetUtilization);
        uint128 investedAmount = _poolTokenBalance[poolId][token].invested();

        if (targetInvestableAmount > investedAmount) {
            uint128 amountToInvest = targetInvestableAmount.sub128(investedAmount);
            _poolTokenBalance[poolId][token] = _poolTokenBalance[poolId][token].cashToInvested(amountToInvest);
>>>>>>> 8534e2af

            _pushTokens(token, investmentManager, amountToInvest, false);
            IInvestmentManager(investmentManager).recordPoolInvestment(poolId, amountToInvest);
        } else if (targetInvestableAmount < investedAmount) {
            uint128 amountToDivest = investedAmount.sub128(targetInvestableAmount);
<<<<<<< HEAD
            _poolPairTokenBalance[poolId][token].cash = _poolPairTokenBalance[poolId][token].cash.add128(
                amountToDivest
            );
=======
            _poolTokenBalance[poolId][token] = _poolTokenBalance[poolId][token].investedToCash(amountToDivest);
>>>>>>> 8534e2af

            // think about what happens with tokens that charge a transfer fee
            _pullTokens(token, investmentManager, amountToDivest);
            IInvestmentManager(investmentManager).recordPoolDivestment(poolId, amountToDivest);
        } else {
            revert("Pool balance is already balanced between cash and investment");
        }
    }

    // how the investment manager updates the value of invested tokens to the curves knowledge
    function updateInvested(
        bytes32 poolId,
        IERC20 token,
        uint128 amountInvested
    ) public override onlyPoolInvestmentManager(poolId, token, msg.sender) {
<<<<<<< HEAD
        _poolPairTokenBalance[poolId][token].total = amountInvested.add128(_poolPairTokenBalance[poolId][token].cash);
=======
        _poolTokenBalance[poolId][token] = _poolTokenBalance[poolId][token].setInvested(amountInvested);
>>>>>>> 8534e2af
    }
}<|MERGE_RESOLUTION|>--- conflicted
+++ resolved
@@ -53,21 +53,16 @@
 
     // Tokens in a pool have non-zero balances, which can be used as a shortcut to check
     // at once if a) a pool exists and b) a token is in that pool.
-<<<<<<< HEAD
 
     // Data for pools with Pair Trading Strategies
 
     mapping(bytes32 => EnumerableSet.AddressSet) internal _poolPairTokens;
-    mapping(bytes32 => mapping(IERC20 => BalanceLib.Balance)) internal _poolPairTokenBalance;
+    mapping(bytes32 => mapping(IERC20 => bytes32)) internal _poolPairTokenBalance;
 
     // Data for pools with Tuple Trading Strategies
 
-    mapping(bytes32 => mapping(uint256 => BalanceLib.Balance)) internal _poolTupleTokenBalance;
+    mapping(bytes32 => mapping(uint256 => bytes32)) internal _poolTupleTokenBalance;
     mapping(bytes32 => mapping(IERC20 => uint256)) internal _poolTupleTokenIndex;
-=======
-    mapping(bytes32 => mapping(IERC20 => bytes32)) internal _poolTokenBalance;
-    // poolid => token => pool balance
->>>>>>> 8534e2af
 
     modifier withExistingPool(bytes32 poolId) {
         require(_pools.contains(poolId), "Inexistent pool");
@@ -154,11 +149,7 @@
     {
         uint128[] memory balances = new uint128[](tokens.length);
         for (uint256 i = 0; i < tokens.length; ++i) {
-<<<<<<< HEAD
-            balances[i] = _getPoolTokenBalance(poolId, tokens[i]).total;
-=======
-            balances[i] = _poolTokenBalance[poolId][tokens[i]].total();
->>>>>>> 8534e2af
+            balances[i] = _getPoolTokenBalance(poolId, tokens[i]).total();
         }
 
         return balances;
@@ -216,32 +207,18 @@
                     require(received == toReceive, "Not enough tokens received");
                 }
 
-<<<<<<< HEAD
-                BalanceLib.Balance memory currentBalance = _getPoolTokenBalance(poolId, tokens[i]);
-                if (currentBalance.total == 0) {
+                bytes32 currentBalance = _getPoolTokenBalance(poolId, tokens[i]);
+                if (currentBalance.total() == 0) {
                     // No tokens with zero balance should ever be in the _poolPairTokens set
                     assert(_poolPairTokens[poolId].add(address(tokens[i])));
                 }
 
-                _setPoolTokenBalance(poolId, tokens[i], currentBalance.increase(amounts[i]));
-=======
-                uint128 received = _pullTokens(tokens[i], from, toReceive);
-                require(received == toReceive, "Not enough tokens received");
+                _setPoolTokenBalance(poolId, tokens[i], currentBalance.increaseCash(amounts[i]));
             }
-            if (amounts[i] > 0) {
-                bytes32 currentBalance = _poolTokenBalance[poolId][tokens[i]];
-                if (currentBalance.total() == 0) {
-                    // No tokens with zero balance should ever be in the _poolTokens set
-                    assert(_poolTokens[poolId].add(address(tokens[i])));
-                }
-
-                _poolTokenBalance[poolId][tokens[i]] = _poolTokenBalance[poolId][tokens[i]].increaseCash(amounts[i]);
->>>>>>> 8534e2af
-            }
-        }
-    }
-
-    function _getPoolTokenBalance(bytes32 poolId, IERC20 token) internal view returns (BalanceLib.Balance memory) {
+        }
+    }
+
+    function _getPoolTokenBalance(bytes32 poolId, IERC20 token) internal view returns (bytes32) {
         (, StrategyType strategyType) = fromPoolId(poolId);
 
         if (strategyType == StrategyType.PAIR) {
@@ -255,7 +232,7 @@
     function _setPoolTokenBalance(
         bytes32 poolId,
         IERC20 token,
-        BalanceLib.Balance memory balance
+        bytes32 balance
     ) internal {
         (, StrategyType strategyType) = fromPoolId(poolId);
 
@@ -287,17 +264,12 @@
                 _pushTokens(tokens[i], to, amounts[i], true);
             }
 
-<<<<<<< HEAD
-            _poolPairTokenBalance[poolId][tokens[i]] = _poolPairTokenBalance[poolId][tokens[i]].decrease(amounts[i]);
-
-            if (_poolPairTokenBalance[poolId][tokens[i]].total == 0) {
+            _poolPairTokenBalance[poolId][tokens[i]] = _poolPairTokenBalance[poolId][tokens[i]].decreaseCash(
+                amounts[i]
+            );
+
+            if (_poolPairTokenBalance[poolId][tokens[i]].total() == 0) {
                 _poolPairTokens[poolId].remove(address(tokens[i]));
-=======
-            _poolTokenBalance[poolId][tokens[i]] = _poolTokenBalance[poolId][tokens[i]].decreaseCash(amounts[i]);
-
-            if (_poolTokenBalance[poolId][tokens[i]].total() == 0) {
-                _poolTokens[poolId].remove(address(tokens[i]));
->>>>>>> 8534e2af
             }
         }
     }
@@ -328,11 +300,7 @@
     ) external override onlyPoolController(poolId) {
         require(
             _poolInvestmentManagers[poolId][token] == address(0) ||
-<<<<<<< HEAD
-                _poolPairTokenBalance[poolId][token].cash == _poolPairTokenBalance[poolId][token].total,
-=======
-                _poolTokenBalance[poolId][token].cash() == _poolTokenBalance[poolId][token].total(),
->>>>>>> 8534e2af
+                _poolPairTokenBalance[poolId][token].cash() == _poolPairTokenBalance[poolId][token].total(),
             "Cannot set a new investment manager with outstanding investment"
         );
         _poolInvestmentManagers[poolId][token] = operator;
@@ -346,11 +314,7 @@
     ) external override onlyPoolController(poolId) {
         require(
             _poolInvestmentManagers[poolId][token] != address(0) &&
-<<<<<<< HEAD
-                _poolPairTokenBalance[poolId][token].cash == _poolPairTokenBalance[poolId][token].total,
-=======
-                _poolTokenBalance[poolId][token].cash() == _poolTokenBalance[poolId][token].total(),
->>>>>>> 8534e2af
+                _poolPairTokenBalance[poolId][token].cash() == _poolPairTokenBalance[poolId][token].total(),
             "Cannot remove an investment manager with outstanding investment"
         );
 
@@ -385,11 +349,7 @@
         uint128 amountToInvest // must be less than total allowed
     ) public onlyPoolInvestmentManager(poolId, token, investmentManager) {
         uint128 targetUtilization = _investablePercentage[poolId][token];
-<<<<<<< HEAD
-        uint128 targetInvestableAmount = _poolPairTokenBalance[poolId][token].total.mul128(targetUtilization);
-=======
-        uint128 targetInvestableAmount = _poolTokenBalance[poolId][token].total().mul128(targetUtilization);
->>>>>>> 8534e2af
+        uint128 targetInvestableAmount = _poolPairTokenBalance[poolId][token].total().mul128(targetUtilization);
 
         uint128 investedAmount = _poolPairTokenBalance[poolId][token].invested();
 
@@ -398,11 +358,7 @@
             "over investment amount - cannot invest"
         );
 
-<<<<<<< HEAD
-        _poolPairTokenBalance[poolId][token].cash = _poolPairTokenBalance[poolId][token].cash.sub128(amountToInvest);
-=======
-        _poolTokenBalance[poolId][token] = _poolTokenBalance[poolId][token].cashToInvested(amountToInvest);
->>>>>>> 8534e2af
+        _poolPairTokenBalance[poolId][token] = _poolPairTokenBalance[poolId][token].cashToInvested(amountToInvest);
 
         _pushTokens(token, investmentManager, amountToInvest, false);
         IInvestmentManager(investmentManager).recordPoolInvestment(poolId, amountToInvest);
@@ -415,23 +371,15 @@
         uint128 amountToDivest // must be less than total allowed
     ) public onlyPoolInvestmentManager(poolId, token, investmentManager) {
         uint128 targetUtilization = _investablePercentage[poolId][token];
-<<<<<<< HEAD
-        uint128 targetInvestableAmount = _poolPairTokenBalance[poolId][token].total.mul128(targetUtilization);
+        uint128 targetInvestableAmount = _poolPairTokenBalance[poolId][token].total().mul128(targetUtilization);
         uint128 investedAmount = _poolPairTokenBalance[poolId][token].invested();
-=======
-        uint128 targetInvestableAmount = _poolTokenBalance[poolId][token].total().mul128(targetUtilization);
-        uint128 investedAmount = _poolTokenBalance[poolId][token].invested();
->>>>>>> 8534e2af
+
         require(
             investedAmount.sub128(amountToDivest) >= targetInvestableAmount,
             "under investment amount - cannot divest"
         );
 
-<<<<<<< HEAD
-        _poolPairTokenBalance[poolId][token].cash = _poolPairTokenBalance[poolId][token].cash.add128(amountToDivest);
-=======
-        _poolTokenBalance[poolId][token] = _poolTokenBalance[poolId][token].investedToCash(amountToDivest);
->>>>>>> 8534e2af
+        _poolPairTokenBalance[poolId][token] = _poolPairTokenBalance[poolId][token].investedToCash(amountToDivest);
 
         // think about what happens with tokens that charge a transfer fee
         _pullTokens(token, investmentManager, amountToDivest);
@@ -444,35 +392,20 @@
         address investmentManager
     ) public onlyPoolInvestmentManager(poolId, token, investmentManager) {
         uint128 targetUtilization = _investablePercentage[poolId][token];
-<<<<<<< HEAD
-        uint128 targetInvestableAmount = _poolPairTokenBalance[poolId][token].total.mul128(targetUtilization);
+
+        uint128 targetInvestableAmount = _poolPairTokenBalance[poolId][token].total().mul128(targetUtilization);
         uint128 investedAmount = _poolPairTokenBalance[poolId][token].invested();
 
         if (targetInvestableAmount > investedAmount) {
             uint128 amountToInvest = targetInvestableAmount.sub128(investedAmount);
-            _poolPairTokenBalance[poolId][token].cash = _poolPairTokenBalance[poolId][token].cash.sub128(
-                amountToInvest
-            );
-=======
-        uint128 targetInvestableAmount = _poolTokenBalance[poolId][token].total().mul128(targetUtilization);
-        uint128 investedAmount = _poolTokenBalance[poolId][token].invested();
-
-        if (targetInvestableAmount > investedAmount) {
-            uint128 amountToInvest = targetInvestableAmount.sub128(investedAmount);
-            _poolTokenBalance[poolId][token] = _poolTokenBalance[poolId][token].cashToInvested(amountToInvest);
->>>>>>> 8534e2af
+            _poolPairTokenBalance[poolId][token] = _poolPairTokenBalance[poolId][token].cashToInvested(amountToInvest);
 
             _pushTokens(token, investmentManager, amountToInvest, false);
             IInvestmentManager(investmentManager).recordPoolInvestment(poolId, amountToInvest);
         } else if (targetInvestableAmount < investedAmount) {
             uint128 amountToDivest = investedAmount.sub128(targetInvestableAmount);
-<<<<<<< HEAD
-            _poolPairTokenBalance[poolId][token].cash = _poolPairTokenBalance[poolId][token].cash.add128(
-                amountToDivest
-            );
-=======
-            _poolTokenBalance[poolId][token] = _poolTokenBalance[poolId][token].investedToCash(amountToDivest);
->>>>>>> 8534e2af
+
+            _poolPairTokenBalance[poolId][token] = _poolPairTokenBalance[poolId][token].investedToCash(amountToDivest);
 
             // think about what happens with tokens that charge a transfer fee
             _pullTokens(token, investmentManager, amountToDivest);
@@ -488,10 +421,6 @@
         IERC20 token,
         uint128 amountInvested
     ) public override onlyPoolInvestmentManager(poolId, token, msg.sender) {
-<<<<<<< HEAD
-        _poolPairTokenBalance[poolId][token].total = amountInvested.add128(_poolPairTokenBalance[poolId][token].cash);
-=======
-        _poolTokenBalance[poolId][token] = _poolTokenBalance[poolId][token].setInvested(amountInvested);
->>>>>>> 8534e2af
+        _poolPairTokenBalance[poolId][token] = _poolPairTokenBalance[poolId][token].setInvested(amountInvested);
     }
 }