--- conflicted
+++ resolved
@@ -129,13 +129,8 @@
         return poolIds;
     }
 
-<<<<<<< HEAD
-    function getPoolTokens(bytes32 poolId) external view override withExistingPool(poolId) returns (IERC20[] memory) {
-        PoolOptimization optimization = _getPoolOptimization(poolId);
-=======
     function getPoolTokens(bytes32 poolId) public view override withExistingPool(poolId) returns (IERC20[] memory) {
-        (, PoolOptimization optimization) = _getPoolData(poolId);
->>>>>>> b3112f65
+        PoolOptimization optimization = _getPoolOptimization(poolId);
 
         if (optimization == PoolOptimization.SIMPLIFIED_QUOTE) {
             return _getSimplifiedQuotePoolTokens(poolId);
@@ -680,10 +675,10 @@
         }
     }
 
-<<<<<<< HEAD
     function _ensureExistingPool(bytes32 poolId) internal view {
         require(_pools.contains(poolId), "Nonexistent pool");
-=======
+    }
+    
     function _collectProtocolSwapFee(
         IERC20 token,
         uint256 collectedFee,
@@ -692,6 +687,5 @@
         uint256 feeToCollect = collectedFee.mul(swapFee);
         _collectedProtocolFees[token] = _collectedProtocolFees[token].add(feeToCollect);
         return feeToCollect;
->>>>>>> b3112f65
     }
 }