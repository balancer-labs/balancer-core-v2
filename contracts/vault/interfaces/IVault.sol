--- conflicted
+++ resolved
@@ -40,65 +40,37 @@
     struct BalanceTransfer {
         IERC20 token;
         uint256 amount;
-        address account;
+        address source;
+        address destination;
     }
 
     /**
-     * @dev Returns `user`'s Internal Balance for a specific token.
+     * @dev Returns `user`'s Internal Balance for a set of tokens.
      */
     function getInternalBalance(address user, IERC20[] memory tokens) external view returns (uint256[] memory);
 
     /**
-     * @dev Deposits tokens from the caller into Internal Balances of the users specified in the `account` field
-     * of the struct. The caller must have allowed the Vault to use their tokens via `IERC20.approve()`.
+     * @dev Deposits tokens from each `source` address into Internal Balances of the corresponding `destination`
+     * accounts specified in the struct. The sources must have allowed the Vault to use their tokens via `IERC20.approve()`.
      * Allows aggregators to settle multiple accounts in a single transaction.
      */
-<<<<<<< HEAD
     function depositToInternalBalance(BalanceTransfer[] memory transfers) external;
-=======
-    function depositToInternalBalance(
-        address depositor,
-        IERC20[] memory tokens,
-        uint256[] memory amounts,
-        address user
-    ) external;
->>>>>>> 221a1242
-
-    /**
-     * @dev Withdraws tokens from the caller's Internal Balance, transferring them to the recipients
-     * specified in the `account` field of the struct. Allows aggregators to settle multiple accounts
-     * in a single transaction.
+
+    /**
+     * @dev Withdraws tokens from each the internal balance of each `source` address into the `destination` accounts
+     * specified in the struct. Allows aggregators to settle multiple accounts in a single transaction.
      *
      * This charges protocol withdrawal fees.
      */
-<<<<<<< HEAD
     function withdrawFromInternalBalance(BalanceTransfer[] memory transfers) external;
-=======
-    function withdrawFromInternalBalance(
-        address user,
-        IERC20[] memory tokens,
-        uint256[] memory amounts,
-        address recipient
-    ) external;
->>>>>>> 221a1242
-
-    /**
-     * @dev Transfers tokens from the caller's Internal Balance, transferring them to Internal Balances
-     * of the recipients specified in the `account` field of the struct. Allows aggregators to settle multiple
-     * accounts in a single transaction.
+
+    /**
+     * @dev Transfers tokens from the internal balance of each `source` address to Internal Balances
+     * of each `destination`. Allows aggregators to settle multiple accounts in a single transaction.
      *
      * This does not charge protocol withdrawal fees.
      */
-<<<<<<< HEAD
     function transferInternalBalance(BalanceTransfer[] memory transfers) external;
-=======
-    function transferInternalBalance(
-        address user,
-        IERC20[] memory tokens,
-        uint256[] memory amounts,
-        address[] memory recipients
-    ) external;
->>>>>>> 221a1242
 
     event InternalBalanceChanged(address indexed user, IERC20 indexed token, uint256 balance);
 
