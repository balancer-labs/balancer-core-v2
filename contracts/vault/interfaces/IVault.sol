--- conflicted
+++ resolved
@@ -679,9 +679,9 @@
     event PoolBalanceManaged(bytes32 indexed poolId, address indexed assetManager, IERC20 indexed token, int256 amount);
 
     /**
-     * Deposits increase the Pool's cash, but decreases its managed balance, leaving the total balance unchanged.
-     *
-     * Withdrawals decrease the Pool's cash, but increases its managed balance, leaving the total balance unchanged.
+     * Deposits increase the Pool's cash, but decrease its managed balance, leaving the total balance unchanged.
+     *
+     * Withdrawals decrease the Pool's cash, but increase its managed balance, leaving the total balance unchanged.
      *
      * Updates don't affect the Pool's cash balance, but because the managed balance changes, it does alter the total.
      * The external amount can be either increased or decreased by this call (i.e., reporting a gain or a loss).
@@ -708,25 +708,7 @@
     // exiting a Pool in debt without first paying their share.
 
     /**
-<<<<<<< HEAD
-     * @dev Returns the current protocol fee percentages. These are 18 decimal fixed point numbers, which means that
-     * e.g. a value of 0.1e18 represents a 10% fee.
-     */
-    function getProtocolFees()
-        external
-        view
-        returns (
-            uint256 swapFee,
-            uint256 withdrawFee,
-            uint256 flashLoanFee
-        );
-
-    /**
-     * @dev Sets new Protocol fees. The caller must be allowed by the Authorizer to do this, and the new fee values must
-     * not be above the absolute maximum amounts.
-=======
      * @dev Returns the current protocol fee module.
->>>>>>> 3e8ebfb0
      */
     function getProtocolFeesCollector() external view returns (ProtocolFeesCollector);
 }