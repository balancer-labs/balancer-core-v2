--- conflicted
+++ resolved
@@ -145,11 +145,7 @@
      * Reverts if the ETH sentinel value is passed.
      * Emit an `ExternalBalanceTransfer` event.
      */
-<<<<<<< HEAD
-    function transferInternalBalance(AssetBalanceTransfer[] memory transfers) external;
-=======
     enum UserBalanceOpKind { DEPOSIT_INTERNAL, WITHDRAW_INTERNAL, TRANSFER_INTERNAL, TRANSFER_EXTERNAL }
->>>>>>> 6b707099
 
     /**
      * @dev Emitted when a user's Internal Balance changes, due to calls on the Internal Balance functions, or
@@ -158,11 +154,7 @@
      * Because Internal Balance works exclusively with ERC20 tokens, ETH deposits and withdrawals will use
      * the WETH address.
      */
-<<<<<<< HEAD
-    function transferToExternalBalance(AssetBalanceTransfer[] memory transfers) external;
-=======
     event InternalBalanceChanged(address indexed user, IERC20 indexed token, int256 delta);
->>>>>>> 6b707099
 
     /**
      * @dev Emitted when a user's allowance is used by the Vault to transfer tokens to an external account.
