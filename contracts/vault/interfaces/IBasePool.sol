--- conflicted
+++ resolved
@@ -86,13 +86,4 @@
         uint256 protocolSwapFeePercentage,
         bytes memory userData
     ) external returns (uint256[] memory amountsOut, uint256[] memory dueProtocolFeeAmounts);
-<<<<<<< HEAD
-=======
-
-    /**
-     * @dev This function returns the appreciation of one BPT relative to the underlying tokens. This starts at
-     * 1 when the pool is created and grows over time. It's equivalent to Curve's get_virtual_price() function.
-     */
-    function getRate() external view returns (uint256);
->>>>>>> cd108bdb
 }