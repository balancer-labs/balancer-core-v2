--- conflicted
+++ resolved
@@ -50,13 +50,8 @@
         address sender,
         address recipient,
         uint256[] memory currentBalances,
-<<<<<<< HEAD
         uint256 lastChangeBlock,
-        uint256 protocolSwapFee,
-=======
-        uint256 latestBlockNumberUsed,
         uint256 protocolSwapFeePercentage,
->>>>>>> 0cef35f9
         bytes memory userData
     ) external returns (uint256[] memory amountsIn, uint256[] memory dueProtocolFeeAmounts);
 
@@ -88,13 +83,8 @@
         address sender,
         address recipient,
         uint256[] memory currentBalances,
-<<<<<<< HEAD
         uint256 lastChangeBlock,
-        uint256 protocolSwapFee,
-=======
-        uint256 latestBlockNumberUsed,
         uint256 protocolSwapFeePercentage,
->>>>>>> 0cef35f9
         bytes memory userData
     ) external returns (uint256[] memory amountsOut, uint256[] memory dueProtocolFeeAmounts);
 
