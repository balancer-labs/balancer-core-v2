--- conflicted
+++ resolved
@@ -28,40 +28,7 @@
 abstract contract Fees is IVault, ReentrancyGuard, VaultAuthorization {
     using SafeERC20 for IERC20;
 
-<<<<<<< HEAD
-    // Stores the fee collected per each token that is only withdrawable by the admin.
-    mapping(IERC20 => uint256) private _collectedProtocolFees;
-
-    // All fees are 18-decimal fixed point numbers.
-
-    // The withdraw fee is charged whenever tokens exit the vault (except in the case of swaps), and is a
-    // percentage of the tokens exiting.
-    uint256 private _protocolWithdrawFee;
-
-    // The swap fee is charged whenever a swap occurs, and is a percentage of the fee charged by the Pool. These are not
-    // actually charged on each individual swap: the `Vault` relies on the Pools being honest and reporting due fees
-    // when joined and exited.
-    uint256 private _protocolSwapFee;
-
-    // The flash loan fee is charged whenever a flash loan occurs, and is a percentage of the tokens lent.
-    uint256 private _protocolFlashLoanFee;
-
-    // Absolute maximum fee percentages (1e18 = 100%, 1e16 = 1%).
-    uint256 private constant _MAX_PROTOCOL_SWAP_FEE = 50e16; // 50%
-    uint256 private constant _MAX_PROTOCOL_WITHDRAW_FEE = 0.5e16; // 0.5%
-    uint256 private constant _MAX_PROTOCOL_FLASH_LOAN_FEE = 1e16; // 1%
-
-    function setProtocolFees(
-        uint256 newSwapFee,
-        uint256 newWithdrawFee,
-        uint256 newFlashLoanFee
-    ) external override nonReentrant authenticate {
-        require(newSwapFee <= _MAX_PROTOCOL_SWAP_FEE, "SWAP_FEE_TOO_HIGH");
-        require(newWithdrawFee <= _MAX_PROTOCOL_WITHDRAW_FEE, "WITHDRAW_FEE_TOO_HIGH");
-        require(newFlashLoanFee <= _MAX_PROTOCOL_FLASH_LOAN_FEE, "FLASH_LOAN_FEE_TOO_HIGH");
-=======
     ProtocolFeesCollector private _protocolFeesCollector;
->>>>>>> 3e8ebfb0
 
     constructor() {
         _protocolFeesCollector = new ProtocolFeesCollector(IVault(this));
