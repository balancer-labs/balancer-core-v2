--- conflicted
+++ resolved
@@ -338,34 +338,18 @@
         require(tokenOutBalance.total() > 0, "Token B not in pool");
 
         if (kind == SwapKind.GIVEN_IN) {
-<<<<<<< HEAD
-            uint128 amountOut = strategy
+            uint128 amountOut = pool
                 .quoteOutGivenIn(_toQuoteGivenIn(request), tokenInBalance.total(), tokenOutBalance.total())
                 .toUint128();
-=======
-            uint128 amountOut = pool.quoteOutGivenIn(
-                _toQuoteGivenIn(request),
-                tokenInBalance.total(),
-                tokenOutBalance.total()
-            );
->>>>>>> cc377d9d
 
             tokenInBalance = tokenInBalance.increaseCash(request.amount.toUint128());
             tokenOutBalance = tokenOutBalance.decreaseCash(amountOut);
 
             amountQuoted = amountOut;
         } else {
-<<<<<<< HEAD
-            uint128 amountIn = strategy
+            uint128 amountIn = pool
                 .quoteInGivenOut(_toQuoteGivenOut(request), tokenInBalance.total(), tokenOutBalance.total())
                 .toUint128();
-=======
-            uint128 amountIn = pool.quoteInGivenOut(
-                _toQuoteGivenOut(request),
-                tokenInBalance.total(),
-                tokenOutBalance.total()
-            );
->>>>>>> cc377d9d
 
             tokenInBalance = tokenInBalance.increaseCash(amountIn);
             tokenOutBalance = tokenOutBalance.decreaseCash(request.amount.toUint128());
@@ -399,34 +383,18 @@
         require(tokenOutBalance.total() > 0, "Token B not in pool");
 
         if (kind == SwapKind.GIVEN_IN) {
-<<<<<<< HEAD
-            uint128 amountOut = strategy
+            uint128 amountOut = pool
                 .quoteOutGivenIn(_toQuoteGivenIn(request), tokenInBalance.total(), tokenOutBalance.total())
                 .toUint128();
-=======
-            uint128 amountOut = pool.quoteOutGivenIn(
-                _toQuoteGivenIn(request),
-                tokenInBalance.total(),
-                tokenOutBalance.total()
-            );
->>>>>>> cc377d9d
 
             tokenInBalance = tokenInBalance.increaseCash(request.amount.toUint128());
             tokenOutBalance = tokenOutBalance.decreaseCash(amountOut);
 
             amountQuoted = amountOut;
         } else {
-<<<<<<< HEAD
-            uint128 amountIn = strategy
+            uint128 amountIn = pool
                 .quoteInGivenOut(_toQuoteGivenOut(request), tokenInBalance.total(), tokenOutBalance.total())
                 .toUint128();
-=======
-            uint128 amountIn = pool.quoteInGivenOut(
-                _toQuoteGivenOut(request),
-                tokenInBalance.total(),
-                tokenOutBalance.total()
-            );
->>>>>>> cc377d9d
 
             tokenInBalance = tokenInBalance.increaseCash(amountIn);
             tokenOutBalance = tokenOutBalance.decreaseCash(request.amount.toUint128());
@@ -450,11 +418,7 @@
         uint256 indexIn = _standardPoolsBalances[request.poolId].indexOf(request.tokenIn);
         uint256 indexOut = _standardPoolsBalances[request.poolId].indexOf(request.tokenOut);
 
-<<<<<<< HEAD
-        uint256[] memory currentBalances = new uint256[](_poolTupleTokenBalance[request.poolId].length());
-=======
-        uint128[] memory currentBalances = new uint128[](_standardPoolsBalances[request.poolId].length());
->>>>>>> cc377d9d
+        uint256[] memory currentBalances = new uint256[](_standardPoolsBalances[request.poolId].length());
 
         for (uint256 i = 0; i < currentBalances.length; i++) {
             bytes32 balance = _standardPoolsBalances[request.poolId].unchecked_valueAt(i);
@@ -469,25 +433,17 @@
         }
 
         if (kind == SwapKind.GIVEN_IN) {
-<<<<<<< HEAD
-            uint128 amountOut = strategy
+            uint128 amountOut = pool
                 .quoteOutGivenIn(_toQuoteGivenIn(request), currentBalances, indexIn, indexOut)
                 .toUint128();
-=======
-            uint128 amountOut = pool.quoteOutGivenIn(_toQuoteGivenIn(request), currentBalances, indexIn, indexOut);
->>>>>>> cc377d9d
 
             amountQuoted = amountOut;
             tokenInBalance = tokenInBalance.increaseCash(request.amount.toUint128());
             tokenOutBalance = tokenOutBalance.decreaseCash(amountOut);
         } else {
-<<<<<<< HEAD
-            uint128 amountIn = strategy
+            uint128 amountIn = pool
                 .quoteInGivenOut(_toQuoteGivenOut(request), currentBalances, indexIn, indexOut)
                 .toUint128();
-=======
-            uint128 amountIn = pool.quoteInGivenOut(_toQuoteGivenOut(request), currentBalances, indexIn, indexOut);
->>>>>>> cc377d9d
 
             amountQuoted = amountIn;
             tokenInBalance = tokenInBalance.increaseCash(amountIn);
