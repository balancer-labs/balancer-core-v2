// SPDX-License-Identifier: GPL-3.0-or-later
// This program is free software: you can redistribute it and/or modify
// it under the terms of the GNU General Public License as published by
// the Free Software Foundation, either version 3 of the License, or
// (at your option) any later version.

// This program is distributed in the hope that it will be useful,
// but WITHOUT ANY WARRANTY; without even the implied warranty of
// MERCHANTABILITY or FITNESS FOR A PARTICULAR PURPOSE.  See the
// GNU General Public License for more details.

// You should have received a copy of the GNU General Public License
// along with this program.  If not, see <http://www.gnu.org/licenses/>.

pragma solidity ^0.7.1;
pragma experimental ABIEncoderV2;

import "@openzeppelin/contracts/token/ERC20/IERC20.sol";
import "@openzeppelin/contracts/token/ERC20/SafeERC20.sol";
import "@openzeppelin/contracts/utils/EnumerableSet.sol";

import "../lib/math/Math.sol";
import "../lib/helpers/EnumerableMap.sol";
import "../lib/helpers/ReentrancyGuard.sol";

import "./PoolRegistry.sol";
import "./interfaces/IPoolSwapStructs.sol";
import "./interfaces/IGeneralPool.sol";
import "./interfaces/IMinimalSwapInfoPool.sol";
import "./interfaces/ISwapValidator.sol";
import "./balances/BalanceAllocation.sol";

abstract contract Swaps is ReentrancyGuard, PoolRegistry {
    using SafeERC20 for IERC20;
    using EnumerableSet for EnumerableSet.AddressSet;
    using EnumerableMap for EnumerableMap.IERC20ToBytes32Map;

    using Math for int256;
    using SafeCast for uint256;
    using BalanceAllocation for bytes32;

    // Despite the external API having two separate functions for given in and given out, internally their are handled
    // together to avoid unnecessary code duplication. This enum indicates which kind of swap we're processing.
    enum SwapKind { GIVEN_IN, GIVEN_OUT }

    // This struct is identical in layout to SwapIn and SwapOut, except the 'amountIn/Out' field is named 'amount'.
    struct InternalSwap {
        bytes32 poolId;
        uint256 tokenInIndex;
        uint256 tokenOutIndex;
        uint256 amount;
        bytes userData;
    }

    event Swap(
        bytes32 indexed poolId,
        IERC20 indexed tokenIn,
        IERC20 indexed tokenOut,
        uint256 tokensIn,
        uint256 tokensOut
    );

    // This function is not marked non-reentrant to allow the validator to perform any subsequent calls it may need, but
    // the actual swap is reentrancy-protected by _batchSwap being non-reentrant.

    function batchSwapGivenIn(
        ISwapValidator validator,
        bytes calldata validatorData,
        SwapIn[] memory swaps,
        IERC20[] calldata tokens,
        FundManagement calldata funds
    ) external override returns (int256[] memory) {
        int256[] memory tokenDeltas = _batchSwap(_toInternalSwap(swaps), tokens, funds, SwapKind.GIVEN_IN);

        if (address(validator) != address(0)) {
            validator.validate(tokens, tokenDeltas, validatorData);
        }

        return tokenDeltas;
    }

    // This function is not marked non-reentrant to allow the validator to perform any subsequent calls it may need, but
    // the actual swap is reentrancy-protected by _batchSwap being non-reentrant.
    function batchSwapGivenOut(
        ISwapValidator validator,
        bytes calldata validatorData,
        SwapOut[] memory swaps,
        IERC20[] calldata tokens,
        FundManagement calldata funds
    ) external override returns (int256[] memory) {
        int256[] memory tokenDeltas = _batchSwap(_toInternalSwap(swaps), tokens, funds, SwapKind.GIVEN_OUT);

        if (address(validator) != address(0)) {
            validator.validate(tokens, tokenDeltas, validatorData);
        }

        return tokenDeltas;
    }

    // We use inline assembly to cast from the external struct types to the internal one. This doesn't trigger any
    // conversions or runtime analysis: it is just coercing the type system to reinterpret the data as another type.

    function _toInternalSwap(SwapIn[] memory swapsIn)
        private
        pure
        returns (InternalSwap[] memory internalSwapRequests)
    {
        // solhint-disable-next-line no-inline-assembly
        assembly {
            internalSwapRequests := swapsIn
        }
    }

    function _toInternalSwap(SwapOut[] memory swapsOut)
        private
        pure
        returns (InternalSwap[] memory internalSwapRequests)
    {
        // solhint-disable-next-line no-inline-assembly
        assembly {
            internalSwapRequests := swapsOut
        }
    }

    // This struct is identical in layout to SwapRequestGivenIn and SwapRequestGivenOut from IPoolSwapStructs, except
    // the 'amountIn/Out' is named 'amount'.
    struct InternalSwapRequest {
        IERC20 tokenIn;
        IERC20 tokenOut;
        uint256 amount;
        bytes32 poolId;
        uint256 latestBlockNumberUsed;
        address from;
        address to;
        bytes userData;
    }

    // We use inline assembly to cast from the internal struct type to the external ones, depending on the swap kind.
    // This doesn't trigger any conversions or runtime analysis: it is just coercing the type system to reinterpret the
    // data as another type.

    function _toSwapRequestGivenIn(InternalSwapRequest memory internalSwapRequest)
        private
        pure
        returns (IPoolSwapStructs.SwapRequestGivenIn memory swapRequestGivenIn)
    {
        // solhint-disable-next-line no-inline-assembly
        assembly {
            swapRequestGivenIn := internalSwapRequest
        }
    }

    function _toSwapRequestGivenOut(InternalSwapRequest memory internalSwapRequest)
        private
        pure
        returns (IPoolSwapStructs.SwapRequestGivenOut memory swapRequestGivenOut)
    {
        // solhint-disable-next-line no-inline-assembly
        assembly {
            swapRequestGivenOut := internalSwapRequest
        }
    }

    /**
     * @dev Implements both `batchSwapGivenIn` and `batchSwapGivenIn` (minus the validator call), depending on the
     * `kind` value.
     */
    function _batchSwap(
        InternalSwap[] memory swaps,
        IERC20[] memory tokens,
        FundManagement memory funds,
        SwapKind kind
    ) private nonReentrant returns (int256[] memory) {
        // Perform the swaps, updating the Pool balances and computing the net Vault token deltas
        int256[] memory tokenDeltas = _swapWithPools(swaps, tokens, funds, kind);

        // Process token deltas, by either transferring tokens from the sender (for positive deltas) or to the recipient
        // (for negative deltas).
        for (uint256 i = 0; i < tokens.length; ++i) {
            IERC20 token = tokens[i];
            int256 delta = tokenDeltas[i];

            // Ignore zeroed deltas
            if (delta > 0) {
                uint256 toReceive = uint256(delta);
                if (funds.fromInternalBalance) {
                    uint256 currentInternalBalance = _getInternalBalance(msg.sender, token);
                    uint256 toWithdraw = Math.min(currentInternalBalance, toReceive);
                    _setInternalBalance(msg.sender, token, currentInternalBalance - toWithdraw);
                    toReceive -= toWithdraw;
                }
                if (toReceive > 0) {
                    token.safeTransferFrom(msg.sender, address(this), toReceive);
                }
            } else if (delta < 0) {
                uint256 toSend = uint256(-delta);

                if (funds.toInternalBalance) {
                    // Deposit tokens to the recipient's Internal Balance - the Vault's balance doesn't change
                    _increaseInternalBalance(funds.recipient, token, toSend);
                } else {
                    // Transfer the tokens to the recipient - note protocol withdraw fees are not charged by this
                    token.safeTransfer(funds.recipient, toSend);
                }
            }
        }

        return tokenDeltas;
    }

    // For `_batchSwap` to handle both given in and given out swaps, it internally tracks the 'given' amount (supplied
    // by the caller), and the 'calculated' one (returned by the Pool in response to the swap request).

    /**
     * @dev Given the two swap tokens and the swap kind, returns which one is the 'given' token (the one for which the
     * amount is supplied by the caller).
     */
    function _tokenGiven(
        SwapKind kind,
        IERC20 tokenIn,
        IERC20 tokenOut
    ) private pure returns (IERC20) {
        return kind == SwapKind.GIVEN_IN ? tokenIn : tokenOut;
    }

    /**
     * @dev Given the two swap tokens and the swap kind, returns which one is the 'calculated' token (the one for
     * which the amount is calculated by the Pool).
     */
    function _tokenCalculated(
        SwapKind kind,
        IERC20 tokenIn,
        IERC20 tokenOut
    ) private pure returns (IERC20) {
        return kind == SwapKind.GIVEN_IN ? tokenOut : tokenIn;
    }

    /**
     * @dev Returns an ordered pair (amountIn, amountOut) given the amounts given and calculated and the swap kind.
     */
    function _getAmounts(
        SwapKind kind,
        uint256 amountGiven,
        uint256 amountCalculated
    ) private pure returns (uint256 amountIn, uint256 amountOut) {
        if (kind == SwapKind.GIVEN_IN) {
            (amountIn, amountOut) = (amountGiven, amountCalculated);
        } else {
            (amountIn, amountOut) = (amountCalculated, amountGiven);
        }
    }

    // This struct helps implement the multihop logic: if the amount given is not provided for a swap, then the given
    // token must match the previous calculated token, and the previous calculated amount becomes the new given amount.
    // For swaps of kind given in, amount in and token in are given, while amount out and token out are calculated.
    // For swaps of kind given out, amount out and token out are given, while amount in and token are calculated.
    struct LastSwapData {
        IERC20 tokenCalculated;
        uint256 amountCalculated;
    }

    /**
     * @dev Performs all `swaps`, calling swap callbacks on the Pools and updating their balances. Does not cause any
     * transfer of tokens - it instead returns the net Vault token deltas: positive if the Vault should receive tokens,
     * and negative if it should send them.
     */
    function _swapWithPools(
        InternalSwap[] memory swaps,
        IERC20[] memory tokens,
        FundManagement memory funds,
        SwapKind kind
    ) private returns (int256[] memory tokenDeltas) {
        tokenDeltas = new int256[](tokens.length);

        // Passed to _swapWithPool, which stores data about the previous swap here to implement multihop logic across
        // swaps.
        LastSwapData memory previous;

        // This variable could be declared inside the loop, but that causes the compiler to allocate memory on each loop
        // iteration, increasing gas costs.
        InternalSwap memory swap;
        for (uint256 i = 0; i < swaps.length; ++i) {
            swap = swaps[i];
            require(swap.tokenInIndex < tokens.length && swap.tokenOutIndex < tokens.length, "OUT_OF_BOUNDS");

            IERC20 tokenIn = tokens[swap.tokenInIndex];
            IERC20 tokenOut = tokens[swap.tokenOutIndex];
            require(tokenIn != tokenOut, "CANNOT_SWAP_SAME_TOKEN");

            if (swap.amount == 0) {
                if (swaps.length > 1) {
                    // Sentinel value for multihop logic
                    // When the amount given is not provided, we use the calculated amount for the previous swap,
                    // assuming the current swap's given token is the previous' calculated token.
                    // This makes it possible to e.g. swap a given amount of token A for token B,
                    // and then use the resulting token B amount to swap for token C.
<<<<<<< HEAD
                    bool usingPreviousToken = previous.tokenCalculated == _tokenGiven(kind, tokenIn, tokenOut);
                    require(usingPreviousToken, "Misconstructed multihop swap");
                    swap.amount = previous.amountCalculated;
=======
                    bool usingPreviousToken = previous.tokenQuoted == _tokenGiven(kind, tokenIn, tokenOut);
                    require(usingPreviousToken, "MALCONSTRUCTED_MULTIHOP_SWAP");
                    swap.amount = previous.amountQuoted;
>>>>>>> 6c844e03
                } else {
                    revert("UNKNOWN_AMOUNT_IN_FIRST_SWAP");
                }
            }

            (uint256 amountIn, uint256 amountOut) = _swapWithPool(
                tokenIn,
                tokenOut,
                swap,
                msg.sender,
                funds.recipient,
                previous,
                kind
            );

            // Accumulate Vault deltas across swaps
            tokenDeltas[swap.tokenInIndex] = tokenDeltas[swap.tokenInIndex].add(amountIn.toInt256());
            tokenDeltas[swap.tokenOutIndex] = tokenDeltas[swap.tokenOutIndex].sub(amountOut.toInt256());

            emit Swap(swap.poolId, tokenIn, tokenOut, amountIn, amountOut);
        }

        return tokenDeltas;
    }

    /**
     * @dev Performs `swap`, updating the Pool balance. Returns a pair with the amount of tokens going into and out of
     * the Vault as a result of this swap.
     *
     * This function expects to be called with the `previous` swap struct, which will be updated internally to
     * implement multihop logic.
     */
    function _swapWithPool(
        IERC20 tokenIn,
        IERC20 tokenOut,
        InternalSwap memory swap,
        address from,
        address to,
        LastSwapData memory previous,
        SwapKind kind
    ) private returns (uint256 amountIn, uint256 amountOut) {
        InternalSwapRequest memory swapRequest = InternalSwapRequest({
            tokenIn: tokenIn,
            tokenOut: tokenOut,
            amount: swap.amount,
            poolId: swap.poolId,
            latestBlockNumberUsed: 0, // will be updated later on based on the pool specialization
            from: from,
            to: to,
            userData: swap.userData
        });

        // Get the calculated amount from the Pool and update its balances
        uint256 amountCalculated = _processSwapRequest(swapRequest, kind);

        // Store swap information for next pass
        previous.tokenCalculated = _tokenCalculated(kind, tokenIn, tokenOut);
        previous.amountCalculated = amountCalculated;

        (amountIn, amountOut) = _getAmounts(kind, swap.amount, amountCalculated);
    }

    /**
     * @dev Calls the swap request callback on the Pool and updates its balances as a result of the swap being executed.
     * The interface used for the call will depend on the Pool's specialization setting.
     *
     * Returns the token amount calculated by the Pool.
     */
    function _processSwapRequest(InternalSwapRequest memory swapRequest, SwapKind kind) private returns (uint256) {
        address pool = _getPoolAddress(swapRequest.poolId);
        PoolSpecialization specialization = _getPoolSpecialization(swapRequest.poolId);

        if (specialization == PoolSpecialization.MINIMAL_SWAP_INFO) {
            return _processMinimalSwapInfoPoolSwapRequest(swapRequest, IMinimalSwapInfoPool(pool), kind);
        } else if (specialization == PoolSpecialization.TWO_TOKEN) {
            return _processTwoTokenPoolSwapRequest(swapRequest, IMinimalSwapInfoPool(pool), kind);
        } else {
            return _processGeneralPoolSwapRequest(swapRequest, IGeneralPool(pool), kind);
        }
    }

    function _processTwoTokenPoolSwapRequest(
        InternalSwapRequest memory internalSwapRequest,
        IMinimalSwapInfoPool pool,
        SwapKind kind
    ) private returns (uint256 amountCalculated) {
        // Due to gas efficiency reasons, this function uses low-level knowledge of how Two Token Pool balances are
        // stored internally, instead of using getters and setters for all operations.

        (
            bytes32 tokenABalance,
            bytes32 tokenBBalance,
            TwoTokenSharedBalances storage poolSharedBalances
        ) = _getTwoTokenPoolSharedBalances(
            internalSwapRequest.poolId,
            internalSwapRequest.tokenIn,
            internalSwapRequest.tokenOut
        );

        // We have the two Pool balances, but we don't know which one is the token in and which one is the token out.
        bytes32 tokenInBalance;
        bytes32 tokenOutBalance;

        // In Two Token Pools, token A has a smaller address than token B
        if (internalSwapRequest.tokenIn < internalSwapRequest.tokenOut) {
            // in is A, out is B
            tokenInBalance = tokenABalance;
            tokenOutBalance = tokenBBalance;
        } else {
            // in is B, out is A
            tokenOutBalance = tokenABalance;
            tokenInBalance = tokenBBalance;
        }

        // Perform the swap request and compute the new balances for token in and token out after the swap
        (tokenInBalance, tokenOutBalance, amountCalculated) = _processMinimalSwapRequest(
            internalSwapRequest,
            pool,
            kind,
            tokenInBalance,
            tokenOutBalance
        );

        // We check the token ordering again to create the new shared cash packed struct
        poolSharedBalances.sharedCash = internalSwapRequest.tokenIn < internalSwapRequest.tokenOut
            ? BalanceAllocation.toSharedCash(tokenInBalance, tokenOutBalance) // in is A, out is B
            : BalanceAllocation.toSharedCash(tokenOutBalance, tokenInBalance); // in is B, out is A
    }

    function _processMinimalSwapInfoPoolSwapRequest(
        InternalSwapRequest memory internalSwapRequest,
        IMinimalSwapInfoPool pool,
        SwapKind kind
    ) private returns (uint256 amountCalculated) {
        bytes32 tokenInBalance = _getMinimalSwapInfoPoolBalance(
            internalSwapRequest.poolId,
            internalSwapRequest.tokenIn
        );
        bytes32 tokenOutBalance = _getMinimalSwapInfoPoolBalance(
            internalSwapRequest.poolId,
            internalSwapRequest.tokenOut
        );

        // Perform the swap request and compute the new balances for token in and token out after the swap
        (tokenInBalance, tokenOutBalance, amountCalculated) = _processMinimalSwapRequest(
            internalSwapRequest,
            pool,
            kind,
            tokenInBalance,
            tokenOutBalance
        );

        _minimalSwapInfoPoolsBalances[internalSwapRequest.poolId][internalSwapRequest.tokenIn] = tokenInBalance;
        _minimalSwapInfoPoolsBalances[internalSwapRequest.poolId][internalSwapRequest.tokenOut] = tokenOutBalance;
    }

    function _processMinimalSwapRequest(
        InternalSwapRequest memory internalSwapRequest,
        IMinimalSwapInfoPool pool,
        SwapKind kind,
        bytes32 tokenInBalance,
        bytes32 tokenOutBalance
    )
        internal
        returns (
            bytes32 newTokenInBalance,
            bytes32 newTokenOutBalance,
            uint256 amountCalculated
        )
    {
        uint256 tokenInTotal = tokenInBalance.total();
        uint256 tokenOutTotal = tokenOutBalance.total();
        internalSwapRequest.latestBlockNumberUsed = Math.max(
            tokenInBalance.blockNumber(),
            tokenOutBalance.blockNumber()
        );

        // Perform the swap request callback and compute the new balances for token in and token out after the swap
        if (kind == SwapKind.GIVEN_IN) {
            IPoolSwapStructs.SwapRequestGivenIn memory swapIn = _toSwapRequestGivenIn(internalSwapRequest);
            uint256 amountOut = pool.onSwapGivenIn(swapIn, tokenInTotal, tokenOutTotal);

            newTokenInBalance = tokenInBalance.increaseCash(internalSwapRequest.amount);
            newTokenOutBalance = tokenOutBalance.decreaseCash(amountOut);
            amountCalculated = amountOut;
        } else {
            IPoolSwapStructs.SwapRequestGivenOut memory swapOut = _toSwapRequestGivenOut(internalSwapRequest);
            uint256 amountIn = pool.onSwapGivenOut(swapOut, tokenInTotal, tokenOutTotal);

            newTokenInBalance = tokenInBalance.increaseCash(amountIn);
            newTokenOutBalance = tokenOutBalance.decreaseCash(internalSwapRequest.amount);
            amountCalculated = amountIn;
        }
    }

    function _processGeneralPoolSwapRequest(
        InternalSwapRequest memory internalSwapRequest,
        IGeneralPool pool,
        SwapKind kind
    ) private returns (uint256 amountCalculated) {
        bytes32 tokenInBalance;
        bytes32 tokenOutBalance;

<<<<<<< HEAD
        EnumerableMap.IERC20ToBytes32Map storage poolBalances = _generalPoolsBalances[internalSwapRequest.poolId];
        uint256 indexIn = poolBalances.indexOf(internalSwapRequest.tokenIn, "ERR_TOKEN_NOT_REGISTERED");
        uint256 indexOut = poolBalances.indexOf(internalSwapRequest.tokenOut, "ERR_TOKEN_NOT_REGISTERED");
=======
        EnumerableMap.IERC20ToBytes32Map storage poolBalances = _generalPoolsBalances[request.poolId];
        uint256 indexIn = poolBalances.indexOf(request.tokenIn, "TOKEN_NOT_REGISTERED");
        uint256 indexOut = poolBalances.indexOf(request.tokenOut, "TOKEN_NOT_REGISTERED");
>>>>>>> 6c844e03

        uint256 tokenAmount = poolBalances.length();
        uint256[] memory currentBalances = new uint256[](tokenAmount);

        for (uint256 i = 0; i < tokenAmount; i++) {
            // Because the iteration is bounded by `tokenAmount` and no tokens are registered or unregistered here, we
            // can use `unchecked_valueAt` as we know `i` is a valid token index, saving storage reads.
            bytes32 balance = poolBalances.unchecked_valueAt(i);

            currentBalances[i] = balance.total();
            internalSwapRequest.latestBlockNumberUsed = Math.max(
                internalSwapRequest.latestBlockNumberUsed,
                balance.blockNumber()
            );

            if (i == indexIn) {
                tokenInBalance = balance;
            } else if (i == indexOut) {
                tokenOutBalance = balance;
            }
        }

        // Perform the swap request callback and compute the new balances for token in and token out after the swap
        if (kind == SwapKind.GIVEN_IN) {
            IPoolSwapStructs.SwapRequestGivenIn memory swapRequestIn = _toSwapRequestGivenIn(internalSwapRequest);
            uint256 amountOut = pool.onSwapGivenIn(swapRequestIn, currentBalances, indexIn, indexOut);

            amountCalculated = amountOut;
            tokenInBalance = tokenInBalance.increaseCash(internalSwapRequest.amount);
            tokenOutBalance = tokenOutBalance.decreaseCash(amountOut);
        } else {
            IPoolSwapStructs.SwapRequestGivenOut memory swapRequestOut = _toSwapRequestGivenOut(internalSwapRequest);
            uint256 amountIn = pool.onSwapGivenOut(swapRequestOut, currentBalances, indexIn, indexOut);

            amountCalculated = amountIn;
            tokenInBalance = tokenInBalance.increaseCash(amountIn);
            tokenOutBalance = tokenOutBalance.decreaseCash(internalSwapRequest.amount);
        }

        // Because no token registrations or unregistrations happened between now and when we retrieved the indexes for
        // token in and token out, we can use `unchecked_setAt`, saving storage reads.
        poolBalances.unchecked_setAt(indexIn, tokenInBalance);
        poolBalances.unchecked_setAt(indexOut, tokenOutBalance);
    }

    function queryBatchSwapGivenIn(
        SwapIn[] memory swaps,
        IERC20[] calldata tokens,
        FundManagement calldata funds
    ) external override returns (int256[] memory) {
        // This function is not marked as `nonReentrant` because the underlying query mechanism relies on reentrancy
        return _callQueryBatchSwapHelper(_toInternalSwap(swaps), tokens, funds, SwapKind.GIVEN_IN);
    }

    function queryBatchSwapGivenOut(
        SwapOut[] memory swaps,
        IERC20[] calldata tokens,
        FundManagement calldata funds
    ) external override returns (int256[] memory) {
        // This function is not marked as `nonReentrant` because the underlying query mechanism relies on reentrancy
        return _callQueryBatchSwapHelper(_toInternalSwap(swaps), tokens, funds, SwapKind.GIVEN_OUT);
    }

    function _callQueryBatchSwapHelper(
        InternalSwap[] memory swaps,
        IERC20[] calldata tokens,
        FundManagement calldata funds,
        SwapKind kind
    ) private returns (int256[] memory tokenDeltas) {
        try this.queryBatchSwapHelper(swaps, tokens, funds, kind)  {
            // This call should never revert, but it is still useful to use the try-catch syntax as it provides
            // automatic decoding of the returndata.
            assert(false);
        } catch Error(string memory reason) {
            tokenDeltas = abi.decode(bytes(reason), (int256[]));
        }
    }

    /**
     * @dev Despite this function being external, it can only be called by the Vault itself, and should not be
     * considered part of the Vault's external API.
     *
     * It executes the Pool interaction part of a batch swap, calling swap request callbacks on pools and computing,
     * the Vault deltas, but without performing any token transfers. It then reverts unconditionally, returning the
     * Vault deltas array as the revert data.
     *
     * This enables an accurate implementation of queryBatchSwapGivenIn and queryBatchSwapGivenOut, since the array
     * 'returned' by this function is the result of the exact same computation a swap would perform, including the Pool
     * calls.
     */
    function queryBatchSwapHelper(
        InternalSwap[] memory swaps,
        IERC20[] calldata tokens,
        FundManagement calldata funds,
        SwapKind kind
    ) external {
        require(msg.sender == address(this), "CALLER_NOT_VAULT");
        int256[] memory tokenDeltas = _swapWithPools(swaps, tokens, funds, kind);
        revert(string(abi.encode(tokenDeltas)));
    }
}<|MERGE_RESOLUTION|>--- conflicted
+++ resolved
@@ -294,15 +294,9 @@
                     // assuming the current swap's given token is the previous' calculated token.
                     // This makes it possible to e.g. swap a given amount of token A for token B,
                     // and then use the resulting token B amount to swap for token C.
-<<<<<<< HEAD
                     bool usingPreviousToken = previous.tokenCalculated == _tokenGiven(kind, tokenIn, tokenOut);
-                    require(usingPreviousToken, "Misconstructed multihop swap");
+                    require(usingPreviousToken, "MALCONSTRUCTED_MULTIHOP_SWAP");
                     swap.amount = previous.amountCalculated;
-=======
-                    bool usingPreviousToken = previous.tokenQuoted == _tokenGiven(kind, tokenIn, tokenOut);
-                    require(usingPreviousToken, "MALCONSTRUCTED_MULTIHOP_SWAP");
-                    swap.amount = previous.amountQuoted;
->>>>>>> 6c844e03
                 } else {
                     revert("UNKNOWN_AMOUNT_IN_FIRST_SWAP");
                 }
@@ -506,15 +500,9 @@
         bytes32 tokenInBalance;
         bytes32 tokenOutBalance;
 
-<<<<<<< HEAD
         EnumerableMap.IERC20ToBytes32Map storage poolBalances = _generalPoolsBalances[internalSwapRequest.poolId];
-        uint256 indexIn = poolBalances.indexOf(internalSwapRequest.tokenIn, "ERR_TOKEN_NOT_REGISTERED");
-        uint256 indexOut = poolBalances.indexOf(internalSwapRequest.tokenOut, "ERR_TOKEN_NOT_REGISTERED");
-=======
-        EnumerableMap.IERC20ToBytes32Map storage poolBalances = _generalPoolsBalances[request.poolId];
-        uint256 indexIn = poolBalances.indexOf(request.tokenIn, "TOKEN_NOT_REGISTERED");
-        uint256 indexOut = poolBalances.indexOf(request.tokenOut, "TOKEN_NOT_REGISTERED");
->>>>>>> 6c844e03
+        uint256 indexIn = poolBalances.indexOf(internalSwapRequest.tokenIn, "TOKEN_NOT_REGISTERED");
+        uint256 indexOut = poolBalances.indexOf(internalSwapRequest.tokenOut, "TOKEN_NOT_REGISTERED");
 
         uint256 tokenAmount = poolBalances.length();
         uint256[] memory currentBalances = new uint256[](tokenAmount);
