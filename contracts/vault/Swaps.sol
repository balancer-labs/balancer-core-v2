--- conflicted
+++ resolved
@@ -337,15 +337,12 @@
             tokenInBalance = tokenBBalance;
         }
 
-<<<<<<< HEAD
-=======
         uint128 tokenInTotalBalance = tokenInBalance.total();
         require(tokenInTotalBalance > 0, "Token A not in pool");
 
         uint128 tokenOutTotalBalance = tokenOutBalance.total();
         require(tokenOutTotalBalance > 0, "Token B not in pool");
 
->>>>>>> 91ae77d3
         if (kind == SwapKind.GIVEN_IN) {
             uint128 amountOut = pool
                 .quoteOutGivenIn(_toQuoteGivenIn(request), tokenInTotalBalance, tokenOutTotalBalance)
@@ -366,11 +363,6 @@
             amountQuoted = amountIn;
         }
 
-<<<<<<< HEAD
-=======
-        require(tokenOutBalance.isNotZero(), "Fully draining token out");
-
->>>>>>> 91ae77d3
         bytes32 newSharedCash;
         if (request.tokenIn < request.tokenOut) {
             // in is A, out is B
@@ -388,18 +380,13 @@
         IPoolQuoteSimplified pool,
         SwapKind kind
     ) private returns (uint128 amountQuoted) {
-<<<<<<< HEAD
         bytes32 tokenInBalance = _getSimplifiedQuotePoolBalance(request.poolId, request.tokenIn);
-        bytes32 tokenOutBalance = _getSimplifiedQuotePoolBalance(request.poolId, request.tokenOut);
-=======
-        bytes32 tokenInBalance = _simplifiedQuotePoolsBalances[request.poolId][request.tokenIn];
         uint128 tokenInTotalBalance = tokenInBalance.total();
         require(tokenInTotalBalance > 0, "Token A not in pool");
 
-        bytes32 tokenOutBalance = _simplifiedQuotePoolsBalances[request.poolId][request.tokenOut];
+        bytes32 tokenOutBalance = _getSimplifiedQuotePoolBalance(request.poolId, request.tokenOut);
         uint128 tokenOutTotalBalance = tokenOutBalance.total();
         require(tokenOutTotalBalance > 0, "Token B not in pool");
->>>>>>> 91ae77d3
 
         if (kind == SwapKind.GIVEN_IN) {
             uint128 amountOut = pool
@@ -421,11 +408,6 @@
             amountQuoted = amountIn;
         }
 
-<<<<<<< HEAD
-=======
-        require(tokenOutBalance.isNotZero(), "Fully draining token out");
-
->>>>>>> 91ae77d3
         _simplifiedQuotePoolsBalances[request.poolId][request.tokenIn] = tokenInBalance;
         _simplifiedQuotePoolsBalances[request.poolId][request.tokenOut] = tokenOutBalance;
     }
@@ -438,15 +420,10 @@
         bytes32 tokenInBalance;
         bytes32 tokenOutBalance;
 
-<<<<<<< HEAD
-        uint256 indexIn = _standardPoolsBalances[request.poolId].indexOf(request.tokenIn, "ERR_TOKEN_NOT_REGISTERED");
-        uint256 indexOut = _standardPoolsBalances[request.poolId].indexOf(request.tokenOut, "ERR_TOKEN_NOT_REGISTERED");
-=======
-        EnumerableMap.IERC20ToBytes32Map storage poolTokens = _standardPoolsBalances[request.poolId];
-        uint256 indexIn = poolTokens.indexOf(request.tokenIn);
-        uint256 indexOut = poolTokens.indexOf(request.tokenOut);
->>>>>>> 91ae77d3
-
+        EnumerableMap.IERC20ToBytes32Map storage poolBalances = _standardPoolsBalances[request.poolId];
+        uint256 indexIn = poolBalances.indexOf(request.tokenIn, "ERR_TOKEN_NOT_REGISTERED");
+        uint256 indexOut = poolBalances.indexOf(request.tokenOut, "ERR_TOKEN_NOT_REGISTERED");
+        
         uint256[] memory currentBalances = new uint256[](poolTokens.length());
 
         for (uint256 i = 0; i < currentBalances.length; i++) {
@@ -479,15 +456,8 @@
             tokenOutBalance = tokenOutBalance.decreaseCash(request.amount.toUint128());
         }
 
-<<<<<<< HEAD
-        _standardPoolsBalances[request.poolId].unchecked_setAt(indexIn, tokenInBalance);
-        _standardPoolsBalances[request.poolId].unchecked_setAt(indexOut, tokenOutBalance);
-=======
-        require(tokenOutBalance.isNotZero(), "Fully draining token out");
-
-        poolTokens.unchecked_setAt(indexIn, tokenInBalance);
-        poolTokens.unchecked_setAt(indexOut, tokenOutBalance);
->>>>>>> 91ae77d3
+        poolBalances.unchecked_setAt(indexIn, tokenInBalance);
+        poolBalances.unchecked_setAt(indexOut, tokenOutBalance);
     }
 
     //Pay swap protocol fees
