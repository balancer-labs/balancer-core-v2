// SPDX-License-Identifier: GPL-3.0-or-later
// This program is free software: you can redistribute it and/or modify
// it under the terms of the GNU General Public License as published by
// the Free Software Foundation, either version 3 of the License, or
// (at your option) any later version.

// This program is distributed in the hope that it will be useful,
// but WITHOUT ANY WARRANTY; without even the implied warranty of
// MERCHANTABILITY or FITNESS FOR A PARTICULAR PURPOSE.  See the
// GNU General Public License for more details.

// You should have received a copy of the GNU General Public License
// along with this program.  If not, see <http://www.gnu.org/licenses/>.

pragma solidity ^0.7.1;
pragma experimental ABIEncoderV2;

import "hardhat/console.sol";

import "@openzeppelin/contracts/token/ERC20/IERC20.sol";
import "@openzeppelin/contracts/token/ERC20/SafeERC20.sol";
import "@openzeppelin/contracts/utils/EnumerableSet.sol";
import "@openzeppelin/contracts/math/SignedSafeMath.sol";
import "../vendor/EnumerableMap.sol";
import "@openzeppelin/contracts/utils/SafeCast.sol";
import "../vendor/ReentrancyGuard.sol";
import "@openzeppelin/contracts/math/Math.sol";

import "./interfaces/IPoolQuoteStructs.sol";
import "./interfaces/IGeneralPoolQuote.sol";
import "./interfaces/IMinimalSwapInfoPoolQuote.sol";
import "./interfaces/ISwapValidator.sol";
import "./balances/BalanceAllocation.sol";

import "../math/FixedPoint.sol";

import "./PoolRegistry.sol";

abstract contract Swaps is ReentrancyGuard, PoolRegistry {
    using SafeERC20 for IERC20;
    using EnumerableSet for EnumerableSet.AddressSet;
    using EnumerableMap for EnumerableMap.IERC20ToBytes32Map;

    using BalanceAllocation for bytes32;
    using FixedPoint for int256;
    using FixedPoint for uint256;
    using FixedPoint for uint128;
    using SafeCast for uint256;
    using SafeCast for uint128;

    // Despite the external API having two separate functions for given in and given out, internally their are handled
    // together to avoid unnecessary code duplication. This enum indicates which kind of swap we're processing.
    enum SwapKind { GIVEN_IN, GIVEN_OUT }

    // This struct is identical in layout to SwapIn and SwapOut, except the 'amountIn/Out' field is named 'amount'.
    struct SwapInternal {
        bytes32 poolId;
        uint256 tokenInIndex;
        uint256 tokenOutIndex;
        uint256 amount;
        bytes userData;
    }

    event Swap(
        bytes32 indexed poolId,
        IERC20 indexed tokenIn,
        IERC20 indexed tokenOut,
        uint256 tokensIn,
        uint256 tokensOut
    );

    // This function is not marked non-reentrant to allow the validator to perform any subsequent calls it may need, but
    // the actual swap is reentrancy-protected by _batchSwap being non-reentrant.

    function batchSwapGivenIn(
        ISwapValidator validator,
        bytes calldata validatorData,
        SwapIn[] memory swaps,
        IERC20[] calldata tokens,
        FundManagement calldata funds
    ) external override returns (int256[] memory) {
        int256[] memory tokenDeltas = _batchSwap(_toInternalSwap(swaps), tokens, funds, SwapKind.GIVEN_IN);

        if (address(validator) != address(0)) {
            validator.validate(tokens, tokenDeltas, validatorData);
        }

        return tokenDeltas;
    }

    // This function is not marked non-reentrant to allow the validator to perform any subsequent calls it may need, but
    // the actual swap is reentrancy-protected by _batchSwap being non-reentrant.
    function batchSwapGivenOut(
        ISwapValidator validator,
        bytes calldata validatorData,
        SwapOut[] memory swaps,
        IERC20[] calldata tokens,
        FundManagement calldata funds
    ) external override returns (int256[] memory) {
        int256[] memory tokenDeltas = _batchSwap(_toInternalSwap(swaps), tokens, funds, SwapKind.GIVEN_OUT);

        if (address(validator) != address(0)) {
            validator.validate(tokens, tokenDeltas, validatorData);
        }

        return tokenDeltas;
    }

    // We use inline assembly to cast from the external struct types to the internal one. This doesn't trigger any
    // conversions or runtime analysis: it is just coercing the type system to reinterpret the data as another type.

    function _toInternalSwap(SwapIn[] memory swapsIn) private pure returns (SwapInternal[] memory swapsInternal) {
        // solhint-disable-next-line no-inline-assembly
        assembly {
            swapsInternal := swapsIn
        }
    }

    function _toInternalSwap(SwapOut[] memory swapsOut) private pure returns (SwapInternal[] memory swapsInternal) {
        // solhint-disable-next-line no-inline-assembly
        assembly {
            swapsInternal := swapsOut
        }
    }

    // This struct is identical in layout to QuoteRequestGivenIn and QuoteRequestGivenIn from IPoolQuoteStructs, except
    // the 'amountIn/Out' is named 'amount'.
    struct QuoteRequestInternal {
        IERC20 tokenIn;
        IERC20 tokenOut;
        uint256 amount;
        bytes32 poolId;
        address from;
        address to;
        bytes userData;
    }

    // We use inline assembly to cast from the internal struct type to the external ones, depending on the swap kind.
    // This doesn't trigger any conversions or runtime analysis: it is just coercing the type system to reinterpret the
    // data as another type.

    function _toQuoteGivenIn(QuoteRequestInternal memory requestInternal)
        private
        pure
        returns (IPoolQuoteStructs.QuoteRequestGivenIn memory requestGivenIn)
    {
        // solhint-disable-next-line no-inline-assembly
        assembly {
            requestGivenIn := requestInternal
        }
    }

    function _toQuoteGivenOut(QuoteRequestInternal memory requestInternal)
        private
        pure
        returns (IPoolQuoteStructs.QuoteRequestGivenOut memory requestGivenOut)
    {
        // solhint-disable-next-line no-inline-assembly
        assembly {
            requestGivenOut := requestInternal
        }
    }

    /**
     * @dev Implements both `batchSwapGivenIn` and `batchSwapGivenIn` (minus the validator call), depending on the
     * `kind` value.
     */
    function _batchSwap(
        SwapInternal[] memory swaps,
        IERC20[] memory tokens,
        FundManagement memory funds,
        SwapKind kind
    ) private nonReentrant returns (int256[] memory) {
        // Perform the swaps, updating the Pool balances and computing the net Vault token deltas
        int256[] memory tokenDeltas = _swapWithPools(swaps, tokens, funds, kind);

        // Process token deltas, by either transferring tokens from the sender (for positive deltas) or to the recipient
        // (for negative deltas).
        for (uint256 i = 0; i < tokens.length; ++i) {
            IERC20 token = tokens[i];

            if (tokenDeltas[i] > 0) {
                uint128 toReceive = uint128(tokenDeltas[i]);

<<<<<<< HEAD
                if (funds.withdrawFromInternalBalance) {
                    uint128 toWithdraw = uint128(Math.min(_internalTokenBalance[msg.sender][token], toReceive));
=======
                if (funds.fromInternalBalance) {
                    uint128 toWithdraw = uint128(Math.min(_internalTokenBalance[funds.sender][token], toReceive));
>>>>>>> 9f4f51f1

                    _internalTokenBalance[msg.sender][token] -= toWithdraw;
                    toReceive -= toWithdraw;
                }

                token.safeTransferFrom(msg.sender, address(this), toReceive);
            } else {
                uint128 toSend = tokenDeltas[i].abs().toUint128();

                if (funds.toInternalBalance) {
                    // Deposit tokens to the recipient's Internal Balance - the Vault's balance doesn't change
                    _internalTokenBalance[funds.recipient][token] = _internalTokenBalance[funds.recipient][token]
                        .add128(toSend);
                } else {
                    // Actually transfer the tokens to the recipient - note protocol withdraw fees are not charged by
                    // this
                    token.safeTransfer(funds.recipient, toSend);
                }
            }
        }

        return tokenDeltas;
    }

    // For `_batchSwap` to handle both given in and given out swaps, it internally tracks the 'given' amount (supplied
    // by the caller), and the 'quoted' one (returned by the Pool in response to the quote request).

    /**
     * @dev Given the two swap tokens and the swap kind, returns which one is the 'given' token (the one for which the
     * amount is supplied by the caller).
     */
    function _tokenGiven(
        SwapKind kind,
        IERC20 tokenIn,
        IERC20 tokenOut
    ) private pure returns (IERC20) {
        return kind == SwapKind.GIVEN_IN ? tokenIn : tokenOut;
    }

    /**
     * @dev Given the two swap tokens and the swap kind, returns which one is the 'given' token (the one for which the
     * amount is returned by the Pool).
     */
    function _tokenQuoted(
        SwapKind kind,
        IERC20 tokenIn,
        IERC20 tokenOut
    ) private pure returns (IERC20) {
        return kind == SwapKind.GIVEN_IN ? tokenOut : tokenIn;
    }

    /**
     * @dev Returns an ordered pair (amountIn, amountOut) given the amounts given and quoted and the swap kind.
     */
    function _getAmounts(
        SwapKind kind,
        uint128 amountGiven,
        uint128 amountQuoted
    ) private pure returns (uint128 amountIn, uint128 amountOut) {
        if (kind == SwapKind.GIVEN_IN) {
            (amountIn, amountOut) = (amountGiven, amountQuoted);
        } else {
            (amountIn, amountOut) = (amountQuoted, amountGiven);
        }
    }

    // This struct helps implement the multihop logic: if the amount given is not provided for a swap, then the token
    // given must match the previous token quoted, and the previous amount quoted becomes the new amount given.
    // For swaps of kind given in, amount in and token in are given, while amount out and token out quoted.
    // For swaps of kind given out, amount out and token out are given, while amount in and token in quoted.
    struct LastSwapData {
        IERC20 tokenQuoted;
        uint128 amountQuoted;
    }

    /**
     * @dev Performs all `swaps`, requesting the Pools for quotes and updating their balances. Does not cause any
     * transfer of tokens - it instead returns the net Vault token deltas: positive if the Vault should receive tokens,
     * and negative if it should send them.
     */
    function _swapWithPools(
        SwapInternal[] memory swaps,
        IERC20[] memory tokens,
        FundManagement memory funds,
        SwapKind kind
    ) private returns (int256[] memory tokenDeltas) {
        tokenDeltas = new int256[](tokens.length);

        // Passed to _swapWithPool, which stores data about the previous swap here to implement multihop logic across
        // swaps.
        LastSwapData memory previous;

        // This variable could be declared inside the loop, but that causes the compiler to allocate memory on each loop
        // iteration, increasing gas costs.
        SwapInternal memory swap;
        for (uint256 i = 0; i < swaps.length; ++i) {
            swap = swaps[i];
            require(swap.tokenInIndex < tokens.length && swap.tokenOutIndex < tokens.length, "ERR_INDEX_OUT_OF_BOUNDS");

            IERC20 tokenIn = tokens[swap.tokenInIndex];
            IERC20 tokenOut = tokens[swap.tokenOutIndex];
            require(tokenIn != tokenOut, "Swap for same token");

            if (swap.amount == 0) {
                if (swaps.length > 1) {
                    // Sentinel value for multihop logic
                    // When the amount given is not provided, we use the amount quoted for the previous swap,
                    // assuming the current swap's token given is the previous' token quoted.
                    // This makes it possible to e.g. swap a given amount of token A for token B,
                    // and then use the resulting token B amount to swap for token C.
                    bool usingPreviousToken = previous.tokenQuoted == _tokenGiven(kind, tokenIn, tokenOut);
                    require(usingPreviousToken, "Misconstructed multihop swap");
                    swap.amount = previous.amountQuoted;
                } else {
                    revert("Unknown amount in on first swap");
                }
            }

            (uint128 amountIn, uint128 amountOut) = _swapWithPool(
                tokenIn,
                tokenOut,
                swap,
                msg.sender,
                funds.recipient,
                previous,
                kind
            );

            // Accumulate Vault deltas across swaps
            tokenDeltas[swap.tokenInIndex] = SignedSafeMath.add(tokenDeltas[swap.tokenInIndex], amountIn);
            tokenDeltas[swap.tokenOutIndex] = SignedSafeMath.sub(tokenDeltas[swap.tokenOutIndex], amountOut);

            emit Swap(swap.poolId, tokenIn, tokenOut, amountIn, amountOut);
        }

        return tokenDeltas;
    }

    /**
     * @dev Performs `swap`, updating the Pool balance. Returns a pair with the amount of tokens going into and out of
     * the Vault as a result of this swap.
     *
     * This function expects to be called with the `previous` swap struct, which will be updated internally to
     * implement multihop logic.
     */
    function _swapWithPool(
        IERC20 tokenIn,
        IERC20 tokenOut,
        SwapInternal memory swap,
        address from,
        address to,
        LastSwapData memory previous,
        SwapKind kind
    ) private returns (uint128 amountIn, uint128 amountOut) {
        uint128 amountGiven = swap.amount.toUint128();

        QuoteRequestInternal memory request = QuoteRequestInternal({
            tokenIn: tokenIn,
            tokenOut: tokenOut,
            amount: amountGiven,
            poolId: swap.poolId,
            from: from,
            to: to,
            userData: swap.userData
        });

        // Get the quoted amount from the Pool and update its balances
        uint128 amountQuoted = _processQuoteRequest(request, kind);

        // Store swap information for next pass
        previous.tokenQuoted = _tokenQuoted(kind, tokenIn, tokenOut);
        previous.amountQuoted = amountQuoted;

        (amountIn, amountOut) = _getAmounts(kind, amountGiven, amountQuoted);
    }

    /**
     * @dev Performs a quote request call to the Pool and updates its balances as a result of the swap being executed.
     * The interface used for the call will depend on the Pool's specialization setting.
     *
     * Returns the token amount quoted by the Pool.
     */
    function _processQuoteRequest(QuoteRequestInternal memory request, SwapKind kind)
        private
        returns (uint128 amountQuoted)
    {
        address pool = _getPoolAddress(request.poolId);
        PoolSpecialization specialization = _getPoolSpecialization(request.poolId);

        if (specialization == PoolSpecialization.MINIMAL_SWAP_INFO) {
            amountQuoted = _processMinimalSwapInfoPoolQuoteRequest(request, IMinimalSwapInfoPoolQuote(pool), kind);
        } else if (specialization == PoolSpecialization.TWO_TOKEN) {
            amountQuoted = _processTwoTokenPoolQuoteRequest(request, IMinimalSwapInfoPoolQuote(pool), kind);
        } else {
            amountQuoted = _processGeneralPoolQuoteRequest(request, IGeneralPoolQuote(pool), kind);
        }
    }

    function _processTwoTokenPoolQuoteRequest(
        QuoteRequestInternal memory request,
        IMinimalSwapInfoPoolQuote pool,
        SwapKind kind
    ) private returns (uint128 amountQuoted) {
        // Due to gas efficiency reasons, this function uses low-level knowledge of how Two Token Pool balances are
        // stored internally, instead of using getters and setters for all operations.

        (
            bytes32 tokenABalance,
            bytes32 tokenBBalance,
            TwoTokenSharedBalances storage poolSharedBalances
        ) = _getTwoTokenPoolSharedBalances(request.poolId, request.tokenIn, request.tokenOut);

        // We have the two Pool balances, but we don't know which one is the token in and which one is the token out.
        bytes32 tokenInBalance;
        bytes32 tokenOutBalance;

        // In Two Token Pools, token A has a smaller address than token B
        if (request.tokenIn < request.tokenOut) {
            // in is A, out is B
            tokenInBalance = tokenABalance;
            tokenOutBalance = tokenBBalance;
        } else {
            // in is B, out is A
            tokenOutBalance = tokenABalance;
            tokenInBalance = tokenBBalance;
        }

        uint128 tokenInTotalBalance = tokenInBalance.totalBalance();
        uint128 tokenOutTotalBalance = tokenOutBalance.totalBalance();

        // Perform the quote request and compute the new balances for token in and token out after the swap
        if (kind == SwapKind.GIVEN_IN) {
            uint128 amountOut = pool
                .quoteOutGivenIn(_toQuoteGivenIn(request), tokenInTotalBalance, tokenOutTotalBalance)
                .toUint128();

            tokenInBalance = tokenInBalance.increaseCash(request.amount.toUint128());
            tokenOutBalance = tokenOutBalance.decreaseCash(amountOut);

            amountQuoted = amountOut;
        } else {
            uint128 amountIn = pool
                .quoteInGivenOut(_toQuoteGivenOut(request), tokenInTotalBalance, tokenOutTotalBalance)
                .toUint128();

            tokenInBalance = tokenInBalance.increaseCash(amountIn);
            tokenOutBalance = tokenOutBalance.decreaseCash(request.amount.toUint128());

            amountQuoted = amountIn;
        }

        // We check the token ordering again to create the new shared cash packed struct
        bytes32 newSharedCash;
        if (request.tokenIn < request.tokenOut) {
            // in is A, out is B
            newSharedCash = BalanceAllocation.toSharedCash(tokenInBalance, tokenOutBalance);
        } else {
            // in is B, out is A
            newSharedCash = BalanceAllocation.toSharedCash(tokenOutBalance, tokenInBalance);
        }

        poolSharedBalances.sharedCash = newSharedCash;
    }

    function _processMinimalSwapInfoPoolQuoteRequest(
        QuoteRequestInternal memory request,
        IMinimalSwapInfoPoolQuote pool,
        SwapKind kind
    ) private returns (uint128 amountQuoted) {
        bytes32 tokenInBalance = _getMinimalSwapInfoPoolBalance(request.poolId, request.tokenIn);
        bytes32 tokenOutBalance = _getMinimalSwapInfoPoolBalance(request.poolId, request.tokenOut);

        uint128 tokenInTotalBalance = tokenInBalance.totalBalance();
        uint128 tokenOutTotalBalance = tokenOutBalance.totalBalance();

        // Perform the quote request and compute the new balances for token in and token out after the swap
        if (kind == SwapKind.GIVEN_IN) {
            uint128 amountOut = pool
                .quoteOutGivenIn(_toQuoteGivenIn(request), tokenInTotalBalance, tokenOutTotalBalance)
                .toUint128();

            tokenInBalance = tokenInBalance.increaseCash(request.amount.toUint128());
            tokenOutBalance = tokenOutBalance.decreaseCash(amountOut);

            amountQuoted = amountOut;
        } else {
            uint128 amountIn = pool
                .quoteInGivenOut(_toQuoteGivenOut(request), tokenInTotalBalance, tokenOutTotalBalance)
                .toUint128();

            tokenInBalance = tokenInBalance.increaseCash(amountIn);
            tokenOutBalance = tokenOutBalance.decreaseCash(request.amount.toUint128());

            amountQuoted = amountIn;
        }

        _minimalSwapInfoPoolsBalances[request.poolId][request.tokenIn] = tokenInBalance;
        _minimalSwapInfoPoolsBalances[request.poolId][request.tokenOut] = tokenOutBalance;
    }

    function _processGeneralPoolQuoteRequest(
        QuoteRequestInternal memory request,
        IGeneralPoolQuote pool,
        SwapKind kind
    ) private returns (uint128 amountQuoted) {
        bytes32 tokenInBalance;
        bytes32 tokenOutBalance;

        EnumerableMap.IERC20ToBytes32Map storage poolBalances = _generalPoolsBalances[request.poolId];
        uint256 indexIn = poolBalances.indexOf(request.tokenIn, "ERR_TOKEN_NOT_REGISTERED");
        uint256 indexOut = poolBalances.indexOf(request.tokenOut, "ERR_TOKEN_NOT_REGISTERED");

        uint256[] memory currentBalances = new uint256[](poolBalances.length());

        uint256 tokenAmount = currentBalances.length;
        for (uint256 i = 0; i < tokenAmount; i++) {
            // Because the iteration is bounded by `tokenAmount` and no tokens are registered or unregistered here, we
            // can use `unchecked_valueAt` as we know `i` is a valid token index, saving storage reads.
            bytes32 balance = poolBalances.unchecked_valueAt(i);

            currentBalances[i] = balance.totalBalance();

            if (i == indexIn) {
                tokenInBalance = balance;
            } else if (i == indexOut) {
                tokenOutBalance = balance;
            }
        }

        // Perform the quote request and compute the new balances for token in and token out after the swap
        if (kind == SwapKind.GIVEN_IN) {
            uint128 amountOut = pool
                .quoteOutGivenIn(_toQuoteGivenIn(request), currentBalances, indexIn, indexOut)
                .toUint128();

            amountQuoted = amountOut;
            tokenInBalance = tokenInBalance.increaseCash(request.amount.toUint128());
            tokenOutBalance = tokenOutBalance.decreaseCash(amountOut);
        } else {
            uint128 amountIn = pool
                .quoteInGivenOut(_toQuoteGivenOut(request), currentBalances, indexIn, indexOut)
                .toUint128();

            amountQuoted = amountIn;
            tokenInBalance = tokenInBalance.increaseCash(amountIn);
            tokenOutBalance = tokenOutBalance.decreaseCash(request.amount.toUint128());
        }

        // Because no token registrations or unregistrations happened between now and when we retrieved the indexes for
        // token in and token out, we can use `unchecked_setAt`, saving storage reads.
        poolBalances.unchecked_setAt(indexIn, tokenInBalance);
        poolBalances.unchecked_setAt(indexOut, tokenOutBalance);
    }

    function queryBatchSwapGivenIn(
        SwapIn[] memory swaps,
        IERC20[] calldata tokens,
        FundManagement calldata funds
    ) external override returns (int256[] memory) {
        // This function is not marked as `nonReentrant` because the underlying query mechanism relies on reentrancy
        return _callQueryBatchSwapHelper(_toInternalSwap(swaps), tokens, funds, SwapKind.GIVEN_IN);
    }

    function queryBatchSwapGivenOut(
        SwapOut[] memory swaps,
        IERC20[] calldata tokens,
        FundManagement calldata funds
    ) external override returns (int256[] memory) {
        // This function is not marked as `nonReentrant` because the underlying query mechanism relies on reentrancy
        return _callQueryBatchSwapHelper(_toInternalSwap(swaps), tokens, funds, SwapKind.GIVEN_OUT);
    }

    function _callQueryBatchSwapHelper(
        SwapInternal[] memory swaps,
        IERC20[] calldata tokens,
        FundManagement calldata funds,
        SwapKind kind
    ) private returns (int256[] memory tokenDeltas) {
        try this.queryBatchSwapHelper(swaps, tokens, funds, kind)  {
            // This call should never revert, but it is still useful to use the try-catch syntax as it provides
            // automatic decoding of the returndata.
            assert(false);
        } catch Error(string memory reason) {
            tokenDeltas = abi.decode(bytes(reason), (int256[]));
        }
    }

    /**
     * @dev Despite this function being external, it can only be called by the Vault itself, and should not be
     * considered part of the Vault's external API.
     *
     * It executes the Pool interaction part of a batch swap, asking Pools for quotes and computing the Vault deltas,
     * but without performing any token transfers. It then reverts unconditionally, returning the Vault deltas array as
     * the revert data.
     *
     * This enables an accurate implementation of queryBatchSwapGivenIn and queryBatchSwapGivenOut, since the array
     * 'returned' by this function is the result of the exact same computation a swap would perform, including the Pool
     * calls.
     */
    function queryBatchSwapHelper(
        SwapInternal[] memory swaps,
        IERC20[] calldata tokens,
        FundManagement calldata funds,
        SwapKind kind
    ) external {
        require(msg.sender == address(this), "Caller is not the Vault");
        int256[] memory tokenDeltas = _swapWithPools(swaps, tokens, funds, kind);
        revert(string(abi.encode(tokenDeltas)));
    }
}<|MERGE_RESOLUTION|>--- conflicted
+++ resolved
@@ -182,15 +182,11 @@
             if (tokenDeltas[i] > 0) {
                 uint128 toReceive = uint128(tokenDeltas[i]);
 
-<<<<<<< HEAD
-                if (funds.withdrawFromInternalBalance) {
-                    uint128 toWithdraw = uint128(Math.min(_internalTokenBalance[msg.sender][token], toReceive));
-=======
                 if (funds.fromInternalBalance) {
-                    uint128 toWithdraw = uint128(Math.min(_internalTokenBalance[funds.sender][token], toReceive));
->>>>>>> 9f4f51f1
-
-                    _internalTokenBalance[msg.sender][token] -= toWithdraw;
+                    uint128 currentInternalBalance = _internalTokenBalance[msg.sender][token];
+                    uint128 toWithdraw = uint128(Math.min(currentInternalBalance, toReceive));
+
+                    _internalTokenBalance[msg.sender][token] = currentInternalBalance - toWithdraw;
                     toReceive -= toWithdraw;
                 }
 
