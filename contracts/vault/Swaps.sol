// SPDX-License-Identifier: GPL-3.0-or-later
// This program is free software: you can redistribute it and/or modify
// it under the terms of the GNU General Public License as published by
// the Free Software Foundation, either version 3 of the License, or
// (at your option) any later version.

// This program is distributed in the hope that it will be useful,
// but WITHOUT ANY WARRANTY; without even the implied warranty of
// MERCHANTABILITY or FITNESS FOR A PARTICULAR PURPOSE.  See the
// GNU General Public License for more details.

// You should have received a copy of the GNU General Public License
// along with this program.  If not, see <http://www.gnu.org/licenses/>.

pragma solidity ^0.7.0;
pragma experimental ABIEncoderV2;

import "@openzeppelin/contracts/token/ERC20/IERC20.sol";

import "../lib/math/Math.sol";
import "../lib/helpers/BalancerErrors.sol";
import "../lib/helpers/InputHelpers.sol";
import "../lib/openzeppelin/ReentrancyGuard.sol";
import "../lib/openzeppelin/SafeCast.sol";
import "../lib/openzeppelin/SafeERC20.sol";
import "../lib/openzeppelin/EnumerableMap.sol";
import "../lib/openzeppelin/EnumerableSet.sol";

import "./PoolAssets.sol";
import "./interfaces/IPoolSwapStructs.sol";
import "./interfaces/IGeneralPool.sol";
import "./interfaces/IMinimalSwapInfoPool.sol";
import "./balances/BalanceAllocation.sol";

abstract contract Swaps is ReentrancyGuard, PoolAssets {
    using SafeERC20 for IERC20;
    using EnumerableSet for EnumerableSet.AddressSet;
    using EnumerableMap for EnumerableMap.IERC20ToBytes32Map;

    using Math for int256;
    using Math for uint256;
    using SafeCast for uint256;
    using BalanceAllocation for bytes32;

    function swap(
        SingleSwap memory singleSwap,
        FundManagement memory funds,
        uint256 limit,
        uint256 deadline
    ) external payable override nonReentrant noEmergencyPeriod authenticateFor(funds.sender) returns (uint256) {
        // solhint-disable-next-line not-rely-on-time
        _require(block.timestamp <= deadline, Errors.SWAP_DEADLINE);

        // This revert reason is for consistency with `batchSwap`: an equivalent `swap` performed using that function
        // would result in this error.
        _require(singleSwap.amount > 0, Errors.UNKNOWN_AMOUNT_IN_FIRST_SWAP);

        IERC20 tokenIn = _translateToIERC20(singleSwap.assetIn);
        IERC20 tokenOut = _translateToIERC20(singleSwap.assetOut);
        _require(tokenIn != tokenOut, Errors.CANNOT_SWAP_SAME_TOKEN);

        // Initializing each struct field one-by-one uses less gas than setting all at once
<<<<<<< HEAD
        IPoolSwapStructs.SwapRequest memory poolRequest;
        poolRequest.poolId = singleSwap.poolId;
        poolRequest.kind = singleSwap.kind;
        poolRequest.tokenIn = tokenIn;
        poolRequest.tokenOut = tokenOut;
        poolRequest.amount = singleSwap.amount;
        poolRequest.userData = singleSwap.userData;
        poolRequest.from = funds.sender;
        poolRequest.to = funds.recipient;

        (uint256 amountCalculated, uint256 amountIn, uint256 amountOut) = _swapWithPool(poolRequest);
        _require(singleSwap.kind == SwapKind.GIVEN_IN ? amountOut >= limit : amountIn <= limit, Errors.SWAP_LIMIT);
=======
        InternalSwapRequest memory internalRequest;
        internalRequest.poolId = request.poolId;
        internalRequest.kind = request.kind;
        internalRequest.tokenIn = tokenIn;
        internalRequest.tokenOut = tokenOut;
        internalRequest.amount = request.amount;
        internalRequest.userData = request.userData;
        internalRequest.from = funds.sender;
        internalRequest.to = funds.recipient;
        // The latestBlockNumber field is left uninitialized

        (uint256 amountCalculated, uint256 amountIn, uint256 amountOut) = _swapWithPool(internalRequest);
        _require(request.kind == SwapKind.GIVEN_IN ? amountOut >= limit : amountIn <= limit, Errors.SWAP_LIMIT);
>>>>>>> f15357d6

        // Receive token in
        _receiveAsset(singleSwap.assetIn, amountIn, funds.sender, funds.fromInternalBalance);

        // Send token out
        _sendAsset(singleSwap.assetOut, amountOut, funds.recipient, funds.toInternalBalance);

        // Handle any used and remaining ETH.
        _handleRemainingEth(_isETH(singleSwap.assetIn) ? amountIn : 0);

        return amountCalculated;
    }

    function batchSwap(
        SwapKind kind,
        BatchSwapStep[] memory swaps,
        IAsset[] memory assets,
        FundManagement memory funds,
        int256[] memory limits,
        uint256 deadline
    )
        external
        payable
        override
        nonReentrant
        noEmergencyPeriod
        authenticateFor(funds.sender)
        returns (int256[] memory assetDeltas)
    {
        // The deadline is timestamp-based: it should not be relied upon for sub-minute accuracy.
        // solhint-disable-next-line not-rely-on-time
        _require(block.timestamp <= deadline, Errors.SWAP_DEADLINE);
        InputHelpers.ensureInputLengthMatch(assets.length, limits.length);

        // Perform the swaps, updating the Pool token balances and computing the net Vault asset deltas.
        assetDeltas = _swapWithPools(swaps, assets, funds, kind);

        // Process asset deltas, by either transferring tokens from the sender (for positive deltas) or to the recipient
        // (for negative deltas).
        uint256 wrappedEth = 0;
        for (uint256 i = 0; i < assets.length; ++i) {
            IAsset asset = assets[i];
            int256 delta = assetDeltas[i];
            _require(delta <= limits[i], Errors.SWAP_LIMIT);

            if (delta > 0) {
                uint256 toReceive = uint256(delta);
                _receiveAsset(asset, toReceive, funds.sender, funds.fromInternalBalance);

                if (_isETH(asset)) {
                    wrappedEth = wrappedEth.add(toReceive);
                }
            } else if (delta < 0) {
                uint256 toSend = uint256(-delta);
                _sendAsset(asset, toSend, funds.recipient, funds.toInternalBalance);
            }
        }

        // Handle any used and remaining ETH.
        _handleRemainingEth(wrappedEth);
    }

    // For `_swapWithPools` to handle both given in and given out swaps, it internally tracks the 'given' amount
    // (supplied by the caller), and the 'calculated' one (returned by the Pool in response to the swap request).

    /**
     * @dev Given the two swap tokens and the swap kind, returns which one is the 'given' token (the one for which the
     * amount is supplied by the caller).
     */
    function _tokenGiven(
        SwapKind kind,
        IERC20 tokenIn,
        IERC20 tokenOut
    ) private pure returns (IERC20) {
        return kind == SwapKind.GIVEN_IN ? tokenIn : tokenOut;
    }

    /**
     * @dev Given the two swap tokens and the swap kind, returns which one is the 'calculated' token (the one for
     * which the amount is calculated by the Pool).
     */
    function _tokenCalculated(
        SwapKind kind,
        IERC20 tokenIn,
        IERC20 tokenOut
    ) private pure returns (IERC20) {
        return kind == SwapKind.GIVEN_IN ? tokenOut : tokenIn;
    }

    /**
     * @dev Returns an ordered pair (amountIn, amountOut) given the amounts given and calculated and the swap kind.
     */
    function _getAmounts(
        SwapKind kind,
        uint256 amountGiven,
        uint256 amountCalculated
    ) private pure returns (uint256 amountIn, uint256 amountOut) {
        if (kind == SwapKind.GIVEN_IN) {
            (amountIn, amountOut) = (amountGiven, amountCalculated);
        } else {
            // SwapKind.GIVEN_OUT
            (amountIn, amountOut) = (amountCalculated, amountGiven);
        }
    }

    /**
     * @dev Performs all `swaps`, calling swap hooks on the Pool contracts and updating their balances. Does not cause
     * any transfer of tokens - instead it returns the net Vault token deltas: positive if the Vault should receive
     * tokens, and negative if it should send them.
     */
    function _swapWithPools(
        BatchSwapStep[] memory swaps,
        IAsset[] memory assets,
        FundManagement memory funds,
        SwapKind kind
    ) private returns (int256[] memory assetDeltas) {
        assetDeltas = new int256[](assets.length);

        // These variables could be declared inside the loop, but that causes the compiler to allocate memory on each
        // loop iteration, increasing gas costs.
        BatchSwapStep memory request;
        InternalSwapRequest memory internalRequest;

        // These store data about the previous swap here to implement multihop logic across swaps.
        IERC20 previousTokenCalculated;
        uint256 previousAmountCalculated;

        for (uint256 i = 0; i < swaps.length; ++i) {
            request = swaps[i];
            bool withinBounds = request.assetInIndex < assets.length && request.assetOutIndex < assets.length;
            _require(withinBounds, Errors.OUT_OF_BOUNDS);

            IERC20 tokenIn = _translateToIERC20(assets[request.assetInIndex]);
            IERC20 tokenOut = _translateToIERC20(assets[request.assetOutIndex]);
            _require(tokenIn != tokenOut, Errors.CANNOT_SWAP_SAME_TOKEN);

            // Sentinel value for multihop logic
            if (request.amount == 0) {
                // When the amount given is zero, we use the calculated amount for the previous swap, as long as the
                // current swap's given token is the previous calculated token. This makes it possible to e.g. swap a
                // given amount of token A for token B, and then use the resulting token B amount to swap for token C.
                _require(i > 0, Errors.UNKNOWN_AMOUNT_IN_FIRST_SWAP);
                bool usingPreviousToken = previousTokenCalculated == _tokenGiven(kind, tokenIn, tokenOut);
                _require(usingPreviousToken, Errors.MALCONSTRUCTED_MULTIHOP_SWAP);
                request.amount = previousAmountCalculated;
            }

            // Initializing each struct field one-by-one uses less gas than setting all at once
<<<<<<< HEAD
            IPoolSwapStructs.SwapRequest memory poolRequest;
            poolRequest.poolId = request.poolId;
            poolRequest.kind = kind;
            poolRequest.tokenIn = tokenIn;
            poolRequest.tokenOut = tokenOut;
            poolRequest.amount = request.amount;
            poolRequest.userData = request.userData;
            poolRequest.from = funds.sender;
            poolRequest.to = funds.recipient;
            // latestBlockNumberUsed is not set here - that will be done later by the different Pool specialization
            // handlers

            previousTokenCalculated = _tokenCalculated(kind, tokenIn, tokenOut);
            (previousAmountCalculated, amountIn, amountOut) = _swapWithPool(poolRequest);
=======
            internalRequest.poolId = request.poolId;
            internalRequest.kind = kind;
            internalRequest.tokenIn = tokenIn;
            internalRequest.tokenOut = tokenOut;
            internalRequest.amount = request.amount;
            internalRequest.userData = request.userData;
            internalRequest.from = funds.sender;
            internalRequest.to = funds.recipient;
            // The latestBlockNumber field is left uninitialized

            uint256 amountIn;
            uint256 amountOut;
            (previousAmountCalculated, amountIn, amountOut) = _swapWithPool(internalRequest);
>>>>>>> f15357d6

            previousTokenCalculated = _tokenCalculated(kind, tokenIn, tokenOut);

            // Accumulate Vault deltas across swaps
            assetDeltas[request.assetInIndex] = assetDeltas[request.assetInIndex].add(amountIn.toInt256());
            assetDeltas[request.assetOutIndex] = assetDeltas[request.assetOutIndex].sub(amountOut.toInt256());
        }
    }

    /**
     * @dev Performs `swap`, calling the Pool's contract hook and updating the Pool balance.
     * Returns the amount of tokens going into/out of the Vault as a result of this swap, depending on the swap kind.
     */
    function _swapWithPool(IPoolSwapStructs.SwapRequest memory request)
        private
        returns (
            uint256 amountCalculated,
            uint256 amountIn,
            uint256 amountOut
        )
    {
        // Get the calculated amount from the Pool and update its balances
        address pool = _getPoolAddress(request.poolId);
        PoolSpecialization specialization = _getPoolSpecialization(request.poolId);

        if (specialization == PoolSpecialization.MINIMAL_SWAP_INFO) {
            amountCalculated = _processMinimalSwapInfoPoolSwapRequest(request, IMinimalSwapInfoPool(pool));
        } else if (specialization == PoolSpecialization.TWO_TOKEN) {
            amountCalculated = _processTwoTokenPoolSwapRequest(request, IMinimalSwapInfoPool(pool));
        } else {
            // PoolSpecialization.GENERAL
            amountCalculated = _processGeneralPoolSwapRequest(request, IGeneralPool(pool));
        }

        (amountIn, amountOut) = _getAmounts(request.kind, request.amount, amountCalculated);
        emit Swap(request.poolId, request.tokenIn, request.tokenOut, amountIn, amountOut);
    }

    function _processTwoTokenPoolSwapRequest(IPoolSwapStructs.SwapRequest memory request, IMinimalSwapInfoPool pool)
        private
        returns (uint256 amountCalculated)
    {
        // For gas efficiency reasons, this function uses low-level knowledge of how Two Token Pool balances are
        // stored internally, instead of using getters and setters for all operations.

        (
            bytes32 tokenABalance,
            bytes32 tokenBBalance,
            TwoTokenPoolBalances storage poolBalances
        ) = _getTwoTokenPoolSharedBalances(request.poolId, request.tokenIn, request.tokenOut);

        // We have the two Pool balances, but we don't know which one is the token in and which one is the token out.
        bytes32 tokenInBalance;
        bytes32 tokenOutBalance;

        // In Two Token Pools, token A has a smaller address than token B
        if (request.tokenIn < request.tokenOut) {
            // in is A, out is B
            tokenInBalance = tokenABalance;
            tokenOutBalance = tokenBBalance;
        } else {
            // in is B, out is A
            tokenOutBalance = tokenABalance;
            tokenInBalance = tokenBBalance;
        }

        // Perform the swap request and compute the new balances for token in and token out after the swap
        (tokenInBalance, tokenOutBalance, amountCalculated) = _callMinimalSwapInfoPoolOnSwapHook(
            request,
            pool,
            tokenInBalance,
            tokenOutBalance
        );

        // We check the token ordering again to create the new shared cash packed struct
        poolBalances.sharedCash = request.tokenIn < request.tokenOut
            ? BalanceAllocation.toSharedCash(tokenInBalance, tokenOutBalance) // in is A, out is B
            : BalanceAllocation.toSharedCash(tokenOutBalance, tokenInBalance); // in is B, out is A
    }

    function _processMinimalSwapInfoPoolSwapRequest(
        IPoolSwapStructs.SwapRequest memory request,
        IMinimalSwapInfoPool pool
    ) private returns (uint256 amountCalculated) {
        bytes32 tokenInBalance = _getMinimalSwapInfoPoolBalance(request.poolId, request.tokenIn);
        bytes32 tokenOutBalance = _getMinimalSwapInfoPoolBalance(request.poolId, request.tokenOut);

        // Perform the swap request and compute the new balances for token in and token out after the swap
        (tokenInBalance, tokenOutBalance, amountCalculated) = _callMinimalSwapInfoPoolOnSwapHook(
            request,
            pool,
            tokenInBalance,
            tokenOutBalance
        );

        _minimalSwapInfoPoolsBalances[request.poolId][request.tokenIn] = tokenInBalance;
        _minimalSwapInfoPoolsBalances[request.poolId][request.tokenOut] = tokenOutBalance;
    }

    /**
     * @dev Calls the onSwap hook for a Pool that implements IMinimalSwapInfoPool, which are both minimal swap info
     * pools and two token pools.
     */
    function _callMinimalSwapInfoPoolOnSwapHook(
        IPoolSwapStructs.SwapRequest memory request,
        IMinimalSwapInfoPool pool,
        bytes32 tokenInBalance,
        bytes32 tokenOutBalance
    )
        internal
        returns (
            bytes32 newTokenInBalance,
            bytes32 newTokenOutBalance,
            uint256 amountCalculated
        )
    {
        uint256 tokenInTotal = tokenInBalance.total();
        uint256 tokenOutTotal = tokenOutBalance.total();
        request.latestBlockNumberUsed = Math.max(tokenInBalance.blockNumber(), tokenOutBalance.blockNumber());

        // Perform the swap request callback and compute the new balances for token in and token out after the swap
        amountCalculated = pool.onSwap(request, tokenInTotal, tokenOutTotal);
        (uint256 amountIn, uint256 amountOut) = _getAmounts(request.kind, request.amount, amountCalculated);
        newTokenInBalance = tokenInBalance.increaseCash(amountIn);
        newTokenOutBalance = tokenOutBalance.decreaseCash(amountOut);
    }

    function _processGeneralPoolSwapRequest(IPoolSwapStructs.SwapRequest memory request, IGeneralPool pool)
        private
        returns (uint256 amountCalculated)
    {
        bytes32 tokenInBalance;
        bytes32 tokenOutBalance;

        // We access both token indexes without checking existence, because we will do it manually immediately after.
        EnumerableMap.IERC20ToBytes32Map storage poolBalances = _generalPoolsBalances[request.poolId];
        uint256 indexIn = poolBalances.unchecked_indexOf(request.tokenIn);
        uint256 indexOut = poolBalances.unchecked_indexOf(request.tokenOut);

        if (indexIn == 0 || indexOut == 0) {
            // The tokens might not be registered because the Pool itself is not registered. If so, we provide a more
            // accurate revert reason. We only check this at this stage to save gas in the case where the tokens
            // are registered, which implies the Pool is too.
            _ensureRegisteredPool(request.poolId);
            _revert(Errors.TOKEN_NOT_REGISTERED);
        }

        // EnumerableMap stores indices plus one to use the zero index as a sentinel value - because these are valid,
        // we can undo this.
        indexIn -= 1;
        indexOut -= 1;

        uint256 tokenAmount = poolBalances.length();
        uint256[] memory currentBalances = new uint256[](tokenAmount);

        request.latestBlockNumberUsed = 0;
        for (uint256 i = 0; i < tokenAmount; i++) {
            // Because the iteration is bounded by `tokenAmount` and no tokens are registered or deregistered here, we
            // can use `unchecked_valueAt` as we know `i` is a valid token index, saving storage reads.
            bytes32 balance = poolBalances.unchecked_valueAt(i);

            currentBalances[i] = balance.total();
            request.latestBlockNumberUsed = Math.max(request.latestBlockNumberUsed, balance.blockNumber());

            if (i == indexIn) {
                tokenInBalance = balance;
            } else if (i == indexOut) {
                tokenOutBalance = balance;
            }
        }

        // Perform the swap request callback and compute the new balances for token in and token out after the swap
        amountCalculated = pool.onSwap(request, currentBalances, indexIn, indexOut);
        (uint256 amountIn, uint256 amountOut) = _getAmounts(request.kind, request.amount, amountCalculated);
        tokenInBalance = tokenInBalance.increaseCash(amountIn);
        tokenOutBalance = tokenOutBalance.decreaseCash(amountOut);

        // Because no tokens were registered or deregistered between now and when we retrieved the indexes for
        // token in and token out, we can use `unchecked_setAt`, saving storage reads.
        poolBalances.unchecked_setAt(indexIn, tokenInBalance);
        poolBalances.unchecked_setAt(indexOut, tokenOutBalance);
    }

    // This function is not marked as `nonReentrant` because the underlying mechanism relies on reentrancy
    function queryBatchSwap(
        SwapKind kind,
        BatchSwapStep[] memory swaps,
        IAsset[] memory assets,
        FundManagement memory funds
    ) external override returns (int256[] memory) {
        // In order to accurately 'simulate' swaps, this function actually does perform the swaps, including calling the
        // Pool hooks and updating balances in storage. However, once it computes the final Vault Deltas, it
        // reverts unconditionally, returning this array as the revert data.
        //
        // By wrapping this reverting call, we can decode the deltas 'returned' and return them as a normal Solidity
        // function would. The only caveat is the function becomes non-view, but off-chain clients can still call it
        // via eth_call to get the expected result.
        //
        // This technique was inspired by the work from the Gnosis team in the Gnosis Safe contract:
        // https://github.com/gnosis/safe-contracts/blob/v1.2.0/contracts/GnosisSafe.sol#L265
        //
        // Most of this function is implemented using inline assembly, as the actual work it needs to do is not
        // significant, and Solidity is not particularly well-suited to generate this behavior, resulting in a large
        // amount of generated bytecode.

        if (msg.sender != address(this)) {
            // We perform an external call to ourselves, forwarding the same calldata. In this call, the else clause of
            // the preceding if statement will be executed instead.

            // solhint-disable-next-line avoid-low-level-calls
            (bool success, ) = address(this).call(msg.data);

            // solhint-disable-next-line no-inline-assembly
            assembly {
                // This call should always revert to decode the actual token deltas from the revert reason
                switch success
                    case 0 {
                        // Note we are manually writing the memory slot 0. We can safely overwrite whatever is
                        // stored there as we take full control of the execution and then immediately return.

                        // We copy the first 4 bytes to check if it matches with the expected signature, otherwise
                        // there was another revert reason and we should forward it.
                        returndatacopy(0, 0, 0x04)
                        let error := and(mload(0), 0xffffffff00000000000000000000000000000000000000000000000000000000)

                        // If the first 4 bytes don't match with the expected signature, we forward the revert reason.
                        if eq(eq(error, 0xfa61cc1200000000000000000000000000000000000000000000000000000000), 0) {
                            returndatacopy(0, 0, returndatasize())
                            revert(0, returndatasize())
                        }

                        // The returndata contains the signature, followed by the raw memory representation of an array:
                        // length + data. We need to return an ABI-encoded representation of this array.
                        // An ABI-encoded array contains an additional field when compared to its raw memory
                        // representation: an offset to the location of the length. The offset itself is 32 bytes long,
                        // so the smallest value we  can use is 32 for the data to be located immediately after it.
                        mstore(0, 32)

                        // We now copy the raw memory array from returndata into memory. Since the offset takes up 32
                        // bytes, we start copying at address 0x20. We also get rid of the error signature, which takes
                        // the first four bytes of returndata.
                        let size := sub(returndatasize(), 0x04)
                        returndatacopy(0x20, 0x04, size)

                        // We finally return the ABI-encoded array, which has a total length equal to that of the array
                        // (returndata), plus the 32 bytes for the offset.
                        return(0, add(size, 32))
                    }
                    default {
                        // This call should always revert, but we fail nonetheless if that didn't happen
                        invalid()
                    }
            }
        } else {
            int256[] memory deltas = _swapWithPools(swaps, assets, funds, kind);

            // solhint-disable-next-line no-inline-assembly
            assembly {
                // We will return a raw representation of the array in memory, which is composed of a 32 byte length,
                // followed by the 32 byte int256 values. Because revert expects a size in bytes, we multiply the array
                // length (stored at `deltas`) by 32.
                let size := mul(mload(deltas), 32)

                // We send one extra value for the error signature "QueryError(int256[])" which is 0xfa61cc12.
                // We store it in the previous slot to the `deltas` array. We know there will be at least one available
                // slot due to how the memory scratch space works.
                // We can safely overwrite whatever is stored in this slot as we will revert immediately after that.
                mstore(sub(deltas, 0x20), 0x00000000000000000000000000000000000000000000000000000000fa61cc12)
                let start := sub(deltas, 0x04)

                // When copying from `deltas` into returndata, we copy an additional 36 bytes to also return the array's
                // length and the error signature.
                revert(start, add(size, 36))
            }
        }
    }
}<|MERGE_RESOLUTION|>--- conflicted
+++ resolved
@@ -60,7 +60,6 @@
         _require(tokenIn != tokenOut, Errors.CANNOT_SWAP_SAME_TOKEN);
 
         // Initializing each struct field one-by-one uses less gas than setting all at once
-<<<<<<< HEAD
         IPoolSwapStructs.SwapRequest memory poolRequest;
         poolRequest.poolId = singleSwap.poolId;
         poolRequest.kind = singleSwap.kind;
@@ -70,24 +69,10 @@
         poolRequest.userData = singleSwap.userData;
         poolRequest.from = funds.sender;
         poolRequest.to = funds.recipient;
+        // The latestBlockNumber field is left uninitialized
 
         (uint256 amountCalculated, uint256 amountIn, uint256 amountOut) = _swapWithPool(poolRequest);
         _require(singleSwap.kind == SwapKind.GIVEN_IN ? amountOut >= limit : amountIn <= limit, Errors.SWAP_LIMIT);
-=======
-        InternalSwapRequest memory internalRequest;
-        internalRequest.poolId = request.poolId;
-        internalRequest.kind = request.kind;
-        internalRequest.tokenIn = tokenIn;
-        internalRequest.tokenOut = tokenOut;
-        internalRequest.amount = request.amount;
-        internalRequest.userData = request.userData;
-        internalRequest.from = funds.sender;
-        internalRequest.to = funds.recipient;
-        // The latestBlockNumber field is left uninitialized
-
-        (uint256 amountCalculated, uint256 amountIn, uint256 amountOut) = _swapWithPool(internalRequest);
-        _require(request.kind == SwapKind.GIVEN_IN ? amountOut >= limit : amountIn <= limit, Errors.SWAP_LIMIT);
->>>>>>> f15357d6
 
         // Receive token in
         _receiveAsset(singleSwap.assetIn, amountIn, funds.sender, funds.fromInternalBalance);
@@ -208,70 +193,56 @@
 
         // These variables could be declared inside the loop, but that causes the compiler to allocate memory on each
         // loop iteration, increasing gas costs.
-        BatchSwapStep memory request;
-        InternalSwapRequest memory internalRequest;
+        BatchSwapStep memory batchSwapStep;
+        IPoolSwapStructs.SwapRequest memory poolRequest;
 
         // These store data about the previous swap here to implement multihop logic across swaps.
         IERC20 previousTokenCalculated;
         uint256 previousAmountCalculated;
 
         for (uint256 i = 0; i < swaps.length; ++i) {
-            request = swaps[i];
-            bool withinBounds = request.assetInIndex < assets.length && request.assetOutIndex < assets.length;
+            batchSwapStep = swaps[i];
+            bool withinBounds = batchSwapStep.assetInIndex < assets.length &&
+                batchSwapStep.assetOutIndex < assets.length;
             _require(withinBounds, Errors.OUT_OF_BOUNDS);
 
-            IERC20 tokenIn = _translateToIERC20(assets[request.assetInIndex]);
-            IERC20 tokenOut = _translateToIERC20(assets[request.assetOutIndex]);
+            IERC20 tokenIn = _translateToIERC20(assets[batchSwapStep.assetInIndex]);
+            IERC20 tokenOut = _translateToIERC20(assets[batchSwapStep.assetOutIndex]);
             _require(tokenIn != tokenOut, Errors.CANNOT_SWAP_SAME_TOKEN);
 
             // Sentinel value for multihop logic
-            if (request.amount == 0) {
+            if (batchSwapStep.amount == 0) {
                 // When the amount given is zero, we use the calculated amount for the previous swap, as long as the
                 // current swap's given token is the previous calculated token. This makes it possible to e.g. swap a
                 // given amount of token A for token B, and then use the resulting token B amount to swap for token C.
                 _require(i > 0, Errors.UNKNOWN_AMOUNT_IN_FIRST_SWAP);
                 bool usingPreviousToken = previousTokenCalculated == _tokenGiven(kind, tokenIn, tokenOut);
                 _require(usingPreviousToken, Errors.MALCONSTRUCTED_MULTIHOP_SWAP);
-                request.amount = previousAmountCalculated;
+                batchSwapStep.amount = previousAmountCalculated;
             }
 
             // Initializing each struct field one-by-one uses less gas than setting all at once
-<<<<<<< HEAD
-            IPoolSwapStructs.SwapRequest memory poolRequest;
-            poolRequest.poolId = request.poolId;
+            poolRequest.poolId = batchSwapStep.poolId;
             poolRequest.kind = kind;
             poolRequest.tokenIn = tokenIn;
             poolRequest.tokenOut = tokenOut;
-            poolRequest.amount = request.amount;
-            poolRequest.userData = request.userData;
+            poolRequest.amount = batchSwapStep.amount;
+            poolRequest.userData = batchSwapStep.userData;
             poolRequest.from = funds.sender;
             poolRequest.to = funds.recipient;
-            // latestBlockNumberUsed is not set here - that will be done later by the different Pool specialization
-            // handlers
-
-            previousTokenCalculated = _tokenCalculated(kind, tokenIn, tokenOut);
-            (previousAmountCalculated, amountIn, amountOut) = _swapWithPool(poolRequest);
-=======
-            internalRequest.poolId = request.poolId;
-            internalRequest.kind = kind;
-            internalRequest.tokenIn = tokenIn;
-            internalRequest.tokenOut = tokenOut;
-            internalRequest.amount = request.amount;
-            internalRequest.userData = request.userData;
-            internalRequest.from = funds.sender;
-            internalRequest.to = funds.recipient;
             // The latestBlockNumber field is left uninitialized
 
             uint256 amountIn;
             uint256 amountOut;
-            (previousAmountCalculated, amountIn, amountOut) = _swapWithPool(internalRequest);
->>>>>>> f15357d6
+            (previousAmountCalculated, amountIn, amountOut) = _swapWithPool(poolRequest);
 
             previousTokenCalculated = _tokenCalculated(kind, tokenIn, tokenOut);
 
             // Accumulate Vault deltas across swaps
-            assetDeltas[request.assetInIndex] = assetDeltas[request.assetInIndex].add(amountIn.toInt256());
-            assetDeltas[request.assetOutIndex] = assetDeltas[request.assetOutIndex].sub(amountOut.toInt256());
+            assetDeltas[batchSwapStep.assetInIndex] = assetDeltas[batchSwapStep.assetInIndex].add(amountIn.toInt256());
+            assetDeltas[batchSwapStep.assetOutIndex] = assetDeltas[batchSwapStep.assetOutIndex].sub(
+                amountOut.toInt256()
+            );
         }
     }
 
