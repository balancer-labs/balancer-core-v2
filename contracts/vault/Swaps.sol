--- conflicted
+++ resolved
@@ -65,44 +65,24 @@
 
     function batchSwapGivenIn(
         SwapIn[] memory swaps,
-<<<<<<< HEAD
-        IERC20[] calldata tokens,
-        FundManagement calldata funds
-    ) external override authenticateFor(funds.sender) returns (int256[] memory tokenDeltas) {
-        tokenDeltas = _batchSwap(_toInternalSwap(swaps), tokens, funds, SwapKind.GIVEN_IN);
-        if (address(validator) != address(0)) {
-            validator.validate(tokens, tokenDeltas, validatorData);
-        }
-=======
         IERC20[] memory tokens,
         FundManagement memory funds,
         int256[] memory limits,
         uint256 deadline
-    ) external override returns (int256[] memory) {
+    ) external override authenticateFor(funds.sender) returns (int256[] memory) {
         return _batchSwap(_toInternalSwap(swaps), tokens, funds, limits, deadline, SwapKind.GIVEN_IN);
->>>>>>> 3299d7ea
     }
 
     // This function is not marked non-reentrant to allow the validator to perform any subsequent calls it may need, but
     // the actual swap is reentrancy-protected by _batchSwap being non-reentrant.
     function batchSwapGivenOut(
         SwapOut[] memory swaps,
-<<<<<<< HEAD
-        IERC20[] calldata tokens,
-        FundManagement calldata funds
-    ) external override authenticateFor(funds.sender) returns (int256[] memory tokenDeltas) {
-        tokenDeltas = _batchSwap(_toInternalSwap(swaps), tokens, funds, SwapKind.GIVEN_OUT);
-        if (address(validator) != address(0)) {
-            validator.validate(tokens, tokenDeltas, validatorData);
-        }
-=======
         IERC20[] memory tokens,
         FundManagement memory funds,
         int256[] memory limits,
         uint256 deadline
-    ) external override returns (int256[] memory) {
+    ) external override authenticateFor(funds.sender) returns (int256[] memory) {
         return _batchSwap(_toInternalSwap(swaps), tokens, funds, limits, deadline, SwapKind.GIVEN_OUT);
->>>>>>> 3299d7ea
     }
 
     // We use inline assembly to cast from the external struct types to the internal one. This doesn't trigger any
