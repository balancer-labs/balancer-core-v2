--- conflicted
+++ resolved
@@ -313,8 +313,7 @@
 
     // Asset Manager
 
-<<<<<<< HEAD
-    function managePoolBalance(PoolBalanceOp[] memory ops) external override nonReentrant noEmergencyPeriod {
+    function managePoolBalance(PoolBalanceOp[] memory ops) external override nonReentrant whenNotPaused {
         // This variable could be declared inside the loop, but that causes the compiler to allocate memory on each
         // loop iteration, increasing gas costs.
         PoolBalanceOp memory op;
@@ -322,14 +321,6 @@
         for (uint256 i = 0; i < ops.length; ++i) {
             // By indexing the array only once, we don't spend extra gas in the same bounds check.
             op = ops[i];
-=======
-    function managePoolBalance(
-        bytes32 poolId,
-        AssetManagerOpKind kind,
-        AssetManagerTransfer[] memory transfers
-    ) external override nonReentrant whenNotPaused withRegisteredPool(poolId) {
-        PoolSpecialization specialization = _getPoolSpecialization(poolId);
->>>>>>> 82659912
 
             bytes32 poolId = op.poolId;
             _ensureRegisteredPool(poolId);
