// SPDX-License-Identifier: GPL-3.0-or-later
// This program is free software: you can redistribute it and/or modify
// it under the terms of the GNU General Public License as published by
// the Free Software Foundation, either version 3 of the License, or
// (at your option) any later version.

// This program is distributed in the hope that it will be useful,
// but WITHOUT ANY WARRANTY; without even the implied warranty of
// MERCHANTABILITY or FITNESS FOR A PARTICULAR PURPOSE.  See the
// GNU General Public License for more details.

// You should have received a copy of the GNU General Public License
// along with this program.  If not, see <http://www.gnu.org/licenses/>.

pragma solidity ^0.7.0;
pragma experimental ABIEncoderV2;

import "@openzeppelin/contracts/token/ERC20/IERC20.sol";

import "../lib/math/Math.sol";
import "../lib/helpers/BalancerErrors.sol";
import "../lib/helpers/InputHelpers.sol";
import "../lib/openzeppelin/ReentrancyGuard.sol";
import "../lib/openzeppelin/SafeERC20.sol";

import "./Fees.sol";
import "./UserBalance.sol";
import "./balances/BalanceAllocation.sol";
import "./balances/GeneralPoolsBalance.sol";
import "./balances/MinimalSwapInfoPoolsBalance.sol";
import "./balances/TwoTokenPoolsBalance.sol";
import "./interfaces/IBasePool.sol";

abstract contract PoolAssets is
    Fees,
    ReentrancyGuard,
    UserBalance,
    GeneralPoolsBalance,
    MinimalSwapInfoPoolsBalance,
    TwoTokenPoolsBalance
{
    using Math for uint256;
    using SafeERC20 for IERC20;
    using BalanceAllocation for bytes32;
    using BalanceAllocation for bytes32[];

    // Stores the Asset Manager for each token of each Pool.
    mapping(bytes32 => mapping(IERC20 => address)) private _poolAssetManagers;

    function getPoolTokens(bytes32 poolId)
        external
        view
        override
        withRegisteredPool(poolId)
        returns (
            IERC20[] memory tokens,
            uint256[] memory balances,
            uint256 maxBlockNumber
        )
    {
        bytes32[] memory rawBalances;
        (tokens, rawBalances) = _getPoolTokens(poolId);
        (balances, maxBlockNumber) = rawBalances.totalsAndMaxBlockNumber();
    }

    function getPoolTokenInfo(bytes32 poolId, IERC20 token)
        external
        view
        override
        withRegisteredPool(poolId)
        returns (
            uint256 cash,
            uint256 managed,
            uint256 blockNumber,
            address assetManager
        )
    {
        bytes32 balance;
        PoolSpecialization specialization = _getPoolSpecialization(poolId);

        if (specialization == PoolSpecialization.TWO_TOKEN) {
            balance = _getTwoTokenPoolBalance(poolId, token);
        } else if (specialization == PoolSpecialization.MINIMAL_SWAP_INFO) {
            balance = _getMinimalSwapInfoPoolBalance(poolId, token);
        } else {
            // PoolSpecialization.GENERAL
            balance = _getGeneralPoolBalance(poolId, token);
        }

        cash = balance.cash();
        managed = balance.managed();
        blockNumber = balance.blockNumber();
        assetManager = _poolAssetManagers[poolId][token];
    }

    function getPool(bytes32 poolId)
        external
        view
        override
        withRegisteredPool(poolId)
        returns (address, PoolSpecialization)
    {
        return (_getPoolAddress(poolId), _getPoolSpecialization(poolId));
    }

    function registerTokens(
        bytes32 poolId,
        IERC20[] memory tokens,
        address[] memory assetManagers
    ) external override nonReentrant noEmergencyPeriod onlyPool(poolId) {
        InputHelpers.ensureInputLengthMatch(tokens.length, assetManagers.length);

        // Validates token addresses and assigns asset managers
        for (uint256 i = 0; i < tokens.length; ++i) {
            IERC20 token = tokens[i];
            _require(token != IERC20(0), Errors.INVALID_TOKEN);

            _poolAssetManagers[poolId][token] = assetManagers[i];
        }

        PoolSpecialization specialization = _getPoolSpecialization(poolId);
        if (specialization == PoolSpecialization.TWO_TOKEN) {
            _require(tokens.length == 2, Errors.TOKENS_LENGTH_MUST_BE_2);
            _registerTwoTokenPoolTokens(poolId, tokens[0], tokens[1]);
        } else if (specialization == PoolSpecialization.MINIMAL_SWAP_INFO) {
            _registerMinimalSwapInfoPoolTokens(poolId, tokens);
        } else {
            // PoolSpecialization.GENERAL
            _registerGeneralPoolTokens(poolId, tokens);
        }

        emit TokensRegistered(poolId, tokens, assetManagers);
    }

    function deregisterTokens(bytes32 poolId, IERC20[] memory tokens)
        external
        override
        nonReentrant
        noEmergencyPeriod
        onlyPool(poolId)
    {
        PoolSpecialization specialization = _getPoolSpecialization(poolId);
        if (specialization == PoolSpecialization.TWO_TOKEN) {
            _require(tokens.length == 2, Errors.TOKENS_LENGTH_MUST_BE_2);
            _deregisterTwoTokenPoolTokens(poolId, tokens[0], tokens[1]);
        } else if (specialization == PoolSpecialization.MINIMAL_SWAP_INFO) {
            _deregisterMinimalSwapInfoPoolTokens(poolId, tokens);
        } else {
            // PoolSpecialization.GENERAL
            _deregisterGeneralPoolTokens(poolId, tokens);
        }

        // The deregister calls above ensure the total token balance is zero. Therefore it is now safe to remove any
        // associated Asset Managers, since they hold no Pool balance.
        for (uint256 i = 0; i < tokens.length; ++i) {
            delete _poolAssetManagers[poolId][tokens[i]];
        }

        emit TokensDeregistered(poolId, tokens);
    }

    function joinPool(
        bytes32 poolId,
        address sender,
        address recipient,
        JoinPoolRequest memory request
    ) external payable override noEmergencyPeriod {
        _joinOrExit(PoolBalanceChangeKind.JOIN, poolId, sender, recipient, _toPoolBalanceChange(request));
    }

    struct PoolBalanceChange {
        IAsset[] assets;
        uint256[] limits;
        bytes userData;
        bool useInternalBalance;
    }

    /**
     * @dev Converts a JoinPoolRequest into a PoolBalanceChange, with no runtime cost.
     */
    function _toPoolBalanceChange(JoinPoolRequest memory request)
        private
        pure
        returns (PoolBalanceChange memory change)
    {
        // solhint-disable-next-line no-inline-assembly
        assembly {
            change := request
        }
    }

    function exitPool(
        bytes32 poolId,
        address sender,
        address payable recipient,
        ExitPoolRequest memory request
    ) external override {
        _joinOrExit(PoolBalanceChangeKind.EXIT, poolId, sender, recipient, _toPoolBalanceChange(request));
    }

    /**
     * @dev Converts an ExitPoolRequest into a PoolBalanceChange, with no runtime cost.
     */
    function _toPoolBalanceChange(ExitPoolRequest memory request)
        private
        pure
        returns (PoolBalanceChange memory change)
    {
        // solhint-disable-next-line no-inline-assembly
        assembly {
            change := request
        }
    }

    function _joinOrExit(
        PoolBalanceChangeKind kind,
        bytes32 poolId,
        address sender,
        address recipient,
        PoolBalanceChange memory change
    ) internal nonReentrant withRegisteredPool(poolId) authenticateFor(sender) {
        InputHelpers.ensureInputLengthMatch(change.assets.length, change.limits.length);

        IERC20[] memory tokens = _translateToIERC20(change.assets);
        bytes32[] memory balances = _validateTokensAndGetBalances(poolId, tokens);
        (
            bytes32[] memory finalBalances,
            uint256[] memory amounts,
            uint256[] memory dueProtocolFeeAmounts
        ) = _callPoolBalanceChange(kind, poolId, sender, recipient, change, balances);

        // Update the Pool's balance - how this is done depends on the Pool specialization setting.
        PoolSpecialization specialization = _getPoolSpecialization(poolId);
        if (specialization == PoolSpecialization.TWO_TOKEN) {
            _setTwoTokenPoolCashBalances(poolId, tokens[0], finalBalances[0], tokens[1], finalBalances[1]);
        } else if (specialization == PoolSpecialization.MINIMAL_SWAP_INFO) {
            _setMinimalSwapInfoPoolBalances(poolId, tokens, finalBalances);
        } else {
            // PoolSpecialization.GENERAL
            _setGeneralPoolBalances(poolId, finalBalances);
        }

        // We can unsafely cast to int256 because balances are actually stored as uint112
        bool positive = kind == PoolBalanceChangeKind.JOIN;
        emit PoolBalanceChanged(poolId, sender, tokens, _unsafeCastToInt256(amounts, positive), dueProtocolFeeAmounts);
    }

    function _callPoolBalanceChange(
        PoolBalanceChangeKind kind,
        bytes32 poolId,
        address sender,
        address recipient,
        PoolBalanceChange memory change,
        bytes32[] memory balances
    )
        internal
        returns (
            bytes32[] memory finalBalances,
            uint256[] memory amounts,
            uint256[] memory dueProtocolFeeAmounts
        )
    {
        (uint256[] memory totalBalances, uint256 latestBlockNumberUsed) = balances.totalsAndMaxBlockNumber();

        IBasePool pool = IBasePool(_getPoolAddress(poolId));
        (amounts, dueProtocolFeeAmounts) = kind == PoolBalanceChangeKind.JOIN
            ? pool.onJoinPool(
                poolId,
                sender,
                recipient,
                totalBalances,
                latestBlockNumberUsed,
                _getProtocolSwapFee(),
                change.userData
            )
            : pool.onExitPool(
                poolId,
                sender,
                recipient,
                totalBalances,
                latestBlockNumberUsed,
                _getProtocolSwapFee(),
                change.userData
            );

        InputHelpers.ensureInputLengthMatch(balances.length, amounts.length, dueProtocolFeeAmounts.length);

        finalBalances = kind == PoolBalanceChangeKind.JOIN
            ? _receiveAssets(sender, change, balances, amounts, dueProtocolFeeAmounts)
            : _sendAssets(payable(recipient), change, balances, amounts, dueProtocolFeeAmounts);
    }

    /**
     * @dev Returns the total balance for `poolId`'s `expectedTokens`.
     *
     * `expectedTokens` must exactly equal the token array returned by `getPoolTokens`: both arrays must have the same
     * length, elements and order.
     */
    function _validateTokensAndGetBalances(bytes32 poolId, IERC20[] memory expectedTokens)
        internal
        view
        returns (bytes32[] memory)
    {
        (IERC20[] memory actualTokens, bytes32[] memory balances) = _getPoolTokens(poolId);
        InputHelpers.ensureInputLengthMatch(actualTokens.length, expectedTokens.length);

        for (uint256 i = 0; i < actualTokens.length; ++i) {
            _require(actualTokens[i] == expectedTokens[i], Errors.TOKENS_MISMATCH);
        }

        return balances;
    }

    // Assets under management

    function managePoolBalance(
        bytes32 poolId,
        AssetManagerOpKind kind,
        AssetManagerTransfer[] memory transfers
    ) external override nonReentrant noEmergencyPeriod withRegisteredPool(poolId) {
        PoolSpecialization specialization = _getPoolSpecialization(poolId);

        for (uint256 i = 0; i < transfers.length; ++i) {
            IERC20 token = transfers[i].token;
            uint256 amount = transfers[i].amount;

            _require(_isTokenRegistered(poolId, token), Errors.TOKEN_NOT_REGISTERED);
            _require(_poolAssetManagers[poolId][token] == msg.sender, Errors.SENDER_NOT_ASSET_MANAGER);

<<<<<<< HEAD
            int256 cashDelta;
            int256 managedDelta;
            if (kind == AssetManagerOpKind.DEPOSIT) {
                (cashDelta, managedDelta) = _depositPoolBalance(poolId, specialization, token, amount);
            } else if (kind == AssetManagerOpKind.WITHDRAW) {
                (cashDelta, managedDelta) = _withdrawPoolBalance(poolId, specialization, token, amount);
=======
            int256 delta;
            if (kind == AssetManagerOpKind.WITHDRAW) {
                delta = _withdrawPoolBalance(poolId, specialization, token, amount);
            } else if (kind == AssetManagerOpKind.DEPOSIT) {
                delta = _depositPoolBalance(poolId, specialization, token, amount);
>>>>>>> 67c9e7d9
            } else {
                // AssetManagerOpKind.UPDATE
                (cashDelta, managedDelta) = _updateManagedBalance(poolId, specialization, token, amount);
            }

            emit PoolBalanceManaged(poolId, msg.sender, token, cashDelta, managedDelta);
        }
    }

    /**
     * @dev Returns the cash and managed balance deltas as a result of this call.
     */
    function _withdrawPoolBalance(
        bytes32 poolId,
        PoolSpecialization specialization,
        IERC20 token,
        uint256 amount
<<<<<<< HEAD
    ) private returns (int256 cashDelta, int256 managedDelta) {
        if (specialization == PoolSpecialization.MINIMAL_SWAP_INFO) {
            _minimalSwapInfoPoolCashToManaged(poolId, token, amount);
        } else if (specialization == PoolSpecialization.TWO_TOKEN) {
=======
    ) private returns (int256) {
        if (specialization == PoolSpecialization.TWO_TOKEN) {
>>>>>>> 67c9e7d9
            _twoTokenPoolCashToManaged(poolId, token, amount);
        } else if (specialization == PoolSpecialization.MINIMAL_SWAP_INFO) {
            _minimalSwapInfoPoolCashToManaged(poolId, token, amount);
        } else {
            // PoolSpecialization.GENERAL
            _generalPoolCashToManaged(poolId, token, amount);
        }

        token.safeTransfer(msg.sender, amount);

        // Since 'cash' and 'managed' are stored as uint112, `amount` is guaranteed to also fit in 112 bits. It will
        // therefore always fit in a 256 bit integer.
        cashDelta = int256(-amount);
        managedDelta = int256(amount);
    }

    /**
     * @dev Returns the cash and managed balance deltas as a result of this call.
     */
    function _depositPoolBalance(
        bytes32 poolId,
        PoolSpecialization specialization,
        IERC20 token,
        uint256 amount
<<<<<<< HEAD
    ) private returns (int256 cashDelta, int256 managedDelta) {
        if (specialization == PoolSpecialization.MINIMAL_SWAP_INFO) {
            _minimalSwapInfoPoolManagedToCash(poolId, token, amount);
        } else if (specialization == PoolSpecialization.TWO_TOKEN) {
=======
    ) private returns (int256) {
        if (specialization == PoolSpecialization.TWO_TOKEN) {
>>>>>>> 67c9e7d9
            _twoTokenPoolManagedToCash(poolId, token, amount);
        } else if (specialization == PoolSpecialization.MINIMAL_SWAP_INFO) {
            _minimalSwapInfoPoolManagedToCash(poolId, token, amount);
        } else {
            // PoolSpecialization.GENERAL
            _generalPoolManagedToCash(poolId, token, amount);
        }

        token.safeTransferFrom(msg.sender, address(this), amount);

        // Since 'cash' and 'managed' are stored as uint112, `amount` is guaranteed to also fit in 112 bits. It will
        // therefore always fit in a 256 bit integer.
        cashDelta = int256(amount);
        managedDelta = int256(-amount);
    }

    /**
     * @dev Returns the cash and managed balance deltas as a result of this call.
     */
    function _updateManagedBalance(
        bytes32 poolId,
        PoolSpecialization specialization,
        IERC20 token,
        uint256 amount
<<<<<<< HEAD
    ) private returns (int256 cashDelta, int256 managedDelta) {
        if (specialization == PoolSpecialization.MINIMAL_SWAP_INFO) {
            managedDelta = _setMinimalSwapInfoPoolManagedBalance(poolId, token, amount);
        } else if (specialization == PoolSpecialization.TWO_TOKEN) {
            managedDelta = _setTwoTokenPoolManagedBalance(poolId, token, amount);
=======
    ) private returns (int256) {
        if (specialization == PoolSpecialization.TWO_TOKEN) {
            return _setTwoTokenPoolManagedBalance(poolId, token, amount);
        } else if (specialization == PoolSpecialization.MINIMAL_SWAP_INFO) {
            return _setMinimalSwapInfoPoolManagedBalance(poolId, token, amount);
>>>>>>> 67c9e7d9
        } else {
            // PoolSpecialization.GENERAL
            managedDelta = _setGeneralPoolManagedBalance(poolId, token, amount);
        }

        cashDelta = 0;
    }

    /**
     * @dev Returns all of `poolId`'s registered tokens, along with their raw balances.
     */
    function _getPoolTokens(bytes32 poolId) internal view returns (IERC20[] memory tokens, bytes32[] memory balances) {
        PoolSpecialization specialization = _getPoolSpecialization(poolId);
        if (specialization == PoolSpecialization.TWO_TOKEN) {
            return _getTwoTokenPoolTokens(poolId);
        } else if (specialization == PoolSpecialization.MINIMAL_SWAP_INFO) {
            return _getMinimalSwapInfoPoolTokens(poolId);
        } else {
            // PoolSpecialization.GENERAL
            return _getGeneralPoolTokens(poolId);
        }
    }

    function _receiveAssets(
        address sender,
        PoolBalanceChange memory change,
        bytes32[] memory balances,
        uint256[] memory amountsIn,
        uint256[] memory dueProtocolFeeAmounts
    ) private returns (bytes32[] memory finalBalances) {
        uint256 wrappedEth = 0;

        finalBalances = new bytes32[](balances.length);
        for (uint256 i = 0; i < change.assets.length; ++i) {
            uint256 amountIn = amountsIn[i];
            _require(amountIn <= change.limits[i], Errors.JOIN_ABOVE_MAX);

            // Receive assets from the caller - possibly from Internal Balance
            IAsset asset = change.assets[i];
            _receiveAsset(asset, amountIn, sender, change.useInternalBalance);

            if (_isETH(asset)) {
                wrappedEth = wrappedEth.add(amountIn);
            }

            uint256 feeToPay = dueProtocolFeeAmounts[i];

            // Compute the new Pool balances. Note that due protocol fees might be larger than amounts in,
            // resulting in an overall decrease of the Pool's balance for a token.
            finalBalances[i] = (amountIn >= feeToPay)
                ? balances[i].increaseCash(amountIn - feeToPay) // Don't need checked arithmetic
                : balances[i].decreaseCash(feeToPay - amountIn); // Same as -(int256(amountIn) - int256(feeToPay))

            _payFee(_translateToIERC20(asset), feeToPay);
        }

        // Handle any used and remaining ETH.
        _handleRemainingEth(wrappedEth);
    }

    function _sendAssets(
        address payable recipient,
        PoolBalanceChange memory change,
        bytes32[] memory balances,
        uint256[] memory amountsOut,
        uint256[] memory dueProtocolFeeAmounts
    ) private returns (bytes32[] memory finalBalances) {
        finalBalances = new bytes32[](balances.length);
        for (uint256 i = 0; i < change.assets.length; ++i) {
            uint256 amountOut = amountsOut[i];
            _require(amountOut >= change.limits[i], Errors.EXIT_BELOW_MIN);

            // Send tokens to the recipient - possibly to Internal Balance
            IAsset asset = change.assets[i];
            _sendAsset(asset, amountOut, recipient, change.useInternalBalance);

            uint256 protocolSwapFee = dueProtocolFeeAmounts[i];

            // Compute the new Pool balances. A Pool's token balance always decreases after an exit (potentially by 0).
            uint256 delta = amountOut.add(protocolSwapFee);
            finalBalances[i] = balances[i].decreaseCash(delta);

            _payFee(_translateToIERC20(asset), protocolSwapFee);
        }
    }

    /**
     * @dev Returns true if `token` is registered for `poolId`.
     */
    function _isTokenRegistered(bytes32 poolId, IERC20 token) private view returns (bool) {
        PoolSpecialization specialization = _getPoolSpecialization(poolId);
        if (specialization == PoolSpecialization.TWO_TOKEN) {
            return _isTwoTokenPoolTokenRegistered(poolId, token);
        } else if (specialization == PoolSpecialization.MINIMAL_SWAP_INFO) {
            return _isMinimalSwapInfoPoolTokenRegistered(poolId, token);
        } else {
            // PoolSpecialization.GENERAL
            return _isGeneralPoolTokenRegistered(poolId, token);
        }
    }

    /**
     * @dev Casts an array of uint256 to int256 without checking overflows
     */
    function _unsafeCastToInt256(uint256[] memory values, bool positive) private pure returns (int256[] memory casts) {
        casts = new int256[](values.length);
        for (uint256 i = 0; i < values.length; i++) {
            casts[i] = positive ? int256(values[i]) : -int256(values[i]);
        }
    }
}<|MERGE_RESOLUTION|>--- conflicted
+++ resolved
@@ -327,20 +327,12 @@
             _require(_isTokenRegistered(poolId, token), Errors.TOKEN_NOT_REGISTERED);
             _require(_poolAssetManagers[poolId][token] == msg.sender, Errors.SENDER_NOT_ASSET_MANAGER);
 
-<<<<<<< HEAD
             int256 cashDelta;
             int256 managedDelta;
-            if (kind == AssetManagerOpKind.DEPOSIT) {
+            if (kind == AssetManagerOpKind.WITHDRAW) {
+                (cashDelta, managedDelta) = _withdrawPoolBalance(poolId, specialization, token, amount);
+            } else if (kind == AssetManagerOpKind.DEPOSIT) {
                 (cashDelta, managedDelta) = _depositPoolBalance(poolId, specialization, token, amount);
-            } else if (kind == AssetManagerOpKind.WITHDRAW) {
-                (cashDelta, managedDelta) = _withdrawPoolBalance(poolId, specialization, token, amount);
-=======
-            int256 delta;
-            if (kind == AssetManagerOpKind.WITHDRAW) {
-                delta = _withdrawPoolBalance(poolId, specialization, token, amount);
-            } else if (kind == AssetManagerOpKind.DEPOSIT) {
-                delta = _depositPoolBalance(poolId, specialization, token, amount);
->>>>>>> 67c9e7d9
             } else {
                 // AssetManagerOpKind.UPDATE
                 (cashDelta, managedDelta) = _updateManagedBalance(poolId, specialization, token, amount);
@@ -358,16 +350,11 @@
         PoolSpecialization specialization,
         IERC20 token,
         uint256 amount
-<<<<<<< HEAD
     ) private returns (int256 cashDelta, int256 managedDelta) {
-        if (specialization == PoolSpecialization.MINIMAL_SWAP_INFO) {
+        if (specialization == PoolSpecialization.TWO_TOKEN) {
+            _twoTokenPoolCashToManaged(poolId, token, amount);
+        } else if (specialization == PoolSpecialization.MINIMAL_SWAP_INFO) {
             _minimalSwapInfoPoolCashToManaged(poolId, token, amount);
-        } else if (specialization == PoolSpecialization.TWO_TOKEN) {
-=======
-    ) private returns (int256) {
-        if (specialization == PoolSpecialization.TWO_TOKEN) {
->>>>>>> 67c9e7d9
-            _twoTokenPoolCashToManaged(poolId, token, amount);
         } else if (specialization == PoolSpecialization.MINIMAL_SWAP_INFO) {
             _minimalSwapInfoPoolCashToManaged(poolId, token, amount);
         } else {
@@ -391,16 +378,11 @@
         PoolSpecialization specialization,
         IERC20 token,
         uint256 amount
-<<<<<<< HEAD
     ) private returns (int256 cashDelta, int256 managedDelta) {
-        if (specialization == PoolSpecialization.MINIMAL_SWAP_INFO) {
+        if (specialization == PoolSpecialization.TWO_TOKEN) {
+            _twoTokenPoolManagedToCash(poolId, token, amount);
+        } else if (specialization == PoolSpecialization.MINIMAL_SWAP_INFO) {
             _minimalSwapInfoPoolManagedToCash(poolId, token, amount);
-        } else if (specialization == PoolSpecialization.TWO_TOKEN) {
-=======
-    ) private returns (int256) {
-        if (specialization == PoolSpecialization.TWO_TOKEN) {
->>>>>>> 67c9e7d9
-            _twoTokenPoolManagedToCash(poolId, token, amount);
         } else if (specialization == PoolSpecialization.MINIMAL_SWAP_INFO) {
             _minimalSwapInfoPoolManagedToCash(poolId, token, amount);
         } else {
@@ -424,19 +406,11 @@
         PoolSpecialization specialization,
         IERC20 token,
         uint256 amount
-<<<<<<< HEAD
     ) private returns (int256 cashDelta, int256 managedDelta) {
-        if (specialization == PoolSpecialization.MINIMAL_SWAP_INFO) {
+        if (specialization == PoolSpecialization.TWO_TOKEN) {
+            managedDelta = _setTwoTokenPoolManagedBalance(poolId, token, amount);
+        } else if (specialization == PoolSpecialization.MINIMAL_SWAP_INFO) {
             managedDelta = _setMinimalSwapInfoPoolManagedBalance(poolId, token, amount);
-        } else if (specialization == PoolSpecialization.TWO_TOKEN) {
-            managedDelta = _setTwoTokenPoolManagedBalance(poolId, token, amount);
-=======
-    ) private returns (int256) {
-        if (specialization == PoolSpecialization.TWO_TOKEN) {
-            return _setTwoTokenPoolManagedBalance(poolId, token, amount);
-        } else if (specialization == PoolSpecialization.MINIMAL_SWAP_INFO) {
-            return _setMinimalSwapInfoPoolManagedBalance(poolId, token, amount);
->>>>>>> 67c9e7d9
         } else {
             // PoolSpecialization.GENERAL
             managedDelta = _setGeneralPoolManagedBalance(poolId, token, amount);
