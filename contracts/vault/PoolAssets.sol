// SPDX-License-Identifier: GPL-3.0-or-later
// This program is free software: you can redistribute it and/or modify
// it under the terms of the GNU General Public License as published by
// the Free Software Foundation, either version 3 of the License, or
// (at your option) any later version.

// This program is distributed in the hope that it will be useful,
// but WITHOUT ANY WARRANTY; without even the implied warranty of
// MERCHANTABILITY or FITNESS FOR A PARTICULAR PURPOSE.  See the
// GNU General Public License for more details.

// You should have received a copy of the GNU General Public License
// along with this program.  If not, see <http://www.gnu.org/licenses/>.

pragma solidity ^0.7.0;
pragma experimental ABIEncoderV2;

import "@openzeppelin/contracts/token/ERC20/IERC20.sol";

import "../lib/math/Math.sol";
import "../lib/helpers/BalancerErrors.sol";
import "../lib/helpers/InputHelpers.sol";
import "../lib/openzeppelin/ReentrancyGuard.sol";
import "../lib/openzeppelin/SafeERC20.sol";

import "./Fees.sol";
import "./UserBalance.sol";
import "./balances/BalanceAllocation.sol";
import "./balances/GeneralPoolsBalance.sol";
import "./balances/MinimalSwapInfoPoolsBalance.sol";
import "./balances/TwoTokenPoolsBalance.sol";
import "./interfaces/IBasePool.sol";

abstract contract PoolAssets is
    Fees,
    ReentrancyGuard,
    UserBalance,
    GeneralPoolsBalance,
    MinimalSwapInfoPoolsBalance,
    TwoTokenPoolsBalance
{
    using Math for uint256;
    using SafeERC20 for IERC20;
    using BalanceAllocation for bytes32;
    using BalanceAllocation for bytes32[];

    // Stores the Asset Manager for each token of each Pool.
    mapping(bytes32 => mapping(IERC20 => address)) private _poolAssetManagers;

    function getPoolTokens(bytes32 poolId)
        external
        view
        override
        withRegisteredPool(poolId)
        returns (
            IERC20[] memory tokens,
            uint256[] memory balances,
            uint256 maxBlockNumber
        )
    {
        bytes32[] memory rawBalances;
        (tokens, rawBalances) = _getPoolTokens(poolId);
        (balances, maxBlockNumber) = rawBalances.totalsAndMaxBlockNumber();
    }

    function getPoolTokenInfo(bytes32 poolId, IERC20 token)
        external
        view
        override
        withRegisteredPool(poolId)
        returns (
            uint256 cash,
            uint256 managed,
            uint256 blockNumber,
            address assetManager
        )
    {
        bytes32 balance;
        PoolSpecialization specialization = _getPoolSpecialization(poolId);

        if (specialization == PoolSpecialization.TWO_TOKEN) {
            balance = _getTwoTokenPoolBalance(poolId, token);
        } else if (specialization == PoolSpecialization.MINIMAL_SWAP_INFO) {
            balance = _getMinimalSwapInfoPoolBalance(poolId, token);
        } else {
            // PoolSpecialization.GENERAL
            balance = _getGeneralPoolBalance(poolId, token);
        }

        cash = balance.cash();
        managed = balance.managed();
        blockNumber = balance.blockNumber();
        assetManager = _poolAssetManagers[poolId][token];
    }

    function getPool(bytes32 poolId)
        external
        view
        override
        withRegisteredPool(poolId)
        returns (address, PoolSpecialization)
    {
        return (_getPoolAddress(poolId), _getPoolSpecialization(poolId));
    }

    function registerTokens(
        bytes32 poolId,
        IERC20[] memory tokens,
        address[] memory assetManagers
    ) external override nonReentrant whenNotPaused onlyPool(poolId) {
        InputHelpers.ensureInputLengthMatch(tokens.length, assetManagers.length);

        // Validates token addresses and assigns asset managers
        for (uint256 i = 0; i < tokens.length; ++i) {
            IERC20 token = tokens[i];
            _require(token != IERC20(0), Errors.INVALID_TOKEN);

            _poolAssetManagers[poolId][token] = assetManagers[i];
        }

        PoolSpecialization specialization = _getPoolSpecialization(poolId);
        if (specialization == PoolSpecialization.TWO_TOKEN) {
            _require(tokens.length == 2, Errors.TOKENS_LENGTH_MUST_BE_2);
            _registerTwoTokenPoolTokens(poolId, tokens[0], tokens[1]);
        } else if (specialization == PoolSpecialization.MINIMAL_SWAP_INFO) {
            _registerMinimalSwapInfoPoolTokens(poolId, tokens);
        } else {
            // PoolSpecialization.GENERAL
            _registerGeneralPoolTokens(poolId, tokens);
        }

        emit TokensRegistered(poolId, tokens, assetManagers);
    }

    function deregisterTokens(bytes32 poolId, IERC20[] memory tokens)
        external
        override
        nonReentrant
        whenNotPaused
        onlyPool(poolId)
    {
        PoolSpecialization specialization = _getPoolSpecialization(poolId);
        if (specialization == PoolSpecialization.TWO_TOKEN) {
            _require(tokens.length == 2, Errors.TOKENS_LENGTH_MUST_BE_2);
            _deregisterTwoTokenPoolTokens(poolId, tokens[0], tokens[1]);
        } else if (specialization == PoolSpecialization.MINIMAL_SWAP_INFO) {
            _deregisterMinimalSwapInfoPoolTokens(poolId, tokens);
        } else {
            // PoolSpecialization.GENERAL
            _deregisterGeneralPoolTokens(poolId, tokens);
        }

        // The deregister calls above ensure the total token balance is zero. Therefore it is now safe to remove any
        // associated Asset Managers, since they hold no Pool balance.
        for (uint256 i = 0; i < tokens.length; ++i) {
            delete _poolAssetManagers[poolId][tokens[i]];
        }

        emit TokensDeregistered(poolId, tokens);
    }

    // Join and Exit Pool

    function joinPool(
        bytes32 poolId,
        address sender,
        address recipient,
        JoinPoolRequest memory request
<<<<<<< HEAD
    ) external payable override noEmergencyPeriod {
        // This function doesn't have the nonReentrant modifier: it is applied to `_joinOrExit` instead.

        // Note that `recipient` is not actually payable in the context of a join - we cast it because we handle both
        // joins and exits at once.
        _joinOrExit(PoolBalanceChangeKind.JOIN, poolId, sender, payable(recipient), _toPoolBalanceChange(request));
    }

    function exitPool(
        bytes32 poolId,
        address sender,
        address payable recipient,
        ExitPoolRequest memory request
    ) external override {
        // This function doesn't have the nonReentrant modifier: it is applied to `_joinOrExit` instead.
        _joinOrExit(PoolBalanceChangeKind.EXIT, poolId, sender, recipient, _toPoolBalanceChange(request));
=======
    ) external payable override whenNotPaused {
        _joinOrExit(PoolBalanceChangeKind.JOIN, poolId, sender, recipient, _toPoolBalanceChange(request));
>>>>>>> 74460788
    }

    // This has the exact same layout as JoinPoolRequest and ExitPoolRequest, except the `maxAmountsIn` and
    // `minAmountsOut` are called `limits`. Internally we use this struct for both since these two functions are quite
    // similar, but expose the others to callers for clarity.
    struct PoolBalanceChange {
        IAsset[] assets;
        uint256[] limits;
        bytes userData;
        bool useInternalBalance;
    }

    /**
     * @dev Converts a JoinPoolRequest into a PoolBalanceChange, with no runtime cost.
     */
    function _toPoolBalanceChange(JoinPoolRequest memory request)
        private
        pure
        returns (PoolBalanceChange memory change)
    {
        // solhint-disable-next-line no-inline-assembly
        assembly {
            change := request
        }
    }

    /**
     * @dev Converts an ExitPoolRequest into a PoolBalanceChange, with no runtime cost.
     */
    function _toPoolBalanceChange(ExitPoolRequest memory request)
        private
        pure
        returns (PoolBalanceChange memory change)
    {
        // solhint-disable-next-line no-inline-assembly
        assembly {
            change := request
        }
    }

    /**
     * @dev Implements both `joinPool` and `exitPool`, based on `kind`.
     */
    function _joinOrExit(
        PoolBalanceChangeKind kind,
        bytes32 poolId,
        address sender,
        address payable recipient,
        PoolBalanceChange memory change
    ) private nonReentrant withRegisteredPool(poolId) authenticateFor(sender) {
        // This function uses a large number of stack variables (poolId, sender and recipient, balances, amounts, fees,
        // etc.), which leads to 'stack too deep' issues. It relies on private functions with seeminly arbitrary
        // interfaces to work around this limitation.

        InputHelpers.ensureInputLengthMatch(change.assets.length, change.limits.length);

        // We first check that the caller passed the Pool's registered tokens in the correct order, and retrieve the
        // current balance for each.
        IERC20[] memory tokens = _translateToIERC20(change.assets);
        bytes32[] memory balances = _validateTokensAndGetBalances(poolId, tokens);

        // The bulk of the work is done here: the corresponding Pool hook is called, its final balances are computed,
        // assets are transferred and fees are paid.
        (
            bytes32[] memory finalBalances,
            uint256[] memory amountsInOut,
            uint256[] memory paidProtocolSwapFeeAmounts
        ) = _callPoolBalanceChange(kind, poolId, sender, recipient, change, balances);

        // All that remains is storing the new Pool balances.
        PoolSpecialization specialization = _getPoolSpecialization(poolId);
        if (specialization == PoolSpecialization.TWO_TOKEN) {
            _setTwoTokenPoolCashBalances(poolId, tokens[0], finalBalances[0], tokens[1], finalBalances[1]);
        } else if (specialization == PoolSpecialization.MINIMAL_SWAP_INFO) {
            _setMinimalSwapInfoPoolBalances(poolId, tokens, finalBalances);
        } else {
            // PoolSpecialization.GENERAL
            _setGeneralPoolBalances(poolId, finalBalances);
        }

        bool positive = kind == PoolBalanceChangeKind.JOIN; // Amounts in are positive, out are negative
        emit PoolBalanceChanged(
            poolId,
            sender,
            tokens,
            // We can unsafely cast to int256 because balances are actually stored as uint112
            _unsafeCastToInt256(amountsInOut, positive),
            paidProtocolSwapFeeAmounts
        );
    }

    /**
     * @dev Calls the correspondig Pool hook to get the amounts in/out plus and protocol fee amounts and performs the
     * associated token transfers and fee payments, returning the Pool's final balances.
     */
    function _callPoolBalanceChange(
        PoolBalanceChangeKind kind,
        bytes32 poolId,
        address sender,
        address payable recipient,
        PoolBalanceChange memory change,
        bytes32[] memory balances
    )
        private
        returns (
            bytes32[] memory finalBalances,
            uint256[] memory amountsInOut,
            uint256[] memory dueProtocolFeeAmounts
        )
    {
        (uint256[] memory totalBalances, uint256 latestBlockNumberUsed) = balances.totalsAndMaxBlockNumber();

        IBasePool pool = IBasePool(_getPoolAddress(poolId));
        (amountsInOut, dueProtocolFeeAmounts) = kind == PoolBalanceChangeKind.JOIN
            ? pool.onJoinPool(
                poolId,
                sender,
                recipient,
                totalBalances,
                latestBlockNumberUsed,
                _getProtocolSwapFee(),
                change.userData
            )
            : pool.onExitPool(
                poolId,
                sender,
                recipient,
                totalBalances,
                latestBlockNumberUsed,
                _getProtocolSwapFee(),
                change.userData
            );

        InputHelpers.ensureInputLengthMatch(balances.length, amountsInOut.length, dueProtocolFeeAmounts.length);

        // The Vault ignores the `recipient` in joins and the `sender` in exits: it is up to the Pool to keep track of
        // their participation.
        finalBalances = kind == PoolBalanceChangeKind.JOIN
            ? _processJoinPoolTransfers(sender, change, balances, amountsInOut, dueProtocolFeeAmounts)
            : _processExitPoolTransfers(recipient, change, balances, amountsInOut, dueProtocolFeeAmounts);
    }

    /**
     * @dev Returns the total balance for `poolId`'s `expectedTokens`.
     *
     * `expectedTokens` must exactly equal the token array returned by `getPoolTokens`: both arrays must have the same
     * length, elements and order.
     */
    function _validateTokensAndGetBalances(bytes32 poolId, IERC20[] memory expectedTokens)
        internal
        view
        returns (bytes32[] memory)
    {
        (IERC20[] memory actualTokens, bytes32[] memory balances) = _getPoolTokens(poolId);
        InputHelpers.ensureInputLengthMatch(actualTokens.length, expectedTokens.length);
        _require(actualTokens.length > 0, Errors.POOL_NO_TOKENS);

        for (uint256 i = 0; i < actualTokens.length; ++i) {
            _require(actualTokens[i] == expectedTokens[i], Errors.TOKENS_MISMATCH);
        }

        return balances;
    }

    // Asset Manager

    function managePoolBalance(PoolBalanceOp[] memory ops) external override nonReentrant whenNotPaused {
        // This variable could be declared inside the loop, but that causes the compiler to allocate memory on each
        // loop iteration, increasing gas costs.
        PoolBalanceOp memory op;

        for (uint256 i = 0; i < ops.length; ++i) {
            // By indexing the array only once, we don't spend extra gas in the same bounds check.
            op = ops[i];

            bytes32 poolId = op.poolId;
            _ensureRegisteredPool(poolId);

            IERC20 token = op.token;
            _require(_isTokenRegistered(poolId, token), Errors.TOKEN_NOT_REGISTERED);
            _require(_poolAssetManagers[poolId][token] == msg.sender, Errors.SENDER_NOT_ASSET_MANAGER);

            PoolBalanceOpKind kind = op.kind;
            uint256 amount = op.amount;
            (int256 cashDelta, int256 managedDelta) = _performPoolManagementOperation(kind, poolId, token, amount);

            emit PoolBalanceManaged(poolId, msg.sender, token, cashDelta, managedDelta);
        }
    }

    /**
     * @dev Performs the `kind` Asset Manager operation on a Pool.
     *
     * Withdrawals will transfer `amount` tokens to the caller, deposits will transfer `amount` tokens from the caller,
     * and updates will set the managed balance to `amount`.
     *
     * Returns a tuple with the 'cash' and 'managed' balance deltas as a result of this call.
     */
    function _performPoolManagementOperation(
        PoolBalanceOpKind kind,
        bytes32 poolId,
        IERC20 token,
        uint256 amount
    ) private returns (int256, int256) {
        PoolSpecialization specialization = _getPoolSpecialization(poolId);

        if (kind == PoolBalanceOpKind.WITHDRAW) {
            return _withdrawPoolBalance(poolId, specialization, token, amount);
        } else if (kind == PoolBalanceOpKind.DEPOSIT) {
            return _depositPoolBalance(poolId, specialization, token, amount);
        } else {
            // PoolBalanceOpKind.UPDATE
            return _updateManagedBalance(poolId, specialization, token, amount);
        }
    }

    /**
     * @dev Moves `amount` tokens from a Pool's 'cash' to 'managed' balance, and transfers them to the caller.
     *
     * Returns the 'cash' and 'managed' balance deltas as a result of this call, which will be complementary.
     */
    function _withdrawPoolBalance(
        bytes32 poolId,
        PoolSpecialization specialization,
        IERC20 token,
        uint256 amount
    ) private returns (int256 cashDelta, int256 managedDelta) {
        if (specialization == PoolSpecialization.TWO_TOKEN) {
            _twoTokenPoolCashToManaged(poolId, token, amount);
        } else if (specialization == PoolSpecialization.MINIMAL_SWAP_INFO) {
            _minimalSwapInfoPoolCashToManaged(poolId, token, amount);
        } else if (specialization == PoolSpecialization.MINIMAL_SWAP_INFO) {
            _minimalSwapInfoPoolCashToManaged(poolId, token, amount);
        } else {
            // PoolSpecialization.GENERAL
            _generalPoolCashToManaged(poolId, token, amount);
        }

        token.safeTransfer(msg.sender, amount);

        // Since 'cash' and 'managed' are stored as uint112, `amount` is guaranteed to also fit in 112 bits. It will
        // therefore always fit in a 256 bit integer.
        cashDelta = int256(-amount);
        managedDelta = int256(amount);
    }

    /**
     * @dev Moves `amount` tokens from a Pool's 'managed' to 'cash' balance, and transfers them from the caller.
     *
     * Returns the 'cash' and 'managed' balance deltas as a result of this call, which will be complementary.
     */
    function _depositPoolBalance(
        bytes32 poolId,
        PoolSpecialization specialization,
        IERC20 token,
        uint256 amount
    ) private returns (int256 cashDelta, int256 managedDelta) {
        if (specialization == PoolSpecialization.TWO_TOKEN) {
            _twoTokenPoolManagedToCash(poolId, token, amount);
        } else if (specialization == PoolSpecialization.MINIMAL_SWAP_INFO) {
            _minimalSwapInfoPoolManagedToCash(poolId, token, amount);
        } else if (specialization == PoolSpecialization.MINIMAL_SWAP_INFO) {
            _minimalSwapInfoPoolManagedToCash(poolId, token, amount);
        } else {
            // PoolSpecialization.GENERAL
            _generalPoolManagedToCash(poolId, token, amount);
        }

        token.safeTransferFrom(msg.sender, address(this), amount);

        // Since 'cash' and 'managed' are stored as uint112, `amount` is guaranteed to also fit in 112 bits. It will
        // therefore always fit in a 256 bit integer.
        cashDelta = int256(amount);
        managedDelta = int256(-amount);
    }

    /**
     * @dev Sets a Pool's 'managed' balance to `amount`.
     *
     * Returns the 'cash' and 'managed' balance deltas as a result of this call (the 'cash' delta will always be zero).
     */
    function _updateManagedBalance(
        bytes32 poolId,
        PoolSpecialization specialization,
        IERC20 token,
        uint256 amount
    ) private returns (int256 cashDelta, int256 managedDelta) {
        if (specialization == PoolSpecialization.TWO_TOKEN) {
            managedDelta = _setTwoTokenPoolManagedBalance(poolId, token, amount);
        } else if (specialization == PoolSpecialization.MINIMAL_SWAP_INFO) {
            managedDelta = _setMinimalSwapInfoPoolManagedBalance(poolId, token, amount);
        } else {
            // PoolSpecialization.GENERAL
            managedDelta = _setGeneralPoolManagedBalance(poolId, token, amount);
        }

        cashDelta = 0;
    }

    /**
     * @dev Returns all of `poolId`'s registered tokens, along with their raw balances.
     */
    function _getPoolTokens(bytes32 poolId) internal view returns (IERC20[] memory tokens, bytes32[] memory balances) {
        PoolSpecialization specialization = _getPoolSpecialization(poolId);
        if (specialization == PoolSpecialization.TWO_TOKEN) {
            return _getTwoTokenPoolTokens(poolId);
        } else if (specialization == PoolSpecialization.MINIMAL_SWAP_INFO) {
            return _getMinimalSwapInfoPoolTokens(poolId);
        } else {
            // PoolSpecialization.GENERAL
            return _getGeneralPoolTokens(poolId);
        }
    }

    /**
     * @dev Transfers `amountsIn` from `sender`, checking that they are within their accepted limits, and pays Pool
     * protocol fees.
     *
     * Returns the Pool's final balances, which are the current balances plus amounts in minus paid fees.
     */
    function _processJoinPoolTransfers(
        address sender,
        PoolBalanceChange memory change,
        bytes32[] memory balances,
        uint256[] memory amountsIn,
        uint256[] memory dueProtocolFeeAmounts
    ) private returns (bytes32[] memory finalBalances) {
        // We need to track how much of the received ETH was used and wrapped into WETH to return any excess.
        uint256 wrappedEth = 0;

        finalBalances = new bytes32[](balances.length);
        for (uint256 i = 0; i < change.assets.length; ++i) {
            uint256 amountIn = amountsIn[i];
            _require(amountIn <= change.limits[i], Errors.JOIN_ABOVE_MAX);

            // Receive assets from the sender - possibly from Internal Balance.
            IAsset asset = change.assets[i];
            _receiveAsset(asset, amountIn, sender, change.useInternalBalance);

            if (_isETH(asset)) {
                wrappedEth = wrappedEth.add(amountIn);
            }

            uint256 feeToPay = dueProtocolFeeAmounts[i];
            _payFee(_translateToIERC20(asset), feeToPay);

            // Compute the new Pool balances. Note that the fee to pay fees might be larger than the amount in,
            // resulting in an overall decrease of the Pool's balance for a token.
            finalBalances[i] = (amountIn >= feeToPay) // This lets us skip checked arithmetic
                ? balances[i].increaseCash(amountIn - feeToPay)
                : balances[i].decreaseCash(feeToPay - amountIn);
        }

        // Handle any used and remaining ETH.
        _handleRemainingEth(wrappedEth);
    }

    /**
     * @dev Transfers `amountsOut` to `recipient`, checking that they are within their accepted limits, and pays Pool
     * protocol fees.
     *
     * Returns the Pool's final balances, which are the current balances minus amounts out and paid fees.
     */
    function _processExitPoolTransfers(
        address payable recipient,
        PoolBalanceChange memory change,
        bytes32[] memory balances,
        uint256[] memory amountsOut,
        uint256[] memory dueProtocolFeeAmounts
    ) private returns (bytes32[] memory finalBalances) {
        finalBalances = new bytes32[](balances.length);
        for (uint256 i = 0; i < change.assets.length; ++i) {
            uint256 amountOut = amountsOut[i];
            _require(amountOut >= change.limits[i], Errors.EXIT_BELOW_MIN);

            // Send tokens to the recipient - possibly to Internal Balance
            IAsset asset = change.assets[i];
            _sendAsset(asset, amountOut, recipient, change.useInternalBalance);

            uint256 feeToPay = dueProtocolFeeAmounts[i];
            _payFee(_translateToIERC20(asset), feeToPay);

            // Compute the new Pool balances. A Pool's token balance always decreases after an exit (potentially by 0).
            finalBalances[i] = balances[i].decreaseCash(amountOut.add(feeToPay));
        }
    }

    /**
     * @dev Returns true if `token` is registered for `poolId`.
     */
    function _isTokenRegistered(bytes32 poolId, IERC20 token) private view returns (bool) {
        PoolSpecialization specialization = _getPoolSpecialization(poolId);
        if (specialization == PoolSpecialization.TWO_TOKEN) {
            return _isTwoTokenPoolTokenRegistered(poolId, token);
        } else if (specialization == PoolSpecialization.MINIMAL_SWAP_INFO) {
            return _isMinimalSwapInfoPoolTokenRegistered(poolId, token);
        } else {
            // PoolSpecialization.GENERAL
            return _isGeneralPoolTokenRegistered(poolId, token);
        }
    }

    /**
     * @dev Casts an array of uint256 to int256, making them negative if `positive` is false ,without checking if the
     * values fit in the signed 256 bit range.
     */
    function _unsafeCastToInt256(uint256[] memory values, bool positive) private pure returns (int256[] memory casted) {
        casted = new int256[](values.length);
        for (uint256 i = 0; i < values.length; i++) {
            casted[i] = positive ? int256(values[i]) : -int256(values[i]);
        }
    }
}<|MERGE_RESOLUTION|>--- conflicted
+++ resolved
@@ -166,8 +166,7 @@
         address sender,
         address recipient,
         JoinPoolRequest memory request
-<<<<<<< HEAD
-    ) external payable override noEmergencyPeriod {
+    ) external payable override whenNotPaused {
         // This function doesn't have the nonReentrant modifier: it is applied to `_joinOrExit` instead.
 
         // Note that `recipient` is not actually payable in the context of a join - we cast it because we handle both
@@ -183,10 +182,6 @@
     ) external override {
         // This function doesn't have the nonReentrant modifier: it is applied to `_joinOrExit` instead.
         _joinOrExit(PoolBalanceChangeKind.EXIT, poolId, sender, recipient, _toPoolBalanceChange(request));
-=======
-    ) external payable override whenNotPaused {
-        _joinOrExit(PoolBalanceChangeKind.JOIN, poolId, sender, recipient, _toPoolBalanceChange(request));
->>>>>>> 74460788
     }
 
     // This has the exact same layout as JoinPoolRequest and ExitPoolRequest, except the `maxAmountsIn` and
