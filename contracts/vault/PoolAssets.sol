--- conflicted
+++ resolved
@@ -497,7 +497,7 @@
     }
 
     /**
-     * @dev Transfers `amountsIn` from `sender`, checking that they are within their accepted limits, and pays accumulated 
+     * @dev Transfers `amountsIn` from `sender`, checking that they are within their accepted limits, and pays accumulated
      * protocol swap fees.
      *
      * Returns the Pool's final balances, which are the current balances plus `amountsIn` minus accumulated protocol swap fees.
@@ -525,26 +525,14 @@
                 wrappedEth = wrappedEth.add(amountIn);
             }
 
-<<<<<<< HEAD
             uint256 feeAmount = dueProtocolFeeAmounts[i];
             _payFee(_translateToIERC20(asset), feeAmount);
-=======
-            uint256 feeAmountToPay = dueProtocolFeeAmounts[i];
->>>>>>> 44d0299d
 
             // Compute the new Pool balances. Note that the fee amount might be larger than `amountIn`,
             // resulting in an overall decrease of the Pool's balance for a token.
-<<<<<<< HEAD
             finalBalances[i] = (amountIn >= feeAmount) // This lets us skip checked arithmetic
                 ? balances[i].increaseCash(amountIn - feeAmount)
                 : balances[i].decreaseCash(feeAmount - amountIn);
-=======
-            finalBalances[i] = (amountIn >= feeAmountToPay)
-                ? balances[i].increaseCash(amountIn - feeAmountToPay) // Don't need checked arithmetic
-                : balances[i].decreaseCash(feeAmountToPay - amountIn); // -(int256(amountIn) - int256(feeAmountToPay))
-
-            _payFee(_translateToIERC20(asset), feeAmountToPay);
->>>>>>> 44d0299d
         }
 
         // Handle any used and remaining ETH.
@@ -573,21 +561,11 @@
             IAsset asset = change.assets[i];
             _sendAsset(asset, amountOut, recipient, change.useInternalBalance);
 
-<<<<<<< HEAD
             uint256 feeAmount = dueProtocolFeeAmounts[i];
             _payFee(_translateToIERC20(asset), feeAmount);
 
             // Compute the new Pool balances. A Pool's token balance always decreases after an exit (potentially by 0).
             finalBalances[i] = balances[i].decreaseCash(amountOut.add(feeAmount));
-=======
-            uint256 protocolSwapFeePercentageAmount = dueProtocolFeeAmounts[i];
-
-            // Compute the new Pool balances. A Pool's token balance always decreases after an exit (potentially by 0).
-            uint256 delta = amountOut.add(protocolSwapFeePercentageAmount);
-            finalBalances[i] = balances[i].decreaseCash(delta);
-
-            _payFee(_translateToIERC20(asset), protocolSwapFeePercentageAmount);
->>>>>>> 44d0299d
         }
     }
 
