--- conflicted
+++ resolved
@@ -134,13 +134,8 @@
         uint256 _exempt,
         uint256 _blockNumber
     ) internal pure returns (bytes32) {
-<<<<<<< HEAD
-        require(_actual < 2**112 && _exempt < 2**112, "INTERNAL_BALANCE_OVERFLOW");
         // We assume the block number will fit in a uint32 - this is expected to hold for at least a few decades.
-=======
         _require(_actual < 2**112 && _exempt < 2**112, Errors.INTERNAL_BALANCE_OVERFLOW);
-        // We assume the block number will fits in an uint32 - this is expected to hold for at least a few decades.
->>>>>>> 562fa428
         return _pack(_actual, _exempt, _blockNumber);
     }
 
