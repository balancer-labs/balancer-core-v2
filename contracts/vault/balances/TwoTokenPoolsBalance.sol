// SPDX-License-Identifier: GPL-3.0-or-later
// This program is free software: you can redistribute it and/or modify
// it under the terms of the GNU General Public License as published by
// the Free Software Foundation, either version 3 of the License, or
// (at your option) any later version.

// This program is distributed in the hope that it will be useful,
// but WITHOUT ANY WARRANTY; without even the implied warranty of
// MERCHANTABILITY or FITNESS FOR A PARTICULAR PURPOSE.  See the
// GNU General Public License for more details.

// You should have received a copy of the GNU General Public License
// along with this program.  If not, see <http://www.gnu.org/licenses/>.

pragma solidity ^0.7.1;

import "hardhat/console.sol";

import "@openzeppelin/contracts/utils/SafeCast.sol";
import "@openzeppelin/contracts/token/ERC20/IERC20.sol";

import "../../math/FixedPoint.sol";

import "./BalanceAllocation.sol";

contract TwoTokenPoolsBalance {
    using SafeCast for uint256;
    using FixedPoint for int256;
    using BalanceAllocation for bytes32;

    // Data for Pools with Two Tokens
    //
    // These are similar to the Simplified Quote Pool case (because the Pool only has two tokens, and therefore there
    // are only two balances to read), but there's a key difference in how data is stored. Keeping a set makes little
    // sense, as it will only ever hold two tokens, so we can just store those two directly.
    // The gas savings associated with using these Pools come from how token balances are stored: cash for token A and
    // token B is packed together, as are external amounts. Because only cash changes in a swap, there's no need to
    // write to this second storage slot.
    // This however makes Vault code that interacts with these Pools cumbersome: both balances must be accessed at the
    // same time by using both token addresses, and some logic is needed to differentiate token A from token B. In this
    // case, token A is always the token with the lowest numerical address value. The token X and token Y names are used
    // in functions when it is unknown which one is A and which one is B.

    struct TwoTokenTokens {
        IERC20 tokenA;
        IERC20 tokenB;
    }

    struct TwoTokenSharedBalances {
        bytes32 sharedCash;
        bytes32 sharedManaged;
    }

    mapping(bytes32 => TwoTokenTokens) internal _poolTwoTokenTokens;

    // We could just keep a mapping from Pool ID to TwoTokenSharedBalances, but there's an issue: we wouldn't know to
    // which tokens those balances correspond. This would mean having to also check the tokens struct in a swap, to make
    // sure the tokens being swapped are the ones in the Pool.
    // What we do instead to save those storage reads is keep a nested mapping from token pair hash to the balances
    // struct. The Pool only has two tokens, so only a single entry of this mapping is set (the one that corresponds to
    // that pair's hash). This means queries for token pairs where any of the tokens is not in the Pool will generate a
    // hash for a mapping entry that was not set, containing zero balances. Non-zero balances are only possible if both
    // tokens in the pair are the Pool's tokens, which means we don't have to check the TwoTokensTokens struct and save
    // storage reads.
    mapping(bytes32 => mapping(bytes32 => TwoTokenSharedBalances)) internal _poolTwoTokenSharedBalances;

    /**
     * @dev Returns an array with all the tokens in a Two Token Pool. This array will have either two or zero entries
     * (if the Pool doesn't have any tokens).
     */
    function _getTwoTokenPoolTokens(bytes32 poolId) internal view returns (IERC20[] memory) {
        TwoTokenTokens memory poolTokens = _poolTwoTokenTokens[poolId];

        IERC20[] memory tokens;
        // Both tokens will either be zero or non-zero, but we keep the full check for clarity
        if (poolTokens.tokenA != IERC20(0) && poolTokens.tokenB != IERC20(0)) {
            tokens = new IERC20[](2);
            tokens[0] = poolTokens.tokenA;
            tokens[1] = poolTokens.tokenB;
        } else {
            tokens = new IERC20[](0);
        }

        return tokens;
    }

    /**
     * @dev Returns the balance for a token in a Two Token Pool.
     *
     * This function is convenient but not particularly gas efficient, and should be avoided during gas-sensitive
     * operations, such as swaps. For those, _getTwoTokenPoolSharedBalances provides a more flexible interface.
     *
     * Requirements:
     *
     * - `token` must be in the Pool.
     */
    function _getTwoTokenPoolBalance(bytes32 poolId, IERC20 token) internal view returns (bytes32) {
        // We can't just read the balance of token, because we need to know the full pair in order to compute the pair
        // hash and access the balance mapping. We therefore also read the TwoTokenTokens struct.
        TwoTokenTokens memory poolTokens = _poolTwoTokenTokens[poolId];
        bytes32 pairHash = _getTwoTokenPairHash(poolTokens.tokenA, poolTokens.tokenB);
        TwoTokenSharedBalances storage poolSharedBalance = _poolTwoTokenSharedBalances[poolId][pairHash];

        bytes32 sharedCash = poolSharedBalance.sharedCash;
        bytes32 sharedManaged = poolSharedBalance.sharedManaged;

        if (token == poolTokens.tokenA) {
            return BalanceAllocation.fromSharedToBalanceA(sharedCash, sharedManaged);
        } else if (token == poolTokens.tokenB) {
            return BalanceAllocation.fromSharedToBalanceB(sharedCash, sharedManaged);
        } else {
            revert("ERR_TOKEN_NOT_REGISTERED");
        }
    }

    /**
     * @dev Registers the tokens of a Two Token Pool.
     *
     * Requirements:
     *
     * - `tokenX` and `tokenY` cannot be the same.
     * - Both tokens must not be the zero address.
     * - Both tokens must not be registered in the Pool.
     */
    function _registerTwoTokenPoolTokens(
        bytes32 poolId,
        IERC20 tokenX,
        IERC20 tokenY
    ) internal {
        require(tokenX != tokenY, "ERR_TOKENS_ARE_THE_SAME");
        require(tokenX != IERC20(0) && tokenY != IERC20(0), "ERR_TOKEN_IS_ZERO");

        TwoTokenTokens memory poolTokens = _poolTwoTokenTokens[poolId];
        require(poolTokens.tokenA == IERC20(0) && poolTokens.tokenB == IERC20(0), "ERR_TOKENS_ALREADY_SET");

        (IERC20 tokenA, IERC20 tokenB) = _sortTwoTokens(tokenX, tokenY);
        _poolTwoTokenTokens[poolId] = TwoTokenTokens({ tokenA: tokenA, tokenB: tokenB });
    }

    /**
     * @dev Unregisters the tokens of a Two Token Pool.
     *
     * Requirements:
     *
     * - `tokenX` and `tokenY` must be the Pool's tokens.
     * - Both tokens must have non balance in the Vault.
     */
    function _unregisterTwoTokenPoolTokens(
        bytes32 poolId,
        IERC20 tokenX,
        IERC20 tokenY
    ) internal {
        (bytes32 tokenABalance, bytes32 tokenBBalance, ) = _getTwoTokenPoolSharedBalances(poolId, tokenX, tokenY);
        require(tokenABalance.isZero() && tokenBBalance.isZero(), "ERR_TOKEN_BALANCE_IS_NOT_ZERO");

        delete _poolTwoTokenTokens[poolId];
        // No need to delete the balance entries, since they already are zero
    }

    /**
     * @dev Adds cash to a Two Token Pool.
     *
     * Requirements:
     *
     * - `tokenX` and `tokenY` must be the Pool's tokens.
     */
    function _increaseTwoTokenPoolCash(
        bytes32 poolId,
        IERC20 tokenX,
        uint128 amountX,
        IERC20 tokenY,
        uint128 amountY
    ) internal {
        _updateTwoTokenPoolCashTokenBalance(poolId, tokenX, amountX, tokenY, amountY, BalanceAllocation.increaseCash);
    }

    function _alterTwoTokenPoolCash(
        bytes32 poolId,
        IERC20 tokenX,
        int256 amountX,
        IERC20 tokenY,
        int256 amountY
    ) internal {
        _updateTwoTokenPoolCashTokenBalance(
            poolId,
            tokenX,
            amountX.abs().toUint128(),
            amountX > 0 ? BalanceAllocation.increaseCash : BalanceAllocation.decreaseCash,
            tokenY,
            amountY.abs().toUint128(),
            amountY > 0 ? BalanceAllocation.increaseCash : BalanceAllocation.decreaseCash
        );
    }

    /**
     * @dev Removes cash from a Two Token Pool.
     *
     * Requirements:
     *
     * - `tokenX` and `tokenY` must be the Pool's tokens.
     * - `amountX` and `amountY` must be less or equal than the Pool's cash for the respective token.
     */
    function _decreaseTwoTokenPoolCash(
        bytes32 poolId,
        IERC20 tokenX,
        uint128 amountX,
        IERC20 tokenY,
        uint128 amountY
    ) internal {
        _updateTwoTokenPoolCashTokenBalance(poolId, tokenX, amountX, tokenY, amountY, BalanceAllocation.decreaseCash);
    }

    function _twoTokenPoolCashToManaged(
        bytes32 poolId,
        IERC20 token,
        uint128 amount
    ) internal {
        _updateTwoTokenPoolSharedTokenBalance(poolId, token, BalanceAllocation.cashToManaged, amount);
    }

    function _twoTokenPoolManagedToCash(
        bytes32 poolId,
        IERC20 token,
        uint128 amount
    ) internal {
        _updateTwoTokenPoolSharedTokenBalance(poolId, token, BalanceAllocation.managedToCash, amount);
    }

    function _setTwoTokenPoolManagedBalance(
        bytes32 poolId,
        IERC20 token,
        uint128 amount
    ) internal {
        _updateTwoTokenPoolSharedTokenBalance(poolId, token, BalanceAllocation.setManagedBalance, amount);
    }

    function _updateTwoTokenPoolCashTokenBalance(
        bytes32 poolId,
        IERC20 tokenX,
        uint128 amountX,
        IERC20 tokenY,
        uint128 amountY,
        function(bytes32, uint128) pure returns (bytes32) mutation
    ) private {
        (
            bytes32 tokenABalance,
            bytes32 tokenBBalance,
            TwoTokenSharedBalances storage poolSharedBalances
        ) = _getTwoTokenPoolSharedBalances(poolId, tokenX, tokenY);

        if (tokenX < tokenY) {
            // X is A, Y is B
            tokenABalance = mutation(tokenABalance, amountX);
            tokenBBalance = mutation(tokenBBalance, amountY);
        } else {
            // X is B, Y is A
            tokenABalance = mutation(tokenABalance, amountY);
            tokenBBalance = mutation(tokenBBalance, amountX);
        }

        poolSharedBalances.sharedCash = BalanceAllocation.toSharedCash(tokenABalance, tokenBBalance);
        // We don't need to write to the sharedManaged entry
    }

    function _updateTwoTokenPoolCashTokenBalance(
        bytes32 poolId,
        IERC20 tokenX,
        uint128 amountX,
        function(bytes32, uint128) pure returns (bytes32) mutationX,
        IERC20 tokenY,
        uint128 amountY,
        function(bytes32, uint128) pure returns (bytes32) mutationY
    ) private {
        (
            bytes32 tokenABalance,
            bytes32 tokenBBalance,
            TwoTokenSharedBalances storage poolSharedBalances
        ) = _getTwoTokenPoolSharedBalances(poolId, tokenX, tokenY);

        if (tokenX < tokenY) {
            // X is A, Y is B
            tokenABalance = mutationX(tokenABalance, amountX);
            tokenBBalance = mutationY(tokenBBalance, amountY);
        } else {
            // X is B, Y is A
            tokenABalance = mutationY(tokenABalance, amountY);
            tokenBBalance = mutationX(tokenBBalance, amountX);
        }

        poolSharedBalances.sharedCash = BalanceAllocation.toSharedCash(tokenABalance, tokenBBalance);
        // We don't need to write to the sharedManaged entry
    }

    function _updateTwoTokenPoolSharedTokenBalance(
        bytes32 poolId,
        IERC20 token,
        function(bytes32, uint128) pure returns (bytes32) mutation,
        uint128 amount
    ) private {
        TwoTokenTokens memory poolTokens = _poolTwoTokenTokens[poolId];
        bytes32 pairHash = _getTwoTokenPairHash(poolTokens.tokenA, poolTokens.tokenB);
        TwoTokenSharedBalances storage poolSharedBalances = _poolTwoTokenSharedBalances[poolId][pairHash];

        bytes32 sharedCash = poolSharedBalances.sharedCash;
        bytes32 sharedManaged = poolSharedBalances.sharedManaged;

        bytes32 tokenABalance = BalanceAllocation.fromSharedToBalanceA(sharedCash, sharedManaged);
        bytes32 tokenBBalance = BalanceAllocation.fromSharedToBalanceB(sharedCash, sharedManaged);

        if (token == poolTokens.tokenA) {
            tokenABalance = mutation(tokenABalance, amount);
        } else if (token == poolTokens.tokenB) {
            tokenBBalance = mutation(tokenBBalance, amount);
        } else {
            revert("ERR_TOKEN_NOT_REGISTERED");
        }

        poolSharedBalances.sharedCash = BalanceAllocation.toSharedCash(tokenABalance, tokenBBalance);
        poolSharedBalances.sharedManaged = BalanceAllocation.toSharedManaged(tokenABalance, tokenBBalance);
    }

    function _twoTokenPoolIsManaged(bytes32 poolId, IERC20 token) internal view returns (bool) {
        bytes32 currentBalance = _getTwoTokenPoolBalance(poolId, token);
        return currentBalance.isManaged();
    }

    /**
     * @dev Returns the balance for a token pair in a Two Token Pool, reverting if either of the tokens is
     * not registered by the Pool.
     *
     * The returned balances are those of token A and token B, where token A is the lowest of token X and token Y, and
     * token B the other.
     *
     * This function also returns a storage pointer to the TwoTokenSharedBalances entry associated with the token pair,
     * which can be used to update this entry without having to recompute the pair hash and storage slot.
     */
    function _getTwoTokenPoolSharedBalances(
        bytes32 poolId,
        IERC20 tokenX,
        IERC20 tokenY
    )
        internal
        view
        returns (
            bytes32 tokenABalance,
            bytes32 tokenBBalance,
            TwoTokenSharedBalances storage poolSharedBalances
        )
    {
        (IERC20 tokenA, IERC20 tokenB) = _sortTwoTokens(tokenX, tokenY);
        bytes32 pairHash = _getTwoTokenPairHash(tokenA, tokenB);
        poolSharedBalances = _poolTwoTokenSharedBalances[poolId][pairHash];

        bytes32 sharedCash = poolSharedBalances.sharedCash;
        bytes32 sharedManaged = poolSharedBalances.sharedManaged;

        // Only registered tokens can have non-zero balances, so we can use this as a shortcut to avoid the
        // expensive _hasPoolTwoTokens check.
        bool exists = sharedCash.isNotZero() || sharedManaged.isNotZero() || _hasPoolTwoTokens(poolId, tokenA, tokenB);
        require(exists, "ERR_TOKEN_NOT_REGISTERED");

        tokenABalance = BalanceAllocation.fromSharedToBalanceA(sharedCash, sharedManaged);
        tokenBBalance = BalanceAllocation.fromSharedToBalanceB(sharedCash, sharedManaged);
    }

<<<<<<< HEAD
    function _isTwoTokenPoolTokenRegistered(bytes32 poolId, IERC20 token) internal view returns (bool) {
        TwoTokenTokens memory poolTokens = _poolTwoTokenTokens[poolId];
        return token == poolTokens.tokenA || token == poolTokens.tokenB;
=======
    function _hasPoolTwoTokens(
        bytes32 poolId,
        IERC20 tokenA,
        IERC20 tokenB
    ) internal view returns (bool) {
        TwoTokenTokens memory poolTokens = _poolTwoTokenTokens[poolId];
        return poolTokens.tokenA == tokenA && tokenB == poolTokens.tokenB;
    }

    /**
     * @dev Returns a hash associated with a given token pair.
     */
    function _getTwoTokenPairHash(IERC20 tokenA, IERC20 tokenB) private pure returns (bytes32) {
        return keccak256(abi.encodePacked(tokenA, tokenB));
    }

    /**
     * @dev Sorts two tokens ascendingly, returning them as a (tokenA, tokenB) tuple.
     */
    function _sortTwoTokens(IERC20 tokenX, IERC20 tokenY) private pure returns (IERC20, IERC20) {
        return tokenX < tokenY ? (tokenX, tokenY) : (tokenY, tokenX);
>>>>>>> 9a88d84f
    }
}<|MERGE_RESOLUTION|>--- conflicted
+++ resolved
@@ -363,11 +363,6 @@
         tokenBBalance = BalanceAllocation.fromSharedToBalanceB(sharedCash, sharedManaged);
     }
 
-<<<<<<< HEAD
-    function _isTwoTokenPoolTokenRegistered(bytes32 poolId, IERC20 token) internal view returns (bool) {
-        TwoTokenTokens memory poolTokens = _poolTwoTokenTokens[poolId];
-        return token == poolTokens.tokenA || token == poolTokens.tokenB;
-=======
     function _hasPoolTwoTokens(
         bytes32 poolId,
         IERC20 tokenA,
@@ -377,6 +372,11 @@
         return poolTokens.tokenA == tokenA && tokenB == poolTokens.tokenB;
     }
 
+    function _isTwoTokenPoolTokenRegistered(bytes32 poolId, IERC20 token) internal view returns (bool) {
+        TwoTokenTokens memory poolTokens = _poolTwoTokenTokens[poolId];
+        return token == poolTokens.tokenA || token == poolTokens.tokenB;
+    }
+
     /**
      * @dev Returns a hash associated with a given token pair.
      */
@@ -389,6 +389,5 @@
      */
     function _sortTwoTokens(IERC20 tokenX, IERC20 tokenY) private pure returns (IERC20, IERC20) {
         return tokenX < tokenY ? (tokenX, tokenY) : (tokenY, tokenX);
->>>>>>> 9a88d84f
     }
 }