// SPDX-License-Identifier: GPL-3.0-or-later
// This program is free software: you can redistribute it and/or modify
// it under the terms of the GNU General Public License as published by
// the Free Software Foundation, either version 3 of the License, or
// (at your option) any later version.

// This program is distributed in the hope that it will be useful,
// but WITHOUT ANY WARRANTY; without even the implied warranty of
// MERCHANTABILITY or FITNESS FOR A PARTICULAR PURPOSE.  See the
// GNU General Public License for more details.

// You should have received a copy of the GNU General Public License
// along with this program.  If not, see <http://www.gnu.org/licenses/>.

pragma solidity ^0.7.0;
pragma experimental ABIEncoderV2;

import "@openzeppelin/contracts/token/ERC20/IERC20.sol";

import "../../lib/helpers/BalancerErrors.sol";

import "./BalanceAllocation.sol";
import "../PoolRegistry.sol";

abstract contract TwoTokenPoolsBalance is PoolRegistry {
    using BalanceAllocation for bytes32;

    // Data for Pools with the Two Tokens specialization setting
    //
    // These are similar to the Minimal Swap Info Pool case (because the Pool only has two tokens, and therefore there
    // are only two balances to read), but there's a key difference in how data is stored. Keeping a set makes little
    // sense, as it will only ever hold two tokens, so we can just store those two directly.
    //
    // The gas savings associated with using these Pools come from how token balances are stored: cash amounts for token
    // A and token B are packed together, as are managed amounts. Because only cash changes in a swap, there's no need
    // to write to this second storage slot. A single last change block number for both tokens is stored with the packed
    // cash fields.

    struct TwoTokenPoolBalances {
        bytes32 sharedCash;
        bytes32 sharedManaged;
    }

    // We could just keep a mapping from Pool ID to TwoTokenSharedBalances, but there's an issue: we wouldn't know to
    // which tokens those balances correspond. This would mean having to also check which are registered with the Pool.
    //
    // What we do instead to save those storage reads is keep a nested mapping from token pair hash to the balances
    // struct. The Pool only has two tokens, so only a single entry of this mapping is set (the one that corresponds to
    // that pair's hash).
    //
    // This has the trade-off of making Vault code that interacts with these Pools cumbersome: both balances must be
    // accessed at the same time by using both token addresses, and some logic is needed to determine how the pair hash
    // is computed. We do this by sorting the tokens, calling the token with the lowest numerical address value token A,
    // and the other one token B. In functions where the token arguments could be either A or B, we use X and Y instead.
    //
    // If users query a token pair containing an unregistered token, the Pool will generate a hash for a mapping entry
    // that was not set, and return zero balances. Non-zero balances are only possible if both tokens in the pair
    // are registered with the Pool, which means we don't have to check the TwoTokenPoolTokens struct, and can save
    // storage reads.

    struct TwoTokenPoolTokens {
        IERC20 tokenA;
        IERC20 tokenB;
        mapping(bytes32 => TwoTokenPoolBalances) balances;
    }

    mapping(bytes32 => TwoTokenPoolTokens) private _twoTokenPoolTokens;

    /**
     * @dev Registers tokens in a Two Token Pool.
     *
     * This function assumes `poolId` exists and corresponds to the Two Token specialization setting.
     *
     * Requirements:
     *
     * - `tokenX` and `tokenY` must not be the same
     * - The tokens must be ordered: tokenX < tokenY
     */
    function _registerTwoTokenPoolTokens(
        bytes32 poolId,
        IERC20 tokenX,
        IERC20 tokenY
    ) internal {
        // Not technically true since we didn't register yet, but this is consistent with the error messages of other
        // specialization settings.
        _require(tokenX != tokenY, Errors.TOKEN_ALREADY_REGISTERED);

        _require(tokenX < tokenY, Errors.UNSORTED_TOKENS);

        // A Two Token Pool with no registered tokens is identified by having zero addresses for tokens A and B.
        TwoTokenPoolTokens storage poolTokens = _twoTokenPoolTokens[poolId];
        _require(poolTokens.tokenA == IERC20(0) && poolTokens.tokenB == IERC20(0), Errors.TOKENS_ALREADY_SET);

        // Since tokenX < tokenY, tokenX is A and tokenY is B
        poolTokens.tokenA = tokenX;
        poolTokens.tokenB = tokenY;

        // Note that we don't initialize the balance mapping: the default value of zero corresponds to an empty
        // balance.
    }

    /**
     * @dev Deregisters tokens in a Two Token Pool.
     *
     * This function assumes `poolId` exists and corresponds to the Two Token specialization setting.
     *
     * Requirements:
     *
     * - `tokenX` and `tokenY` must be registered in the Pool
     * - both tokens must have zero balance in the Vault
     */
    function _deregisterTwoTokenPoolTokens(
        bytes32 poolId,
        IERC20 tokenX,
        IERC20 tokenY
    ) internal {
<<<<<<< HEAD
        (
            bytes32 balanceA,
            bytes32 balanceB,
            TwoTokenPoolBalances storage poolBalances
        ) = _getTwoTokenPoolSharedBalances(poolId, tokenX, tokenY);
        _require(balanceA.isZero() && balanceB.isZero(), Errors.NONZERO_TOKEN_BALANCE);

        delete _twoTokenPoolTokens[poolId];

        // For consistency with other Pool specialization settings, we explicitly reset the packed cash field (which may
        // have a non-zero last change block number).
        delete poolBalances.sharedCash;
=======
        (bytes32 balanceA, bytes32 balanceB, ) = _getTwoTokenPoolSharedBalances(poolId, tokenX, tokenY);

        _require(balanceA.isZero() && balanceB.isZero(), Errors.NONZERO_TOKEN_BALANCE);

        delete _twoTokenPoolTokens[poolId];
>>>>>>> 7b62f27e
    }

    /**
     * @dev Sets the cash balances of a Two Token Pool's tokens.
     *
     * WARNING: this assumes `tokenA` and `tokenB` are the Pool's two registered tokens, and are in the correct order.
     */
    function _setTwoTokenPoolCashBalances(
        bytes32 poolId,
        IERC20 tokenA,
        bytes32 balanceA,
        IERC20 tokenB,
        bytes32 balanceB
    ) internal {
        bytes32 pairHash = _getTwoTokenPairHash(tokenA, tokenB);
        TwoTokenPoolBalances storage poolBalances = _twoTokenPoolTokens[poolId].balances[pairHash];
        poolBalances.sharedCash = BalanceAllocation.toSharedCash(balanceA, balanceB);
    }

    /**
     * @dev Transforms `amount` of `token`'s balance in a Two Token Pool from cash into managed.
     *
     * This function assumes `poolId` exists, corresponds to the Two Token specialization setting, and that `token` is
     * registered for that Pool.
     */
    function _twoTokenPoolCashToManaged(
        bytes32 poolId,
        IERC20 token,
        uint256 amount
    ) internal {
        _updateTwoTokenPoolSharedBalance(poolId, token, BalanceAllocation.cashToManaged, amount);
    }

    /**
     * @dev Transforms `amount` of `token`'s balance in a Two Token Pool from managed into cash.
     *
     * This function assumes `poolId` exists, corresponds to the Two Token specialization setting, and that `token` is
     * registered for that Pool.
     */
    function _twoTokenPoolManagedToCash(
        bytes32 poolId,
        IERC20 token,
        uint256 amount
    ) internal {
        _updateTwoTokenPoolSharedBalance(poolId, token, BalanceAllocation.managedToCash, amount);
    }

    /**
     * @dev Sets `token`'s managed balance in a Two Token Pool to `amount`.
     *
     * This function assumes `poolId` exists, corresponds to the Two Token specialization setting, and that `token` is
     * registered for that Pool.
     *
     * Returns the managed balance delta as a result of this call.
     */
    function _setTwoTokenPoolManagedBalance(
        bytes32 poolId,
        IERC20 token,
        uint256 amount
    ) internal returns (int256) {
        return _updateTwoTokenPoolSharedBalance(poolId, token, BalanceAllocation.setManaged, amount);
    }

    /**
     * @dev Sets `token`'s balance in a Two Token Pool to the result of the `mutation` function when called with
     * the current balance and `amount`.
     *
     * This function assumes `poolId` exists, corresponds to the Two Token specialization setting, and that `token` is
     * registered for that Pool.
     *
     * Returns the managed balance delta as a result of this call.
     */
    function _updateTwoTokenPoolSharedBalance(
        bytes32 poolId,
        IERC20 token,
        function(bytes32, uint256) returns (bytes32) mutation,
        uint256 amount
    ) private returns (int256) {
        (
            TwoTokenPoolBalances storage balances,
            IERC20 tokenA,
            bytes32 balanceA,
            IERC20 tokenB,
            bytes32 balanceB
        ) = _getTwoTokenPoolBalances(poolId);

        int256 delta;
        if (token == tokenA) {
            bytes32 newBalance = mutation(balanceA, amount);
            delta = newBalance.managedDelta(balanceA);
            balanceA = newBalance;
        } else if (token == tokenB) {
            bytes32 newBalance = mutation(balanceB, amount);
            delta = newBalance.managedDelta(balanceB);
            balanceB = newBalance;
        } else {
            _revert(Errors.TOKEN_NOT_REGISTERED);
        }

        balances.sharedCash = BalanceAllocation.toSharedCash(balanceA, balanceB);
        balances.sharedManaged = BalanceAllocation.toSharedManaged(balanceA, balanceB);

        return delta;
    }

    /*
     * @dev Returns an array with all the tokens and balances in a Two Token Pool. The order may change when
     * tokens are registered or deregistered.
     *
     * This function assumes `poolId` exists and corresponds to the Two Token specialization setting.
     */
    function _getTwoTokenPoolTokens(bytes32 poolId)
        internal
        view
        returns (IERC20[] memory tokens, bytes32[] memory balances)
    {
        (, IERC20 tokenA, bytes32 balanceA, IERC20 tokenB, bytes32 balanceB) = _getTwoTokenPoolBalances(poolId);

        // Both tokens will either be zero (if unregistered) or non-zero (if registered), but we keep the full check for
        // clarity.
        if (tokenA == IERC20(0) || tokenB == IERC20(0)) {
            return (new IERC20[](0), new bytes32[](0));
        }

        // Note that functions relying on this getter expect tokens to be properly ordered, so we use the (A, B)
        // ordering.

        tokens = new IERC20[](2);
        tokens[0] = tokenA;
        tokens[1] = tokenB;

        balances = new bytes32[](2);
        balances[0] = balanceA;
        balances[1] = balanceB;
    }

    /**
     * @dev Same as `_getTwoTokenPoolTokens`, except it returns the two tokens and balances directly instead of using
     * an array, as well as a storage pointer to the `TwoTokenPoolBalances` struct, which can be used to update it
     * without having to recompute the pair hash and storage slot.
     */
    function _getTwoTokenPoolBalances(bytes32 poolId)
        private
        view
        returns (
            TwoTokenPoolBalances storage poolBalances,
            IERC20 tokenA,
            bytes32 balanceA,
            IERC20 tokenB,
            bytes32 balanceB
        )
    {
        TwoTokenPoolTokens storage poolTokens = _twoTokenPoolTokens[poolId];
        tokenA = poolTokens.tokenA;
        tokenB = poolTokens.tokenB;

        bytes32 pairHash = _getTwoTokenPairHash(tokenA, tokenB);
        poolBalances = poolTokens.balances[pairHash];

        bytes32 sharedCash = poolBalances.sharedCash;
        bytes32 sharedManaged = poolBalances.sharedManaged;

        balanceA = BalanceAllocation.fromSharedToBalanceA(sharedCash, sharedManaged);
        balanceB = BalanceAllocation.fromSharedToBalanceB(sharedCash, sharedManaged);
    }

    /**
     * @dev Returns the balance of a token in a Two Token Pool.
     *
     * This function assumes `poolId` exists and corresponds to the General specialization setting.
     *
     * This function is convenient but not particularly gas efficient, and should be avoided during gas-sensitive
     * operations, such as swaps. For those, _getTwoTokenPoolSharedBalances provides a more flexible interface.
     *
     * Requirements:
     *
     * - `token` must be registered in the Pool
     */
    function _getTwoTokenPoolBalance(bytes32 poolId, IERC20 token) internal view returns (bytes32) {
        // We can't just read the balance of token, because we need to know the full pair in order to compute the pair
        // hash and access the balance mapping. We therefore rely on `_getTwoTokenPoolBalances`.
        (, IERC20 tokenA, bytes32 balanceA, IERC20 tokenB, bytes32 balanceB) = _getTwoTokenPoolBalances(poolId);

        if (token == tokenA) {
            return balanceA;
        } else if (token == tokenB) {
            return balanceB;
        } else {
            _revert(Errors.TOKEN_NOT_REGISTERED);
        }
    }

    /**
     * @dev Returns the balance of the two tokens in a Two Token Pool.
     *
     * The returned balances are those of token A and token B, where token A is the lowest of token X and token Y, and
     * token B the other.
     *
     * This function also returns a storage pointer to the TwoTokenPoolBalances struct associated with the token pair,
     * which can be used to update it without having to recompute the pair hash and storage slot.
     *
     * Requirements:
     *
     * - `poolId` must be a Minimal Swap Info Pool
     * - `tokenX` and `tokenY` must be registered in the Pool
     */
    function _getTwoTokenPoolSharedBalances(
        bytes32 poolId,
        IERC20 tokenX,
        IERC20 tokenY
    )
        internal
        view
        returns (
            bytes32 balanceA,
            bytes32 balanceB,
            TwoTokenPoolBalances storage poolBalances
        )
    {
        (IERC20 tokenA, IERC20 tokenB) = _sortTwoTokens(tokenX, tokenY);
        bytes32 pairHash = _getTwoTokenPairHash(tokenA, tokenB);

        poolBalances = _twoTokenPoolTokens[poolId].balances[pairHash];

        // Because we're reading balances using the pair hash, if either token X or token Y is not registered then
        // *both* balance entries will be zero.
        bytes32 sharedCash = poolBalances.sharedCash;
        bytes32 sharedManaged = poolBalances.sharedManaged;

        // A non-zero balance guarantees that both tokens are registered. If zero, we manually check whether each
        // token is registered in the Pool. Token registration implies that the Pool is registered as well, which
        // lets us save gas by not performing the check.
        bool tokensRegistered = sharedCash.isNotZero() ||
            sharedManaged.isNotZero() ||
            (_isTwoTokenPoolTokenRegistered(poolId, tokenA) && _isTwoTokenPoolTokenRegistered(poolId, tokenB));

        if (!tokensRegistered) {
            // The tokens might not be registered because the Pool itself is not registered. We check this to provide a
            // more accurate revert reason.
            _ensureRegisteredPool(poolId);
            _revert(Errors.TOKEN_NOT_REGISTERED);
        }

        balanceA = BalanceAllocation.fromSharedToBalanceA(sharedCash, sharedManaged);
        balanceB = BalanceAllocation.fromSharedToBalanceB(sharedCash, sharedManaged);
    }

    /**
     * @dev Returns true if `token` is registered in a Two Token Pool.
     *
     * This function assumes `poolId` exists and corresponds to the Two Token specialization setting.
     */
    function _isTwoTokenPoolTokenRegistered(bytes32 poolId, IERC20 token) internal view returns (bool) {
        TwoTokenPoolTokens storage poolTokens = _twoTokenPoolTokens[poolId];

        // The zero address can never be a registered token.
        return (token == poolTokens.tokenA || token == poolTokens.tokenB) && token != IERC20(0);
    }

    /**
     * @dev Returns the hash associated with a given token pair.
     */
    function _getTwoTokenPairHash(IERC20 tokenA, IERC20 tokenB) private pure returns (bytes32) {
        return keccak256(abi.encodePacked(tokenA, tokenB));
    }

    /**
     * @dev Sorts two tokens in ascending order, returning them as a (tokenA, tokenB) tuple.
     */
    function _sortTwoTokens(IERC20 tokenX, IERC20 tokenY) private pure returns (IERC20, IERC20) {
        return tokenX < tokenY ? (tokenX, tokenY) : (tokenY, tokenX);
    }
}<|MERGE_RESOLUTION|>--- conflicted
+++ resolved
@@ -114,12 +114,12 @@
         IERC20 tokenX,
         IERC20 tokenY
     ) internal {
-<<<<<<< HEAD
         (
             bytes32 balanceA,
             bytes32 balanceB,
             TwoTokenPoolBalances storage poolBalances
         ) = _getTwoTokenPoolSharedBalances(poolId, tokenX, tokenY);
+
         _require(balanceA.isZero() && balanceB.isZero(), Errors.NONZERO_TOKEN_BALANCE);
 
         delete _twoTokenPoolTokens[poolId];
@@ -127,13 +127,6 @@
         // For consistency with other Pool specialization settings, we explicitly reset the packed cash field (which may
         // have a non-zero last change block number).
         delete poolBalances.sharedCash;
-=======
-        (bytes32 balanceA, bytes32 balanceB, ) = _getTwoTokenPoolSharedBalances(poolId, tokenX, tokenY);
-
-        _require(balanceA.isZero() && balanceB.isZero(), Errors.NONZERO_TOKEN_BALANCE);
-
-        delete _twoTokenPoolTokens[poolId];
->>>>>>> 7b62f27e
     }
 
     /**
