// SPDX-License-Identifier: GPL-3.0-or-later
// This program is free software: you can redistribute it and/or modify
// it under the terms of the GNU General Public License as published by
// the Free Software Foundation, either version 3 of the License, or
// (at your option) any later version.

// This program is distributed in the hope that it will be useful,
// but WITHOUT ANY WARRANTY; without even the implied warranty of
// MERCHANTABILITY or FITNESS FOR A PARTICULAR PURPOSE.  See the
// GNU General Public License for more details.

// You should have received a copy of the GNU General Public License
// along with this program.  If not, see <http://www.gnu.org/licenses/>.

pragma solidity ^0.7.1;
pragma experimental ABIEncoderV2;

import "./IVault.sol";
import "./Settings.sol";
import "./VaultAccounting.sol";
import "./UserBalance.sol";
import "./PoolRegistry.sol";
import "./FlashLoanProvider.sol";
import "./Settings.sol";
import "./Swaps.sol";
import "./Admin.sol";

// solhint-disable no-empty-blocks

contract Vault is IVault, Settings, VaultAccounting, UserBalance, PoolRegistry, FlashLoanProvider, Swaps, Admin {
<<<<<<< HEAD
    constructor() Admin(msg.sender) {}
=======
    constructor(address _admin) Admin(_admin) {}
>>>>>>> ea952842
}<|MERGE_RESOLUTION|>--- conflicted
+++ resolved
@@ -28,9 +28,5 @@
 // solhint-disable no-empty-blocks
 
 contract Vault is IVault, Settings, VaultAccounting, UserBalance, PoolRegistry, FlashLoanProvider, Swaps, Admin {
-<<<<<<< HEAD
-    constructor() Admin(msg.sender) {}
-=======
     constructor(address _admin) Admin(_admin) {}
->>>>>>> ea952842
 }