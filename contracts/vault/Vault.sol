--- conflicted
+++ resolved
@@ -18,10 +18,7 @@
 import "./interfaces/IAuthorizer.sol";
 import "./interfaces/IWETH.sol";
 
-<<<<<<< HEAD
-=======
 import "./VaultAuthorization.sol";
->>>>>>> 73c96fc5
 import "./FlashLoanProvider.sol";
 import "./Swaps.sol";
 
@@ -55,17 +52,17 @@
  * utilization of `internal` functions (particularly inside modifiers), usage of named return arguments, and dedicated
  * storage access methods, to name a few.
  */
-<<<<<<< HEAD
-contract Vault is FlashLoanProvider, Swaps {
-    constructor(IAuthorizer authorizer, IWETH weth) Authorization(authorizer) AssetTransfer(weth) {
-=======
 contract Vault is VaultAuthorization, FlashLoanProvider, Swaps {
     constructor(
         IAuthorizer authorizer,
+        IWETH weth,
         uint256 emergencyPeriod,
         uint256 emergencyPeriodCheckExtension
-    ) VaultAuthorization(authorizer) EmergencyPeriod(emergencyPeriod, emergencyPeriodCheckExtension) {
->>>>>>> 73c96fc5
+    )
+        VaultAuthorization(authorizer)
+        AssetTransfer(weth)
+        EmergencyPeriod(emergencyPeriod, emergencyPeriodCheckExtension)
+    {
         // solhint-disable-previous-line no-empty-blocks
     }
 
