// SPDX-License-Identifier: GPL-3.0-or-later
// This program is free software: you can redistribute it and/or modify
// it under the terms of the GNU General Public License as published by
// the Free Software Foundation, either version 3 of the License, or
// (at your option) any later version.

// This program is distributed in the hope that it will be useful,
// but WITHOUT ANY WARRANTY; without even the implied warranty of
// MERCHANTABILITY or FITNESS FOR A PARTICULAR PURPOSE.  See the
// GNU General Public License for more details.

// You should have received a copy of the GNU General Public License
// along with this program.  If not, see <http://www.gnu.org/licenses/>.

pragma solidity ^0.7.1;
pragma experimental ABIEncoderV2;

import "./IVault.sol";
import "./Settings.sol";
import "./VaultAccounting.sol";
import "./UserBalance.sol";
import "./PoolRegistry.sol";
import "./FlashLoanProvider.sol";
import "./Settings.sol";
import "./Swaps.sol";
import "./Admin.sol";

// solhint-disable no-empty-blocks

<<<<<<< HEAD
contract Vault is IVault, Settings, VaultAccounting, UserBalance, PoolRegistry, Swaps, Admin {
    constructor(address _admin) Admin(_admin) {}
=======
contract Vault is IVault, Settings, VaultAccounting, UserBalance, PoolRegistry, FlashLoanProvider, Swaps, Admin {
    constructor() Admin(msg.sender) {}
>>>>>>> b3a0dbde
}<|MERGE_RESOLUTION|>--- conflicted
+++ resolved
@@ -27,11 +27,6 @@
 
 // solhint-disable no-empty-blocks
 
-<<<<<<< HEAD
-contract Vault is IVault, Settings, VaultAccounting, UserBalance, PoolRegistry, Swaps, Admin {
+contract Vault is IVault, Settings, VaultAccounting, UserBalance, PoolRegistry, FlashLoanProvider, Swaps, Admin {
     constructor(address _admin) Admin(_admin) {}
-=======
-contract Vault is IVault, Settings, VaultAccounting, UserBalance, PoolRegistry, FlashLoanProvider, Swaps, Admin {
-    constructor() Admin(msg.sender) {}
->>>>>>> b3a0dbde
 }