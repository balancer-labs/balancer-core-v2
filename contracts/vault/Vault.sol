--- conflicted
+++ resolved
@@ -184,7 +184,6 @@
         if (strategy.strategyType == StrategyType.PAIR) {
             return
                 _validatePairStrategySwap(
-<<<<<<< HEAD
                     ITradingStrategy.Swap({
                         poolId: swap.poolId,
                         from: from,
@@ -195,15 +194,7 @@
                         amountOut: swap.tokenOut.amount,
                         userData: swap.userData
                     }),
-                    IPairTradingStrategy(pools[swap.poolId].strategy)
-=======
-                    swap.poolId,
-                    tokenIn,
-                    tokenOut,
-                    swap.tokenIn.amount,
-                    swap.tokenOut.amount,
                     IPairTradingStrategy(strategy.strategy)
->>>>>>> 3e7db085
                 );
         } else if (strategy.strategyType == StrategyType.TUPLE) {
             return
@@ -229,21 +220,14 @@
         ITradingStrategy.Swap memory swap,
         IPairTradingStrategy strategy
     ) private returns (uint128, uint128) {
-<<<<<<< HEAD
         uint128 poolTokenInBalance = _poolTokenBalance[swap.poolId][swap
             .tokenIn]
-            .total();
+            .total;
         require(poolTokenInBalance > 0, "Token A not in pool");
 
         uint128 poolTokenOutBalance = _poolTokenBalance[swap.poolId][swap
             .tokenOut]
-            .total();
-=======
-        uint128 poolTokenInBalance = _poolTokenBalance[poolId][tokenIn].total;
-        require(poolTokenInBalance > 0, "Token A not in pool");
-
-        uint128 poolTokenOutBalance = _poolTokenBalance[poolId][tokenOut].total;
->>>>>>> 3e7db085
+            .total;
         require(poolTokenOutBalance > 0, "Token B not in pool");
 
         (bool success, ) = strategy.validatePair(
