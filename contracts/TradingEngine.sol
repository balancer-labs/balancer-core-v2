// SPDX-License-Identifier: GPL-3.0-or-later
// This program is free software: you can redistribute it and/or modify
// it under the terms of the GNU General Public License as published by
// the Free Software Foundation, either version 3 of the License, or
// (at your option) any later version.

// This program is distributed in the hope that it will be useful,
// but WITHOUT ANY WARRANTY; without even the implied warranty of
// MERCHANTABILITY or FITNESS FOR A PARTICULAR PURPOSE.  See the
// GNU General Public License for more details.

// You should have received a copy of the GNU General Public License
// along with this program.  If not, see <http://www.gnu.org/licenses/>.

pragma solidity ^0.7.1;
pragma experimental ABIEncoderV2;

import "@openzeppelin/contracts/token/ERC20/IERC20.sol";

import "@nomiclabs/buidler/console.sol";

import "./invariants/ConstantWeightedProduct.sol";

import "./IVault.sol";

import "./ISwapCaller.sol";

contract TradingEngine is ConstantWeightedProduct, ISwapCaller {
    IVault private _vault;

    constructor(IVault vault) {
        _vault = vault;
    }

    // Data required to compute a trade
    struct PoolData {
        uint256 tokenInBalance;
        uint256 tokenInDenorm;
        uint256 tokenOutBalance;
        uint256 tokenOutDenorm;
        uint256 swapFee;
    }

    function _getPoolData(
        bytes32 poolId,
        address tokenIn,
        address tokenOut
    ) private view returns (PoolData memory) {
        // TODO: reduce to a single contract call - will depend on the curve abstraction

        address[] memory addresses = new address[](2);
        addresses[0] = tokenIn;
        addresses[1] = tokenOut;

        uint256[] memory tokenBalances = _vault.getPoolTokenBalances(
            poolId,
            addresses
        );

        return
            PoolData({
                tokenInBalance: tokenBalances[0],
                tokenInDenorm: _vault.getTokenDenormalizedWeight(
                    poolId,
                    tokenIn
                ),
                tokenOutBalance: tokenBalances[1],
                tokenOutDenorm: _vault.getTokenDenormalizedWeight(
                    poolId,
                    tokenOut
                ),
                swapFee: _vault.getSwapFee(poolId)
            });
    }

    // Used to store data in memory and avoid stack-too-deep errors
    struct Helper {
        uint256 toSend;
        uint256 toReceive;
        address lastTokenOut;
        uint256 accumOut;
    }

    // Trades overallTokenIn for overallTokenOut, possibly going through intermediate tokens.
    // At least minAmountOut overallTokenOut tokens will be obtained, with a maximum effective
    // of maxPrice (including trading fees). The amount of overallTokenIn to be sent for each
    // swap is specified in amountsIn.
    // If the tokenIn for a swap is not overallTokenIn, the output of the previous swap is used
    // instead (multi-hops). Subsequent non-overallTokenOut outputs are merged together (merge-hop).
    function swapExactAmountIn(
        address overallTokenIn,
        address overallTokenOut,
        uint256 minAmountOut,
        uint256 maxPrice,
        IVault.Diff[] memory diffs,
        IVault.Swap[] memory swaps,
        uint256[] memory amountsIn,
        bool useUserBalance
    ) public {
        Helper memory helper;

        for (uint256 i = 0; i < swaps.length; ++i) {
            address tokenIn = diffs[swaps[i].tokenA.tokenDiffIndex].token;
            address tokenOut = diffs[swaps[i].tokenB.tokenDiffIndex].token;

            PoolData memory poolData = _getPoolData(
                swaps[i].poolId,
                tokenIn,
                tokenOut
            );

            // If not equal, we could add a sanity check by requiring
            // tokenIn == lasToken && amountsIn[i] == 0
            uint256 amountIn = (tokenIn == overallTokenIn)
                ? amountsIn[i]
                : helper.accumOut;

            uint256 tokenAmountOut = outGivenIn(
                poolData.tokenInBalance,
                poolData.tokenInDenorm,
                poolData.tokenOutBalance,
                poolData.tokenOutDenorm,
                amountIn,
                poolData.swapFee
            );

            // TODO: do we need overflow safe arithmetic? Could skip those for gas savings, since the user
            // provides the inputs
            if (tokenIn == overallTokenIn) {
                helper.toSend += amountIn;
            }

            if (tokenOut == overallTokenOut) {
                helper.toReceive += tokenAmountOut;
            }

            // Multihop and mergehop accounting
            if (helper.lastTokenOut == tokenOut) {
                helper.accumOut += tokenAmountOut;
            } else {
                helper.lastTokenOut = tokenOut;
                helper.accumOut = tokenAmountOut;
            }

            // Configure pool end state

            // TODO: check overflow (https://docs.openzeppelin.com/contracts/3.x/api/utils#SafeCast-toInt256-uint256-)
            swaps[i].tokenA.delta = int256(amountIn);
            swaps[i].tokenB.delta = -int256(tokenAmountOut);
        }

        require(helper.toReceive >= minAmountOut, "Insufficient amount out");
        require(
            div(helper.toSend, helper.toReceive) <= maxPrice,
            "Price too high"
        );

<<<<<<< HEAD
        if (!useUserBalance) {
            IERC20(overallTokenIn).transferFrom(
                msg.sender,
                address(_vault),
                helper.toSend
            );
        }

        _vault.batchSwap(diffs, swaps, msg.sender, useUserBalance);
=======
        bytes memory callbackData = abi.encode(
            msg.sender,
            overallTokenIn,
            helper.toSend
        );

        _vault.batchSwap(diffs, swaps, msg.sender, callbackData);
>>>>>>> f95e8902

        // TODO: check recipient balance increased by helper.toReceive? This should never fail if engine is correct
    }

    // Callback to send tokens to the Vault
    function sendTokens(bytes calldata callbackData) external override {
        require(msg.sender == address(_vault), "Invalid callback caller");

        (address sender, address overallTokenIn, uint256 toSend) = abi.decode(
            callbackData,
            (address, address, uint256)
        );
        IERC20(overallTokenIn).transferFrom(sender, address(_vault), toSend);
    }
}<|MERGE_RESOLUTION|>--- conflicted
+++ resolved
@@ -155,25 +155,19 @@
             "Price too high"
         );
 
-<<<<<<< HEAD
-        if (!useUserBalance) {
-            IERC20(overallTokenIn).transferFrom(
-                msg.sender,
-                address(_vault),
-                helper.toSend
-            );
-        }
-
-        _vault.batchSwap(diffs, swaps, msg.sender, useUserBalance);
-=======
         bytes memory callbackData = abi.encode(
             msg.sender,
             overallTokenIn,
             helper.toSend
         );
 
-        _vault.batchSwap(diffs, swaps, msg.sender, callbackData);
->>>>>>> f95e8902
+        _vault.batchSwap(
+            diffs,
+            swaps,
+            msg.sender,
+            useUserBalance,
+            callbackData
+        );
 
         // TODO: check recipient balance increased by helper.toReceive? This should never fail if engine is correct
     }
