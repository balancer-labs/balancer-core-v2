--- conflicted
+++ resolved
@@ -35,9 +35,6 @@
             - v1-dependencies
       - run: yarn compile
       - run: yarn test
-<<<<<<< HEAD
-  benchmark:
-=======
   coverage:
     docker:
       - image: circleci/node:14.6
@@ -50,8 +47,7 @@
       - run: yarn coverage
       - store_artifacts:
           path: coverage
-  benchmark-wp:
->>>>>>> 81f0bc1b
+  benchmark:
     docker:
       - image: circleci/node:14.6
     steps:
@@ -72,17 +68,10 @@
       - test:
           requires:
             - build
-<<<<<<< HEAD
-      - benchmark:
-=======
       - coverage:
           requires:
             - build
             - test # only run if tests pass, redundantly runs tests
-      - benchmark-wp:
-          requires:
-            - build
-      - benchmark-stable:
->>>>>>> 81f0bc1b
+      - benchmark:
           requires:
             - build