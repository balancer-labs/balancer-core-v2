<<<<<<< HEAD
import { Interface } from 'ethers/lib/utils';
=======
import { ethers } from 'hardhat';
>>>>>>> 1ed42aae
import { BigNumber, Contract, ContractTransaction } from 'ethers';
import { SignerWithAddress } from '@nomiclabs/hardhat-ethers/dist/src/signer-with-address';

import * as expectEvent from '../../test/expectEvent';
import { ANY_ADDRESS } from '../../constants';
import { BigNumberish } from '../../numbers';
import { AuthorizerDeployment } from './types';

import { Account, NAry, TxParams } from '../types/types';
import AuthorizerDeployer from './AuthorizerDeployer';
import { getSigner } from '@balancer-labs/v2-deployments/dist/src/signers';

const SET_DELAY_PERMISSION = ethers.utils.solidityKeccak256(['string'], ['SET_DELAY_PERMISSION']);

export default class Authorizer {
  static EVERYWHERE = ANY_ADDRESS;

  instance: Contract;
  admin: SignerWithAddress;

  static async create(deployment: AuthorizerDeployment = {}): Promise<Authorizer> {
    return AuthorizerDeployer.deploy(deployment);
  }

  constructor(instance: Contract, admin: SignerWithAddress) {
    this.instance = instance;
    this.admin = admin;
  }

  get address(): string {
    return this.instance.address;
  }

  get interface(): Interface {
    return this.instance.interface;
  }

  async GRANT_PERMISSION(): Promise<string> {
    return this.instance.GRANT_PERMISSION();
  }

  async REVOKE_PERMISSION(): Promise<string> {
    return this.instance.REVOKE_PERMISSION();
  }

  async permissionId(action: string, account: Account, where: Account): Promise<string> {
    return this.instance.permissionId(action, this.toAddress(account), this.toAddress(where));
  }

  async delay(action: string): Promise<BigNumberish> {
    return this.instance.delays(action);
  }

  async scheduledActions(
    id: BigNumberish
  ): Promise<{
    executed: boolean;
    cancelled: boolean;
    protected: boolean;
    executableAt: BigNumber;
    data: string;
    where: string;
  }> {
    return this.instance.scheduledActions(id);
  }

  async canPerform(actions: NAry<string>, account: Account, wheres: NAry<Account>): Promise<boolean> {
    const options = this.permissionsFor(actions, wheres);
    const promises = options.map(([action, where]) => this.instance.canPerform(action, this.toAddress(account), where));
    const results = await Promise.all(promises);
    return results.every(Boolean);
  }

  async scheduleDelayChange(action: string, delay: number, executors: Account[], params?: TxParams): Promise<number> {
    const receipt = await this.with(params).scheduleDelayChange(action, delay, this.toAddresses(executors));
    const event = expectEvent.inReceipt(await receipt.wait(), 'ActionScheduled');
    return event.args.id;
  }

  async schedule(where: Account, data: string, executors: Account[], params?: TxParams): Promise<number> {
    const receipt = await this.with(params).schedule(this.toAddress(where), data, this.toAddresses(executors));
    const event = expectEvent.inReceipt(await receipt.wait(), 'ActionScheduled');
    return event.args.id;
  }

  async scheduleGrantPermission(
    action: string,
    account: Account,
    where: Account,
    executors: Account[],
    params?: TxParams
  ): Promise<number> {
    const receipt = await this.with(params).scheduleGrantPermission(
      action,
      this.toAddress(account),
      this.toAddress(where),
      this.toAddresses(executors)
    );

    const event = expectEvent.inReceipt(await receipt.wait(), 'ActionScheduled');
    return event.args.id;
  }

  async scheduleRevokePermission(
    action: string,
    account: Account,
    where: Account,
    executors: Account[],
    params?: TxParams
  ): Promise<number> {
    const receipt = await this.with(params).scheduleRevokePermission(
      action,
      this.toAddress(account),
      this.toAddress(where),
      this.toAddresses(executors)
    );

    const event = expectEvent.inReceipt(await receipt.wait(), 'ActionScheduled');
    return event.args.id;
  }

  async execute(id: BigNumberish, params?: TxParams): Promise<ContractTransaction> {
    return this.with(params).execute(id);
  }

  async cancel(id: BigNumberish, params?: TxParams): Promise<ContractTransaction> {
    return this.with(params).cancel(id);
  }

  async grantPermissions(
    actions: NAry<string>,
    account: Account,
    wheres: NAry<Account>,
    params?: TxParams
  ): Promise<ContractTransaction> {
    return this.with(params).grantPermissions(this.toList(actions), this.toAddress(account), this.toAddresses(wheres));
  }

  async revokePermissions(
    actions: NAry<string>,
    account: Account,
    wheres: NAry<Account>,
    params?: TxParams
  ): Promise<ContractTransaction> {
    return this.with(params).revokePermissions(this.toList(actions), this.toAddress(account), this.toAddresses(wheres));
  }

  async renouncePermissions(
    actions: NAry<string>,
    wheres: NAry<Account>,
    params?: TxParams
  ): Promise<ContractTransaction> {
    return this.with(params).renouncePermissions(this.toList(actions), this.toAddresses(wheres));
  }

  async grantPermissionsGlobally(
    actions: NAry<string>,
    account: Account,
    params?: TxParams
  ): Promise<ContractTransaction> {
    const wheres = this.toList(actions).map(() => Authorizer.EVERYWHERE);
    return this.with(params).grantPermissions(this.toList(actions), this.toAddress(account), wheres);
  }

  async revokePermissionsGlobally(
    actions: NAry<string>,
    account: Account,
    params?: TxParams
  ): Promise<ContractTransaction> {
    const wheres = this.toList(actions).map(() => Authorizer.EVERYWHERE);
    return this.with(params).revokePermissions(this.toList(actions), this.toAddress(account), wheres);
  }

  async renouncePermissionsGlobally(actions: NAry<string>, params: TxParams): Promise<ContractTransaction> {
    const wheres = this.toList(actions).map(() => Authorizer.EVERYWHERE);
    return this.with(params).renouncePermissions(this.toList(actions), wheres);
  }

  async setDelay(action: string, delay: number, params?: TxParams): Promise<void> {
    const from = params?.from ?? (await getSigner());
    const setDelayAction = ethers.utils.solidityKeccak256(['bytes32', 'bytes32'], [SET_DELAY_PERMISSION, action]);
    await this.grantPermissions(setDelayAction, this.toAddress(from), this, params);
    const id = await this.scheduleDelayChange(action, delay, [], params);
    await this.execute(id);
  }

  permissionsFor(actions: NAry<string>, w: NAry<Account>): string[][] {
    return this.toList(actions).flatMap((a) => this.toList(w).map((where) => [a, this.toAddress(where)]));
  }

  toAddress(account: Account): string {
    return typeof account === 'string' ? account : account.address;
  }

  toAddresses(accounts: NAry<Account>): string[] {
    return this.toList(accounts).map(this.toAddress);
  }

  toList<T>(items: NAry<T>): T[] {
    return Array.isArray(items) ? items : [items];
  }

  with(params: TxParams = {}): Contract {
    return params.from ? this.instance.connect(params.from) : this.instance;
  }
}<|MERGE_RESOLUTION|>--- conflicted
+++ resolved
@@ -1,8 +1,5 @@
-<<<<<<< HEAD
+import { ethers } from 'hardhat';
 import { Interface } from 'ethers/lib/utils';
-=======
-import { ethers } from 'hardhat';
->>>>>>> 1ed42aae
 import { BigNumber, Contract, ContractTransaction } from 'ethers';
 import { SignerWithAddress } from '@nomiclabs/hardhat-ethers/dist/src/signer-with-address';
 
