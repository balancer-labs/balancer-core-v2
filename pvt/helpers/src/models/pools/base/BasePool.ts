--- conflicted
+++ resolved
@@ -89,11 +89,7 @@
     return this.instance.getScalingFactor(token.address);
   }
 
-<<<<<<< HEAD
   async upscaleArray(balances: BigNumberish[]): Promise<BigNumberish[]> {
-=======
-  async upscale(balances: BigNumberish[]): Promise<BigNumberish[]> {
->>>>>>> a37b8095
     const scalingFactors = await this.getScalingFactors();
     return balances.map((b, i) => bn(b).mul(scalingFactors[i]).div(fp(1)));
   }
