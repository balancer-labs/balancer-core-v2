import { BigNumber, Contract, ContractFunction, ContractTransaction } from 'ethers';

import { actionId } from '../../misc/actions';
import { BigNumberish, bn, fp } from '../../../numbers';
import { MAX_UINT256, ZERO_ADDRESS } from '../../../constants';

import * as expectEvent from '../../../test/expectEvent';
import Vault from '../../vault/Vault';
import Token from '../../tokens/Token';
import TokenList from '../../tokens/TokenList';
import TypesConverter from '../../types/TypesConverter';
import WeightedPoolDeployer from './WeightedPoolDeployer';
import { MinimalSwap } from '../../vault/types';
import { Account, TxParams } from '../../types/types';
import {
  JoinExitWeightedPool,
  InitWeightedPool,
  JoinGivenInWeightedPool,
  JoinGivenOutWeightedPool,
  JoinResult,
  RawWeightedPoolDeployment,
  ExitResult,
  SingleExitGivenInWeightedPool,
  MultiExitGivenInWeightedPool,
  ExitGivenOutWeightedPool,
  SwapWeightedPool,
  ExitQueryResult,
  JoinQueryResult,
  PoolQueryResult,
  MiscData,
  Sample,
  GradualUpdateParams,
} from './types';
import {
  calculateInvariant,
  calcBptOutGivenExactTokensIn,
  calcTokenInGivenExactBptOut,
  calcTokenOutGivenExactBptIn,
  calcOutGivenIn,
  calculateOneTokenSwapFeeAmount,
  calcInGivenOut,
  calculateMaxOneTokenSwapFeeAmount,
  calculateSpotPrice,
  calculateBPTPrice,
} from './math';
import {
  encodeExitWeightedPool,
  encodeJoinWeightedPool,
  SwapKind,
  WeightedPoolExitKind,
  WeightedPoolJoinKind,
} from '@balancer-labs/balancer-js';
import { SignerWithAddress } from '@nomiclabs/hardhat-ethers/signers';

const MAX_IN_RATIO = fp(0.3);
const MAX_OUT_RATIO = fp(0.3);
const MAX_INVARIANT_RATIO = fp(3);
const MIN_INVARIANT_RATIO = fp(0.7);

export default class WeightedPool {
  instance: Contract;
  poolId: string;
  tokens: TokenList;
  weights: BigNumberish[];
  assetManagers: string[];
  swapFeePercentage: BigNumberish;
  vault: Vault;
  twoTokens: boolean;
  lbp: boolean;
  swapEnabledOnStart: boolean;

  static async create(params: RawWeightedPoolDeployment = {}): Promise<WeightedPool> {
    return WeightedPoolDeployer.deploy(params);
  }

  constructor(
    instance: Contract,
    poolId: string,
    vault: Vault,
    tokens: TokenList,
    weights: BigNumberish[],
    assetManagers: string[],
    swapFeePercentage: BigNumberish,
    twoTokens: boolean,
    lbp: boolean,
    swapEnabledOnStart: boolean
  ) {
    this.instance = instance;
    this.poolId = poolId;
    this.vault = vault;
    this.tokens = tokens;
    this.weights = weights;
    this.assetManagers = assetManagers;
    this.swapFeePercentage = swapFeePercentage;
    this.twoTokens = twoTokens;
    this.lbp = lbp;
    this.swapEnabledOnStart = swapEnabledOnStart;
  }

  get address(): string {
    return this.instance.address;
  }

  get maxWeight(): BigNumberish {
    return this.weights.reduce((max, weight) => (bn(weight).gt(max) ? weight : max), bn(0));
  }

  get normalizedWeights(): BigNumberish[] {
    return this.weights;
  }

  get maxWeightIndex(): BigNumberish {
    const maxIdx = this.weights.indexOf(this.maxWeight);
    return bn(maxIdx);
  }

  async name(): Promise<string> {
    return this.instance.name();
  }

  async symbol(): Promise<string> {
    return this.instance.symbol();
  }

  async decimals(): Promise<BigNumber> {
    return this.instance.decimals();
  }

  async totalSupply(): Promise<BigNumber> {
    return this.instance.totalSupply();
  }

  async balanceOf(account: Account): Promise<BigNumber> {
    return this.instance.balanceOf(TypesConverter.toAddress(account));
  }

  async getVault(): Promise<string> {
    return this.instance.getVault();
  }

  async getRegisteredInfo(): Promise<{ address: string; specialization: BigNumber }> {
    return this.vault.getPool(this.poolId);
  }

  async getPoolId(): Promise<string> {
    return this.instance.getPoolId();
  }

  async getLastInvariant(): Promise<BigNumber> {
    return this.instance.getLastInvariant();
  }

  async getMaxInvariantDecrease(): Promise<BigNumber> {
    const supply = await this.totalSupply();
    return supply.sub(MIN_INVARIANT_RATIO.mul(supply).div(fp(1)));
  }

  async getMaxInvariantIncrease(): Promise<BigNumber> {
    const supply = await this.totalSupply();
    return MAX_INVARIANT_RATIO.mul(supply).div(fp(1)).sub(supply);
  }

  async getMaxIn(tokenIndex: number, currentBalances?: BigNumber[]): Promise<BigNumber> {
    if (!currentBalances) currentBalances = await this.getBalances();
    return currentBalances[tokenIndex].mul(MAX_IN_RATIO).div(fp(1));
  }

  async getMaxOut(tokenIndex: number, currentBalances?: BigNumber[]): Promise<BigNumber> {
    if (!currentBalances) currentBalances = await this.getBalances();
    return currentBalances[tokenIndex].mul(MAX_OUT_RATIO).div(fp(1));
  }

  async isOracleEnabled(): Promise<boolean> {
    if (!this.twoTokens) throw Error('Cannot query misc data for non-2-tokens weighted pool');
    return (await this.getMiscData()).oracleEnabled;
  }

  async getMiscData(): Promise<MiscData> {
    if (!this.twoTokens) throw Error('Cannot query misc data for non-2-tokens weighted pool');
    return this.instance.getMiscData();
  }

  async getOracleSample(oracleIndex?: BigNumberish): Promise<Sample> {
    if (!oracleIndex) oracleIndex = (await this.getMiscData()).oracleIndex;
    return this.instance.getSample(oracleIndex);
  }

  async getSwapFeePercentage(): Promise<BigNumber> {
    return this.instance.getSwapFeePercentage();
  }

  async getSwapEnabled(from: SignerWithAddress): Promise<boolean> {
    return this.instance.connect(from).getSwapEnabled();
  }

  async getNormalizedWeights(): Promise<BigNumber[]> {
    return this.instance.getNormalizedWeights();
  }

  async getTokens(): Promise<{ tokens: string[]; balances: BigNumber[]; lastChangeBlock: BigNumber }> {
    return this.vault.getPoolTokens(this.poolId);
  }

  async getBalances(): Promise<BigNumber[]> {
    const { balances } = await this.getTokens();
    return balances;
  }

  async getTokenInfo(
    token: Token
  ): Promise<{ cash: BigNumber; managed: BigNumber; lastChangeBlock: BigNumber; assetManager: string }> {
    return this.vault.getPoolTokenInfo(this.poolId, token);
  }

  async estimateSpotPrice(currentBalances?: BigNumberish[]): Promise<BigNumber> {
    if (!currentBalances) currentBalances = await this.getBalances();
    return calculateSpotPrice(currentBalances, this.weights);
  }

  async estimateBptPrice(
    tokenIndex: number,
    currentBalance?: BigNumberish,
    currentSupply?: BigNumberish
  ): Promise<BigNumber> {
    if (!currentBalance) currentBalance = (await this.getBalances())[tokenIndex];
    if (!currentSupply) currentSupply = await this.totalSupply();
    return calculateBPTPrice(currentBalance, this.weights[tokenIndex], currentSupply);
  }

  async estimateInvariant(currentBalances?: BigNumberish[]): Promise<BigNumber> {
    if (!currentBalances) currentBalances = await this.getBalances();
    return calculateInvariant(currentBalances, this.weights);
  }

  async estimateSwapFeeAmount(
    paidToken: number | Token,
    protocolFeePercentage: BigNumberish,
    currentBalances?: BigNumberish[]
  ): Promise<BigNumber> {
    if (!currentBalances) currentBalances = await this.getBalances();
    const lastInvariant = await this.estimateInvariant();
    const paidTokenIndex = this.tokens.indexOf(paidToken);
    const feeAmount = calculateOneTokenSwapFeeAmount(currentBalances, this.weights, lastInvariant, paidTokenIndex);
    return bn(feeAmount).mul(protocolFeePercentage).div(fp(1));
  }

  async estimateMaxSwapFeeAmount(
    paidToken: number | Token,
    protocolFeePercentage: BigNumberish,
    currentBalances?: BigNumberish[]
  ): Promise<BigNumber> {
    if (!currentBalances) currentBalances = await this.getBalances();
    const paidTokenIndex = this.tokens.indexOf(paidToken);
    const feeAmount = calculateMaxOneTokenSwapFeeAmount(
      currentBalances,
      this.weights,
      MIN_INVARIANT_RATIO,
      paidTokenIndex
    );
    return bn(feeAmount).mul(protocolFeePercentage).div(fp(1));
  }

  async estimateGivenIn(params: SwapWeightedPool, currentBalances?: BigNumberish[]): Promise<BigNumberish> {
    if (!currentBalances) currentBalances = await this.getBalances();
    const [tokenIn, tokenOut] = this.tokens.indicesOf(params.in, params.out);

    return bn(
      calcOutGivenIn(
        currentBalances[tokenIn],
        this.weights[tokenIn],
        currentBalances[tokenOut],
        this.weights[tokenOut],
        params.amount
      )
    );
  }

  async estimateGivenOut(params: SwapWeightedPool, currentBalances?: BigNumberish[]): Promise<BigNumberish> {
    if (!currentBalances) currentBalances = await this.getBalances();
    const [tokenIn, tokenOut] = this.tokens.indicesOf(params.in, params.out);

    return bn(
      calcInGivenOut(
        currentBalances[tokenIn],
        this.weights[tokenIn],
        currentBalances[tokenOut],
        this.weights[tokenOut],
        params.amount
      )
    );
  }

  async estimateBptOut(
    amountsIn: BigNumberish[],
    currentBalances?: BigNumberish[],
    supply?: BigNumberish
  ): Promise<BigNumberish> {
    if (!supply) supply = await this.totalSupply();
    if (!currentBalances) currentBalances = await this.getBalances();
    return calcBptOutGivenExactTokensIn(currentBalances, this.weights, amountsIn, supply, this.swapFeePercentage);
  }

  async estimateTokenIn(
    token: number | Token,
    bptOut: BigNumberish,
    currentBalances?: BigNumberish[],
    supply?: BigNumberish
  ): Promise<BigNumberish> {
    if (!supply) supply = await this.totalSupply();
    if (!currentBalances) currentBalances = await this.getBalances();
    const tokenIndex = this.tokens.indexOf(token);
    return calcTokenInGivenExactBptOut(
      tokenIndex,
      currentBalances,
      this.weights,
      bptOut,
      supply,
      this.swapFeePercentage
    );
  }

  async estimateTokenOut(
    token: number | Token,
    bptIn: BigNumberish,
    currentBalances?: BigNumberish[],
    supply?: BigNumberish
  ): Promise<BigNumberish> {
    if (!supply) supply = await this.totalSupply();
    if (!currentBalances) currentBalances = await this.getBalances();
    const tokenIndex = this.tokens.indexOf(token);
    return calcTokenOutGivenExactBptIn(
      tokenIndex,
      currentBalances,
      this.weights,
      bptIn,
      supply,
      this.swapFeePercentage
    );
  }

  async swapGivenIn(params: SwapWeightedPool): Promise<BigNumber> {
    return this.swap(await this._buildSwapParams(SwapKind.GivenIn, params));
  }

  async swapGivenOut(params: SwapWeightedPool): Promise<BigNumber> {
    return this.swap(await this._buildSwapParams(SwapKind.GivenOut, params));
  }

  async swap(params: MinimalSwap): Promise<BigNumber> {
    const tx = await this.vault.minimalSwap(params);
    const receipt = await (await tx).wait();
    const { amount } = expectEvent.inReceipt(receipt, 'Swap').args;
    return amount;
  }

  async init(params: InitWeightedPool): Promise<JoinResult> {
    return this.join(this._buildInitParams(params));
  }

  async joinGivenIn(params: JoinGivenInWeightedPool): Promise<JoinResult> {
    return this.join(this._buildJoinGivenInParams(params));
  }

  async queryJoinGivenIn(params: JoinGivenInWeightedPool): Promise<JoinQueryResult> {
    return this.queryJoin(this._buildJoinGivenInParams(params));
  }

  async joinGivenOut(params: JoinGivenOutWeightedPool): Promise<JoinResult> {
    return this.join(this._buildJoinGivenOutParams(params));
  }

  async queryJoinGivenOut(params: JoinGivenOutWeightedPool): Promise<JoinQueryResult> {
    return this.queryJoin(this._buildJoinGivenOutParams(params));
  }

  async exitGivenOut(params: ExitGivenOutWeightedPool): Promise<ExitResult> {
    return this.exit(this._buildExitGivenOutParams(params));
  }

  async queryExitGivenOut(params: ExitGivenOutWeightedPool): Promise<ExitQueryResult> {
    return this.queryExit(this._buildExitGivenOutParams(params));
  }

  async singleExitGivenIn(params: SingleExitGivenInWeightedPool): Promise<ExitResult> {
    return this.exit(this._buildSingleExitGivenInParams(params));
  }

  async querySingleExitGivenIn(params: SingleExitGivenInWeightedPool): Promise<ExitQueryResult> {
    return this.queryExit(this._buildSingleExitGivenInParams(params));
  }

  async multiExitGivenIn(params: MultiExitGivenInWeightedPool): Promise<ExitResult> {
    return this.exit(this._buildMultiExitGivenInParams(params));
  }

  async queryMultiExitGivenIn(params: MultiExitGivenInWeightedPool): Promise<ExitQueryResult> {
    return this.queryExit(this._buildMultiExitGivenInParams(params));
  }

  async queryJoin(params: JoinExitWeightedPool): Promise<JoinQueryResult> {
    const fn = this.instance.queryJoin;
    return (await this._executeQuery(params, fn)) as JoinQueryResult;
  }

  async join(params: JoinExitWeightedPool): Promise<JoinResult> {
    const currentBalances = params.currentBalances || (await this.getBalances());
    const to = params.recipient ? TypesConverter.toAddress(params.recipient) : params.from?.address ?? ZERO_ADDRESS;

    const tx = this.vault.joinPool({
      poolAddress: this.address,
      poolId: this.poolId,
      recipient: to,
      currentBalances,
      tokens: this.tokens.addresses,
      lastChangeBlock: params.lastChangeBlock ?? 0,
      protocolFeePercentage: params.protocolFeePercentage ?? 0,
      data: params.data ?? '0x',
      from: params.from,
    });

    const receipt = await (await tx).wait();
    const { deltas, protocolFees } = expectEvent.inReceipt(receipt, 'PoolBalanceChanged').args;
    return { amountsIn: deltas, dueProtocolFeeAmounts: protocolFees };
  }

  async queryExit(params: JoinExitWeightedPool): Promise<ExitQueryResult> {
    const fn = this.instance.queryExit;
    return (await this._executeQuery(params, fn)) as ExitQueryResult;
  }

  async exit(params: JoinExitWeightedPool): Promise<ExitResult> {
    const currentBalances = params.currentBalances || (await this.getBalances());
    const to = params.recipient ? TypesConverter.toAddress(params.recipient) : params.from?.address ?? ZERO_ADDRESS;

    const tx = await this.vault.exitPool({
      poolAddress: this.address,
      poolId: this.poolId,
      recipient: to,
      currentBalances,
      tokens: this.tokens.addresses,
      lastChangeBlock: params.lastChangeBlock ?? 0,
      protocolFeePercentage: params.protocolFeePercentage ?? 0,
      data: params.data ?? '0x',
      from: params.from,
    });

    const receipt = await (await tx).wait();
    const { deltas, protocolFees } = expectEvent.inReceipt(receipt, 'PoolBalanceChanged').args;
    return { amountsOut: deltas.map((x: BigNumber) => x.mul(-1)), dueProtocolFeeAmounts: protocolFees };
  }

  private async _executeQuery(params: JoinExitWeightedPool, fn: ContractFunction): Promise<PoolQueryResult> {
    const currentBalances = params.currentBalances || (await this.getBalances());
    const to = params.recipient ? TypesConverter.toAddress(params.recipient) : params.from?.address ?? ZERO_ADDRESS;

    return fn(
      this.poolId,
      params.from?.address || ZERO_ADDRESS,
      to,
      currentBalances,
      params.lastChangeBlock ?? 0,
      params.protocolFeePercentage ?? 0,
      params.data ?? '0x'
    );
  }

<<<<<<< HEAD
  private async _buildSwapParams(kind: SwapKind, params: SwapWeightedPool): Promise<Swap> {
=======
  private async _buildSwapParams(kind: number, params: SwapWeightedPool): Promise<MinimalSwap> {
>>>>>>> 18f9c461
    const currentBalances = await this.getBalances();
    const [tokenIn, tokenOut] = this.tokens.indicesOf(params.in, params.out);
    return {
      kind,
      poolAddress: this.address,
      poolId: this.poolId,
      from: params.from,
      to: params.recipient ?? ZERO_ADDRESS,
      tokenIn: this.tokens.get(params.in)?.address ?? ZERO_ADDRESS,
      tokenOut: this.tokens.get(params.out)?.address ?? ZERO_ADDRESS,
      balanceTokenIn: currentBalances[tokenIn] || bn(0),
      balanceTokenOut: currentBalances[tokenOut] || bn(0),
      lastChangeBlock: params.lastChangeBlock ?? 0,
      data: params.data ?? '0x',
      amount: params.amount,
    };
  }

  private _buildInitParams(params: InitWeightedPool): JoinExitWeightedPool {
    const { initialBalances: balances } = params;
    const amountsIn = Array.isArray(balances) ? balances : Array(this.tokens.length).fill(balances);

    return {
      from: params.from,
      recipient: params.recipient,
      protocolFeePercentage: params.protocolFeePercentage,
      data: encodeJoinWeightedPool({
        kind: WeightedPoolJoinKind.INIT,
        amountsIn,
      }),
    };
  }

  private _buildJoinGivenInParams(params: JoinGivenInWeightedPool): JoinExitWeightedPool {
    const { amountsIn: amounts } = params;
    const amountsIn = Array.isArray(amounts) ? amounts : Array(this.tokens.length).fill(amounts);

    return {
      from: params.from,
      recipient: params.recipient,
      lastChangeBlock: params.lastChangeBlock,
      currentBalances: params.currentBalances,
      protocolFeePercentage: params.protocolFeePercentage,
      data: encodeJoinWeightedPool({
        kind: WeightedPoolJoinKind.EXACT_TOKENS_IN_FOR_BPT_OUT,
        amountsIn,
        minimumBPT: params.minimumBptOut ?? 0,
      }),
    };
  }

  private _buildJoinGivenOutParams(params: JoinGivenOutWeightedPool): JoinExitWeightedPool {
    return {
      from: params.from,
      recipient: params.recipient,
      lastChangeBlock: params.lastChangeBlock,
      currentBalances: params.currentBalances,
      protocolFeePercentage: params.protocolFeePercentage,
      data: encodeJoinWeightedPool({
        kind: WeightedPoolJoinKind.TOKEN_IN_FOR_EXACT_BPT_OUT,
        bptAmountOut: params.bptOut,
        enterTokenIndex: this.tokens.indexOf(params.token),
      }),
    };
  }

  private _buildExitGivenOutParams(params: ExitGivenOutWeightedPool): JoinExitWeightedPool {
    const { amountsOut: amounts } = params;
    const amountsOut = Array.isArray(amounts) ? amounts : Array(this.tokens.length).fill(amounts);
    return {
      from: params.from,
      recipient: params.recipient,
      lastChangeBlock: params.lastChangeBlock,
      currentBalances: params.currentBalances,
      protocolFeePercentage: params.protocolFeePercentage,
      data: encodeExitWeightedPool({
        kind: WeightedPoolExitKind.BPT_IN_FOR_EXACT_TOKENS_OUT,
        amountsOut,
        maxBPTAmountIn: params.maximumBptIn ?? MAX_UINT256,
      }),
    };
  }

  private _buildSingleExitGivenInParams(params: SingleExitGivenInWeightedPool): JoinExitWeightedPool {
    return {
      from: params.from,
      recipient: params.recipient,
      lastChangeBlock: params.lastChangeBlock,
      currentBalances: params.currentBalances,
      protocolFeePercentage: params.protocolFeePercentage,
      data: encodeExitWeightedPool({
        kind: WeightedPoolExitKind.EXACT_BPT_IN_FOR_ONE_TOKEN_OUT,
        bptAmountIn: params.bptIn,
        exitTokenIndex: this.tokens.indexOf(params.token),
      }),
    };
  }

  private _buildMultiExitGivenInParams(params: MultiExitGivenInWeightedPool): JoinExitWeightedPool {
    return {
      from: params.from,
      recipient: params.recipient,
      lastChangeBlock: params.lastChangeBlock,
      currentBalances: params.currentBalances,
      protocolFeePercentage: params.protocolFeePercentage,
      data: encodeExitWeightedPool({
        kind: WeightedPoolExitKind.EXACT_BPT_IN_FOR_TOKENS_OUT,
        bptAmountIn: params.bptIn,
      }),
    };
  }

  async pause(): Promise<void> {
    const action = await actionId(this.instance, 'setPaused');
    await this.vault.grantRole(action);
    await this.instance.setPaused(true);
  }

  async enableOracle(txParams: TxParams): Promise<void> {
    const pool = txParams.from ? this.instance.connect(txParams.from) : this.instance;
    await pool.enableOracle();
  }

  async setSwapEnabled(from: SignerWithAddress, swapEnabled: boolean): Promise<ContractTransaction> {
    const pool = this.instance.connect(from);
    return pool.setSwapEnabled(swapEnabled);
  }

  async updateWeightsGradually(
    from: SignerWithAddress,
    startTime: BigNumberish,
    endTime: BigNumberish,
    endWeights: BigNumberish[]
  ): Promise<ContractTransaction> {
    const pool = this.instance.connect(from);
    return await pool.updateWeightsGradually(startTime, endTime, endWeights);
  }

  async getGradualWeightUpdateParams(from?: SignerWithAddress): Promise<GradualUpdateParams> {
    const pool = from ? this.instance.connect(from) : this.instance;
    return await pool.getGradualWeightUpdateParams();
  }
}<|MERGE_RESOLUTION|>--- conflicted
+++ resolved
@@ -464,11 +464,7 @@
     );
   }
 
-<<<<<<< HEAD
-  private async _buildSwapParams(kind: SwapKind, params: SwapWeightedPool): Promise<Swap> {
-=======
   private async _buildSwapParams(kind: number, params: SwapWeightedPool): Promise<MinimalSwap> {
->>>>>>> 18f9c461
     const currentBalances = await this.getBalances();
     const [tokenIn, tokenOut] = this.tokens.indicesOf(params.in, params.out);
     return {
