--- conflicted
+++ resolved
@@ -726,11 +726,11 @@
     return await pool.getGradualWeightUpdateParams();
   }
 
-<<<<<<< HEAD
   async getGradualSwapFeeUpdateParams(from?: SignerWithAddress): Promise<GradualSwapFeeUpdateParams> {
     const pool = from ? this.instance.connect(from) : this.instance;
     return await pool.getGradualSwapFeeUpdateParams();
-=======
+  }
+
   async removeToken(
     from: SignerWithAddress,
     token: string,
@@ -739,6 +739,5 @@
   ): Promise<ContractTransaction> {
     const pool = this.instance.connect(from);
     return await pool.removeToken(token, recipient, extra.burnAmount ?? 0, extra.minAmountOut ?? 0);
->>>>>>> 7f2e9a0b
   }
 }