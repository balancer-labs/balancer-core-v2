import { BigNumber, Contract, ContractFunction, ContractTransaction } from 'ethers';

import { actionId } from '../../misc/actions';
import { BigNumberish, bn, fp, FP_SCALING_FACTOR } from '../../../numbers';
import { MAX_UINT256, ZERO_ADDRESS } from '../../../constants';

import * as expectEvent from '../../../test/expectEvent';
import Vault from '../../vault/Vault';
import Token from '../../tokens/Token';
import TokenList from '../../tokens/TokenList';
import TypesConverter from '../../types/TypesConverter';
import WeightedPoolDeployer from './WeightedPoolDeployer';
import { MinimalSwap } from '../../vault/types';
import { Account, TxParams } from '../../types/types';
import {
  JoinExitWeightedPool,
  InitWeightedPool,
  JoinGivenInWeightedPool,
  JoinGivenOutWeightedPool,
  JoinAllGivenOutWeightedPool,
  JoinResult,
  RawWeightedPoolDeployment,
  ExitResult,
  SwapResult,
  SingleExitGivenInWeightedPool,
  MultiExitGivenInWeightedPool,
  ExitGivenOutWeightedPool,
  SwapWeightedPool,
  ExitQueryResult,
  JoinQueryResult,
  PoolQueryResult,
  MiscData,
  Sample,
  GradualUpdateParams,
  WeightedPoolType,
  VoidResult,
} from './types';
import {
  calculateInvariant,
  calcBptOutGivenExactTokensIn,
  calcTokenInGivenExactBptOut,
  calcTokenOutGivenExactBptIn,
  calcOutGivenIn,
  calculateOneTokenSwapFeeAmount,
  calcInGivenOut,
  calculateMaxOneTokenSwapFeeAmount,
  calculateSpotPrice,
  calculateBPTPrice,
} from './math';
import { SwapKind, WeightedPoolEncoder } from '@balancer-labs/balancer-js';
import { SignerWithAddress } from '@nomiclabs/hardhat-ethers/signers';

const MAX_IN_RATIO = fp(0.3);
const MAX_OUT_RATIO = fp(0.3);
const MAX_INVARIANT_RATIO = fp(3);
const MIN_INVARIANT_RATIO = fp(0.7);

export default class WeightedPool {
  instance: Contract;
  poolId: string;
  tokens: TokenList;
  weights: BigNumberish[];
  assetManagers: string[];
  swapFeePercentage: BigNumberish;
  vault: Vault;
  poolType: WeightedPoolType;
  swapEnabledOnStart: boolean;
  mustAllowlistLPs: boolean;
  protocolSwapFeePercentage: BigNumberish;
  managementSwapFeePercentage: BigNumberish;
  managementAumFeePercentage: BigNumberish;

  static async create(params: RawWeightedPoolDeployment = {}): Promise<WeightedPool> {
    return WeightedPoolDeployer.deploy(params);
  }

  constructor(
    instance: Contract,
    poolId: string,
    vault: Vault,
    tokens: TokenList,
    weights: BigNumberish[],
    assetManagers: string[],
    swapFeePercentage: BigNumberish,
    poolType: WeightedPoolType,
    swapEnabledOnStart: boolean,
    mustAllowlistLPs: boolean,
<<<<<<< HEAD
    managementSwapFeePercentage: BigNumberish,
    managementAumFeePercentage: BigNumberish,
    paysProtocolFees: boolean
=======
    protocolSwapFeePercentage: BigNumberish,
    managementSwapFeePercentage: BigNumberish
>>>>>>> 38897d94
  ) {
    this.instance = instance;
    this.poolId = poolId;
    this.vault = vault;
    this.tokens = tokens;
    this.weights = weights;
    this.assetManagers = assetManagers;
    this.swapFeePercentage = swapFeePercentage;
    this.poolType = poolType;
    this.swapEnabledOnStart = swapEnabledOnStart;
    this.mustAllowlistLPs = mustAllowlistLPs;
    this.protocolSwapFeePercentage = protocolSwapFeePercentage;
    this.managementSwapFeePercentage = managementSwapFeePercentage;
    this.managementAumFeePercentage = managementAumFeePercentage;
  }

  get address(): string {
    return this.instance.address;
  }

  get maxWeight(): BigNumberish {
    return this.weights.reduce((max, weight) => (bn(weight).gt(max) ? weight : max), bn(0));
  }

  get normalizedWeights(): BigNumberish[] {
    return this.weights;
  }

  get maxWeightIndex(): BigNumberish {
    const maxIdx = this.weights.indexOf(this.maxWeight);
    return bn(maxIdx);
  }

  async name(): Promise<string> {
    return this.instance.name();
  }

  async symbol(): Promise<string> {
    return this.instance.symbol();
  }

  async decimals(): Promise<BigNumber> {
    return this.instance.decimals();
  }

  async totalSupply(): Promise<BigNumber> {
    return this.instance.totalSupply();
  }

  async balanceOf(account: Account): Promise<BigNumber> {
    return this.instance.balanceOf(TypesConverter.toAddress(account));
  }

  async getVault(): Promise<string> {
    return this.instance.getVault();
  }

  async getRegisteredInfo(): Promise<{ address: string; specialization: BigNumber }> {
    return this.vault.getPool(this.poolId);
  }

  async getPoolId(): Promise<string> {
    return this.instance.getPoolId();
  }

  async getLastInvariant(): Promise<BigNumber> {
    return this.instance.getLastInvariant();
  }

  async getMaxInvariantDecrease(): Promise<BigNumber> {
    const supply = await this.totalSupply();
    return supply.sub(MIN_INVARIANT_RATIO.mul(supply).div(fp(1)));
  }

  async getMaxInvariantIncrease(): Promise<BigNumber> {
    const supply = await this.totalSupply();
    return MAX_INVARIANT_RATIO.mul(supply).div(fp(1)).sub(supply);
  }

  async getMaxIn(tokenIndex: number, currentBalances?: BigNumber[]): Promise<BigNumber> {
    if (!currentBalances) currentBalances = await this.getBalances();
    return currentBalances[tokenIndex].mul(MAX_IN_RATIO).div(fp(1));
  }

  async getMaxOut(tokenIndex: number, currentBalances?: BigNumber[]): Promise<BigNumber> {
    if (!currentBalances) currentBalances = await this.getBalances();
    return currentBalances[tokenIndex].mul(MAX_OUT_RATIO).div(fp(1));
  }

  async isOracleEnabled(): Promise<boolean> {
    if (this.poolType != WeightedPoolType.ORACLE_WEIGHTED_POOL)
      throw Error('Cannot query misc data for non-2-tokens weighted pool');
    return (await this.getMiscData()).oracleEnabled;
  }

  async getMiscData(): Promise<MiscData> {
    if (this.poolType != WeightedPoolType.ORACLE_WEIGHTED_POOL)
      throw Error('Cannot query misc data for non-2-tokens weighted pool');
    return this.instance.getMiscData();
  }

  async getOracleSample(oracleIndex?: BigNumberish): Promise<Sample> {
    if (!oracleIndex) oracleIndex = (await this.getMiscData()).oracleIndex;
    return this.instance.getSample(oracleIndex);
  }

  async getOwner(): Promise<string> {
    return this.instance.getOwner();
  }

  async getSwapFeePercentage(): Promise<BigNumber> {
    return this.instance.getSwapFeePercentage();
  }

  async getSwapEnabled(from: SignerWithAddress): Promise<boolean> {
    return this.instance.connect(from).getSwapEnabled();
  }

  async getManagementSwapFeePercentage(): Promise<BigNumber> {
    return this.instance.getManagementSwapFeePercentage();
  }

  async getManagementAumFeePercentage(): Promise<BigNumber> {
    return this.instance.getManagementAumFeePercentage();
  }

  async getNormalizedWeights(): Promise<BigNumber[]> {
    return this.instance.getNormalizedWeights();
  }

  async getScalingFactors(): Promise<BigNumber[]> {
    return this.instance.getScalingFactors();
  }

  async getTokens(): Promise<{ tokens: string[]; balances: BigNumber[]; lastChangeBlock: BigNumber }> {
    return this.vault.getPoolTokens(this.poolId);
  }

  async getBalances(): Promise<BigNumber[]> {
    const { balances } = await this.getTokens();
    return balances;
  }

  async getTokenInfo(
    token: Token
  ): Promise<{ cash: BigNumber; managed: BigNumber; lastChangeBlock: BigNumber; assetManager: string }> {
    return this.vault.getPoolTokenInfo(this.poolId, token);
  }

  async estimateSpotPrice(currentBalances?: BigNumberish[]): Promise<BigNumber> {
    if (!currentBalances) currentBalances = await this.getBalances();

    const scalingFactors = await this.getScalingFactors();
    return calculateSpotPrice(
      currentBalances.map((x, i) => bn(x).mul(scalingFactors[i]).div(FP_SCALING_FACTOR)),
      this.weights
    );
  }

  async estimateBptPrice(
    tokenIndex: number,
    currentBalance?: BigNumberish,
    currentSupply?: BigNumberish
  ): Promise<BigNumber> {
    if (!currentBalance) currentBalance = (await this.getBalances())[tokenIndex];
    if (!currentSupply) currentSupply = await this.totalSupply();

    const scalingFactors = await this.getScalingFactors();

    return calculateBPTPrice(
      bn(currentBalance).mul(scalingFactors[tokenIndex]).div(FP_SCALING_FACTOR),
      this.weights[tokenIndex],
      currentSupply
    );
  }

  async estimateInvariant(currentBalances?: BigNumberish[]): Promise<BigNumber> {
    if (!currentBalances) currentBalances = await this.getBalances();
    const scalingFactors = await this.getScalingFactors();

    return calculateInvariant(
      currentBalances.map((x, i) => bn(x).mul(scalingFactors[i]).div(FP_SCALING_FACTOR)),
      this.weights
    );
  }

  async estimateSwapFeeAmount(
    paidToken: number | Token,
    protocolFeePercentage: BigNumberish,
    currentBalances?: BigNumberish[]
  ): Promise<BigNumber> {
    if (!currentBalances) currentBalances = await this.getBalances();
    const lastInvariant = await this.estimateInvariant();
    const paidTokenIndex = this.tokens.indexOf(paidToken);
    const feeAmount = calculateOneTokenSwapFeeAmount(currentBalances, this.weights, lastInvariant, paidTokenIndex);
    return bn(feeAmount).mul(protocolFeePercentage).div(fp(1));
  }

  async estimateMaxSwapFeeAmount(
    paidToken: number | Token,
    protocolFeePercentage: BigNumberish,
    currentBalances?: BigNumberish[]
  ): Promise<BigNumber> {
    if (!currentBalances) currentBalances = await this.getBalances();
    const paidTokenIndex = this.tokens.indexOf(paidToken);
    const feeAmount = calculateMaxOneTokenSwapFeeAmount(
      currentBalances,
      this.weights,
      MIN_INVARIANT_RATIO,
      paidTokenIndex
    );
    return bn(feeAmount).mul(protocolFeePercentage).div(fp(1));
  }

  async estimateGivenIn(params: SwapWeightedPool, currentBalances?: BigNumberish[]): Promise<BigNumberish> {
    if (!currentBalances) currentBalances = await this.getBalances();
    const [tokenIn, tokenOut] = this.tokens.indicesOf(params.in, params.out);

    return bn(
      calcOutGivenIn(
        currentBalances[tokenIn],
        this.weights[tokenIn],
        currentBalances[tokenOut],
        this.weights[tokenOut],
        params.amount
      )
    );
  }

  async estimateGivenOut(params: SwapWeightedPool, currentBalances?: BigNumberish[]): Promise<BigNumberish> {
    if (!currentBalances) currentBalances = await this.getBalances();
    const [tokenIn, tokenOut] = this.tokens.indicesOf(params.in, params.out);

    return bn(
      calcInGivenOut(
        currentBalances[tokenIn],
        this.weights[tokenIn],
        currentBalances[tokenOut],
        this.weights[tokenOut],
        params.amount
      )
    );
  }

  async estimateBptOut(
    amountsIn: BigNumberish[],
    currentBalances?: BigNumberish[],
    supply?: BigNumberish
  ): Promise<BigNumberish> {
    if (!supply) supply = await this.totalSupply();
    if (!currentBalances) currentBalances = await this.getBalances();
    return calcBptOutGivenExactTokensIn(currentBalances, this.weights, amountsIn, supply, this.swapFeePercentage);
  }

  async estimateTokenIn(
    token: number | Token,
    bptOut: BigNumberish,
    currentBalances?: BigNumberish[],
    supply?: BigNumberish
  ): Promise<BigNumberish> {
    if (!supply) supply = await this.totalSupply();
    if (!currentBalances) currentBalances = await this.getBalances();
    const tokenIndex = this.tokens.indexOf(token);
    return calcTokenInGivenExactBptOut(
      tokenIndex,
      currentBalances,
      this.weights,
      bptOut,
      supply,
      this.swapFeePercentage
    );
  }

  async estimateTokenOut(
    token: number | Token,
    bptIn: BigNumberish,
    currentBalances?: BigNumberish[],
    supply?: BigNumberish
  ): Promise<BigNumberish> {
    if (!supply) supply = await this.totalSupply();
    if (!currentBalances) currentBalances = await this.getBalances();
    const tokenIndex = this.tokens.indexOf(token);
    return calcTokenOutGivenExactBptIn(
      tokenIndex,
      currentBalances,
      this.weights,
      bptIn,
      supply,
      this.swapFeePercentage
    );
  }

  async swapGivenIn(params: SwapWeightedPool): Promise<SwapResult> {
    return this.swap(await this._buildSwapParams(SwapKind.GivenIn, params));
  }

  async swapGivenOut(params: SwapWeightedPool): Promise<SwapResult> {
    return this.swap(await this._buildSwapParams(SwapKind.GivenOut, params));
  }

  async swap(params: MinimalSwap): Promise<SwapResult> {
    const tx = await this.vault.minimalSwap(params);
    const receipt = await tx.wait();
    const { amount } = expectEvent.inReceipt(receipt, 'Swap').args;
    return { amount, receipt };
  }

  async dirtyUninitializedOracleSamples(startSlot: number, endSlot: number): Promise<VoidResult> {
    const tx = await this.instance.dirtyUninitializedOracleSamples(startSlot, endSlot);
    const receipt = await tx.wait();
    return { receipt };
  }

  async init(params: InitWeightedPool): Promise<JoinResult> {
    return this.join(this._buildInitParams(params));
  }

  async joinGivenIn(params: JoinGivenInWeightedPool): Promise<JoinResult> {
    return this.join(this._buildJoinGivenInParams(params));
  }

  async queryJoinGivenIn(params: JoinGivenInWeightedPool): Promise<JoinQueryResult> {
    return this.queryJoin(this._buildJoinGivenInParams(params));
  }

  async joinGivenOut(params: JoinGivenOutWeightedPool): Promise<JoinResult> {
    return this.join(this._buildJoinGivenOutParams(params));
  }

  async queryJoinGivenOut(params: JoinGivenOutWeightedPool): Promise<JoinQueryResult> {
    return this.queryJoin(this._buildJoinGivenOutParams(params));
  }

  async joinAllGivenOut(params: JoinAllGivenOutWeightedPool): Promise<JoinResult> {
    return this.join(this._buildJoinAllGivenOutParams(params));
  }

  async queryJoinAllGivenOut(params: JoinAllGivenOutWeightedPool): Promise<JoinQueryResult> {
    return this.queryJoin(this._buildJoinAllGivenOutParams(params));
  }

  async exitGivenOut(params: ExitGivenOutWeightedPool): Promise<ExitResult> {
    return this.exit(this._buildExitGivenOutParams(params));
  }

  async queryExitGivenOut(params: ExitGivenOutWeightedPool): Promise<ExitQueryResult> {
    return this.queryExit(this._buildExitGivenOutParams(params));
  }

  async singleExitGivenIn(params: SingleExitGivenInWeightedPool): Promise<ExitResult> {
    return this.exit(this._buildSingleExitGivenInParams(params));
  }

  async querySingleExitGivenIn(params: SingleExitGivenInWeightedPool): Promise<ExitQueryResult> {
    return this.queryExit(this._buildSingleExitGivenInParams(params));
  }

  async multiExitGivenIn(params: MultiExitGivenInWeightedPool): Promise<ExitResult> {
    return this.exit(this._buildMultiExitGivenInParams(params));
  }

  async queryMultiExitGivenIn(params: MultiExitGivenInWeightedPool): Promise<ExitQueryResult> {
    return this.queryExit(this._buildMultiExitGivenInParams(params));
  }

  async queryJoin(params: JoinExitWeightedPool): Promise<JoinQueryResult> {
    const fn = this.instance.queryJoin;
    return (await this._executeQuery(params, fn)) as JoinQueryResult;
  }

  async join(params: JoinExitWeightedPool): Promise<JoinResult> {
    const currentBalances = params.currentBalances || (await this.getBalances());
    const to = params.recipient ? TypesConverter.toAddress(params.recipient) : params.from?.address ?? ZERO_ADDRESS;

    const tx = this.vault.joinPool({
      poolAddress: this.address,
      poolId: this.poolId,
      recipient: to,
      currentBalances,
      tokens: this.tokens.addresses,
      lastChangeBlock: params.lastChangeBlock ?? 0,
      protocolFeePercentage: params.protocolFeePercentage ?? 0,
      data: params.data ?? '0x',
      from: params.from,
    });

    const receipt = await (await tx).wait();
    const { deltas, protocolFees } = expectEvent.inReceipt(receipt, 'PoolBalanceChanged').args;
    return { amountsIn: deltas, dueProtocolFeeAmounts: protocolFees, receipt };
  }

  async queryExit(params: JoinExitWeightedPool): Promise<ExitQueryResult> {
    const fn = this.instance.queryExit;
    return (await this._executeQuery(params, fn)) as ExitQueryResult;
  }

  async exit(params: JoinExitWeightedPool): Promise<ExitResult> {
    const currentBalances = params.currentBalances || (await this.getBalances());
    const to = params.recipient ? TypesConverter.toAddress(params.recipient) : params.from?.address ?? ZERO_ADDRESS;

    const tx = await this.vault.exitPool({
      poolAddress: this.address,
      poolId: this.poolId,
      recipient: to,
      currentBalances,
      tokens: this.tokens.addresses,
      lastChangeBlock: params.lastChangeBlock ?? 0,
      protocolFeePercentage: params.protocolFeePercentage ?? 0,
      data: params.data ?? '0x',
      from: params.from,
    });

    const receipt = await (await tx).wait();
    const { deltas, protocolFees } = expectEvent.inReceipt(receipt, 'PoolBalanceChanged').args;
    return { amountsOut: deltas.map((x: BigNumber) => x.mul(-1)), dueProtocolFeeAmounts: protocolFees, receipt };
  }

  private async _executeQuery(params: JoinExitWeightedPool, fn: ContractFunction): Promise<PoolQueryResult> {
    const currentBalances = params.currentBalances || (await this.getBalances());
    const to = params.recipient ? TypesConverter.toAddress(params.recipient) : params.from?.address ?? ZERO_ADDRESS;

    return fn(
      this.poolId,
      params.from?.address || ZERO_ADDRESS,
      to,
      currentBalances,
      params.lastChangeBlock ?? 0,
      params.protocolFeePercentage ?? 0,
      params.data ?? '0x'
    );
  }

  private async _buildSwapParams(kind: number, params: SwapWeightedPool): Promise<MinimalSwap> {
    const currentBalances = await this.getBalances();
    const [tokenIn, tokenOut] = this.tokens.indicesOf(params.in, params.out);
    return {
      kind,
      poolAddress: this.address,
      poolId: this.poolId,
      from: params.from,
      to: params.recipient ?? ZERO_ADDRESS,
      tokenIn: this.tokens.get(params.in)?.address ?? ZERO_ADDRESS,
      tokenOut: this.tokens.get(params.out)?.address ?? ZERO_ADDRESS,
      balanceTokenIn: currentBalances[tokenIn] || bn(0),
      balanceTokenOut: currentBalances[tokenOut] || bn(0),
      lastChangeBlock: params.lastChangeBlock ?? 0,
      data: params.data ?? '0x',
      amount: params.amount,
    };
  }

  private _buildInitParams(params: InitWeightedPool): JoinExitWeightedPool {
    const { initialBalances: balances } = params;
    const amountsIn = Array.isArray(balances) ? balances : Array(this.tokens.length).fill(balances);

    return {
      from: params.from,
      recipient: params.recipient,
      protocolFeePercentage: params.protocolFeePercentage,
      data: WeightedPoolEncoder.joinInit(amountsIn),
    };
  }

  private _buildJoinGivenInParams(params: JoinGivenInWeightedPool): JoinExitWeightedPool {
    const { amountsIn: amounts } = params;
    const amountsIn = Array.isArray(amounts) ? amounts : Array(this.tokens.length).fill(amounts);

    return {
      from: params.from,
      recipient: params.recipient,
      lastChangeBlock: params.lastChangeBlock,
      currentBalances: params.currentBalances,
      protocolFeePercentage: params.protocolFeePercentage,
      data: WeightedPoolEncoder.joinExactTokensInForBPTOut(amountsIn, params.minimumBptOut ?? 0),
    };
  }

  private _buildJoinGivenOutParams(params: JoinGivenOutWeightedPool): JoinExitWeightedPool {
    return {
      from: params.from,
      recipient: params.recipient,
      lastChangeBlock: params.lastChangeBlock,
      currentBalances: params.currentBalances,
      protocolFeePercentage: params.protocolFeePercentage,
      data: WeightedPoolEncoder.joinTokenInForExactBPTOut(params.bptOut, this.tokens.indexOf(params.token)),
    };
  }

  private _buildJoinAllGivenOutParams(params: JoinAllGivenOutWeightedPool): JoinExitWeightedPool {
    return {
      from: params.from,
      recipient: params.recipient,
      lastChangeBlock: params.lastChangeBlock,
      currentBalances: params.currentBalances,
      protocolFeePercentage: params.protocolFeePercentage,
      data: WeightedPoolEncoder.joinAllTokensInForExactBPTOut(params.bptOut),
    };
  }

  private _buildExitGivenOutParams(params: ExitGivenOutWeightedPool): JoinExitWeightedPool {
    const { amountsOut: amounts } = params;
    const amountsOut = Array.isArray(amounts) ? amounts : Array(this.tokens.length).fill(amounts);
    return {
      from: params.from,
      recipient: params.recipient,
      lastChangeBlock: params.lastChangeBlock,
      currentBalances: params.currentBalances,
      protocolFeePercentage: params.protocolFeePercentage,
      data: WeightedPoolEncoder.exitBPTInForExactTokensOut(amountsOut, params.maximumBptIn ?? MAX_UINT256),
    };
  }

  private _buildSingleExitGivenInParams(params: SingleExitGivenInWeightedPool): JoinExitWeightedPool {
    return {
      from: params.from,
      recipient: params.recipient,
      lastChangeBlock: params.lastChangeBlock,
      currentBalances: params.currentBalances,
      protocolFeePercentage: params.protocolFeePercentage,
      data: WeightedPoolEncoder.exitExactBPTInForOneTokenOut(params.bptIn, this.tokens.indexOf(params.token)),
    };
  }

  private _buildMultiExitGivenInParams(params: MultiExitGivenInWeightedPool): JoinExitWeightedPool {
    return {
      from: params.from,
      recipient: params.recipient,
      lastChangeBlock: params.lastChangeBlock,
      currentBalances: params.currentBalances,
      protocolFeePercentage: params.protocolFeePercentage,
      data: WeightedPoolEncoder.exitExactBPTInForTokensOut(params.bptIn),
    };
  }

  async pause(): Promise<void> {
    const action = await actionId(this.instance, 'setPaused');
    await this.vault.grantPermissionsGlobally([action]);
    await this.instance.setPaused(true);
  }

  async setPaused(paused: boolean): Promise<void> {
    await this.instance.setPaused(paused);
  }

  async isPaused(): Promise<boolean> {
    const result = await this.instance.getPausedState();

    return result.paused;
  }

  async enableOracle(txParams: TxParams): Promise<VoidResult> {
    const pool = txParams.from ? this.instance.connect(txParams.from) : this.instance;
    const tx = await pool.enableOracle();
    const receipt = await tx.wait();
    return { receipt };
  }

  async setSwapEnabled(from: SignerWithAddress, swapEnabled: boolean): Promise<ContractTransaction> {
    const pool = this.instance.connect(from);
    return pool.setSwapEnabled(swapEnabled);
  }

  async setManagementSwapFeePercentage(
    from: SignerWithAddress,
    managementFee: BigNumberish
  ): Promise<ContractTransaction> {
    const pool = this.instance.connect(from);
    return pool.setManagementSwapFeePercentage(managementFee);
  }

  async setManagementAumFeePercentage(
    from: SignerWithAddress,
    managementFee: BigNumberish
  ): Promise<ContractTransaction> {
    const pool = this.instance.connect(from);
    return pool.setManagementAumFeePercentage(managementFee);
  }

  async addAllowedAddress(from: SignerWithAddress, member: string): Promise<ContractTransaction> {
    const pool = this.instance.connect(from);
    return pool.addAllowedAddress(member);
  }

  async removeAllowedAddress(from: SignerWithAddress, member: string): Promise<ContractTransaction> {
    const pool = this.instance.connect(from);
    return pool.removeAllowedAddress(member);
  }

  async getMustAllowlistLPs(): Promise<boolean> {
    return this.instance.getMustAllowlistLPs();
  }

  async setMustAllowlistLPs(from: SignerWithAddress, mustAllowlistLPs: boolean): Promise<ContractTransaction> {
    const pool = this.instance.connect(from);
    return pool.setMustAllowlistLPs(mustAllowlistLPs);
  }

  async isAllowedAddress(member: string): Promise<boolean> {
    return this.instance.isAllowedAddress(member);
  }

  async collectAumManagementFees(from: SignerWithAddress): Promise<ContractTransaction> {
    const pool = this.instance.connect(from);
    return pool.collectAumManagementFees();
  }

  async updateWeightsGradually(
    from: SignerWithAddress,
    startTime: BigNumberish,
    endTime: BigNumberish,
    endWeights: BigNumberish[]
  ): Promise<ContractTransaction> {
    const pool = this.instance.connect(from);
    return await pool.updateWeightsGradually(startTime, endTime, endWeights);
  }

  async getGradualWeightUpdateParams(from?: SignerWithAddress): Promise<GradualUpdateParams> {
    const pool = from ? this.instance.connect(from) : this.instance;
    return await pool.getGradualWeightUpdateParams();
  }
}<|MERGE_RESOLUTION|>--- conflicted
+++ resolved
@@ -85,14 +85,9 @@
     poolType: WeightedPoolType,
     swapEnabledOnStart: boolean,
     mustAllowlistLPs: boolean,
-<<<<<<< HEAD
+    protocolSwapFeePercentage: BigNumberish,
     managementSwapFeePercentage: BigNumberish,
-    managementAumFeePercentage: BigNumberish,
-    paysProtocolFees: boolean
-=======
-    protocolSwapFeePercentage: BigNumberish,
-    managementSwapFeePercentage: BigNumberish
->>>>>>> 38897d94
+    managementAumFeePercentage: BigNumberish
   ) {
     this.instance = instance;
     this.poolId = poolId;
