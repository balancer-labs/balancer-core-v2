import { BigNumber, ContractReceipt } from 'ethers';
import { SignerWithAddress } from '@nomiclabs/hardhat-ethers/dist/src/signer-with-address';

import { BigNumberish } from '../../../numbers';

import Token from '../../tokens/Token';
import TokenList from '../../tokens/TokenList';
import { Account, NAry } from '../../types/types';
import Vault from '../../vault/Vault';

export enum WeightedPoolType {
  WEIGHTED_POOL = 0,
  LIQUIDITY_BOOTSTRAPPING_POOL,
}

export enum ManagedPoolType {
  MANAGED_POOL = 'ManagedPool',
  MOCK_MANAGED_POOL = 'MockManagedPool',
  MOCK_MANAGED_POOL_SETTINGS = 'MockManagedPoolSettings',
}

export type RawWeightedPoolDeployment = {
  tokens?: TokenList;
  weights?: BigNumberish[];
  rateProviders?: Account[];
  assetManagers?: string[];
  swapFeePercentage?: BigNumberish;
  pauseWindowDuration?: BigNumberish;
  bufferPeriodDuration?: BigNumberish;
  owner?: Account;
  admin?: SignerWithAddress;
  from?: SignerWithAddress;
  vault?: Vault;
  fromFactory?: boolean;
};

export type WeightedPoolDeployment = {
  tokens: TokenList;
  weights: BigNumberish[];
  rateProviders: Account[];
  assetManagers: string[];
  swapFeePercentage: BigNumberish;
  pauseWindowDuration: BigNumberish;
  bufferPeriodDuration: BigNumberish;
  owner: Account;
  admin?: SignerWithAddress;
  from?: SignerWithAddress;
};

export type RawLiquidityBootstrappingPoolDeployment = {
  tokens?: TokenList;
  weights?: BigNumberish[];
  swapFeePercentage?: BigNumberish;
  swapEnabledOnStart?: boolean;
  pauseWindowDuration?: BigNumberish;
  bufferPeriodDuration?: BigNumberish;
  owner?: Account;
  admin?: SignerWithAddress;
  from?: SignerWithAddress;
  vault?: Vault;
  fromFactory?: boolean;
};

export type LiquidityBootstrappingPoolDeployment = {
  tokens: TokenList;
  weights: BigNumberish[];
  swapFeePercentage: BigNumberish;
  swapEnabledOnStart: boolean;
  pauseWindowDuration: BigNumberish;
  bufferPeriodDuration: BigNumberish;
  owner: Account;
  admin?: SignerWithAddress;
  from?: SignerWithAddress;
};

export type RawManagedPoolDeployment = {
  tokens?: TokenList;
  weights?: BigNumberish[];
  rateProviders?: Account[];
  assetManagers?: string[];
  swapFeePercentage?: BigNumberish;
  swapEnabledOnStart?: boolean;
  mustAllowlistLPs?: boolean;
  managementAumFeePercentage?: BigNumberish;
<<<<<<< HEAD
  aumFeeId?: BigNumberish;
  pauseWindowDuration?: BigNumberish;
  bufferPeriodDuration?: BigNumberish;
=======
>>>>>>> 62e4b8ee
  owner?: Account;
  admin?: SignerWithAddress;
  from?: SignerWithAddress;
  vault?: Vault;
  fromFactory?: boolean;
  poolType?: ManagedPoolType;
  factoryVersion?: string;
  poolVersion?: string;
};

export type ManagedPoolDeployment = {
  tokens: TokenList;
  weights: BigNumberish[];
  rateProviders: Account[];
  assetManagers: string[];
  swapFeePercentage: BigNumberish;
  swapEnabledOnStart: boolean;
  mustAllowlistLPs: boolean;
  managementAumFeePercentage: BigNumberish;
<<<<<<< HEAD
  aumFeeId?: BigNumberish;
  pauseWindowDuration: BigNumberish;
  bufferPeriodDuration: BigNumberish;
=======
>>>>>>> 62e4b8ee
  factoryVersion: string;
  poolVersion: string;
  owner: Account;
  admin?: SignerWithAddress;
  from?: SignerWithAddress;
  poolType?: ManagedPoolType;
};

export type SwapWeightedPool = {
  in: number | Token;
  out: number | Token;
  amount: BigNumberish;
  recipient?: Account;
  from?: SignerWithAddress;
  lastChangeBlock?: BigNumberish;
  data?: string;
};

export type JoinExitWeightedPool = {
  recipient?: Account;
  currentBalances?: BigNumberish[];
  lastChangeBlock?: BigNumberish;
  protocolFeePercentage?: BigNumberish;
  data?: string;
  from?: SignerWithAddress;
};

export type InitWeightedPool = {
  initialBalances: NAry<BigNumberish>;
  from?: SignerWithAddress;
  recipient?: Account;
  protocolFeePercentage?: BigNumberish;
};

export type JoinGivenInWeightedPool = {
  amountsIn: NAry<BigNumberish>;
  minimumBptOut?: BigNumberish;
  from?: SignerWithAddress;
  recipient?: Account;
  lastChangeBlock?: BigNumberish;
  currentBalances?: BigNumberish[];
  protocolFeePercentage?: BigNumberish;
};

export type JoinGivenOutWeightedPool = {
  token: number | Token;
  bptOut: BigNumberish;
  from?: SignerWithAddress;
  recipient?: Account;
  lastChangeBlock?: BigNumberish;
  currentBalances?: BigNumberish[];
  protocolFeePercentage?: BigNumberish;
};

export type JoinAllGivenOutWeightedPool = {
  bptOut: BigNumberish;
  from?: SignerWithAddress;
  recipient?: Account;
  lastChangeBlock?: BigNumberish;
  currentBalances?: BigNumberish[];
  protocolFeePercentage?: BigNumberish;
};

export type ExitGivenOutWeightedPool = {
  amountsOut: NAry<BigNumberish>;
  maximumBptIn?: BigNumberish;
  recipient?: Account;
  from?: SignerWithAddress;
  lastChangeBlock?: BigNumberish;
  currentBalances?: BigNumberish[];
  protocolFeePercentage?: BigNumberish;
};

export type SingleExitGivenInWeightedPool = {
  bptIn: BigNumberish;
  token: number | Token;
  recipient?: Account;
  from?: SignerWithAddress;
  lastChangeBlock?: BigNumberish;
  currentBalances?: BigNumberish[];
  protocolFeePercentage?: BigNumberish;
};

export type MultiExitGivenInWeightedPool = {
  bptIn: BigNumberish;
  recipient?: Account;
  from?: SignerWithAddress;
  lastChangeBlock?: BigNumberish;
  currentBalances?: BigNumberish[];
  protocolFeePercentage?: BigNumberish;
};

export type JoinResult = {
  amountsIn: BigNumber[];
  dueProtocolFeeAmounts: BigNumber[];
  receipt: ContractReceipt;
};

export type ExitResult = {
  amountsOut: BigNumber[];
  dueProtocolFeeAmounts: BigNumber[];
  receipt: ContractReceipt;
};

export type SwapResult = {
  amount: BigNumber;
  receipt: ContractReceipt;
};

export type JoinQueryResult = {
  bptOut: BigNumber;
  amountsIn: BigNumber[];
};

export type ExitQueryResult = {
  bptIn: BigNumber;
  amountsOut: BigNumber[];
};

export type VoidResult = {
  receipt: ContractReceipt;
};

export type PoolQueryResult = JoinQueryResult | ExitQueryResult;

export type GradualWeightUpdateParams = {
  startTime: BigNumber;
  endTime: BigNumber;
  startWeights: BigNumber[];
  endWeights: BigNumber[];
};

export type GradualSwapFeeUpdateParams = {
  startTime: BigNumber;
  endTime: BigNumber;
  startSwapFeePercentage: BigNumber;
  endSwapFeePercentage: BigNumber;
};

export type BasePoolRights = {
  canTransferOwnership: boolean;
  canChangeSwapFee: boolean;
  canUpdateMetadata: boolean;
};

export type ManagedPoolRights = {
  canChangeWeights: boolean;
  canDisableSwaps: boolean;
  canSetMustAllowlistLPs: boolean;
  canSetCircuitBreakers: boolean;
  canChangeTokens: boolean;
  canChangeMgmtFees: boolean;
  canDisableJoinExit: boolean;
};

export type ManagedPoolParams = {
  name: string;
  symbol: string;
  assetManagers: string[];
};

export type ManagedPoolSettingsParams = {
  tokens: string[];
  normalizedWeights: BigNumberish[];
  swapFeePercentage: BigNumberish;
  swapEnabledOnStart: boolean;
  mustAllowlistLPs: boolean;
  managementAumFeePercentage: BigNumberish;
  aumFeeId: BigNumberish;
};

export type CircuitBreakerState = {
  bptPrice: BigNumber;
  referenceWeight: BigNumber;
  lowerBound: BigNumber;
  upperBound: BigNumber;
  lowerBptPriceBound: BigNumber;
  upperBptPriceBound: BigNumber;
};<|MERGE_RESOLUTION|>--- conflicted
+++ resolved
@@ -79,15 +79,11 @@
   rateProviders?: Account[];
   assetManagers?: string[];
   swapFeePercentage?: BigNumberish;
+  pauseWindowDuration?: BigNumberish;
+  bufferPeriodDuration?: BigNumberish;
   swapEnabledOnStart?: boolean;
   mustAllowlistLPs?: boolean;
   managementAumFeePercentage?: BigNumberish;
-<<<<<<< HEAD
-  aumFeeId?: BigNumberish;
-  pauseWindowDuration?: BigNumberish;
-  bufferPeriodDuration?: BigNumberish;
-=======
->>>>>>> 62e4b8ee
   owner?: Account;
   admin?: SignerWithAddress;
   from?: SignerWithAddress;
@@ -96,6 +92,7 @@
   poolType?: ManagedPoolType;
   factoryVersion?: string;
   poolVersion?: string;
+  aumFeeId?: BigNumberish;
 };
 
 export type ManagedPoolDeployment = {
@@ -104,21 +101,18 @@
   rateProviders: Account[];
   assetManagers: string[];
   swapFeePercentage: BigNumberish;
+  pauseWindowDuration: BigNumberish;
+  bufferPeriodDuration: BigNumberish;
   swapEnabledOnStart: boolean;
   mustAllowlistLPs: boolean;
   managementAumFeePercentage: BigNumberish;
-<<<<<<< HEAD
-  aumFeeId?: BigNumberish;
-  pauseWindowDuration: BigNumberish;
-  bufferPeriodDuration: BigNumberish;
-=======
->>>>>>> 62e4b8ee
   factoryVersion: string;
   poolVersion: string;
   owner: Account;
   admin?: SignerWithAddress;
   from?: SignerWithAddress;
   poolType?: ManagedPoolType;
+  aumFeeId?: BigNumberish;
 };
 
 export type SwapWeightedPool = {
