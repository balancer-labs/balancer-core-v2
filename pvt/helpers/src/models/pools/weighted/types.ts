--- conflicted
+++ resolved
@@ -26,18 +26,13 @@
   swapEnabledOnStart?: boolean;
   mustAllowlistLPs?: boolean;
   managementSwapFeePercentage?: BigNumberish;
-  owner?: string;
+  owner?: Account;
   admin?: SignerWithAddress;
   from?: SignerWithAddress;
   vault?: Vault;
   fromFactory?: boolean;
-<<<<<<< HEAD
-  twoTokens?: boolean;
-  lbp?: boolean;
   noProtocolFee?: boolean;
-=======
   poolType?: WeightedPoolType;
->>>>>>> 29a97a99
 };
 
 export type WeightedPoolDeployment = {
@@ -47,13 +42,8 @@
   swapFeePercentage: BigNumberish;
   pauseWindowDuration: BigNumberish;
   bufferPeriodDuration: BigNumberish;
-<<<<<<< HEAD
-  twoTokens: boolean;
-  lbp: boolean;
   noProtocolFee: boolean;
-=======
   poolType: WeightedPoolType;
->>>>>>> 29a97a99
   oracleEnabled: boolean;
   swapEnabledOnStart: boolean;
   mustAllowlistLPs: boolean;
