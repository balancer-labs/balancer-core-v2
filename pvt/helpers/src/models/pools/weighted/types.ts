--- conflicted
+++ resolved
@@ -11,13 +11,6 @@
 export enum WeightedPoolType {
   WEIGHTED_POOL = 0,
   LIQUIDITY_BOOTSTRAPPING_POOL,
-<<<<<<< HEAD
-  AM_LIQUIDITY_BOOTSTRAPPING_POOL,
-  UNSEEDED_AM_LIQUIDITY_BOOTSTRAPPING_POOL,
-  MANAGED_POOL,
-  MOCK_MANAGED_POOL,
-  MOCK_MANAGED_POOL_SETTINGS,
-=======
 }
 
 // These names are used in the helpers to fetch the artifacts
@@ -25,7 +18,6 @@
   MANAGED_POOL = 'ManagedPool',
   MOCK_MANAGED_POOL = 'MockManagedPool',
   MOCK_MANAGED_POOL_SETTINGS = 'MockManagedPoolSettings',
->>>>>>> e16fad44
 }
 
 export type RawWeightedPoolDeployment = {
@@ -68,6 +60,7 @@
   from?: SignerWithAddress;
   vault?: Vault;
   fromFactory?: boolean;
+  reserveAssetManager?: string;
 };
 
 export type LiquidityBootstrappingPoolDeployment = {
@@ -80,6 +73,7 @@
   owner: Account;
   admin?: SignerWithAddress;
   from?: SignerWithAddress;
+  reserveAssetManager?: string;
 };
 
 export type RawManagedPoolDeployment = {
@@ -291,4 +285,10 @@
   reserveWeight: BigNumberish;
   swapFeePercentage: BigNumberish;
   swapEnabledOnStart: boolean;
-};+};
+
+export type BasePoolRights = {
+    canTransferOwnership: boolean;
+    canChangeSwapFee: boolean;
+    canUpdateMetadata: boolean;
+}