--- conflicted
+++ resolved
@@ -101,11 +101,8 @@
         break;
       }
       case WeightedPoolType.MANAGED_POOL: {
-<<<<<<< HEAD
         const addRemoveTokenLib = await deploy('v2-pool-weighted/ManagedPoolAddRemoveTokenLib');
-=======
         const math = await deploy('v2-pool-weighted/ExternalWeightedMath');
->>>>>>> 59f0ca1f
         result = deploy('v2-pool-weighted/ManagedPool', {
           args: [
             {
@@ -139,12 +136,9 @@
         if (mockContractName == undefined) {
           throw new Error('Mock contract name required to deploy mock base pool');
         }
-<<<<<<< HEAD
         const addRemoveTokenLib = await deploy('v2-pool-weighted/ManagedPoolAddRemoveTokenLib');
-=======
 
         const math = await deploy('v2-pool-weighted/ExternalWeightedMath');
->>>>>>> 59f0ca1f
         result = deploy(mockContractName, {
           args: [
             {
