--- conflicted
+++ resolved
@@ -7,7 +7,6 @@
 import WeightedPool from './WeightedPool';
 import VaultDeployer from '../../vault/VaultDeployer';
 import TypesConverter from '../../types/TypesConverter';
-<<<<<<< HEAD
 import {
   BasePoolRights,
   ManagedPoolParams,
@@ -17,9 +16,7 @@
   WeightedPoolType,
   AMLiquidityBootstrappingPoolParams,
 } from './types';
-=======
 import { ManagedPoolParams, RawWeightedPoolDeployment, WeightedPoolDeployment, WeightedPoolType } from './types';
->>>>>>> 21abc0c0
 import { ZERO_ADDRESS } from '@balancer-labs/v2-helpers/src/constants';
 import { ProtocolFee } from '../../vault/types';
 import { MONTH } from '../../../time';
