import { SignerWithAddress } from '@nomiclabs/hardhat-ethers/dist/src/signer-with-address';

import { bn, fp } from '../../numbers';
<<<<<<< HEAD
import { DAY, MONTH } from '../../time';
import { toNormalizedWeights } from '../pools/weighted/misc';
=======
import { MONTH } from '../../time';
import { toNormalizedWeights } from '@balancer-labs/balancer-js';
>>>>>>> 05304bce

import TokenList from '../tokens/TokenList';
import { Account } from './types';
import { RawVaultDeployment, VaultDeployment } from '../vault/types';
import { RawWeightedPoolDeployment, WeightedPoolDeployment } from '../pools/weighted/types';
import { RawStablePoolDeployment, StablePoolDeployment } from '../pools/stable/types';
import {
  RawTokenApproval,
  RawTokenMint,
  RawTokensDeployment,
  TokenApproval,
  TokenMint,
  TokenDeployment,
  RawTokenDeployment,
} from '../tokens/types';
import { ZERO_ADDRESS } from '../../constants';

export default {
  toVaultDeployment(params: RawVaultDeployment): VaultDeployment {
    let { mocked, admin, pauseWindowDuration, bufferPeriodDuration } = params;
    if (!mocked) mocked = false;
    if (!admin) admin = params.from;
    if (!pauseWindowDuration) pauseWindowDuration = 0;
    if (!bufferPeriodDuration) bufferPeriodDuration = 0;
    return { mocked, admin, pauseWindowDuration, bufferPeriodDuration };
  },

  toRawVaultDeployment(params: RawWeightedPoolDeployment | RawStablePoolDeployment): RawVaultDeployment {
    let { admin, pauseWindowDuration, bufferPeriodDuration } = params;
    if (!admin) admin = params.from;
    if (!pauseWindowDuration) pauseWindowDuration = 0;
    if (!bufferPeriodDuration) bufferPeriodDuration = 0;

    const mocked = params.fromFactory !== undefined ? !params.fromFactory : true;
    return { mocked, admin, pauseWindowDuration, bufferPeriodDuration };
  },

  toWeightedPoolDeployment(params: RawWeightedPoolDeployment): WeightedPoolDeployment {
    let {
      tokens,
      weights,
      assetManagers,
      swapFeePercentage,
      pauseWindowDuration,
      bufferPeriodDuration,
      oracleEnabled,
      swapEnabledOnStart,
      twoTokens,
      lbp,
    } = params;
    if (!tokens) tokens = new TokenList();
    if (!weights) weights = Array(tokens.length).fill(fp(1));
    weights = toNormalizedWeights(weights.map(bn));
    if (!swapFeePercentage) swapFeePercentage = bn(1e16);
    if (!pauseWindowDuration) pauseWindowDuration = 3 * MONTH;
    if (!bufferPeriodDuration) bufferPeriodDuration = MONTH;
    if (!oracleEnabled) oracleEnabled = true;
    if (!assetManagers) assetManagers = Array(tokens.length).fill(ZERO_ADDRESS);
    if (!lbp) lbp = false;
    if (undefined == swapEnabledOnStart) swapEnabledOnStart = true;
    if (!twoTokens) twoTokens = false;
    else if (tokens.length !== 2) throw Error('Cannot request custom 2-token pool without 2 tokens in the list');
    return {
      tokens,
      weights,
      assetManagers,
      swapFeePercentage,
      pauseWindowDuration,
      bufferPeriodDuration,
      oracleEnabled,
      swapEnabledOnStart,
      owner: params.owner,
      twoTokens,
      lbp,
    };
  },

  toStablePoolDeployment(params: RawStablePoolDeployment): StablePoolDeployment {
    let {
      tokens,
      rateProviders,
      priceRateCacheDuration,
      amplificationParameter,
      swapFeePercentage,
      pauseWindowDuration,
      bufferPeriodDuration,
      oracleEnabled,
      meta,
    } = params;

    if (!tokens) tokens = new TokenList();
    if (!rateProviders) rateProviders = Array(tokens.length).fill(ZERO_ADDRESS);
    if (!priceRateCacheDuration) priceRateCacheDuration = Array(tokens.length).fill(DAY);
    if (!amplificationParameter) amplificationParameter = bn(200);
    if (!swapFeePercentage) swapFeePercentage = bn(0);
    if (!pauseWindowDuration) pauseWindowDuration = 3 * MONTH;
    if (!bufferPeriodDuration) bufferPeriodDuration = MONTH;
    if (!oracleEnabled) oracleEnabled = true;
    if (!meta) meta = false;

    return {
      tokens,
      rateProviders,
      priceRateCacheDuration,
      amplificationParameter,
      swapFeePercentage,
      pauseWindowDuration,
      bufferPeriodDuration,
      oracleEnabled,
      meta,
      owner: params.owner,
    };
  },

  /***
   * Converts a raw list of token deployments into a consistent deployment request
   * @param params It can be a number specifying the number of tokens to be deployed, a list of strings denoting the
   * token symbols to be used, or a list of token attributes (decimals, symbol, name).
   * @param from A default signer can be specified as the deployer address of the entire list, otherwise a single
   * signer per token can be defined.
   */
  toTokenDeployments(params: RawTokensDeployment, from?: SignerWithAddress): TokenDeployment[] {
    params = typeof params === 'number' ? Array(params).fill({}) : params;
    if (!Array.isArray(params)) params = [params];

    return params.map((param, i) => {
      if (typeof param === 'string') param = { symbol: param, from };
      const args = Object.assign({}, { symbol: `TK${i}`, name: `Token ${i}`, from }, param);
      return this.toTokenDeployment(args);
    });
  },

  /***
   * Converts a raw token deployment into a consistent deployment request
   * @param params Could be a single string denoting the token symbol or optional token attributes (decimals, symbol, name)
   */
  toTokenDeployment(params: RawTokenDeployment): TokenDeployment {
    if (typeof params === 'string') params = { symbol: params };
    const { name, symbol, decimals, from } = params;
    return {
      from,
      name: name ?? `Token`,
      symbol: symbol ?? `TKN`,
      decimals: decimals ?? 18,
    };
  },

  /***
   * Converts a raw token mint param into a consistent minting list
   */
  toTokenMints(params: RawTokenMint): TokenMint[] {
    if (Array.isArray(params)) return params.flatMap(this.toTokenMints);

    const { to, amount, from } = params;

    if (!Array.isArray(to)) {
      if (Array.isArray(from)) throw Error('Inconsistent mint sender length');
      return [{ to, amount, from }];
    }

    if (Array.isArray(from) && to.length !== from.length) throw Error('Inconsistent mint sender length');
    return to.map((to, i) => ({ to, amount, from: Array.isArray(from) ? from[i] : from }));
  },

  /***
   * Converts a raw token approval param into a consistent approval list
   */
  toTokenApprovals(params: RawTokenApproval): TokenApproval[] {
    if (Array.isArray(params)) return params.flatMap(this.toTokenApprovals);

    const { to: recipients, amount, from } = params;
    const to = Array.isArray(recipients) ? recipients : [recipients];

    return to.flatMap((to) =>
      Array.isArray(from) ? from.map((from) => ({ to, amount, from })) : [{ to, amount, from }]
    );
  },

  toAddress(to?: Account): string {
    if (!to) return ZERO_ADDRESS;
    return typeof to === 'string' ? to : to.address;
  },
};<|MERGE_RESOLUTION|>--- conflicted
+++ resolved
@@ -1,13 +1,8 @@
 import { SignerWithAddress } from '@nomiclabs/hardhat-ethers/dist/src/signer-with-address';
 
 import { bn, fp } from '../../numbers';
-<<<<<<< HEAD
 import { DAY, MONTH } from '../../time';
-import { toNormalizedWeights } from '../pools/weighted/misc';
-=======
-import { MONTH } from '../../time';
 import { toNormalizedWeights } from '@balancer-labs/balancer-js';
->>>>>>> 05304bce
 
 import TokenList from '../tokens/TokenList';
 import { Account } from './types';
