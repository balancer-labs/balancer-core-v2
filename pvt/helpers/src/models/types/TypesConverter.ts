import { SignerWithAddress } from '@nomiclabs/hardhat-ethers/dist/src/signer-with-address';
import { toNormalizedWeights } from '@balancer-labs/balancer-js';
import { ethers } from 'ethers';

import { bn, fp } from '../../numbers';
import { DAY, MONTH } from '../../time';
import { ZERO_ADDRESS } from '../../constants';

import TokenList from '../tokens/TokenList';
import { Account } from './types';
import { RawVaultDeployment, VaultDeployment } from '../vault/types';
import { RawStablePoolDeployment, StablePoolDeployment } from '../pools/stable/types';
import { RawLinearPoolDeployment, LinearPoolDeployment } from '../pools/linear/types';
import { RawStablePhantomPoolDeployment, StablePhantomPoolDeployment } from '../pools/stable-phantom/types';
import {
  RawWeightedPoolDeployment,
  WeightedPoolDeployment,
  WeightedPoolType,
  BasePoolRights,
} from '../pools/weighted/types';
import {
  RawTokenApproval,
  RawTokenMint,
  RawTokensDeployment,
  TokenApproval,
  TokenMint,
  TokenDeployment,
  RawTokenDeployment,
} from '../tokens/types';

export function computeDecimalsFromIndex(i: number): number {
  // Produces repeating series (18..0)
  return 18 - (i % 19);
}

export default {
  toVaultDeployment(params: RawVaultDeployment): VaultDeployment {
    let { mocked, admin, pauseWindowDuration, bufferPeriodDuration } = params;
    if (!mocked) mocked = false;
    if (!admin) admin = params.from;
    if (!pauseWindowDuration) pauseWindowDuration = 0;
    if (!bufferPeriodDuration) bufferPeriodDuration = 0;
    return { mocked, admin, pauseWindowDuration, bufferPeriodDuration };
  },

  toRawVaultDeployment(params: RawWeightedPoolDeployment | RawStablePoolDeployment): RawVaultDeployment {
    let { admin, pauseWindowDuration, bufferPeriodDuration } = params;
    if (!admin) admin = params.from;
    if (!pauseWindowDuration) pauseWindowDuration = 0;
    if (!bufferPeriodDuration) bufferPeriodDuration = 0;

    const mocked = params.fromFactory !== undefined ? !params.fromFactory : true;
    return { mocked, admin, pauseWindowDuration, bufferPeriodDuration };
  },

  toWeightedPoolDeployment(params: RawWeightedPoolDeployment): WeightedPoolDeployment {
    let {
      tokens,
      weights,
      assetManagers,
      swapFeePercentage,
      pauseWindowDuration,
      bufferPeriodDuration,
      oracleEnabled,
      swapEnabledOnStart,
<<<<<<< HEAD
      twoTokens,
      lbp,
      noProtocolFee,
=======
      mustAllowlistLPs,
      managementSwapFeePercentage,
      poolType,
>>>>>>> 29a97a99
    } = params;
    if (!params.owner) params.owner = ZERO_ADDRESS;
    if (!tokens) tokens = new TokenList();
    if (!weights) weights = Array(tokens.length).fill(fp(1));
    weights = toNormalizedWeights(weights.map(bn));
    if (!swapFeePercentage) swapFeePercentage = bn(1e16);
    if (!pauseWindowDuration) pauseWindowDuration = 3 * MONTH;
    if (!bufferPeriodDuration) bufferPeriodDuration = MONTH;
    if (!oracleEnabled) oracleEnabled = true;
    if (!assetManagers) assetManagers = Array(tokens.length).fill(ZERO_ADDRESS);
<<<<<<< HEAD
    if (!lbp) lbp = false;
    if (!noProtocolFee) noProtocolFee = false;
=======
    if (!poolType) poolType = WeightedPoolType.WEIGHTED_POOL;
>>>>>>> 29a97a99
    if (undefined == swapEnabledOnStart) swapEnabledOnStart = true;
    if (undefined == mustAllowlistLPs) mustAllowlistLPs = false;
    if (managementSwapFeePercentage === undefined) managementSwapFeePercentage = fp(0);
    if (poolType === WeightedPoolType.WEIGHTED_POOL_2TOKENS && tokens.length !== 2)
      throw Error('Cannot request custom 2-token pool without 2 tokens in the list');
    return {
      tokens,
      weights,
      assetManagers,
      swapFeePercentage,
      pauseWindowDuration,
      bufferPeriodDuration,
      oracleEnabled,
      swapEnabledOnStart,
      mustAllowlistLPs,
      managementSwapFeePercentage,
      owner: params.owner,
<<<<<<< HEAD
      twoTokens,
      lbp,
      noProtocolFee,
=======
      from: params.from,
      poolType,
>>>>>>> 29a97a99
    };
  },

  toStablePoolDeployment(params: RawStablePoolDeployment): StablePoolDeployment {
    let {
      tokens,
      rateProviders,
      priceRateCacheDuration,
      amplificationParameter,
      swapFeePercentage,
      pauseWindowDuration,
      bufferPeriodDuration,
      oracleEnabled,
      meta,
    } = params;

    if (!tokens) tokens = new TokenList();
    if (!rateProviders) rateProviders = Array(tokens.length).fill(ZERO_ADDRESS);
    if (!priceRateCacheDuration) priceRateCacheDuration = Array(tokens.length).fill(DAY);
    if (!amplificationParameter) amplificationParameter = bn(200);
    if (!swapFeePercentage) swapFeePercentage = bn(1e12);
    if (!pauseWindowDuration) pauseWindowDuration = 3 * MONTH;
    if (!bufferPeriodDuration) bufferPeriodDuration = MONTH;
    if (!oracleEnabled) oracleEnabled = true;
    if (!meta) meta = false;

    return {
      tokens,
      rateProviders,
      priceRateCacheDuration,
      amplificationParameter,
      swapFeePercentage,
      pauseWindowDuration,
      bufferPeriodDuration,
      oracleEnabled,
      meta,
      owner: params.owner,
    };
  },

  toLinearPoolDeployment(params: RawLinearPoolDeployment): LinearPoolDeployment {
    let { upperTarget, swapFeePercentage, pauseWindowDuration, bufferPeriodDuration } = params;

    if (!upperTarget) upperTarget = bn(0);
    if (!swapFeePercentage) swapFeePercentage = bn(1e12);
    if (!pauseWindowDuration) pauseWindowDuration = 3 * MONTH;
    if (!bufferPeriodDuration) bufferPeriodDuration = MONTH;

    return {
      mainToken: params.mainToken,
      wrappedToken: params.wrappedToken,
      upperTarget,
      swapFeePercentage,
      pauseWindowDuration,
      bufferPeriodDuration,
      owner: params.owner,
    };
  },

  toStablePhantomPoolDeployment(params: RawStablePhantomPoolDeployment): StablePhantomPoolDeployment {
    let {
      tokens,
      rateProviders,
      tokenRateCacheDurations,
      amplificationParameter,
      swapFeePercentage,
      pauseWindowDuration,
      bufferPeriodDuration,
    } = params;

    if (!tokens) tokens = new TokenList();
    if (!rateProviders) rateProviders = Array(tokens.length).fill(ZERO_ADDRESS);
    if (!tokenRateCacheDurations) tokenRateCacheDurations = Array(tokens.length).fill(DAY);
    if (!amplificationParameter) amplificationParameter = bn(200);
    if (!swapFeePercentage) swapFeePercentage = bn(1e12);
    if (!pauseWindowDuration) pauseWindowDuration = 3 * MONTH;
    if (!bufferPeriodDuration) bufferPeriodDuration = MONTH;

    return {
      tokens,
      rateProviders,
      tokenRateCacheDurations,
      amplificationParameter,
      swapFeePercentage,
      pauseWindowDuration,
      bufferPeriodDuration,
      owner: params.owner,
    };
  },

  /***
   * Converts a raw list of token deployments into a consistent deployment request
   * @param params It can be a number specifying the number of tokens to be deployed, a list of strings denoting the
   * token symbols to be used, or a list of token attributes (decimals, symbol, name).
   * @param from A default signer can be specified as the deployer address of the entire list, otherwise a single
   * signer per token can be defined.
   */
  toTokenDeployments(params: RawTokensDeployment, from?: SignerWithAddress, varyDecimals = false): TokenDeployment[] {
    params = typeof params === 'number' ? Array(params).fill({}) : params;
    if (!Array.isArray(params)) params = [params];

    return params.map((param, i) => {
      if (typeof param === 'string') param = { symbol: param, from };
      const args = Object.assign(
        {},
        { symbol: `TK${i}`, name: `Token ${i}`, decimals: varyDecimals ? computeDecimalsFromIndex(i) : 18, from },
        param
      );
      return this.toTokenDeployment(args);
    });
  },

  /***
   * Converts a raw token deployment into a consistent deployment request
   * @param params Could be a single string denoting the token symbol or optional token attributes (decimals, symbol, name)
   */
  toTokenDeployment(params: RawTokenDeployment): TokenDeployment {
    if (typeof params === 'string') params = { symbol: params };
    const { name, symbol, decimals, from } = params;
    return {
      from,
      name: name ?? `Token`,
      symbol: symbol ?? `TKN`,
      decimals: decimals ?? 18,
    };
  },

  /***
   * Converts a raw token mint param into a consistent minting list
   */
  toTokenMints(params: RawTokenMint): TokenMint[] {
    if (Array.isArray(params)) return params.flatMap(this.toTokenMints);

    const { to, amount, from } = params;

    if (!Array.isArray(to)) {
      if (Array.isArray(from)) throw Error('Inconsistent mint sender length');
      return [{ to, amount, from }];
    }

    if (Array.isArray(from) && to.length !== from.length) throw Error('Inconsistent mint sender length');
    return to.map((to, i) => ({ to, amount, from: Array.isArray(from) ? from[i] : from }));
  },

  /***
   * Converts a raw token approval param into a consistent approval list
   */
  toTokenApprovals(params: RawTokenApproval): TokenApproval[] {
    if (Array.isArray(params)) return params.flatMap(this.toTokenApprovals);

    const { to: recipients, amount, from } = params;
    const to = Array.isArray(recipients) ? recipients : [recipients];

    return to.flatMap((to) =>
      Array.isArray(from) ? from.map((from) => ({ to, amount, from })) : [{ to, amount, from }]
    );
  },

  toAddresses(to: Account[]): string[] {
    return to.map(this.toAddress);
  },

  toAddress(to?: Account): string {
    if (!to) return ZERO_ADDRESS;
    return typeof to === 'string' ? to : to.address;
  },

  toBytes32(value: number): string {
    const hexy = ethers.utils.hexlify(value);
    return ethers.utils.hexZeroPad(hexy, 32);
  },

  toEncodedBasePoolRights(basePoolRights: BasePoolRights): string {
    let value = 0;

    if (basePoolRights.canTransferOwnership) {
      value += 1;
    }
    if (basePoolRights.canChangeSwapFee) {
      value += 2;
    }
    if (basePoolRights.canUpdateMetadata) {
      value += 4;
    }

    return this.toBytes32(value);
  },
};<|MERGE_RESOLUTION|>--- conflicted
+++ resolved
@@ -63,15 +63,10 @@
       bufferPeriodDuration,
       oracleEnabled,
       swapEnabledOnStart,
-<<<<<<< HEAD
-      twoTokens,
-      lbp,
       noProtocolFee,
-=======
       mustAllowlistLPs,
       managementSwapFeePercentage,
       poolType,
->>>>>>> 29a97a99
     } = params;
     if (!params.owner) params.owner = ZERO_ADDRESS;
     if (!tokens) tokens = new TokenList();
@@ -82,12 +77,8 @@
     if (!bufferPeriodDuration) bufferPeriodDuration = MONTH;
     if (!oracleEnabled) oracleEnabled = true;
     if (!assetManagers) assetManagers = Array(tokens.length).fill(ZERO_ADDRESS);
-<<<<<<< HEAD
-    if (!lbp) lbp = false;
     if (!noProtocolFee) noProtocolFee = false;
-=======
     if (!poolType) poolType = WeightedPoolType.WEIGHTED_POOL;
->>>>>>> 29a97a99
     if (undefined == swapEnabledOnStart) swapEnabledOnStart = true;
     if (undefined == mustAllowlistLPs) mustAllowlistLPs = false;
     if (managementSwapFeePercentage === undefined) managementSwapFeePercentage = fp(0);
@@ -104,15 +95,10 @@
       swapEnabledOnStart,
       mustAllowlistLPs,
       managementSwapFeePercentage,
-      owner: params.owner,
-<<<<<<< HEAD
-      twoTokens,
-      lbp,
+      owner: this.toAddress(params.owner),
+      from: params.from,
       noProtocolFee,
-=======
-      from: params.from,
       poolType,
->>>>>>> 29a97a99
     };
   },
 
