import { SignerWithAddress } from '@nomiclabs/hardhat-ethers/dist/src/signer-with-address';
import { toNormalizedWeights } from '@balancer-labs/balancer-js';
import { ethers } from 'ethers';

import { BigNumberish, bn, fp, FP_100_PCT, FP_ZERO } from '../../numbers';
import { DAY, MONTH } from '../../time';
import { ZERO_ADDRESS } from '../../constants';
import TokenList from '../tokens/TokenList';
import { Account } from './types';
import { ProtocolFee, RawVaultDeployment, VaultDeployment } from '../vault/types';
import { RawLinearPoolDeployment, LinearPoolDeployment } from '../pools/linear/types';
import { RawStablePoolDeployment, StablePoolDeployment } from '../pools/stable/types';
import {
  RawWeightedPoolDeployment,
  WeightedPoolDeployment,
  WeightedPoolType,
  BasePoolRights,
} from '../pools/weighted/types';
import {
  RawTokenApproval,
  RawTokenMint,
  RawTokensDeployment,
  TokenApproval,
  TokenMint,
  TokenDeployment,
  RawTokenDeployment,
} from '../tokens/types';

export function computeDecimalsFromIndex(i: number): number {
  // Produces repeating series (18..0)
  return 18 - (i % 19);
}

export default {
  toVaultDeployment(params: RawVaultDeployment): VaultDeployment {
    let { mocked, admin, pauseWindowDuration, bufferPeriodDuration, maxYieldValue, maxAUMValue } = params;
    if (!mocked) mocked = false;
    if (!admin) admin = params.from;
    if (!pauseWindowDuration) pauseWindowDuration = 0;
    if (!bufferPeriodDuration) bufferPeriodDuration = 0;
    if (!maxYieldValue) maxYieldValue = FP_100_PCT;
    if (!maxAUMValue) maxAUMValue = FP_100_PCT;
    return { mocked, admin, pauseWindowDuration, bufferPeriodDuration, maxYieldValue, maxAUMValue };
  },

  toRawVaultDeployment(params: RawWeightedPoolDeployment): RawVaultDeployment {
    let { admin, pauseWindowDuration, bufferPeriodDuration } = params;
    if (!admin) admin = params.from;
    if (!pauseWindowDuration) pauseWindowDuration = 0;
    if (!bufferPeriodDuration) bufferPeriodDuration = 0;

    const mocked = params.fromFactory !== undefined ? !params.fromFactory : true;
    return { mocked, admin, pauseWindowDuration, bufferPeriodDuration };
  },

  toWeightedPoolDeployment(params: RawWeightedPoolDeployment): WeightedPoolDeployment {
    let {
      tokens,
      weights,
      rateProviders,
      assetManagers,
      swapFeePercentage,
      pauseWindowDuration,
      bufferPeriodDuration,
      swapEnabledOnStart,
      mustAllowlistLPs,
      managementAumFeePercentage,
      aumProtocolFeesCollector,
      poolType,
      aumFeeId,
    } = params;
    if (!params.owner) params.owner = ZERO_ADDRESS;
    if (!tokens) tokens = new TokenList();
    if (!weights) weights = Array(tokens.length).fill(fp(1));
    weights = toNormalizedWeights(weights.map(bn));
    if (!swapFeePercentage) swapFeePercentage = bn(1e16);
    if (!pauseWindowDuration) pauseWindowDuration = 3 * MONTH;
    if (!bufferPeriodDuration) bufferPeriodDuration = MONTH;
    if (!rateProviders) rateProviders = Array(tokens.length).fill(ZERO_ADDRESS);
    if (!assetManagers) assetManagers = Array(tokens.length).fill(ZERO_ADDRESS);
    if (!poolType) poolType = WeightedPoolType.WEIGHTED_POOL;
    if (!aumProtocolFeesCollector) aumProtocolFeesCollector = ZERO_ADDRESS;
    if (undefined == aumFeeId) aumFeeId = ProtocolFee.AUM;
    if (undefined == swapEnabledOnStart) swapEnabledOnStart = true;
    if (undefined == mustAllowlistLPs) mustAllowlistLPs = false;
    if (undefined == managementAumFeePercentage) managementAumFeePercentage = FP_ZERO;
    return {
      tokens,
      weights,
      rateProviders: this.toAddresses(rateProviders),
      assetManagers,
      swapFeePercentage,
      pauseWindowDuration,
      bufferPeriodDuration,
      swapEnabledOnStart,
      mustAllowlistLPs,
      managementAumFeePercentage,
      aumProtocolFeesCollector,
      owner: this.toAddress(params.owner),
      from: params.from,
      poolType,
<<<<<<< HEAD
      aumFeeId,
=======
      mockContractName: params.mockContractName,
>>>>>>> 48ece4ca
    };
  },

  toLinearPoolDeployment(params: RawLinearPoolDeployment): LinearPoolDeployment {
    let { upperTarget, assetManagers, swapFeePercentage, pauseWindowDuration, bufferPeriodDuration } = params;

    if (!upperTarget) upperTarget = bn(0);
    if (!swapFeePercentage) swapFeePercentage = bn(1e12);
    if (!pauseWindowDuration) pauseWindowDuration = 3 * MONTH;
    if (!bufferPeriodDuration) bufferPeriodDuration = MONTH;
    if (!assetManagers) assetManagers = [ZERO_ADDRESS, ZERO_ADDRESS];

    return {
      mainToken: params.mainToken,
      wrappedToken: params.wrappedToken,
      upperTarget,
      assetManagers,
      swapFeePercentage,
      pauseWindowDuration,
      bufferPeriodDuration,
      owner: params.owner,
    };
  },

  toStablePoolDeployment(params: RawStablePoolDeployment): StablePoolDeployment {
    let {
      tokens,
      rateProviders,
      tokenRateCacheDurations,
      exemptFromYieldProtocolFeeFlags,
      amplificationParameter,
      swapFeePercentage,
      pauseWindowDuration,
      bufferPeriodDuration,
    } = params;

    if (!tokens) tokens = new TokenList();
    if (!rateProviders) rateProviders = Array(tokens.length).fill(ZERO_ADDRESS);
    if (!tokenRateCacheDurations) tokenRateCacheDurations = Array(tokens.length).fill(DAY);
    if (!amplificationParameter) amplificationParameter = bn(200);
    if (!swapFeePercentage) swapFeePercentage = bn(1e12);
    if (!pauseWindowDuration) pauseWindowDuration = 3 * MONTH;
    if (!bufferPeriodDuration) bufferPeriodDuration = MONTH;
    if (!exemptFromYieldProtocolFeeFlags) exemptFromYieldProtocolFeeFlags = Array(tokens.length).fill(false);

    return {
      tokens,
      rateProviders,
      tokenRateCacheDurations,
      exemptFromYieldProtocolFeeFlags,
      amplificationParameter,
      swapFeePercentage,
      pauseWindowDuration,
      bufferPeriodDuration,
      owner: params.owner,
    };
  },

  /***
   * Converts a raw list of token deployments into a consistent deployment request
   * @param params It can be a number specifying the number of tokens to be deployed, a list of strings denoting the
   * token symbols to be used, or a list of token attributes (decimals, symbol, name).
   * @param from A default signer can be specified as the deployer address of the entire list, otherwise a single
   * signer per token can be defined.
   */
  toTokenDeployments(params: RawTokensDeployment, from?: SignerWithAddress, varyDecimals = false): TokenDeployment[] {
    params = typeof params === 'number' ? Array(params).fill({}) : params;
    if (!Array.isArray(params)) params = [params];

    return params.map((param, i) => {
      if (typeof param === 'string') param = { symbol: param, from };
      const args = Object.assign(
        {},
        { symbol: `TK${i}`, name: `Token ${i}`, decimals: varyDecimals ? computeDecimalsFromIndex(i) : 18, from },
        param
      );
      return this.toTokenDeployment(args);
    });
  },

  /***
   * Converts a raw token deployment into a consistent deployment request
   * @param params Could be a single string denoting the token symbol or optional token attributes (decimals, symbol, name)
   */
  toTokenDeployment(params: RawTokenDeployment): TokenDeployment {
    if (typeof params === 'string') params = { symbol: params };
    const { name, symbol, decimals, from } = params;
    return {
      from,
      name: name ?? `Token`,
      symbol: symbol ?? `TKN`,
      decimals: decimals ?? 18,
    };
  },

  /***
   * Converts a raw token mint param into a consistent minting list
   */
  toTokenMints(params: RawTokenMint): TokenMint[] {
    if (Array.isArray(params)) return params.flatMap(this.toTokenMints);

    const { to, amount, from } = params;

    if (!Array.isArray(to)) {
      if (Array.isArray(from)) throw Error('Inconsistent mint sender length');
      return [{ to, amount, from }];
    }

    if (Array.isArray(from) && to.length !== from.length) throw Error('Inconsistent mint sender length');
    return to.map((to, i) => ({ to, amount, from: Array.isArray(from) ? from[i] : from }));
  },

  /***
   * Converts a raw token approval param into a consistent approval list
   */
  toTokenApprovals(params: RawTokenApproval): TokenApproval[] {
    if (Array.isArray(params)) return params.flatMap(this.toTokenApprovals);

    const { to: recipients, amount, from } = params;
    const to = Array.isArray(recipients) ? recipients : [recipients];

    return to.flatMap((to) =>
      Array.isArray(from) ? from.map((from) => ({ to, amount, from })) : [{ to, amount, from }]
    );
  },

  toAddresses(to: Account[]): string[] {
    return to.map(this.toAddress);
  },

  toAddress(to?: Account): string {
    if (!to) return ZERO_ADDRESS;
    return typeof to === 'string' ? to : to.address;
  },

  toBytes32(value: BigNumberish): string {
    const hexy = ethers.utils.hexlify(value);
    return ethers.utils.hexZeroPad(hexy, 32);
  },

  toEncodedBasePoolRights(basePoolRights: BasePoolRights): string {
    let value = 0;

    if (basePoolRights.canTransferOwnership) {
      value += 1;
    }
    if (basePoolRights.canChangeSwapFee) {
      value += 2;
    }
    if (basePoolRights.canUpdateMetadata) {
      value += 4;
    }

    return this.toBytes32(value);
  },
};<|MERGE_RESOLUTION|>--- conflicted
+++ resolved
@@ -99,11 +99,8 @@
       owner: this.toAddress(params.owner),
       from: params.from,
       poolType,
-<<<<<<< HEAD
       aumFeeId,
-=======
       mockContractName: params.mockContractName,
->>>>>>> 48ece4ca
     };
   },
 
