import { SignerWithAddress } from '@nomiclabs/hardhat-ethers/dist/src/signer-with-address';
import { toNormalizedWeights } from '@balancer-labs/balancer-js';
import { ethers } from 'ethers';

import { BigNumberish, bn, fp, FP_100_PCT, FP_ZERO } from '../../numbers';
import { DAY, MONTH } from '../../time';
import { ZERO_ADDRESS } from '../../constants';
import TokenList from '../tokens/TokenList';
import { Account } from './types';
import { ProtocolFee, RawVaultDeployment, VaultDeployment } from '../vault/types';
import { RawLinearPoolDeployment, LinearPoolDeployment } from '../pools/linear/types';
import { RawStablePoolDeployment, StablePoolDeployment } from '../pools/stable/types';
import {
  RawWeightedPoolDeployment,
  WeightedPoolDeployment,
  RawLiquidityBootstrappingPoolDeployment,
  LiquidityBootstrappingPoolDeployment,
  RawManagedPoolDeployment,
  ManagedPoolDeployment,
  ManagedPoolType,
} from '../pools/weighted/types';
import {
  RawTokenApproval,
  RawTokenMint,
  RawTokensDeployment,
  TokenApproval,
  TokenMint,
  TokenDeployment,
  RawTokenDeployment,
} from '../tokens/types';

const DEFAULT_PAUSE_WINDOW_DURATION = 3 * MONTH;
const DEFAULT_BUFFER_PERIOD_DURATION = MONTH;

export function computeDecimalsFromIndex(i: number): number {
  // Produces repeating series (0..18)
  return i % 19;
}

export default {
  toVaultDeployment(params: RawVaultDeployment): VaultDeployment {
    let { mocked, admin, nextAdmin, pauseWindowDuration, bufferPeriodDuration, maxYieldValue, maxAUMValue } = params;
    if (!mocked) mocked = false;
    if (!admin) admin = params.from;
    if (!nextAdmin) nextAdmin = ZERO_ADDRESS;
    if (!pauseWindowDuration) pauseWindowDuration = 0;
    if (!bufferPeriodDuration) bufferPeriodDuration = 0;
    if (!maxYieldValue) maxYieldValue = FP_100_PCT;
    if (!maxAUMValue) maxAUMValue = FP_100_PCT;
    return { mocked, admin, nextAdmin, pauseWindowDuration, bufferPeriodDuration, maxYieldValue, maxAUMValue };
  },

  toRawVaultDeployment(params: RawWeightedPoolDeployment): RawVaultDeployment {
    let { admin, pauseWindowDuration, bufferPeriodDuration } = params;
    if (!admin) admin = params.from;
    if (!pauseWindowDuration) pauseWindowDuration = 0;
    if (!bufferPeriodDuration) bufferPeriodDuration = 0;

    const mocked = params.fromFactory !== undefined ? !params.fromFactory : true;
    return { mocked, admin, pauseWindowDuration, bufferPeriodDuration };
  },

  toWeightedPoolDeployment(params: RawWeightedPoolDeployment): WeightedPoolDeployment {
    let {
      tokens,
      weights,
      rateProviders,
      assetManagers,
      swapFeePercentage,
      pauseWindowDuration,
      bufferPeriodDuration,
    } = params;
    if (!params.owner) params.owner = ZERO_ADDRESS;
    if (!tokens) tokens = new TokenList();
    if (!weights) weights = Array(tokens.length).fill(fp(1));
    weights = toNormalizedWeights(weights.map(bn));
    if (!swapFeePercentage) swapFeePercentage = bn(1e16);
    if (!pauseWindowDuration) pauseWindowDuration = DEFAULT_PAUSE_WINDOW_DURATION;
    if (!bufferPeriodDuration) bufferPeriodDuration = DEFAULT_BUFFER_PERIOD_DURATION;
    if (!rateProviders) rateProviders = Array(tokens.length).fill(ZERO_ADDRESS);
    if (!assetManagers) assetManagers = Array(tokens.length).fill(ZERO_ADDRESS);

    return {
      tokens,
      weights,
      rateProviders,
      assetManagers,
      swapFeePercentage,
      pauseWindowDuration,
      bufferPeriodDuration,
      owner: this.toAddress(params.owner),
      from: params.from,
    };
  },

  toLiquidityBootstrappingPoolDeployment(
    params: RawLiquidityBootstrappingPoolDeployment
  ): LiquidityBootstrappingPoolDeployment {
    let { tokens, weights, swapFeePercentage, swapEnabledOnStart, pauseWindowDuration, bufferPeriodDuration } = params;
    if (!params.owner) params.owner = ZERO_ADDRESS;
    if (!tokens) tokens = new TokenList();
    if (!weights) weights = Array(tokens.length).fill(fp(1));
    weights = toNormalizedWeights(weights.map(bn));
    if (!swapFeePercentage) swapFeePercentage = bn(1e16);
    if (!pauseWindowDuration) pauseWindowDuration = DEFAULT_PAUSE_WINDOW_DURATION;
    if (!bufferPeriodDuration) bufferPeriodDuration = DEFAULT_BUFFER_PERIOD_DURATION;
    if (swapEnabledOnStart == undefined) swapEnabledOnStart = true;

    return {
      tokens,
      weights,
      swapFeePercentage,
      swapEnabledOnStart,
      pauseWindowDuration,
      bufferPeriodDuration,
      owner: params.owner,
      from: params.from,
    };
  },

  toManagedPoolDeployment(params: RawManagedPoolDeployment): ManagedPoolDeployment {
    let {
      tokens,
      weights,
      rateProviders,
      assetManagers,
      swapFeePercentage,
      swapEnabledOnStart,
      mustAllowlistLPs,
      managementAumFeePercentage,
<<<<<<< HEAD
      reserveAssetManager,
      poolType,
      aumFeeId,
=======
      pauseWindowDuration,
      bufferPeriodDuration,
>>>>>>> e16fad44
      factoryVersion,
      poolVersion,
      poolType,
      aumFeeId,
    } = params;
    if (!params.owner) params.owner = ZERO_ADDRESS;
    if (!tokens) tokens = new TokenList();
    if (!weights) weights = Array(tokens.length).fill(fp(1));
    weights = toNormalizedWeights(weights.map(bn));
    if (!swapFeePercentage) swapFeePercentage = bn(1e16);
    if (!rateProviders) rateProviders = Array(tokens.length).fill(ZERO_ADDRESS);
    if (!assetManagers) assetManagers = Array(tokens.length).fill(ZERO_ADDRESS);
<<<<<<< HEAD
    if (!poolType) poolType = WeightedPoolType.WEIGHTED_POOL;
    if (undefined == reserveAssetManager) reserveAssetManager = ZERO_ADDRESS;
    if (undefined == aumFeeId) aumFeeId = ProtocolFee.AUM;
=======
    if (!poolType) poolType = ManagedPoolType.MANAGED_POOL;
    if (swapEnabledOnStart == undefined) swapEnabledOnStart = true;
>>>>>>> e16fad44
    if (undefined == swapEnabledOnStart) swapEnabledOnStart = true;
    if (undefined == mustAllowlistLPs) mustAllowlistLPs = false;
    if (undefined == managementAumFeePercentage) managementAumFeePercentage = FP_ZERO;
    if (undefined == factoryVersion) factoryVersion = 'default factory version';
    if (undefined == poolVersion) poolVersion = 'default pool version';
    if (undefined == aumFeeId) aumFeeId = ProtocolFee.AUM;
    if (!pauseWindowDuration) pauseWindowDuration = 9 * MONTH;
    if (!bufferPeriodDuration) bufferPeriodDuration = MONTH;
    return {
      tokens,
      weights,
      rateProviders,
      assetManagers,
      swapFeePercentage,
      swapEnabledOnStart,
      mustAllowlistLPs,
      reserveAssetManager,
      managementAumFeePercentage,
      owner: this.toAddress(params.owner),
      from: params.from,
      factoryVersion,
      poolVersion,
      poolType,
      pauseWindowDuration,
      bufferPeriodDuration,
      aumFeeId,
    };
  },

  toLinearPoolDeployment(params: RawLinearPoolDeployment): LinearPoolDeployment {
    let { upperTarget, assetManagers, swapFeePercentage, pauseWindowDuration, bufferPeriodDuration } = params;

    if (!upperTarget) upperTarget = bn(0);
    if (!swapFeePercentage) swapFeePercentage = bn(1e12);
    if (!pauseWindowDuration) pauseWindowDuration = DEFAULT_PAUSE_WINDOW_DURATION;
    if (!bufferPeriodDuration) bufferPeriodDuration = DEFAULT_BUFFER_PERIOD_DURATION;
    if (!assetManagers) assetManagers = [ZERO_ADDRESS, ZERO_ADDRESS];

    return {
      mainToken: params.mainToken,
      wrappedToken: params.wrappedToken,
      upperTarget,
      assetManagers,
      swapFeePercentage,
      pauseWindowDuration,
      bufferPeriodDuration,
      owner: params.owner,
    };
  },

  toStablePoolDeployment(params: RawStablePoolDeployment): StablePoolDeployment {
    let {
      tokens,
      rateProviders,
      tokenRateCacheDurations,
      exemptFromYieldProtocolFeeFlags,
      amplificationParameter,
      swapFeePercentage,
      pauseWindowDuration,
      bufferPeriodDuration,
      version,
    } = params;

    if (!tokens) tokens = new TokenList();
    if (!rateProviders) rateProviders = Array(tokens.length).fill(ZERO_ADDRESS);
    if (!tokenRateCacheDurations) tokenRateCacheDurations = Array(tokens.length).fill(DAY);
    if (!amplificationParameter) amplificationParameter = bn(200);
    if (!swapFeePercentage) swapFeePercentage = bn(1e12);
    if (!pauseWindowDuration) pauseWindowDuration = DEFAULT_PAUSE_WINDOW_DURATION;
    if (!bufferPeriodDuration) bufferPeriodDuration = DEFAULT_BUFFER_PERIOD_DURATION;
    if (!exemptFromYieldProtocolFeeFlags) exemptFromYieldProtocolFeeFlags = Array(tokens.length).fill(false);
    if (!version) version = 'test';

    return {
      tokens,
      rateProviders,
      tokenRateCacheDurations,
      exemptFromYieldProtocolFeeFlags,
      amplificationParameter,
      swapFeePercentage,
      pauseWindowDuration,
      bufferPeriodDuration,
      owner: params.owner,
      version,
    };
  },

  /***
   * Converts a raw list of token deployments into a consistent deployment request
   * @param params It can be a number specifying the number of tokens to be deployed, a list of strings denoting the
   * token symbols to be used, or a list of token attributes (decimals, symbol, name).
   * @param from A default signer can be specified as the deployer address of the entire list, otherwise a single
   * signer per token can be defined.
   */
  toTokenDeployments(params: RawTokensDeployment, from?: SignerWithAddress, varyDecimals = false): TokenDeployment[] {
    params = typeof params === 'number' ? Array(params).fill({}) : params;
    if (!Array.isArray(params)) params = [params];

    return params.map((param, i) => {
      if (typeof param === 'string') param = { symbol: param, from };
      const args = Object.assign(
        {},
        { symbol: `TK${i}`, name: `Token ${i}`, decimals: varyDecimals ? computeDecimalsFromIndex(i) : 18, from },
        param
      );
      return this.toTokenDeployment(args);
    });
  },

  /***
   * Converts a raw token deployment into a consistent deployment request
   * @param params Could be a single string denoting the token symbol or optional token attributes (decimals, symbol, name)
   */
  toTokenDeployment(params: RawTokenDeployment): TokenDeployment {
    if (typeof params === 'string') params = { symbol: params };
    const { name, symbol, decimals, from } = params;
    return {
      from,
      name: name ?? `Token`,
      symbol: symbol ?? `TKN`,
      decimals: decimals ?? 18,
    };
  },

  /***
   * Converts a raw token mint param into a consistent minting list
   */
  toTokenMints(params: RawTokenMint): TokenMint[] {
    if (Array.isArray(params)) return params.flatMap(this.toTokenMints);

    const { to, amount, from } = params;

    if (!Array.isArray(to)) {
      if (Array.isArray(from)) throw Error('Inconsistent mint sender length');
      return [{ to, amount, from }];
    }

    if (Array.isArray(from) && to.length !== from.length) throw Error('Inconsistent mint sender length');
    return to.map((to, i) => ({ to, amount, from: Array.isArray(from) ? from[i] : from }));
  },

  /***
   * Converts a raw token approval param into a consistent approval list
   */
  toTokenApprovals(params: RawTokenApproval): TokenApproval[] {
    if (Array.isArray(params)) return params.flatMap(this.toTokenApprovals);

    const { to: recipients, amount, from } = params;
    const to = Array.isArray(recipients) ? recipients : [recipients];

    return to.flatMap((to) =>
      Array.isArray(from) ? from.map((from) => ({ to, amount, from })) : [{ to, amount, from }]
    );
  },

  toAddresses(to: Account[]): string[] {
    return to.map(this.toAddress);
  },

  toAddress(to?: Account): string {
    if (!to) return ZERO_ADDRESS;
    return typeof to === 'string' ? to : to.address;
  },

  toBytes32(value: BigNumberish): string {
    const hexy = ethers.utils.hexlify(value);
    return ethers.utils.hexZeroPad(hexy, 32);
  },
};<|MERGE_RESOLUTION|>--- conflicted
+++ resolved
@@ -128,14 +128,9 @@
       swapEnabledOnStart,
       mustAllowlistLPs,
       managementAumFeePercentage,
-<<<<<<< HEAD
       reserveAssetManager,
-      poolType,
-      aumFeeId,
-=======
-      pauseWindowDuration,
-      bufferPeriodDuration,
->>>>>>> e16fad44
+      pauseWindowDuration,
+      bufferPeriodDuration,
       factoryVersion,
       poolVersion,
       poolType,
@@ -148,14 +143,9 @@
     if (!swapFeePercentage) swapFeePercentage = bn(1e16);
     if (!rateProviders) rateProviders = Array(tokens.length).fill(ZERO_ADDRESS);
     if (!assetManagers) assetManagers = Array(tokens.length).fill(ZERO_ADDRESS);
-<<<<<<< HEAD
-    if (!poolType) poolType = WeightedPoolType.WEIGHTED_POOL;
     if (undefined == reserveAssetManager) reserveAssetManager = ZERO_ADDRESS;
-    if (undefined == aumFeeId) aumFeeId = ProtocolFee.AUM;
-=======
     if (!poolType) poolType = ManagedPoolType.MANAGED_POOL;
     if (swapEnabledOnStart == undefined) swapEnabledOnStart = true;
->>>>>>> e16fad44
     if (undefined == swapEnabledOnStart) swapEnabledOnStart = true;
     if (undefined == mustAllowlistLPs) mustAllowlistLPs = false;
     if (undefined == managementAumFeePercentage) managementAumFeePercentage = FP_ZERO;
