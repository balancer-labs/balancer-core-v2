--- conflicted
+++ resolved
@@ -206,19 +206,14 @@
   let factory: Contract;
 
   if (poolName == 'ManagedPool') {
-<<<<<<< HEAD
     const addRemoveTokenLib = await deploy('v2-pool-weighted/ManagedPoolAddRemoveTokenLib');
+    const circuitBreakerLib = await deploy('v2-pool-weighted/CircuitBreakerLib');
     const baseFactory = await deploy('v2-pool-weighted/BaseManagedPoolFactory', {
       args: [vault.address, vault.getFeesProvider().address],
       libraries: {
+        CircuitBreakerLib: circuitBreakerLib.address,
         ManagedPoolAddRemoveTokenLib: addRemoveTokenLib.address,
       },
-=======
-    const circuitBreakerLib = await deploy('v2-pool-weighted/CircuitBreakerLib');
-    const baseFactory = await deploy('v2-pool-weighted/BaseManagedPoolFactory', {
-      args: [vault.address, vault.getFeesProvider().address],
-      libraries: { CircuitBreakerLib: circuitBreakerLib.address },
->>>>>>> 2173577f
     });
     factory = await deploy(`${fullName}Factory`, { args: [baseFactory.address] });
   } else if (poolName == 'ComposableStablePool') {
