--- conflicted
+++ resolved
@@ -34,17 +34,10 @@
   await multihop((index: number) => getWeightedPool(vault, tokens, 20, index), false);
   await multihop((index: number) => getWeightedPool(vault, tokens, 20, index), true);
 
-<<<<<<< HEAD
-  console.log(`\n# Investment Pool with 88 tokens`);
+  console.log(`\n# Investment Pool with 87 tokens`);
 
-  await multihop((index: number) => getWeightedPool(vault, tokens, 88, index), false);
-  await multihop((index: number) => getWeightedPool(vault, tokens, 88, index), true);
-=======
-  console.log(`\n# Investment Pool with 93 tokens`);
-
-  await multihop((index: number) => getWeightedPool(vault, tokens, 93, index), false);
-  await multihop((index: number) => getWeightedPool(vault, tokens, 93, index), true);
->>>>>>> da5d14b4
+  await multihop((index: number) => getWeightedPool(vault, tokens, 87, index), false);
+  await multihop((index: number) => getWeightedPool(vault, tokens, 87, index), true);
 
   console.log(`\n# Stable Pool with 2 tokens`);
 
