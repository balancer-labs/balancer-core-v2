--- conflicted
+++ resolved
@@ -36,17 +36,10 @@
   await singlePair(() => getWeightedPool(vault, tokens, 20), false);
   await singlePair(() => getWeightedPool(vault, tokens, 20), true);
 
-<<<<<<< HEAD
-  console.log(`\n# Investment Pools with 81 tokens`);
-
-  await singlePair(() => getWeightedPool(vault, tokens, 81), false);
-  await singlePair(() => getWeightedPool(vault, tokens, 81), true);
-=======
   console.log(`\n# Investment Pools with 50 tokens`);
 
   await singlePair(() => getWeightedPool(vault, tokens, 50), false);
   await singlePair(() => getWeightedPool(vault, tokens, 50), true);
->>>>>>> 29a55111
 
   console.log(`\n# Stable Pools with 2 tokens`);
 
