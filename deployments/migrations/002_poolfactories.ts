--- conflicted
+++ resolved
@@ -10,22 +10,14 @@
 
   await deploy('WeightedPoolFactory', {
     from: deployer,
-<<<<<<< HEAD
-    args: [authorizer.address],
-=======
     args: [vault.address],
->>>>>>> 800eed46
     log: true,
     deterministicDeployment: true,
   });
 
   await deploy('StablePoolFactory', {
     from: deployer,
-<<<<<<< HEAD
-    args: [authorizer.address],
-=======
     args: [vault.address],
->>>>>>> 800eed46
     log: true,
     deterministicDeployment: true,
   });
