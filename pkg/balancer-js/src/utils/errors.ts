const balancerErrorCodes: Record<string, string> = {
  '000': 'ADD_OVERFLOW',
  '001': 'SUB_OVERFLOW',
  '002': 'SUB_UNDERFLOW',
  '003': 'MUL_OVERFLOW',
  '004': 'ZERO_DIVISION',
  '005': 'DIV_INTERNAL',
  '006': 'X_OUT_OF_BOUNDS',
  '007': 'Y_OUT_OF_BOUNDS',
  '008': 'PRODUCT_OUT_OF_BOUNDS',
  '009': 'INVALID_EXPONENT',
  '100': 'OUT_OF_BOUNDS',
  '101': 'UNSORTED_ARRAY',
  '102': 'UNSORTED_TOKENS',
  '103': 'INPUT_LENGTH_MISMATCH',
  '104': 'ZERO_TOKEN',
  '200': 'MIN_TOKENS',
  '201': 'MAX_TOKENS',
  '202': 'MAX_SWAP_FEE_PERCENTAGE',
  '203': 'MIN_SWAP_FEE_PERCENTAGE',
  '204': 'MINIMUM_BPT',
  '205': 'CALLER_NOT_VAULT',
  '206': 'UNINITIALIZED',
  '207': 'BPT_IN_MAX_AMOUNT',
  '208': 'BPT_OUT_MIN_AMOUNT',
  '209': 'EXPIRED_PERMIT',
  '210': 'NOT_TWO_TOKENS',
  '300': 'MIN_AMP',
  '301': 'MAX_AMP',
  '302': 'MIN_WEIGHT',
  '303': 'MAX_STABLE_TOKENS',
  '304': 'MAX_IN_RATIO',
  '305': 'MAX_OUT_RATIO',
  '306': 'MIN_BPT_IN_FOR_TOKEN_OUT',
  '307': 'MAX_OUT_BPT_FOR_TOKEN_IN',
  '308': 'NORMALIZED_WEIGHT_INVARIANT',
  '309': 'INVALID_TOKEN',
  '310': 'UNHANDLED_JOIN_KIND',
  '311': 'ZERO_INVARIANT',
  '312': 'ORACLE_INVALID_SECONDS_QUERY',
  '313': 'ORACLE_NOT_INITIALIZED',
  '314': 'ORACLE_QUERY_TOO_OLD',
  '315': 'ORACLE_INVALID_INDEX',
  '316': 'ORACLE_BAD_SECS',
  '317': 'AMP_END_TIME_TOO_CLOSE',
  '318': 'AMP_ONGOING_UPDATE',
  '319': 'AMP_RATE_TOO_HIGH',
  '320': 'AMP_NO_ONGOING_UPDATE',
  '321': 'STABLE_INVARIANT_DIDNT_CONVERGE',
  '322': 'STABLE_GET_BALANCE_DIDNT_CONVERGE',
  '323': 'RELAYER_NOT_CONTRACT',
  '324': 'BASE_POOL_RELAYER_NOT_CALLED',
  '325': 'REBALANCING_RELAYER_REENTERED',
  '326': 'GRADUAL_UPDATE_TIME_TRAVEL',
  '327': 'SWAPS_DISABLED',
  '328': 'CALLER_IS_NOT_LBP_OWNER',
  '329': 'PRICE_RATE_OVERFLOW',
  '330': 'INVALID_JOIN_EXIT_KIND_WHILE_SWAPS_DISABLED',
<<<<<<< HEAD
  '331': 'LOWER_GREATER_THAN_UPPER_TARGET',
  '332': 'UPPER_TARGET_TOO_HIGH',
  '333': 'UNHANDLED',
  '334': 'OUT_OF_TARGET_RANGE',
=======
  '331': 'WEIGHT_CHANGE_TOO_FAST',
>>>>>>> 3da74b2d
  '400': 'REENTRANCY',
  '401': 'SENDER_NOT_ALLOWED',
  '402': 'PAUSED',
  '403': 'PAUSE_WINDOW_EXPIRED',
  '404': 'MAX_PAUSE_WINDOW_DURATION',
  '405': 'MAX_BUFFER_PERIOD_DURATION',
  '406': 'INSUFFICIENT_BALANCE',
  '407': 'INSUFFICIENT_ALLOWANCE',
  '408': 'ERC20_TRANSFER_FROM_ZERO_ADDRESS',
  '409': 'ERC20_TRANSFER_TO_ZERO_ADDRESS',
  '410': 'ERC20_MINT_TO_ZERO_ADDRESS',
  '411': 'ERC20_BURN_FROM_ZERO_ADDRESS',
  '412': 'ERC20_APPROVE_FROM_ZERO_ADDRESS',
  '413': 'ERC20_APPROVE_TO_ZERO_ADDRESS',
  '414': 'ERC20_TRANSFER_EXCEEDS_ALLOWANCE',
  '415': 'ERC20_DECREASED_ALLOWANCE_BELOW_ZERO',
  '416': 'ERC20_TRANSFER_EXCEEDS_BALANCE',
  '417': 'ERC20_BURN_EXCEEDS_ALLOWANCE',
  '418': 'SAFE_ERC20_CALL_FAILED',
  '419': 'ADDRESS_INSUFFICIENT_BALANCE',
  '420': 'ADDRESS_CANNOT_SEND_VALUE',
  '421': 'SAFE_CAST_VALUE_CANT_FIT_INT256',
  '422': 'GRANT_SENDER_NOT_ADMIN',
  '423': 'REVOKE_SENDER_NOT_ADMIN',
  '424': 'RENOUNCE_SENDER_NOT_ALLOWED',
  '425': 'BUFFER_PERIOD_EXPIRED',
  '426': 'CALLER_IS_NOT_OWNER',
  '427': 'NEW_OWNER_IS_ZERO',
  '428': 'CODE_DEPLOYMENT_FAILED',
  '429': 'CALL_TO_NON_CONTRACT',
  '430': 'LOW_LEVEL_CALL_FAILED',
  '500': 'INVALID_POOL_ID',
  '501': 'CALLER_NOT_POOL',
  '502': 'SENDER_NOT_ASSET_MANAGER',
  '503': 'USER_DOESNT_ALLOW_RELAYER',
  '504': 'INVALID_SIGNATURE',
  '505': 'EXIT_BELOW_MIN',
  '506': 'JOIN_ABOVE_MAX',
  '507': 'SWAP_LIMIT',
  '508': 'SWAP_DEADLINE',
  '509': 'CANNOT_SWAP_SAME_TOKEN',
  '510': 'UNKNOWN_AMOUNT_IN_FIRST_SWAP',
  '511': 'MALCONSTRUCTED_MULTIHOP_SWAP',
  '512': 'INTERNAL_BALANCE_OVERFLOW',
  '513': 'INSUFFICIENT_INTERNAL_BALANCE',
  '514': 'INVALID_ETH_INTERNAL_BALANCE',
  '515': 'INVALID_POST_LOAN_BALANCE',
  '516': 'INSUFFICIENT_ETH',
  '517': 'UNALLOCATED_ETH',
  '518': 'ETH_TRANSFER',
  '519': 'CANNOT_USE_ETH_SENTINEL',
  '520': 'TOKENS_MISMATCH',
  '521': 'TOKEN_NOT_REGISTERED',
  '522': 'TOKEN_ALREADY_REGISTERED',
  '523': 'TOKENS_ALREADY_SET',
  '524': 'TOKENS_LENGTH_MUST_BE_2',
  '525': 'NONZERO_TOKEN_BALANCE',
  '526': 'BALANCE_TOTAL_OVERFLOW',
  '527': 'POOL_NO_TOKENS',
  '528': 'INSUFFICIENT_FLASH_LOAN_BALANCE',
  '600': 'SWAP_FEE_PERCENTAGE_TOO_HIGH',
  '601': 'FLASH_LOAN_FEE_PERCENTAGE_TOO_HIGH',
  '602': 'INSUFFICIENT_FLASH_LOAN_FEE_AMOUNT',
};

export class BalancerErrors {
  /**
   * Cannot be constructed.
   */
  private constructor() {
    // eslint-disable-next-line @typescript-eslint/no-empty-function
  }

  static isErrorCode = (error: string): boolean => {
    if (!error.includes('BAL#')) return false;

    const errorCode = error.replace('BAL#', '');
    return Object.keys(balancerErrorCodes).includes(errorCode);
  };

  /**
   * Decodes a Balancer error code into the corresponding reason
   * @param error - a Balancer error code of the form `BAL#000`
   * @returns The decoded error reason
   */
  static parseErrorCode = (error: string): string => {
    if (!error.includes('BAL#')) throw new Error('Error code not found');
    const errorCode = error.replace('BAL#', '');

    const actualError = balancerErrorCodes[errorCode];

    if (!actualError) throw new Error('Error code not found');

    return actualError;
  };

  /**
   * Decodes a Balancer error code into the corresponding reason
   * @param error - a Balancer error code of the form `BAL#000`
   * @returns The decoded error reason if passed a valid error code, otherwise returns passed input
   */
  static tryParseErrorCode = (error: string): string => {
    try {
      return BalancerErrors.parseErrorCode(error);
    } catch {
      return error;
    }
  };

  /**
   * Tests whether a string is a known Balancer error message
   * @param error - a string to be checked verified as a Balancer error message
   */
  static isBalancerError = (error: string): boolean => Object.values(balancerErrorCodes).includes(error);

  /**
   * Encodes an error string into the corresponding error code
   * @param error - a Balancer error message string
   * @returns a Balancer error code of the form `BAL#000`
   */
  static encodeError = (error: string): string => {
    const encodedError = Object.entries(balancerErrorCodes).find(([, message]) => message === error);

    if (!encodedError) throw Error('Error message not found');

    return `BAL#${encodedError[0]}`;
  };
}<|MERGE_RESOLUTION|>--- conflicted
+++ resolved
@@ -56,14 +56,11 @@
   '328': 'CALLER_IS_NOT_LBP_OWNER',
   '329': 'PRICE_RATE_OVERFLOW',
   '330': 'INVALID_JOIN_EXIT_KIND_WHILE_SWAPS_DISABLED',
-<<<<<<< HEAD
-  '331': 'LOWER_GREATER_THAN_UPPER_TARGET',
-  '332': 'UPPER_TARGET_TOO_HIGH',
-  '333': 'UNHANDLED',
-  '334': 'OUT_OF_TARGET_RANGE',
-=======
   '331': 'WEIGHT_CHANGE_TOO_FAST',
->>>>>>> 3da74b2d
+  '332': 'LOWER_GREATER_THAN_UPPER_TARGET',
+  '333': 'UPPER_TARGET_TOO_HIGH',
+  '334': 'UNHANDLED',
+  '335': 'OUT_OF_TARGET_RANGE',
   '400': 'REENTRANCY',
   '401': 'SENDER_NOT_ALLOWED',
   '402': 'PAUSED',
