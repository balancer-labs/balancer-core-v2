const balancerErrorCodes: Record<string, string> = {
  '000': 'ADD_OVERFLOW',
  '001': 'SUB_OVERFLOW',
  '002': 'SUB_UNDERFLOW',
  '003': 'MUL_OVERFLOW',
  '004': 'ZERO_DIVISION',
  '005': 'DIV_INTERNAL',
  '006': 'X_OUT_OF_BOUNDS',
  '007': 'Y_OUT_OF_BOUNDS',
  '008': 'PRODUCT_OUT_OF_BOUNDS',
  '009': 'INVALID_EXPONENT',
  '100': 'OUT_OF_BOUNDS',
  '101': 'UNSORTED_ARRAY',
  '102': 'UNSORTED_TOKENS',
  '103': 'INPUT_LENGTH_MISMATCH',
  '104': 'ZERO_TOKEN',
  '200': 'MIN_TOKENS',
  '201': 'MAX_TOKENS',
  '202': 'MAX_SWAP_FEE_PERCENTAGE',
  '203': 'MIN_SWAP_FEE_PERCENTAGE',
  '204': 'MINIMUM_BPT',
  '205': 'CALLER_NOT_VAULT',
  '206': 'UNINITIALIZED',
  '207': 'BPT_IN_MAX_AMOUNT',
  '208': 'BPT_OUT_MIN_AMOUNT',
  '209': 'EXPIRED_PERMIT',
  '210': 'NOT_TWO_TOKENS',
  '211': 'DISABLED',
  '300': 'MIN_AMP',
  '301': 'MAX_AMP',
  '302': 'MIN_WEIGHT',
  '303': 'MAX_STABLE_TOKENS',
  '304': 'MAX_IN_RATIO',
  '305': 'MAX_OUT_RATIO',
  '306': 'MIN_BPT_IN_FOR_TOKEN_OUT',
  '307': 'MAX_OUT_BPT_FOR_TOKEN_IN',
  '308': 'NORMALIZED_WEIGHT_INVARIANT',
  '309': 'INVALID_TOKEN',
  '310': 'UNHANDLED_JOIN_KIND',
  '311': 'ZERO_INVARIANT',
  '312': 'ORACLE_INVALID_SECONDS_QUERY',
  '313': 'ORACLE_NOT_INITIALIZED',
  '314': 'ORACLE_QUERY_TOO_OLD',
  '315': 'ORACLE_INVALID_INDEX',
  '316': 'ORACLE_BAD_SECS',
  '317': 'AMP_END_TIME_TOO_CLOSE',
  '318': 'AMP_ONGOING_UPDATE',
  '319': 'AMP_RATE_TOO_HIGH',
  '320': 'AMP_NO_ONGOING_UPDATE',
  '321': 'STABLE_INVARIANT_DIDNT_CONVERGE',
  '322': 'STABLE_GET_BALANCE_DIDNT_CONVERGE',
  '323': 'RELAYER_NOT_CONTRACT',
  '324': 'BASE_POOL_RELAYER_NOT_CALLED',
  '325': 'REBALANCING_RELAYER_REENTERED',
  '326': 'GRADUAL_UPDATE_TIME_TRAVEL',
  '327': 'SWAPS_DISABLED',
  '328': 'CALLER_IS_NOT_LBP_OWNER',
  '329': 'PRICE_RATE_OVERFLOW',
  '330': 'INVALID_JOIN_EXIT_KIND_WHILE_SWAPS_DISABLED',
  '331': 'WEIGHT_CHANGE_TOO_FAST',
  '332': 'LOWER_GREATER_THAN_UPPER_TARGET',
  '333': 'UPPER_TARGET_TOO_HIGH',
  '334': 'UNHANDLED_BY_LINEAR_POOL',
  '335': 'OUT_OF_TARGET_RANGE',
  '336': 'UNHANDLED_EXIT_KIND',
  '337': 'UNAUTHORIZED_EXIT',
  '338': 'MAX_MANAGEMENT_SWAP_FEE_PERCENTAGE',
  '339': 'UNHANDLED_BY_MANAGED_POOL',
  '340': 'UNHANDLED_BY_PHANTOM_POOL',
  '341': 'TOKEN_DOES_NOT_HAVE_RATE_PROVIDER',
  '342': 'INVALID_INITIALIZATION',
  '343': 'OUT_OF_NEW_TARGET_RANGE',
  '344': 'FEATURE_DISABLED',
  '345': 'UNINITIALIZED_POOL_CONTROLLER',
  '346': 'SET_SWAP_FEE_DURING_FEE_CHANGE',
  '347': 'SET_SWAP_FEE_PENDING_FEE_CHANGE',
  '348': 'CHANGE_TOKENS_DURING_WEIGHT_CHANGE',
  '349': 'CHANGE_TOKENS_PENDING_WEIGHT_CHANGE',
  '350': 'MAX_WEIGHT',
  '351': 'UNAUTHORIZED_JOIN',
  '352': 'MAX_MANAGEMENT_AUM_FEE_PERCENTAGE',
<<<<<<< HEAD
  '353': 'UNHANDLED_WEIGHT_CHANGE_MODE',
=======
  '353': 'FRACTIONAL_TARGET',
>>>>>>> 275c980b
  '400': 'REENTRANCY',
  '401': 'SENDER_NOT_ALLOWED',
  '402': 'PAUSED',
  '403': 'PAUSE_WINDOW_EXPIRED',
  '404': 'MAX_PAUSE_WINDOW_DURATION',
  '405': 'MAX_BUFFER_PERIOD_DURATION',
  '406': 'INSUFFICIENT_BALANCE',
  '407': 'INSUFFICIENT_ALLOWANCE',
  '408': 'ERC20_TRANSFER_FROM_ZERO_ADDRESS',
  '409': 'ERC20_TRANSFER_TO_ZERO_ADDRESS',
  '410': 'ERC20_MINT_TO_ZERO_ADDRESS',
  '411': 'ERC20_BURN_FROM_ZERO_ADDRESS',
  '412': 'ERC20_APPROVE_FROM_ZERO_ADDRESS',
  '413': 'ERC20_APPROVE_TO_ZERO_ADDRESS',
  '414': 'ERC20_TRANSFER_EXCEEDS_ALLOWANCE',
  '415': 'ERC20_DECREASED_ALLOWANCE_BELOW_ZERO',
  '416': 'ERC20_TRANSFER_EXCEEDS_BALANCE',
  '417': 'ERC20_BURN_EXCEEDS_ALLOWANCE',
  '418': 'SAFE_ERC20_CALL_FAILED',
  '419': 'ADDRESS_INSUFFICIENT_BALANCE',
  '420': 'ADDRESS_CANNOT_SEND_VALUE',
  '421': 'SAFE_CAST_VALUE_CANT_FIT_INT256',
  '422': 'GRANT_SENDER_NOT_ADMIN',
  '423': 'REVOKE_SENDER_NOT_ADMIN',
  '424': 'RENOUNCE_SENDER_NOT_ALLOWED',
  '425': 'BUFFER_PERIOD_EXPIRED',
  '426': 'CALLER_IS_NOT_OWNER',
  '427': 'NEW_OWNER_IS_ZERO',
  '428': 'CODE_DEPLOYMENT_FAILED',
  '429': 'CALL_TO_NON_CONTRACT',
  '430': 'LOW_LEVEL_CALL_FAILED',
  '431': 'NOT_PAUSED',
  '432': 'ADDRESS_ALREADY_ALLOWLISTED',
  '433': 'ADDRESS_NOT_ALLOWLISTED',
  '434': 'ERC20_BURN_EXCEEDS_BALANCE',
  '435': 'INVALID_OPERATION',
  '436': 'CODEC_OVERFLOW',
  '437': 'IN_RECOVERY_MODE',
  '438': 'NOT_IN_RECOVERY_MODE',
  '439': 'INDUCED_FAILURE',
  '440': 'EXPIRED_SIGNATURE',
  '441': 'MALFORMED_SIGNATURE',
  '442': 'SAFE_CAST_VALUE_CANT_FIT_UINT64',
  '443': 'UNHANDLED_FEE_TYPE',
  '500': 'INVALID_POOL_ID',
  '501': 'CALLER_NOT_POOL',
  '502': 'SENDER_NOT_ASSET_MANAGER',
  '503': 'USER_DOESNT_ALLOW_RELAYER',
  '504': 'INVALID_SIGNATURE',
  '505': 'EXIT_BELOW_MIN',
  '506': 'JOIN_ABOVE_MAX',
  '507': 'SWAP_LIMIT',
  '508': 'SWAP_DEADLINE',
  '509': 'CANNOT_SWAP_SAME_TOKEN',
  '510': 'UNKNOWN_AMOUNT_IN_FIRST_SWAP',
  '511': 'MALCONSTRUCTED_MULTIHOP_SWAP',
  '512': 'INTERNAL_BALANCE_OVERFLOW',
  '513': 'INSUFFICIENT_INTERNAL_BALANCE',
  '514': 'INVALID_ETH_INTERNAL_BALANCE',
  '515': 'INVALID_POST_LOAN_BALANCE',
  '516': 'INSUFFICIENT_ETH',
  '517': 'UNALLOCATED_ETH',
  '518': 'ETH_TRANSFER',
  '519': 'CANNOT_USE_ETH_SENTINEL',
  '520': 'TOKENS_MISMATCH',
  '521': 'TOKEN_NOT_REGISTERED',
  '522': 'TOKEN_ALREADY_REGISTERED',
  '523': 'TOKENS_ALREADY_SET',
  '524': 'TOKENS_LENGTH_MUST_BE_2',
  '525': 'NONZERO_TOKEN_BALANCE',
  '526': 'BALANCE_TOTAL_OVERFLOW',
  '527': 'POOL_NO_TOKENS',
  '528': 'INSUFFICIENT_FLASH_LOAN_BALANCE',
  '600': 'SWAP_FEE_PERCENTAGE_TOO_HIGH',
  '601': 'FLASH_LOAN_FEE_PERCENTAGE_TOO_HIGH',
  '602': 'INSUFFICIENT_FLASH_LOAN_FEE_AMOUNT',
  '603': 'AUM_FEE_PERCENTAGE_TOO_HIGH',
  '998': 'UNIMPLEMENTED',
  '999': 'SHOULD_NOT_HAPPEN',
};

export class BalancerErrors {
  /**
   * Cannot be constructed.
   */
  private constructor() {
    // eslint-disable-next-line @typescript-eslint/no-empty-function
  }

  static isErrorCode = (error: string): boolean => {
    if (!error.includes('BAL#')) return false;

    const errorCode = error.replace('BAL#', '');
    return Object.keys(balancerErrorCodes).includes(errorCode);
  };

  /**
   * Decodes a Balancer error code into the corresponding reason
   * @param error - a Balancer error code of the form `BAL#000`
   * @returns The decoded error reason
   */
  static parseErrorCode = (error: string): string => {
    if (!error.includes('BAL#')) throw new Error('Error code not found');
    const errorCode = error.replace('BAL#', '');

    const actualError = balancerErrorCodes[errorCode];

    if (!actualError) throw new Error('Error code not found');

    return actualError;
  };

  /**
   * Decodes a Balancer error code into the corresponding reason
   * @param error - a Balancer error code of the form `BAL#000`
   * @returns The decoded error reason if passed a valid error code, otherwise returns passed input
   */
  static tryParseErrorCode = (error: string): string => {
    try {
      return BalancerErrors.parseErrorCode(error);
    } catch {
      return error;
    }
  };

  /**
   * Tests whether a string is a known Balancer error message
   * @param error - a string to be checked verified as a Balancer error message
   */
  static isBalancerError = (error: string): boolean => Object.values(balancerErrorCodes).includes(error);

  /**
   * Encodes an error string into the corresponding error code
   * @param error - a Balancer error message string
   * @returns a Balancer error code of the form `BAL#000`
   */
  static encodeError = (error: string): string => {
    const encodedError = Object.entries(balancerErrorCodes).find(([, message]) => message === error);

    if (!encodedError) throw Error('Error message not found');

    return `BAL#${encodedError[0]}`;
  };
}<|MERGE_RESOLUTION|>--- conflicted
+++ resolved
@@ -79,11 +79,8 @@
   '350': 'MAX_WEIGHT',
   '351': 'UNAUTHORIZED_JOIN',
   '352': 'MAX_MANAGEMENT_AUM_FEE_PERCENTAGE',
-<<<<<<< HEAD
-  '353': 'UNHANDLED_WEIGHT_CHANGE_MODE',
-=======
   '353': 'FRACTIONAL_TARGET',
->>>>>>> 275c980b
+  '354': 'UNHANDLED_WEIGHT_CHANGE_MODE',
   '400': 'REENTRANCY',
   '401': 'SENDER_NOT_ALLOWED',
   '402': 'PAUSED',
