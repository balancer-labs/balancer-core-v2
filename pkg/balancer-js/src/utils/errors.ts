--- conflicted
+++ resolved
@@ -84,11 +84,7 @@
   '354': 'ADD_OR_REMOVE_BPT',
   '355': 'INVALID_CIRCUIT_BREAKER_BOUNDS',
   '356': 'CIRCUIT_BREAKER_TRIPPED',
-<<<<<<< HEAD
-  '357': 'UNHANDLED_WEIGHT_CHANGE_MODE',
-=======
   '357': 'MALICIOUS_QUERY_REVERT',
->>>>>>> b729e123
   '400': 'REENTRANCY',
   '401': 'SENDER_NOT_ALLOWED',
   '402': 'PAUSED',
@@ -134,6 +130,7 @@
   '442': 'SAFE_CAST_VALUE_CANT_FIT_UINT64',
   '443': 'UNHANDLED_FEE_TYPE',
   '444': 'BURN_FROM_ZERO',
+  '445': 'UNHANDLED_VALUE_CHANGE_MODE',
   '500': 'INVALID_POOL_ID',
   '501': 'CALLER_NOT_POOL',
   '502': 'SENDER_NOT_ASSET_MANAGER',
