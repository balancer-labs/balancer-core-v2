<<<<<<< HEAD
const balancerErrorCodes: Record<string, string> = {
  '000': 'ADD_OVERFLOW',
  '001': 'SUB_OVERFLOW',
  '002': 'SUB_UNDERFLOW',
  '003': 'MUL_OVERFLOW',
  '004': 'ZERO_DIVISION',
  '005': 'DIV_INTERNAL',
  '006': 'X_OUT_OF_BOUNDS',
  '007': 'Y_OUT_OF_BOUNDS',
  '008': 'PRODUCT_OUT_OF_BOUNDS',
  '009': 'INVALID_EXPONENT',
  '100': 'OUT_OF_BOUNDS',
  '101': 'UNSORTED_ARRAY',
  '102': 'UNSORTED_TOKENS',
  '103': 'INPUT_LENGTH_MISMATCH',
  '104': 'ZERO_TOKEN',
  '200': 'MIN_TOKENS',
  '201': 'MAX_TOKENS',
  '202': 'MAX_SWAP_FEE_PERCENTAGE',
  '203': 'MIN_SWAP_FEE_PERCENTAGE',
  '204': 'MINIMUM_BPT',
  '205': 'CALLER_NOT_VAULT',
  '206': 'UNINITIALIZED',
  '207': 'BPT_IN_MAX_AMOUNT',
  '208': 'BPT_OUT_MIN_AMOUNT',
  '209': 'EXPIRED_PERMIT',
  '210': 'NOT_TWO_TOKENS',
  '211': 'DISABLED',
  '300': 'MIN_AMP',
  '301': 'MAX_AMP',
  '302': 'MIN_WEIGHT',
  '303': 'MAX_STABLE_TOKENS',
  '304': 'MAX_IN_RATIO',
  '305': 'MAX_OUT_RATIO',
  '306': 'MIN_BPT_IN_FOR_TOKEN_OUT',
  '307': 'MAX_OUT_BPT_FOR_TOKEN_IN',
  '308': 'NORMALIZED_WEIGHT_INVARIANT',
  '309': 'INVALID_TOKEN',
  '310': 'UNHANDLED_JOIN_KIND',
  '311': 'ZERO_INVARIANT',
  '312': 'ORACLE_INVALID_SECONDS_QUERY',
  '313': 'ORACLE_NOT_INITIALIZED',
  '314': 'ORACLE_QUERY_TOO_OLD',
  '315': 'ORACLE_INVALID_INDEX',
  '316': 'ORACLE_BAD_SECS',
  '317': 'AMP_END_TIME_TOO_CLOSE',
  '318': 'AMP_ONGOING_UPDATE',
  '319': 'AMP_RATE_TOO_HIGH',
  '320': 'AMP_NO_ONGOING_UPDATE',
  '321': 'STABLE_INVARIANT_DIDNT_CONVERGE',
  '322': 'STABLE_GET_BALANCE_DIDNT_CONVERGE',
  '323': 'RELAYER_NOT_CONTRACT',
  '324': 'BASE_POOL_RELAYER_NOT_CALLED',
  '325': 'REBALANCING_RELAYER_REENTERED',
  '326': 'GRADUAL_UPDATE_TIME_TRAVEL',
  '327': 'SWAPS_DISABLED',
  '328': 'CALLER_IS_NOT_LBP_OWNER',
  '329': 'PRICE_RATE_OVERFLOW',
  '330': 'INVALID_JOIN_EXIT_KIND_WHILE_SWAPS_DISABLED',
  '331': 'WEIGHT_CHANGE_TOO_FAST',
  '332': 'LOWER_GREATER_THAN_UPPER_TARGET',
  '333': 'UPPER_TARGET_TOO_HIGH',
  '334': 'UNHANDLED_BY_LINEAR_POOL',
  '335': 'OUT_OF_TARGET_RANGE',
  '336': 'UNHANDLED_EXIT_KIND',
  '337': 'UNAUTHORIZED_EXIT',
  '338': 'MAX_MANAGEMENT_SWAP_FEE_PERCENTAGE',
  '339': 'UNHANDLED_BY_MANAGED_POOL',
  '340': 'UNHANDLED_BY_PHANTOM_POOL',
  '341': 'TOKEN_DOES_NOT_HAVE_RATE_PROVIDER',
  '342': 'INVALID_INITIALIZATION',
  '343': 'OUT_OF_NEW_TARGET_RANGE',
  '344': 'FEATURE_DISABLED',
  '345': 'UNINITIALIZED_POOL_CONTROLLER',
  '346': 'SET_SWAP_FEE_DURING_FEE_CHANGE',
  '347': 'SET_SWAP_FEE_PENDING_FEE_CHANGE',
  '348': 'CHANGE_TOKENS_DURING_WEIGHT_CHANGE',
  '349': 'CHANGE_TOKENS_PENDING_WEIGHT_CHANGE',
  '350': 'MAX_WEIGHT',
  '351': 'UNAUTHORIZED_JOIN',
  '352': 'MAX_MANAGEMENT_AUM_FEE_PERCENTAGE',
  '400': 'REENTRANCY',
  '401': 'SENDER_NOT_ALLOWED',
  '402': 'PAUSED',
  '403': 'PAUSE_WINDOW_EXPIRED',
  '404': 'MAX_PAUSE_WINDOW_DURATION',
  '405': 'MAX_BUFFER_PERIOD_DURATION',
  '406': 'INSUFFICIENT_BALANCE',
  '407': 'INSUFFICIENT_ALLOWANCE',
  '408': 'ERC20_TRANSFER_FROM_ZERO_ADDRESS',
  '409': 'ERC20_TRANSFER_TO_ZERO_ADDRESS',
  '410': 'ERC20_MINT_TO_ZERO_ADDRESS',
  '411': 'ERC20_BURN_FROM_ZERO_ADDRESS',
  '412': 'ERC20_APPROVE_FROM_ZERO_ADDRESS',
  '413': 'ERC20_APPROVE_TO_ZERO_ADDRESS',
  '414': 'ERC20_TRANSFER_EXCEEDS_ALLOWANCE',
  '415': 'ERC20_DECREASED_ALLOWANCE_BELOW_ZERO',
  '416': 'ERC20_TRANSFER_EXCEEDS_BALANCE',
  '417': 'ERC20_BURN_EXCEEDS_ALLOWANCE',
  '418': 'SAFE_ERC20_CALL_FAILED',
  '419': 'ADDRESS_INSUFFICIENT_BALANCE',
  '420': 'ADDRESS_CANNOT_SEND_VALUE',
  '421': 'SAFE_CAST_VALUE_CANT_FIT_INT256',
  '422': 'GRANT_SENDER_NOT_ADMIN',
  '423': 'REVOKE_SENDER_NOT_ADMIN',
  '424': 'RENOUNCE_SENDER_NOT_ALLOWED',
  '425': 'BUFFER_PERIOD_EXPIRED',
  '426': 'CALLER_IS_NOT_OWNER',
  '427': 'NEW_OWNER_IS_ZERO',
  '428': 'CODE_DEPLOYMENT_FAILED',
  '429': 'CALL_TO_NON_CONTRACT',
  '430': 'LOW_LEVEL_CALL_FAILED',
  '431': 'NOT_PAUSED',
  '432': 'ADDRESS_ALREADY_ALLOWLISTED',
  '433': 'ADDRESS_NOT_ALLOWLISTED',
  '434': 'ERC20_BURN_EXCEEDS_BALANCE',
  '435': 'INVALID_OPERATION',
  '436': 'CODEC_OVERFLOW',
  '437': 'IN_RECOVERY_MODE',
  '438': 'NOT_IN_RECOVERY_MODE',
  '439': 'INDUCED_FAILURE',
  '500': 'INVALID_POOL_ID',
  '501': 'CALLER_NOT_POOL',
  '502': 'SENDER_NOT_ASSET_MANAGER',
  '503': 'USER_DOESNT_ALLOW_RELAYER',
  '504': 'INVALID_SIGNATURE',
  '505': 'EXIT_BELOW_MIN',
  '506': 'JOIN_ABOVE_MAX',
  '507': 'SWAP_LIMIT',
  '508': 'SWAP_DEADLINE',
  '509': 'CANNOT_SWAP_SAME_TOKEN',
  '510': 'UNKNOWN_AMOUNT_IN_FIRST_SWAP',
  '511': 'MALCONSTRUCTED_MULTIHOP_SWAP',
  '512': 'INTERNAL_BALANCE_OVERFLOW',
  '513': 'INSUFFICIENT_INTERNAL_BALANCE',
  '514': 'INVALID_ETH_INTERNAL_BALANCE',
  '515': 'INVALID_POST_LOAN_BALANCE',
  '516': 'INSUFFICIENT_ETH',
  '517': 'UNALLOCATED_ETH',
  '518': 'ETH_TRANSFER',
  '519': 'CANNOT_USE_ETH_SENTINEL',
  '520': 'TOKENS_MISMATCH',
  '521': 'TOKEN_NOT_REGISTERED',
  '522': 'TOKEN_ALREADY_REGISTERED',
  '523': 'TOKENS_ALREADY_SET',
  '524': 'TOKENS_LENGTH_MUST_BE_2',
  '525': 'NONZERO_TOKEN_BALANCE',
  '526': 'BALANCE_TOTAL_OVERFLOW',
  '527': 'POOL_NO_TOKENS',
  '528': 'INSUFFICIENT_FLASH_LOAN_BALANCE',
  '600': 'SWAP_FEE_PERCENTAGE_TOO_HIGH',
  '601': 'FLASH_LOAN_FEE_PERCENTAGE_TOO_HIGH',
  '602': 'INSUFFICIENT_FLASH_LOAN_FEE_AMOUNT',
  '603': 'AUM_FEE_PERCENTAGE_TOO_HIGH',
};

export class BalancerErrors {
  /**
   * Cannot be constructed.
   */
  private constructor() {
    // eslint-disable-next-line @typescript-eslint/no-empty-function
  }

  static isErrorCode = (error: string): boolean => {
    if (!error.includes('BAL#')) return false;

    const errorCode = error.replace('BAL#', '');
    return Object.keys(balancerErrorCodes).includes(errorCode);
  };

  /**
   * Decodes a Balancer error code into the corresponding reason
   * @param error - a Balancer error code of the form `BAL#000`
   * @returns The decoded error reason
   */
  static parseErrorCode = (error: string): string => {
    if (!error.includes('BAL#')) throw new Error('Error code not found');
    const errorCode = error.replace('BAL#', '');

    const actualError = balancerErrorCodes[errorCode];

    if (!actualError) throw new Error('Error code not found');

    return actualError;
  };

  /**
   * Decodes a Balancer error code into the corresponding reason
   * @param error - a Balancer error code of the form `BAL#000`
   * @returns The decoded error reason if passed a valid error code, otherwise returns passed input
   */
  static tryParseErrorCode = (error: string): string => {
    try {
      return BalancerErrors.parseErrorCode(error);
    } catch {
      return error;
    }
  };

  /**
   * Tests whether a string is a known Balancer error message
   * @param error - a string to be checked verified as a Balancer error message
   */
  static isBalancerError = (error: string): boolean => Object.values(balancerErrorCodes).includes(error);

  /**
   * Encodes an error string into the corresponding error code
   * @param error - a Balancer error message string
   * @returns a Balancer error code of the form `BAL#000`
   */
  static encodeError = (error: string): string => {
    const encodedError = Object.entries(balancerErrorCodes).find(([, message]) => message === error);

    if (!encodedError) throw Error('Error message not found');

    return `BAL#${encodedError[0]}`;
  };
}
=======
const balancerErrorCodes: Record<string, string> = {
  '000': 'ADD_OVERFLOW',
  '001': 'SUB_OVERFLOW',
  '002': 'SUB_UNDERFLOW',
  '003': 'MUL_OVERFLOW',
  '004': 'ZERO_DIVISION',
  '005': 'DIV_INTERNAL',
  '006': 'X_OUT_OF_BOUNDS',
  '007': 'Y_OUT_OF_BOUNDS',
  '008': 'PRODUCT_OUT_OF_BOUNDS',
  '009': 'INVALID_EXPONENT',
  '100': 'OUT_OF_BOUNDS',
  '101': 'UNSORTED_ARRAY',
  '102': 'UNSORTED_TOKENS',
  '103': 'INPUT_LENGTH_MISMATCH',
  '104': 'ZERO_TOKEN',
  '200': 'MIN_TOKENS',
  '201': 'MAX_TOKENS',
  '202': 'MAX_SWAP_FEE_PERCENTAGE',
  '203': 'MIN_SWAP_FEE_PERCENTAGE',
  '204': 'MINIMUM_BPT',
  '205': 'CALLER_NOT_VAULT',
  '206': 'UNINITIALIZED',
  '207': 'BPT_IN_MAX_AMOUNT',
  '208': 'BPT_OUT_MIN_AMOUNT',
  '209': 'EXPIRED_PERMIT',
  '210': 'NOT_TWO_TOKENS',
  '211': 'DISABLED',
  '300': 'MIN_AMP',
  '301': 'MAX_AMP',
  '302': 'MIN_WEIGHT',
  '303': 'MAX_STABLE_TOKENS',
  '304': 'MAX_IN_RATIO',
  '305': 'MAX_OUT_RATIO',
  '306': 'MIN_BPT_IN_FOR_TOKEN_OUT',
  '307': 'MAX_OUT_BPT_FOR_TOKEN_IN',
  '308': 'NORMALIZED_WEIGHT_INVARIANT',
  '309': 'INVALID_TOKEN',
  '310': 'UNHANDLED_JOIN_KIND',
  '311': 'ZERO_INVARIANT',
  '312': 'ORACLE_INVALID_SECONDS_QUERY',
  '313': 'ORACLE_NOT_INITIALIZED',
  '314': 'ORACLE_QUERY_TOO_OLD',
  '315': 'ORACLE_INVALID_INDEX',
  '316': 'ORACLE_BAD_SECS',
  '317': 'AMP_END_TIME_TOO_CLOSE',
  '318': 'AMP_ONGOING_UPDATE',
  '319': 'AMP_RATE_TOO_HIGH',
  '320': 'AMP_NO_ONGOING_UPDATE',
  '321': 'STABLE_INVARIANT_DIDNT_CONVERGE',
  '322': 'STABLE_GET_BALANCE_DIDNT_CONVERGE',
  '323': 'RELAYER_NOT_CONTRACT',
  '324': 'BASE_POOL_RELAYER_NOT_CALLED',
  '325': 'REBALANCING_RELAYER_REENTERED',
  '326': 'GRADUAL_UPDATE_TIME_TRAVEL',
  '327': 'SWAPS_DISABLED',
  '328': 'CALLER_IS_NOT_LBP_OWNER',
  '329': 'PRICE_RATE_OVERFLOW',
  '330': 'INVALID_JOIN_EXIT_KIND_WHILE_SWAPS_DISABLED',
  '331': 'WEIGHT_CHANGE_TOO_FAST',
  '332': 'LOWER_GREATER_THAN_UPPER_TARGET',
  '333': 'UPPER_TARGET_TOO_HIGH',
  '334': 'UNHANDLED_BY_LINEAR_POOL',
  '335': 'OUT_OF_TARGET_RANGE',
  '336': 'UNHANDLED_EXIT_KIND',
  '337': 'UNAUTHORIZED_EXIT',
  '338': 'MAX_MANAGEMENT_SWAP_FEE_PERCENTAGE',
  '339': 'UNHANDLED_BY_MANAGED_POOL',
  '340': 'UNHANDLED_BY_PHANTOM_POOL',
  '341': 'TOKEN_DOES_NOT_HAVE_RATE_PROVIDER',
  '342': 'INVALID_INITIALIZATION',
  '343': 'OUT_OF_NEW_TARGET_RANGE',
  '344': 'FEATURE_DISABLED',
  '345': 'UNINITIALIZED_POOL_CONTROLLER',
  '346': 'SET_SWAP_FEE_DURING_FEE_CHANGE',
  '347': 'SET_SWAP_FEE_PENDING_FEE_CHANGE',
  '348': 'CHANGE_TOKENS_DURING_WEIGHT_CHANGE',
  '349': 'CHANGE_TOKENS_PENDING_WEIGHT_CHANGE',
  '350': 'MAX_WEIGHT',
  '351': 'UNAUTHORIZED_JOIN',
  '352': 'MAX_MANAGEMENT_AUM_FEE_PERCENTAGE',
  '353': 'FRACTIONAL_TARGET',
  '400': 'REENTRANCY',
  '401': 'SENDER_NOT_ALLOWED',
  '402': 'PAUSED',
  '403': 'PAUSE_WINDOW_EXPIRED',
  '404': 'MAX_PAUSE_WINDOW_DURATION',
  '405': 'MAX_BUFFER_PERIOD_DURATION',
  '406': 'INSUFFICIENT_BALANCE',
  '407': 'INSUFFICIENT_ALLOWANCE',
  '408': 'ERC20_TRANSFER_FROM_ZERO_ADDRESS',
  '409': 'ERC20_TRANSFER_TO_ZERO_ADDRESS',
  '410': 'ERC20_MINT_TO_ZERO_ADDRESS',
  '411': 'ERC20_BURN_FROM_ZERO_ADDRESS',
  '412': 'ERC20_APPROVE_FROM_ZERO_ADDRESS',
  '413': 'ERC20_APPROVE_TO_ZERO_ADDRESS',
  '414': 'ERC20_TRANSFER_EXCEEDS_ALLOWANCE',
  '415': 'ERC20_DECREASED_ALLOWANCE_BELOW_ZERO',
  '416': 'ERC20_TRANSFER_EXCEEDS_BALANCE',
  '417': 'ERC20_BURN_EXCEEDS_ALLOWANCE',
  '418': 'SAFE_ERC20_CALL_FAILED',
  '419': 'ADDRESS_INSUFFICIENT_BALANCE',
  '420': 'ADDRESS_CANNOT_SEND_VALUE',
  '421': 'SAFE_CAST_VALUE_CANT_FIT_INT256',
  '422': 'GRANT_SENDER_NOT_ADMIN',
  '423': 'REVOKE_SENDER_NOT_ADMIN',
  '424': 'RENOUNCE_SENDER_NOT_ALLOWED',
  '425': 'BUFFER_PERIOD_EXPIRED',
  '426': 'CALLER_IS_NOT_OWNER',
  '427': 'NEW_OWNER_IS_ZERO',
  '428': 'CODE_DEPLOYMENT_FAILED',
  '429': 'CALL_TO_NON_CONTRACT',
  '430': 'LOW_LEVEL_CALL_FAILED',
  '431': 'NOT_PAUSED',
  '432': 'ADDRESS_ALREADY_ALLOWLISTED',
  '433': 'ADDRESS_NOT_ALLOWLISTED',
  '434': 'ERC20_BURN_EXCEEDS_BALANCE',
  '435': 'INVALID_OPERATION',
  '436': 'CODEC_OVERFLOW',
  '437': 'IN_RECOVERY_MODE',
  '438': 'NOT_IN_RECOVERY_MODE',
  '439': 'INDUCED_FAILURE',
  '440': 'EXPIRED_SIGNATURE',
  '441': 'MALFORMED_SIGNATURE',
  '442': 'SAFE_CAST_VALUE_CANT_FIT_UINT64',
  '443': 'UNHANDLED_FEE_TYPE',
  '500': 'INVALID_POOL_ID',
  '501': 'CALLER_NOT_POOL',
  '502': 'SENDER_NOT_ASSET_MANAGER',
  '503': 'USER_DOESNT_ALLOW_RELAYER',
  '504': 'INVALID_SIGNATURE',
  '505': 'EXIT_BELOW_MIN',
  '506': 'JOIN_ABOVE_MAX',
  '507': 'SWAP_LIMIT',
  '508': 'SWAP_DEADLINE',
  '509': 'CANNOT_SWAP_SAME_TOKEN',
  '510': 'UNKNOWN_AMOUNT_IN_FIRST_SWAP',
  '511': 'MALCONSTRUCTED_MULTIHOP_SWAP',
  '512': 'INTERNAL_BALANCE_OVERFLOW',
  '513': 'INSUFFICIENT_INTERNAL_BALANCE',
  '514': 'INVALID_ETH_INTERNAL_BALANCE',
  '515': 'INVALID_POST_LOAN_BALANCE',
  '516': 'INSUFFICIENT_ETH',
  '517': 'UNALLOCATED_ETH',
  '518': 'ETH_TRANSFER',
  '519': 'CANNOT_USE_ETH_SENTINEL',
  '520': 'TOKENS_MISMATCH',
  '521': 'TOKEN_NOT_REGISTERED',
  '522': 'TOKEN_ALREADY_REGISTERED',
  '523': 'TOKENS_ALREADY_SET',
  '524': 'TOKENS_LENGTH_MUST_BE_2',
  '525': 'NONZERO_TOKEN_BALANCE',
  '526': 'BALANCE_TOTAL_OVERFLOW',
  '527': 'POOL_NO_TOKENS',
  '528': 'INSUFFICIENT_FLASH_LOAN_BALANCE',
  '600': 'SWAP_FEE_PERCENTAGE_TOO_HIGH',
  '601': 'FLASH_LOAN_FEE_PERCENTAGE_TOO_HIGH',
  '602': 'INSUFFICIENT_FLASH_LOAN_FEE_AMOUNT',
  '603': 'AUM_FEE_PERCENTAGE_TOO_HIGH',
  '998': 'UNIMPLEMENTED',
  '999': 'SHOULD_NOT_HAPPEN',
};

export class BalancerErrors {
  /**
   * Cannot be constructed.
   */
  private constructor() {
    // eslint-disable-next-line @typescript-eslint/no-empty-function
  }

  static isErrorCode = (error: string): boolean => {
    if (!error.includes('BAL#')) return false;

    const errorCode = error.replace('BAL#', '');
    return Object.keys(balancerErrorCodes).includes(errorCode);
  };

  /**
   * Decodes a Balancer error code into the corresponding reason
   * @param error - a Balancer error code of the form `BAL#000`
   * @returns The decoded error reason
   */
  static parseErrorCode = (error: string): string => {
    if (!error.includes('BAL#')) throw new Error('Error code not found');
    const errorCode = error.replace('BAL#', '');

    const actualError = balancerErrorCodes[errorCode];

    if (!actualError) throw new Error('Error code not found');

    return actualError;
  };

  /**
   * Decodes a Balancer error code into the corresponding reason
   * @param error - a Balancer error code of the form `BAL#000`
   * @returns The decoded error reason if passed a valid error code, otherwise returns passed input
   */
  static tryParseErrorCode = (error: string): string => {
    try {
      return BalancerErrors.parseErrorCode(error);
    } catch {
      return error;
    }
  };

  /**
   * Tests whether a string is a known Balancer error message
   * @param error - a string to be checked verified as a Balancer error message
   */
  static isBalancerError = (error: string): boolean => Object.values(balancerErrorCodes).includes(error);

  /**
   * Encodes an error string into the corresponding error code
   * @param error - a Balancer error message string
   * @returns a Balancer error code of the form `BAL#000`
   */
  static encodeError = (error: string): string => {
    const encodedError = Object.entries(balancerErrorCodes).find(([, message]) => message === error);

    if (!encodedError) throw Error('Error message not found');

    return `BAL#${encodedError[0]}`;
  };
}
>>>>>>> c3ccf89d
<|MERGE_RESOLUTION|>--- conflicted
+++ resolved
@@ -1,224 +1,3 @@
-<<<<<<< HEAD
-const balancerErrorCodes: Record<string, string> = {
-  '000': 'ADD_OVERFLOW',
-  '001': 'SUB_OVERFLOW',
-  '002': 'SUB_UNDERFLOW',
-  '003': 'MUL_OVERFLOW',
-  '004': 'ZERO_DIVISION',
-  '005': 'DIV_INTERNAL',
-  '006': 'X_OUT_OF_BOUNDS',
-  '007': 'Y_OUT_OF_BOUNDS',
-  '008': 'PRODUCT_OUT_OF_BOUNDS',
-  '009': 'INVALID_EXPONENT',
-  '100': 'OUT_OF_BOUNDS',
-  '101': 'UNSORTED_ARRAY',
-  '102': 'UNSORTED_TOKENS',
-  '103': 'INPUT_LENGTH_MISMATCH',
-  '104': 'ZERO_TOKEN',
-  '200': 'MIN_TOKENS',
-  '201': 'MAX_TOKENS',
-  '202': 'MAX_SWAP_FEE_PERCENTAGE',
-  '203': 'MIN_SWAP_FEE_PERCENTAGE',
-  '204': 'MINIMUM_BPT',
-  '205': 'CALLER_NOT_VAULT',
-  '206': 'UNINITIALIZED',
-  '207': 'BPT_IN_MAX_AMOUNT',
-  '208': 'BPT_OUT_MIN_AMOUNT',
-  '209': 'EXPIRED_PERMIT',
-  '210': 'NOT_TWO_TOKENS',
-  '211': 'DISABLED',
-  '300': 'MIN_AMP',
-  '301': 'MAX_AMP',
-  '302': 'MIN_WEIGHT',
-  '303': 'MAX_STABLE_TOKENS',
-  '304': 'MAX_IN_RATIO',
-  '305': 'MAX_OUT_RATIO',
-  '306': 'MIN_BPT_IN_FOR_TOKEN_OUT',
-  '307': 'MAX_OUT_BPT_FOR_TOKEN_IN',
-  '308': 'NORMALIZED_WEIGHT_INVARIANT',
-  '309': 'INVALID_TOKEN',
-  '310': 'UNHANDLED_JOIN_KIND',
-  '311': 'ZERO_INVARIANT',
-  '312': 'ORACLE_INVALID_SECONDS_QUERY',
-  '313': 'ORACLE_NOT_INITIALIZED',
-  '314': 'ORACLE_QUERY_TOO_OLD',
-  '315': 'ORACLE_INVALID_INDEX',
-  '316': 'ORACLE_BAD_SECS',
-  '317': 'AMP_END_TIME_TOO_CLOSE',
-  '318': 'AMP_ONGOING_UPDATE',
-  '319': 'AMP_RATE_TOO_HIGH',
-  '320': 'AMP_NO_ONGOING_UPDATE',
-  '321': 'STABLE_INVARIANT_DIDNT_CONVERGE',
-  '322': 'STABLE_GET_BALANCE_DIDNT_CONVERGE',
-  '323': 'RELAYER_NOT_CONTRACT',
-  '324': 'BASE_POOL_RELAYER_NOT_CALLED',
-  '325': 'REBALANCING_RELAYER_REENTERED',
-  '326': 'GRADUAL_UPDATE_TIME_TRAVEL',
-  '327': 'SWAPS_DISABLED',
-  '328': 'CALLER_IS_NOT_LBP_OWNER',
-  '329': 'PRICE_RATE_OVERFLOW',
-  '330': 'INVALID_JOIN_EXIT_KIND_WHILE_SWAPS_DISABLED',
-  '331': 'WEIGHT_CHANGE_TOO_FAST',
-  '332': 'LOWER_GREATER_THAN_UPPER_TARGET',
-  '333': 'UPPER_TARGET_TOO_HIGH',
-  '334': 'UNHANDLED_BY_LINEAR_POOL',
-  '335': 'OUT_OF_TARGET_RANGE',
-  '336': 'UNHANDLED_EXIT_KIND',
-  '337': 'UNAUTHORIZED_EXIT',
-  '338': 'MAX_MANAGEMENT_SWAP_FEE_PERCENTAGE',
-  '339': 'UNHANDLED_BY_MANAGED_POOL',
-  '340': 'UNHANDLED_BY_PHANTOM_POOL',
-  '341': 'TOKEN_DOES_NOT_HAVE_RATE_PROVIDER',
-  '342': 'INVALID_INITIALIZATION',
-  '343': 'OUT_OF_NEW_TARGET_RANGE',
-  '344': 'FEATURE_DISABLED',
-  '345': 'UNINITIALIZED_POOL_CONTROLLER',
-  '346': 'SET_SWAP_FEE_DURING_FEE_CHANGE',
-  '347': 'SET_SWAP_FEE_PENDING_FEE_CHANGE',
-  '348': 'CHANGE_TOKENS_DURING_WEIGHT_CHANGE',
-  '349': 'CHANGE_TOKENS_PENDING_WEIGHT_CHANGE',
-  '350': 'MAX_WEIGHT',
-  '351': 'UNAUTHORIZED_JOIN',
-  '352': 'MAX_MANAGEMENT_AUM_FEE_PERCENTAGE',
-  '400': 'REENTRANCY',
-  '401': 'SENDER_NOT_ALLOWED',
-  '402': 'PAUSED',
-  '403': 'PAUSE_WINDOW_EXPIRED',
-  '404': 'MAX_PAUSE_WINDOW_DURATION',
-  '405': 'MAX_BUFFER_PERIOD_DURATION',
-  '406': 'INSUFFICIENT_BALANCE',
-  '407': 'INSUFFICIENT_ALLOWANCE',
-  '408': 'ERC20_TRANSFER_FROM_ZERO_ADDRESS',
-  '409': 'ERC20_TRANSFER_TO_ZERO_ADDRESS',
-  '410': 'ERC20_MINT_TO_ZERO_ADDRESS',
-  '411': 'ERC20_BURN_FROM_ZERO_ADDRESS',
-  '412': 'ERC20_APPROVE_FROM_ZERO_ADDRESS',
-  '413': 'ERC20_APPROVE_TO_ZERO_ADDRESS',
-  '414': 'ERC20_TRANSFER_EXCEEDS_ALLOWANCE',
-  '415': 'ERC20_DECREASED_ALLOWANCE_BELOW_ZERO',
-  '416': 'ERC20_TRANSFER_EXCEEDS_BALANCE',
-  '417': 'ERC20_BURN_EXCEEDS_ALLOWANCE',
-  '418': 'SAFE_ERC20_CALL_FAILED',
-  '419': 'ADDRESS_INSUFFICIENT_BALANCE',
-  '420': 'ADDRESS_CANNOT_SEND_VALUE',
-  '421': 'SAFE_CAST_VALUE_CANT_FIT_INT256',
-  '422': 'GRANT_SENDER_NOT_ADMIN',
-  '423': 'REVOKE_SENDER_NOT_ADMIN',
-  '424': 'RENOUNCE_SENDER_NOT_ALLOWED',
-  '425': 'BUFFER_PERIOD_EXPIRED',
-  '426': 'CALLER_IS_NOT_OWNER',
-  '427': 'NEW_OWNER_IS_ZERO',
-  '428': 'CODE_DEPLOYMENT_FAILED',
-  '429': 'CALL_TO_NON_CONTRACT',
-  '430': 'LOW_LEVEL_CALL_FAILED',
-  '431': 'NOT_PAUSED',
-  '432': 'ADDRESS_ALREADY_ALLOWLISTED',
-  '433': 'ADDRESS_NOT_ALLOWLISTED',
-  '434': 'ERC20_BURN_EXCEEDS_BALANCE',
-  '435': 'INVALID_OPERATION',
-  '436': 'CODEC_OVERFLOW',
-  '437': 'IN_RECOVERY_MODE',
-  '438': 'NOT_IN_RECOVERY_MODE',
-  '439': 'INDUCED_FAILURE',
-  '500': 'INVALID_POOL_ID',
-  '501': 'CALLER_NOT_POOL',
-  '502': 'SENDER_NOT_ASSET_MANAGER',
-  '503': 'USER_DOESNT_ALLOW_RELAYER',
-  '504': 'INVALID_SIGNATURE',
-  '505': 'EXIT_BELOW_MIN',
-  '506': 'JOIN_ABOVE_MAX',
-  '507': 'SWAP_LIMIT',
-  '508': 'SWAP_DEADLINE',
-  '509': 'CANNOT_SWAP_SAME_TOKEN',
-  '510': 'UNKNOWN_AMOUNT_IN_FIRST_SWAP',
-  '511': 'MALCONSTRUCTED_MULTIHOP_SWAP',
-  '512': 'INTERNAL_BALANCE_OVERFLOW',
-  '513': 'INSUFFICIENT_INTERNAL_BALANCE',
-  '514': 'INVALID_ETH_INTERNAL_BALANCE',
-  '515': 'INVALID_POST_LOAN_BALANCE',
-  '516': 'INSUFFICIENT_ETH',
-  '517': 'UNALLOCATED_ETH',
-  '518': 'ETH_TRANSFER',
-  '519': 'CANNOT_USE_ETH_SENTINEL',
-  '520': 'TOKENS_MISMATCH',
-  '521': 'TOKEN_NOT_REGISTERED',
-  '522': 'TOKEN_ALREADY_REGISTERED',
-  '523': 'TOKENS_ALREADY_SET',
-  '524': 'TOKENS_LENGTH_MUST_BE_2',
-  '525': 'NONZERO_TOKEN_BALANCE',
-  '526': 'BALANCE_TOTAL_OVERFLOW',
-  '527': 'POOL_NO_TOKENS',
-  '528': 'INSUFFICIENT_FLASH_LOAN_BALANCE',
-  '600': 'SWAP_FEE_PERCENTAGE_TOO_HIGH',
-  '601': 'FLASH_LOAN_FEE_PERCENTAGE_TOO_HIGH',
-  '602': 'INSUFFICIENT_FLASH_LOAN_FEE_AMOUNT',
-  '603': 'AUM_FEE_PERCENTAGE_TOO_HIGH',
-};
-
-export class BalancerErrors {
-  /**
-   * Cannot be constructed.
-   */
-  private constructor() {
-    // eslint-disable-next-line @typescript-eslint/no-empty-function
-  }
-
-  static isErrorCode = (error: string): boolean => {
-    if (!error.includes('BAL#')) return false;
-
-    const errorCode = error.replace('BAL#', '');
-    return Object.keys(balancerErrorCodes).includes(errorCode);
-  };
-
-  /**
-   * Decodes a Balancer error code into the corresponding reason
-   * @param error - a Balancer error code of the form `BAL#000`
-   * @returns The decoded error reason
-   */
-  static parseErrorCode = (error: string): string => {
-    if (!error.includes('BAL#')) throw new Error('Error code not found');
-    const errorCode = error.replace('BAL#', '');
-
-    const actualError = balancerErrorCodes[errorCode];
-
-    if (!actualError) throw new Error('Error code not found');
-
-    return actualError;
-  };
-
-  /**
-   * Decodes a Balancer error code into the corresponding reason
-   * @param error - a Balancer error code of the form `BAL#000`
-   * @returns The decoded error reason if passed a valid error code, otherwise returns passed input
-   */
-  static tryParseErrorCode = (error: string): string => {
-    try {
-      return BalancerErrors.parseErrorCode(error);
-    } catch {
-      return error;
-    }
-  };
-
-  /**
-   * Tests whether a string is a known Balancer error message
-   * @param error - a string to be checked verified as a Balancer error message
-   */
-  static isBalancerError = (error: string): boolean => Object.values(balancerErrorCodes).includes(error);
-
-  /**
-   * Encodes an error string into the corresponding error code
-   * @param error - a Balancer error message string
-   * @returns a Balancer error code of the form `BAL#000`
-   */
-  static encodeError = (error: string): string => {
-    const encodedError = Object.entries(balancerErrorCodes).find(([, message]) => message === error);
-
-    if (!encodedError) throw Error('Error message not found');
-
-    return `BAL#${encodedError[0]}`;
-  };
-}
-=======
 const balancerErrorCodes: Record<string, string> = {
   '000': 'ADD_OVERFLOW',
   '001': 'SUB_OVERFLOW',
@@ -444,5 +223,4 @@
 
     return `BAL#${encodedError[0]}`;
   };
-}
->>>>>>> c3ccf89d
+}