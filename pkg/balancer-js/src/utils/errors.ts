--- conflicted
+++ resolved
@@ -72,14 +72,11 @@
   '343': 'OUT_OF_NEW_TARGET_RANGE',
   '344': 'UNAUTHORIZED_OPERATION',
   '345': 'UNINITIALIZED_POOL_CONTROLLER',
-<<<<<<< HEAD
   '346': 'SET_SWAP_FEE_DURING_FEE_CHANGE',
   '347': 'SET_SWAP_FEE_PENDING_FEE_CHANGE',
-=======
-  '346': 'CHANGE_TOKENS_DURING_WEIGHT_CHANGE',
-  '347': 'CHANGE_TOKENS_PENDING_WEIGHT_CHANGE',
-  '348': 'MAX_MANAGEMENT_AUM_FEE_PERCENTAGE',
->>>>>>> 7f2e9a0b
+  '348': 'CHANGE_TOKENS_DURING_WEIGHT_CHANGE',
+  '349': 'CHANGE_TOKENS_PENDING_WEIGHT_CHANGE',
+  '350': 'MAX_MANAGEMENT_AUM_FEE_PERCENTAGE',
   '400': 'REENTRANCY',
   '401': 'SENDER_NOT_ALLOWED',
   '402': 'PAUSED',
