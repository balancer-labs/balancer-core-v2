--- conflicted
+++ resolved
@@ -1,207 +1,73 @@
-<<<<<<< HEAD
-import { defaultAbiCoder } from '@ethersproject/abi';
-import { BigNumberish } from '@ethersproject/bignumber';
-
-export enum StablePoolJoinKind {
-  INIT = 0,
-  EXACT_TOKENS_IN_FOR_BPT_OUT,
-  TOKEN_IN_FOR_EXACT_BPT_OUT,
-}
-
-export enum StablePhantomPoolJoinKind {
-  INIT = 0,
-  EXACT_TOKENS_IN_FOR_BPT_OUT,
-  TOKEN_IN_FOR_EXACT_BPT_OUT,
-}
-
-export enum StablePoolExitKind {
-  EXACT_BPT_IN_FOR_ONE_TOKEN_OUT = 0,
-  EXACT_BPT_IN_FOR_TOKENS_OUT,
-  BPT_IN_FOR_EXACT_TOKENS_OUT,
-}
-
-export enum StablePhantomPoolExitKind {
-  EXACT_BPT_IN_FOR_ONE_TOKEN_OUT = 0,
-  BPT_IN_FOR_EXACT_TOKENS_OUT,
-}
-
-export class StablePoolEncoder {
-  /**
-   * Cannot be constructed.
-   */
-  private constructor() {
-    // eslint-disable-next-line @typescript-eslint/no-empty-function
-  }
-
-  /**
-   * Encodes the userData parameter for providing the initial liquidity to a StablePool
-   * @param initialBalances - the amounts of tokens to send to the pool to form the initial balances
-   */
-  static joinInit = (amountsIn: BigNumberish[]): string =>
-    defaultAbiCoder.encode(['uint256', 'uint256[]'], [StablePoolJoinKind.INIT, amountsIn]);
-
-  /**
-   * Encodes the userData parameter for joining a StablePool with exact token inputs
-   * @param amountsIn - the amounts each of token to deposit in the pool as liquidity
-   * @param minimumBPT - the minimum acceptable BPT to receive in return for deposited tokens
-   */
-  static joinExactTokensInForBPTOut = (amountsIn: BigNumberish[], minimumBPT: BigNumberish): string =>
-    defaultAbiCoder.encode(
-      ['uint256', 'uint256[]', 'uint256'],
-      [StablePoolJoinKind.EXACT_TOKENS_IN_FOR_BPT_OUT, amountsIn, minimumBPT]
-    );
-
-  static joinExactTokensInForBPTOutPhantom = (amountsIn: BigNumberish[], minimumBPT: BigNumberish): string =>
-    defaultAbiCoder.encode(
-      ['uint256', 'uint256[]', 'uint256'],
-      [StablePhantomPoolJoinKind.EXACT_TOKENS_IN_FOR_BPT_OUT, amountsIn, minimumBPT]
-    );
-
-  /**
-   * Encodes the userData parameter for joining a StablePool with to receive an exact amount of BPT
-   * @param bptAmountOut - the amount of BPT to be minted
-   * @param enterTokenIndex - the index of the token to be provided as liquidity
-   */
-  static joinTokenInForExactBPTOut = (bptAmountOut: BigNumberish, enterTokenIndex: number): string =>
-    defaultAbiCoder.encode(
-      ['uint256', 'uint256', 'uint256'],
-      [StablePoolJoinKind.TOKEN_IN_FOR_EXACT_BPT_OUT, bptAmountOut, enterTokenIndex]
-    );
-
-  /**
-   * Encodes the userData parameter for joining a StablePhantomPool with to receive an exact amount of BPT
-   * @param bptAmountOut - the amount of BPT to be minted
-   * @param enterTokenIndex - the index of the token to be provided as liquidity
-   */
-  static joinTokenInForExactBPTOutPhantom = (bptAmountOut: BigNumberish, enterTokenIndex: number): string =>
-    defaultAbiCoder.encode(
-      ['uint256', 'uint256', 'uint256'],
-      [StablePhantomPoolJoinKind.TOKEN_IN_FOR_EXACT_BPT_OUT, bptAmountOut, enterTokenIndex]
-    );
-
-  /**
-   * Encodes the userData parameter for exiting a StablePool by removing a single token in return for an exact amount of BPT
-   * @param bptAmountIn - the amount of BPT to be burned
-   * @param enterTokenIndex - the index of the token to removed from the pool
-   */
-  static exitExactBPTInForOneTokenOut = (bptAmountIn: BigNumberish, exitTokenIndex: number): string =>
-    defaultAbiCoder.encode(
-      ['uint256', 'uint256', 'uint256'],
-      [StablePoolExitKind.EXACT_BPT_IN_FOR_ONE_TOKEN_OUT, bptAmountIn, exitTokenIndex]
-    );
-
-  /**
-   * Encodes the userData parameter for exiting a StablePool by removing tokens in return for an exact amount of BPT
-   * @param bptAmountIn - the amount of BPT to be burned
-   */
-  static exitExactBPTInForTokensOut = (bptAmountIn: BigNumberish): string =>
-    defaultAbiCoder.encode(['uint256', 'uint256'], [StablePoolExitKind.EXACT_BPT_IN_FOR_TOKENS_OUT, bptAmountIn]);
-
-  /**
-   * Encodes the userData parameter for exiting a StablePool by removing exact amounts of tokens
-   * @param amountsOut - the amounts of each token to be withdrawn from the pool
-   * @param maxBPTAmountIn - the minimum acceptable BPT to burn in return for withdrawn tokens
-   */
-  static exitBPTInForExactTokensOut = (amountsOut: BigNumberish[], maxBPTAmountIn: BigNumberish): string =>
-    defaultAbiCoder.encode(
-      ['uint256', 'uint256[]', 'uint256'],
-      [StablePoolExitKind.BPT_IN_FOR_EXACT_TOKENS_OUT, amountsOut, maxBPTAmountIn]
-    );
-
-  /**
-   * Encodes the userData parameter for exiting a StablePhantomPool by removing a single token in return for an exact amount of BPT
-   * @param bptAmountIn - the amount of BPT to be burned
-   * @param enterTokenIndex - the index of the token to removed from the pool
-   */
-  static exitExactBPTInForOneTokenOutPhantom = (bptAmountIn: BigNumberish, exitTokenIndex: number): string =>
-    defaultAbiCoder.encode(
-      ['uint256', 'uint256', 'uint256'],
-      [StablePhantomPoolExitKind.EXACT_BPT_IN_FOR_ONE_TOKEN_OUT, bptAmountIn, exitTokenIndex]
-    );
-
-  /**
-   * Encodes the userData parameter for exiting a PhantomStablePool by removing exact amounts of tokens
-   * @param amountsOut - the amounts of each token to be withdrawn from the pool
-   * @param maxBPTAmountIn - the minimum acceptable BPT to burn in return for withdrawn tokens
-   */
-  static exitBPTInForExactTokensOutPhantom = (amountsOut: BigNumberish[], maxBPTAmountIn: BigNumberish): string =>
-    defaultAbiCoder.encode(
-      ['uint256', 'uint256[]', 'uint256'],
-      [StablePhantomPoolExitKind.BPT_IN_FOR_EXACT_TOKENS_OUT, amountsOut, maxBPTAmountIn]
-    );
-}
-=======
-import { defaultAbiCoder } from '@ethersproject/abi';
-import { BigNumberish } from '@ethersproject/bignumber';
-
-export enum StablePoolJoinKind {
-  INIT = 0,
-  EXACT_TOKENS_IN_FOR_BPT_OUT,
-  TOKEN_IN_FOR_EXACT_BPT_OUT,
-}
-
-export enum StablePoolExitKind {
-  EXACT_BPT_IN_FOR_ONE_TOKEN_OUT = 0,
-  BPT_IN_FOR_EXACT_TOKENS_OUT,
-}
-
-export class StablePoolEncoder {
-  /**
-   * Cannot be constructed.
-   */
-  private constructor() {
-    // eslint-disable-next-line @typescript-eslint/no-empty-function
-  }
-
-  /**
-   * Encodes the userData parameter for providing the initial liquidity to a StablePool
-   * @param initialBalances - the amounts of tokens to send to the pool to form the initial balances
-   */
-  static joinInit = (amountsIn: BigNumberish[]): string =>
-    defaultAbiCoder.encode(['uint256', 'uint256[]'], [StablePoolJoinKind.INIT, amountsIn]);
-
-  /**
-   * Encodes the userData parameter for joining a StablePool with exact token inputs
-   * @param amountsIn - the amounts each of token to deposit in the pool as liquidity
-   * @param minimumBPT - the minimum acceptable BPT to receive in return for deposited tokens
-   */
-  static joinExactTokensInForBPTOut = (amountsIn: BigNumberish[], minimumBPT: BigNumberish): string =>
-    defaultAbiCoder.encode(
-      ['uint256', 'uint256[]', 'uint256'],
-      [StablePoolJoinKind.EXACT_TOKENS_IN_FOR_BPT_OUT, amountsIn, minimumBPT]
-    );
-
-  /**
-   * Encodes the userData parameter for joining a StablePool with to receive an exact amount of BPT
-   * @param bptAmountOut - the amount of BPT to be minted
-   * @param enterTokenIndex - the index of the token to be provided as liquidity
-   */
-  static joinTokenInForExactBPTOut = (bptAmountOut: BigNumberish, enterTokenIndex: number): string =>
-    defaultAbiCoder.encode(
-      ['uint256', 'uint256', 'uint256'],
-      [StablePoolJoinKind.TOKEN_IN_FOR_EXACT_BPT_OUT, bptAmountOut, enterTokenIndex]
-    );
-
-  /**
-   * Encodes the userData parameter for exiting a StablePool by removing a single token in return for an exact amount of BPT
-   * @param bptAmountIn - the amount of BPT to be burned
-   * @param enterTokenIndex - the index of the token to removed from the pool
-   */
-  static exitExactBPTInForOneTokenOut = (bptAmountIn: BigNumberish, exitTokenIndex: number): string =>
-    defaultAbiCoder.encode(
-      ['uint256', 'uint256', 'uint256'],
-      [StablePoolExitKind.EXACT_BPT_IN_FOR_ONE_TOKEN_OUT, bptAmountIn, exitTokenIndex]
-    );
-
-  /**
-   * Encodes the userData parameter for exiting a StablePool by removing exact amounts of tokens
-   * @param amountsOut - the amounts of each token to be withdrawn from the pool
-   * @param maxBPTAmountIn - the minimum acceptable BPT to burn in return for withdrawn tokens
-   */
-  static exitBPTInForExactTokensOut = (amountsOut: BigNumberish[], maxBPTAmountIn: BigNumberish): string =>
-    defaultAbiCoder.encode(
-      ['uint256', 'uint256[]', 'uint256'],
-      [StablePoolExitKind.BPT_IN_FOR_EXACT_TOKENS_OUT, amountsOut, maxBPTAmountIn]
-    );
-}
->>>>>>> c3ccf89d
+import { defaultAbiCoder } from '@ethersproject/abi';
+import { BigNumberish } from '@ethersproject/bignumber';
+
+export enum StablePoolJoinKind {
+  INIT = 0,
+  EXACT_TOKENS_IN_FOR_BPT_OUT,
+  TOKEN_IN_FOR_EXACT_BPT_OUT,
+}
+
+export enum StablePoolExitKind {
+  EXACT_BPT_IN_FOR_ONE_TOKEN_OUT = 0,
+  BPT_IN_FOR_EXACT_TOKENS_OUT,
+}
+
+export class StablePoolEncoder {
+  /**
+   * Cannot be constructed.
+   */
+  private constructor() {
+    // eslint-disable-next-line @typescript-eslint/no-empty-function
+  }
+
+  /**
+   * Encodes the userData parameter for providing the initial liquidity to a StablePool
+   * @param initialBalances - the amounts of tokens to send to the pool to form the initial balances
+   */
+  static joinInit = (amountsIn: BigNumberish[]): string =>
+    defaultAbiCoder.encode(['uint256', 'uint256[]'], [StablePoolJoinKind.INIT, amountsIn]);
+
+  /**
+   * Encodes the userData parameter for joining a StablePool with exact token inputs
+   * @param amountsIn - the amounts each of token to deposit in the pool as liquidity
+   * @param minimumBPT - the minimum acceptable BPT to receive in return for deposited tokens
+   */
+  static joinExactTokensInForBPTOut = (amountsIn: BigNumberish[], minimumBPT: BigNumberish): string =>
+    defaultAbiCoder.encode(
+      ['uint256', 'uint256[]', 'uint256'],
+      [StablePoolJoinKind.EXACT_TOKENS_IN_FOR_BPT_OUT, amountsIn, minimumBPT]
+    );
+
+  /**
+   * Encodes the userData parameter for joining a StablePool with to receive an exact amount of BPT
+   * @param bptAmountOut - the amount of BPT to be minted
+   * @param enterTokenIndex - the index of the token to be provided as liquidity
+   */
+  static joinTokenInForExactBPTOut = (bptAmountOut: BigNumberish, enterTokenIndex: number): string =>
+    defaultAbiCoder.encode(
+      ['uint256', 'uint256', 'uint256'],
+      [StablePoolJoinKind.TOKEN_IN_FOR_EXACT_BPT_OUT, bptAmountOut, enterTokenIndex]
+    );
+
+  /**
+   * Encodes the userData parameter for exiting a StablePool by removing a single token in return for an exact amount of BPT
+   * @param bptAmountIn - the amount of BPT to be burned
+   * @param enterTokenIndex - the index of the token to removed from the pool
+   */
+  static exitExactBPTInForOneTokenOut = (bptAmountIn: BigNumberish, exitTokenIndex: number): string =>
+    defaultAbiCoder.encode(
+      ['uint256', 'uint256', 'uint256'],
+      [StablePoolExitKind.EXACT_BPT_IN_FOR_ONE_TOKEN_OUT, bptAmountIn, exitTokenIndex]
+    );
+
+  /**
+   * Encodes the userData parameter for exiting a StablePool by removing exact amounts of tokens
+   * @param amountsOut - the amounts of each token to be withdrawn from the pool
+   * @param maxBPTAmountIn - the minimum acceptable BPT to burn in return for withdrawn tokens
+   */
+  static exitBPTInForExactTokensOut = (amountsOut: BigNumberish[], maxBPTAmountIn: BigNumberish): string =>
+    defaultAbiCoder.encode(
+      ['uint256', 'uint256[]', 'uint256'],
+      [StablePoolExitKind.BPT_IN_FOR_EXACT_TOKENS_OUT, amountsOut, maxBPTAmountIn]
+    );
+}