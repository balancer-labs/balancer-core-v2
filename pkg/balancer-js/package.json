--- conflicted
+++ resolved
@@ -22,13 +22,8 @@
   "scripts": {
     "build": "rollup -c",
     "dev": "rollup -c -w",
-<<<<<<< HEAD
+    "test": "mocha --extension test.ts -r ts-node/register --recursive",
     "lint": "eslint ./src --ext .ts --max-warnings 0"
-=======
-    "test": "mocha --extension test.ts -r ts-node/register --recursive",
-    "lint": "eslint ./src --ext .ts --max-warnings 0",
-    "typechain": "typechain --target ethers-v5 --out-dir src/typechain '../deployments/tasks/*/abi/*.json'"
->>>>>>> b8233995
   },
   "devDependencies": {
     "@rollup/plugin-commonjs": "^19.0.0",
