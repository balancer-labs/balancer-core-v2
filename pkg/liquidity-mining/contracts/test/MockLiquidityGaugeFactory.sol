<<<<<<< HEAD
// SPDX-License-Identifier: GPL-3.0-or-later
// This program is free software: you can redistribute it and/or modify
// it under the terms of the GNU General Public License as published by
// the Free Software Foundation, either version 3 of the License, or
// (at your option) any later version.

// This program is distributed in the hope that it will be useful,
// but WITHOUT ANY WARRANTY; without even the implied warranty of
// MERCHANTABILITY or FITNESS FOR A PARTICULAR PURPOSE.  See the
// GNU General Public License for more details.

// You should have received a copy of the GNU General Public License
// along with this program.  If not, see <http://www.gnu.org/licenses/>.

pragma solidity ^0.7.0;
pragma experimental ABIEncoderV2;

import "@balancer-labs/v2-interfaces/contracts/liquidity-mining/ILiquidityGaugeFactory.sol";
import "@balancer-labs/v2-interfaces/contracts/vault/IVault.sol";

import "@balancer-labs/v2-solidity-utils/contracts/helpers/Authentication.sol";
import "@balancer-labs/v2-solidity-utils/contracts/openzeppelin/Clones.sol";

import "./MockLiquidityGauge.sol";

contract MockLiquidityGaugeFactory is ILiquidityGaugeFactory {
    mapping(address => bool) private _isGaugeFromFactory;
    mapping(address => address) private _poolGauge;

    event GaugeCreated(address indexed gauge, address indexed pool);

    /**
     * @notice Returns the address of the gauge belonging to `pool`.
     */
    function getPoolGauge(address pool) external view returns (ILiquidityGauge) {
        return ILiquidityGauge(_poolGauge[pool]);
    }

    /**
     * @notice Returns true if `gauge` was created by this factory.
     */
    function isGaugeFromFactory(address gauge) external view override returns (bool) {
        return _isGaugeFromFactory[gauge];
    }

    function create(address pool) external override returns (address) {
        require(_poolGauge[pool] == address(0), "Gauge already exists");

        address gauge = address(new MockLiquidityGauge(pool));

        _isGaugeFromFactory[gauge] = true;
        _poolGauge[pool] = gauge;
        emit GaugeCreated(gauge, pool);

        return gauge;
    }
}
=======
// SPDX-License-Identifier: GPL-3.0-or-later
// This program is free software: you can redistribute it and/or modify
// it under the terms of the GNU General Public License as published by
// the Free Software Foundation, either version 3 of the License, or
// (at your option) any later version.

// This program is distributed in the hope that it will be useful,
// but WITHOUT ANY WARRANTY; without even the implied warranty of
// MERCHANTABILITY or FITNESS FOR A PARTICULAR PURPOSE.  See the
// GNU General Public License for more details.

// You should have received a copy of the GNU General Public License
// along with this program.  If not, see <http://www.gnu.org/licenses/>.

pragma solidity ^0.7.0;
pragma experimental ABIEncoderV2;

import "@balancer-labs/v2-solidity-utils/contracts/openzeppelin/Clones.sol";

import "../gauges/BaseGaugeFactory.sol";
import "./MockLiquidityGauge.sol";

contract MockLiquidityGaugeFactory is BaseGaugeFactory {
    constructor(MockLiquidityGauge gaugeImplementation) BaseGaugeFactory(gaugeImplementation) {
        // solhint-disable-previous-line no-empty-blocks
    }

    function create(address pool, uint256 relativeWeightCap) external override returns (address) {
        address gauge = _create();

        MockLiquidityGauge(gauge).initialize(pool, relativeWeightCap);

        return gauge;
    }
}
>>>>>>> c3ccf89d
<|MERGE_RESOLUTION|>--- conflicted
+++ resolved
@@ -1,95 +1,35 @@
-<<<<<<< HEAD
-// SPDX-License-Identifier: GPL-3.0-or-later
-// This program is free software: you can redistribute it and/or modify
-// it under the terms of the GNU General Public License as published by
-// the Free Software Foundation, either version 3 of the License, or
-// (at your option) any later version.
-
-// This program is distributed in the hope that it will be useful,
-// but WITHOUT ANY WARRANTY; without even the implied warranty of
-// MERCHANTABILITY or FITNESS FOR A PARTICULAR PURPOSE.  See the
-// GNU General Public License for more details.
-
-// You should have received a copy of the GNU General Public License
-// along with this program.  If not, see <http://www.gnu.org/licenses/>.
-
-pragma solidity ^0.7.0;
-pragma experimental ABIEncoderV2;
-
-import "@balancer-labs/v2-interfaces/contracts/liquidity-mining/ILiquidityGaugeFactory.sol";
-import "@balancer-labs/v2-interfaces/contracts/vault/IVault.sol";
-
-import "@balancer-labs/v2-solidity-utils/contracts/helpers/Authentication.sol";
-import "@balancer-labs/v2-solidity-utils/contracts/openzeppelin/Clones.sol";
-
-import "./MockLiquidityGauge.sol";
-
-contract MockLiquidityGaugeFactory is ILiquidityGaugeFactory {
-    mapping(address => bool) private _isGaugeFromFactory;
-    mapping(address => address) private _poolGauge;
-
-    event GaugeCreated(address indexed gauge, address indexed pool);
-
-    /**
-     * @notice Returns the address of the gauge belonging to `pool`.
-     */
-    function getPoolGauge(address pool) external view returns (ILiquidityGauge) {
-        return ILiquidityGauge(_poolGauge[pool]);
-    }
-
-    /**
-     * @notice Returns true if `gauge` was created by this factory.
-     */
-    function isGaugeFromFactory(address gauge) external view override returns (bool) {
-        return _isGaugeFromFactory[gauge];
-    }
-
-    function create(address pool) external override returns (address) {
-        require(_poolGauge[pool] == address(0), "Gauge already exists");
-
-        address gauge = address(new MockLiquidityGauge(pool));
-
-        _isGaugeFromFactory[gauge] = true;
-        _poolGauge[pool] = gauge;
-        emit GaugeCreated(gauge, pool);
-
-        return gauge;
-    }
-}
-=======
-// SPDX-License-Identifier: GPL-3.0-or-later
-// This program is free software: you can redistribute it and/or modify
-// it under the terms of the GNU General Public License as published by
-// the Free Software Foundation, either version 3 of the License, or
-// (at your option) any later version.
-
-// This program is distributed in the hope that it will be useful,
-// but WITHOUT ANY WARRANTY; without even the implied warranty of
-// MERCHANTABILITY or FITNESS FOR A PARTICULAR PURPOSE.  See the
-// GNU General Public License for more details.
-
-// You should have received a copy of the GNU General Public License
-// along with this program.  If not, see <http://www.gnu.org/licenses/>.
-
-pragma solidity ^0.7.0;
-pragma experimental ABIEncoderV2;
-
-import "@balancer-labs/v2-solidity-utils/contracts/openzeppelin/Clones.sol";
-
-import "../gauges/BaseGaugeFactory.sol";
-import "./MockLiquidityGauge.sol";
-
-contract MockLiquidityGaugeFactory is BaseGaugeFactory {
-    constructor(MockLiquidityGauge gaugeImplementation) BaseGaugeFactory(gaugeImplementation) {
-        // solhint-disable-previous-line no-empty-blocks
-    }
-
-    function create(address pool, uint256 relativeWeightCap) external override returns (address) {
-        address gauge = _create();
-
-        MockLiquidityGauge(gauge).initialize(pool, relativeWeightCap);
-
-        return gauge;
-    }
-}
->>>>>>> c3ccf89d
+// SPDX-License-Identifier: GPL-3.0-or-later
+// This program is free software: you can redistribute it and/or modify
+// it under the terms of the GNU General Public License as published by
+// the Free Software Foundation, either version 3 of the License, or
+// (at your option) any later version.
+
+// This program is distributed in the hope that it will be useful,
+// but WITHOUT ANY WARRANTY; without even the implied warranty of
+// MERCHANTABILITY or FITNESS FOR A PARTICULAR PURPOSE.  See the
+// GNU General Public License for more details.
+
+// You should have received a copy of the GNU General Public License
+// along with this program.  If not, see <http://www.gnu.org/licenses/>.
+
+pragma solidity ^0.7.0;
+pragma experimental ABIEncoderV2;
+
+import "@balancer-labs/v2-solidity-utils/contracts/openzeppelin/Clones.sol";
+
+import "../gauges/BaseGaugeFactory.sol";
+import "./MockLiquidityGauge.sol";
+
+contract MockLiquidityGaugeFactory is BaseGaugeFactory {
+    constructor(MockLiquidityGauge gaugeImplementation) BaseGaugeFactory(gaugeImplementation) {
+        // solhint-disable-previous-line no-empty-blocks
+    }
+
+    function create(address pool, uint256 relativeWeightCap) external override returns (address) {
+        address gauge = _create();
+
+        MockLiquidityGauge(gauge).initialize(pool, relativeWeightCap);
+
+        return gauge;
+    }
+}