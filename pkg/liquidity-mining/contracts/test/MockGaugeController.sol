--- conflicted
+++ resolved
@@ -77,12 +77,9 @@
     function gauge_exists(address gauge) external view override returns (bool) {
         return _validGauge[gauge];
     }
-<<<<<<< HEAD
-=======
 
     function setGaugeWeight(address gauge, uint256 weight) external {
         require(_validGauge[gauge], "Gauge does not exist on controller");
         _weights[gauge] = weight;
     }
->>>>>>> 728ec071
 }