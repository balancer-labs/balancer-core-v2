--- conflicted
+++ resolved
@@ -60,13 +60,8 @@
      * The first requirement could be relaxed, as the LPs actually benefit from the pending fees not being paid out,
      * but being stricter makes analysis easier at little expense.
      *
-<<<<<<< HEAD
-     * This is a permissioned function, and will revert when called within a Vault context (i.e. in the middle
-     * of a join or an exit).
-=======
      * This is a permissioned function, reserved for the pool owner. It will revert when called within a Vault context
      * (i.e. in the middle of a join or an exit).
->>>>>>> 864a316a
      *
      * Correct behavior depends on the token balances from the Vault, which may be out of sync with the state of
      * the pool during execution of a Vault hook.
@@ -77,13 +72,8 @@
 
     /**
      * @notice Set the swap fee percentage.
-<<<<<<< HEAD
-     * @dev This is a permissioned function, and will revert when called within a Vault context
-     * (i.e. in the middle of a join or an exit).
-=======
      * @dev This is a permissioned function, reserved for the pool owner. It will revert when called within a Vault
      * context (i.e. in the middle of a join or an exit).
->>>>>>> 864a316a
      *
      * Correct behavior depends on the token balances from the Vault, which may be out of sync with the state of
      * the pool during execution of a Vault hook.
