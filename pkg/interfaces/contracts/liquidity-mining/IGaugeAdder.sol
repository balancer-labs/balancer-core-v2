--- conflicted
+++ resolved
@@ -22,12 +22,9 @@
 import "./IStakingLiquidityGauge.sol";
 
 interface IGaugeAdder is IAuthentication {
-<<<<<<< HEAD
-=======
     // Deprecated. TODO: remove from interfaces, and remove references.
     enum GaugeType { LiquidityMiningCommittee, veBAL, Ethereum, Polygon, Arbitrum, Optimism, Gnosis, ZKSync }
 
->>>>>>> dabce3b0
     // String values are hashed when indexed, so we also emit the raw string as a data field for ease of use.
     event GaugeTypeAdded(string indexed indexedGaugeType, string gaugeType);
     event GaugeFactorySet(string indexed indexedGaugeType, string gaugeType, ILiquidityGaugeFactory gaugeFactory);
@@ -44,7 +41,6 @@
 
     /**
      * @notice Returns the list of gauge types.
-<<<<<<< HEAD
      */
     function getGaugeTypes() external view returns (string[] memory);
 
@@ -91,53 +87,5 @@
      * @notice Sets `factory` as the allowlisted factory contract for gauges with type `gaugeType`.
      * @dev This function can either set a new factory or replace an existing one.
      */
-=======
-     */
-    function getGaugeTypes() external view returns (string[] memory);
-
-    /**
-     * @notice Returns gauge type name registered at the given index.
-     */
-    function getGaugeTypeAtIndex(uint256 index) external view returns (string memory);
-
-    /**
-     * @notice Returns the number of gauge types.
-     */
-    function getGaugeTypesCount() external view returns (uint256);
-
-    /**
-     * @notice Returns the factory for gauge type `gaugeType`.
-     */
-    function getFactoryForGaugeType(string memory gaugeType) external view returns (ILiquidityGaugeFactory);
-
-    /**
-     * @notice Returns true if `gauge` has been deployed by the factory for the gauge type `gaugeType`.
-     * Note that if a gauge type's factory changes then this function will start returning false for previously
-     * valid gauges.
-     */
-    function isGaugeFromValidFactory(address gauge, string memory gaugeType) external view returns (bool);
-
-    /**
-     * @notice Adds a new `gaugeType` corresponding to a new network, which allows setting a factory and adding gauges
-     * for the type later on.
-     * @param gaugeType Name of the new gauge type.
-     */
-    function addGaugeType(string memory gaugeType) external;
-
-    /**
-     * @notice Adds a new gauge to the GaugeController for the given `gaugeType` type.
-     * @dev When adding gauges for L2 networks or sidechains, this must be called with the address of the *root* gauge
-     * which is deployed on Ethereum. It should *not* be called with the address of the child gauge which is deployed on
-     * the L2 / sidechain.
-     *
-     * If the gauge added is an Ethereum gauge, it cannot be a gauge for the 80BAL-20WETH pool.
-     */
-    function addGauge(address gauge, string memory gaugeType) external;
-
-    /**
-     * @notice Sets `factory` as the allowlisted factory contract for gauges with type `gaugeType`.
-     * @dev This function can either set a new factory or replace an existing one.
-     */
->>>>>>> dabce3b0
     function setGaugeFactory(ILiquidityGaugeFactory factory, string memory gaugeType) external;
 }