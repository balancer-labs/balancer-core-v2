// SPDX-License-Identifier: GPL-3.0-or-later
// This program is free software: you can redistribute it and/or modify
// it under the terms of the GNU General Public License as published by
// the Free Software Foundation, either version 3 of the License, or
// (at your option) any later version.

// This program is distributed in the hope that it will be useful,
// but WITHOUT ANY WARRANTY; without even the implied warranty of
// MERCHANTABILITY or FITNESS FOR A PARTICULAR PURPOSE.  See the
// GNU General Public License for more details.

// You should have received a copy of the GNU General Public License
// along with this program.  If not, see <http://www.gnu.org/licenses/>.

pragma solidity >=0.7.0 <0.9.0;

import "../vault/IVault.sol";
import "./IProtocolFeesWithdrawer.sol";

/**
 * @title ProtocolFeeSplitter
 * @author Daoism Systems
 * @notice Distributes protocol fees collected from a particular pool between a DAO fund recipient
 * (e.g., the Balancer DAO treasury), and a beneficiary designated by the pool owner.
 * @dev By default, all funds go to the DAO. To claim a share of the protocol fees, pool owners
 * may call `setPoolBeneficiary`.
 */
interface IProtocolFeeSplitter {
    event FeesCollected(
        bytes32 indexed poolId,
        address indexed beneficiary,
        uint256 poolEarned,
        address indexed daoFundsRecipient,
        uint256 daoEarned
    );

    event PoolRevenueShareChanged(bytes32 indexed poolId, uint256 revenueSharePercentage);
    event PoolRevenueShareCleared(bytes32 indexed poolId);
    event PoolBeneficiaryChanged(bytes32 indexed poolId, address newBeneficiary);
    event DefaultRevenueSharePercentageChanged(uint256 revenueSharePercentage);
    event DAOFundsRecipientChanged(address newDaoFundsRecipient);

    /**
     * @notice Allows an authorized user to change the revenueShare for a given pool.
     * @dev This is a permissioned function.
     * @param poolId - the poolId of the pool where the revenue share will change.
     * @param revenueSharePercentage - the new revenue share percentage.
     */
    function setRevenueSharePercentage(bytes32 poolId, uint256 revenueSharePercentage) external;

    /**
     * @notice Allows a pool owner to change the revenue share beneficiary for a given pool.
     * @dev This is a permissioned function.
     * @param poolId - the poolId of the pool where the beneficiary will change.
     * @param newBeneficiary - address of the new beneficiary.
     */
    function setPoolBeneficiary(bytes32 poolId, address newBeneficiary) external;

    /**
     * @notice Allows a authorized user to change the DAO funds recipient.
     * @dev This is a permissioned function.
     * @param newDaoFundsRecipient - address of the new DAO funds recipient.
     */
    function setDaoFundsRecipient(address newDaoFundsRecipient) external;

    /**
     * @notice Allows an authorized user to change the default revenue share percentage.
     * @dev Set the default revenue share percentage, applied to pools where no override has been set
     * through `setRevenueSharePercentage`. Must be below the maximum allowed split.
     * This is a permissioned function.
     * @param defaultRevenueSharePercentage - new default revenue share percentage
     */
    function setDefaultRevenueSharePercentage(uint256 defaultRevenueSharePercentage) external;

    /**
<<<<<<< HEAD
     * @notice Ignore any previously set revenue sharing percentage, and begin using the default.
     * @param poolId - the poolId of the pool to begin using the default revenue share percentage.
     */
    function clearRevenueSharingFeePercentage(bytes32 poolId) external;

    /**
     * @notice Collects and distributes fees for a `poolId`
     * @param poolId - the poolId of the pool for which we collect fees
     * @return beneficiaryAmount The amount of tokens sent to pool's beneficiary
     * @return treasuryAmount The amount of tokens sent to Balancer's treasury
=======
     * @dev Permissionless function to collect and distribute any accrued protocol fees for the given pool.
     * @param poolId - the poolId of a pool with accrued protocol fees.
     * @return beneficiaryAmount - the BPT amount sent to the pool beneficiary.
     * @return daoAmount - the BPT amount sent to the DAO funds recipient.
>>>>>>> f4c87441
     */
    function collectFees(bytes32 poolId) external returns (uint256 beneficiaryAmount, uint256 daoAmount);

    /**
     * @dev Returns the default revenue share percentage a pool will receive, unless overridden by a call
     * to `setRevenueSharePercentage`.
     */
    function getDefaultRevenueSharePercentage() external view returns (uint256);

    /**
     * @dev Returns the amount of fees that would be sent to each beneficiary in a call to `collectFees`.
     * @param poolId - the poolId of a pool with accrued protocol fees.
     * @return beneficiaryAmount - the BPT amount that would be sent to the pool beneficiary.
     * @return daoAmount - the BPT amount that would be sent to the DAO funds recipient.
     */
    function getAmounts(bytes32 poolId) external view returns (uint256 beneficiaryAmount, uint256 daoAmount);

    /**
     * @notice Returns the DAO funds recipient that will receive any balance not due to the pool beneficiary.
     */
    function getDaoFundsRecipient() external view returns (address);

    /**
     * @notice Returns the `ProtocolFeesWithdrawer`, used to withdraw funds from the `ProtocolFeesCollector`.
     */
    function getProtocolFeesWithdrawer() external view returns (IProtocolFeesWithdrawer);

    /**
     * @notice Returns the address of the Balancer Vault.
     */
    function getVault() external view returns (IVault);

    /**
     * @dev Returns the current protocol fee split configuration for a given pool.
     * @param poolId - the poolId of a pool with accrued protocol fees.
     * @return revenueSharePercentageOverride - the percentage of the split sent to the pool beneficiary.
     * @return beneficiary - the address of the pool beneficiary.
     */
    function getRevenueShareSettings(bytes32 poolId)
        external
        view
        returns (
            uint256 revenueSharePercentageOverride,
            address beneficiary,
            bool overrideSet
        );
}<|MERGE_RESOLUTION|>--- conflicted
+++ resolved
@@ -73,23 +73,16 @@
     function setDefaultRevenueSharePercentage(uint256 defaultRevenueSharePercentage) external;
 
     /**
-<<<<<<< HEAD
      * @notice Ignore any previously set revenue sharing percentage, and begin using the default.
      * @param poolId - the poolId of the pool to begin using the default revenue share percentage.
      */
-    function clearRevenueSharingFeePercentage(bytes32 poolId) external;
+    function clearRevenueSharePercentage(bytes32 poolId) external;
 
     /**
      * @notice Collects and distributes fees for a `poolId`
      * @param poolId - the poolId of the pool for which we collect fees
      * @return beneficiaryAmount The amount of tokens sent to pool's beneficiary
-     * @return treasuryAmount The amount of tokens sent to Balancer's treasury
-=======
-     * @dev Permissionless function to collect and distribute any accrued protocol fees for the given pool.
-     * @param poolId - the poolId of a pool with accrued protocol fees.
-     * @return beneficiaryAmount - the BPT amount sent to the pool beneficiary.
-     * @return daoAmount - the BPT amount sent to the DAO funds recipient.
->>>>>>> f4c87441
+     * @return daoAmount The amount of tokens sent to Balancer's treasury
      */
     function collectFees(bytes32 poolId) external returns (uint256 beneficiaryAmount, uint256 daoAmount);
 
