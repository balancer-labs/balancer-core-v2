// SPDX-License-Identifier: GPL-3.0-or-later
// This program is free software: you can redistribute it and/or modify
// it under the terms of the GNU General Public License as published by
// the Free Software Foundation, either version 3 of the License, or
// (at your option) any later version.

// This program is distributed in the hope that it will be useful,
// but WITHOUT ANY WARRANTY; without even the implied warranty of
// MERCHANTABILITY or FITNESS FOR A PARTICULAR PURPOSE.  See the
// GNU General Public License for more details.

// You should have received a copy of the GNU General Public License
// along with this program.  If not, see <http://www.gnu.org/licenses/>.

pragma solidity >=0.7.0 <0.9.0;

import "../vault/IVault.sol";
import "./IProtocolFeesWithdrawer.sol";

/**
 * @title ProtocolFeeSplitter
 * @author Daoism Systems
 * @notice Distributes protocol fees collected from a particular pool between a DAO fund recipient
 * (e.g., the Balancer DAO treasury), and a beneficiary designated by the pool owner.
 * @dev By default, all funds go to the DAO. To claim a share of the protocol fees, pool owners
 * may call `setPoolBeneficiary`.
 */
interface IProtocolFeeSplitter {
    event FeesCollected(
        bytes32 indexed poolId,
        address indexed beneficiary,
        uint256 poolEarned,
        address indexed daoFundsRecipient,
        uint256 daoEarned
    );

    event PoolRevenueShareChanged(bytes32 indexed poolId, uint256 revenueSharePercentage);
    event PoolRevenueShareCleared(bytes32 indexed poolId);
    event PoolBeneficiaryChanged(bytes32 indexed poolId, address newBeneficiary);
    event DefaultRevenueSharePercentageChanged(uint256 revenueSharePercentage);
    event FactoryDefaultRevenueSharePercentageChanged(address indexed factory, uint256 revenueSharePercentage);
    event FactoryDefaultRevenueSharePercentageCleared(address indexed factory);
    event DAOFundsRecipientChanged(address newDaoFundsRecipient);

    // Fund recipients

    /**
     * @notice Returns the DAO funds recipient that will receive any balance not due to the pool beneficiary.
     */
    function getDaoFundsRecipient() external view returns (address);

    /**
     * @notice Allows a authorized user to change the DAO funds recipient.
     * @dev This is a permissioned function.
     * @param newDaoFundsRecipient - address of the new DAO funds recipient.
     */
    function setDaoFundsRecipient(address newDaoFundsRecipient) external;

    /**
     * @notice Allows a pool owner to change the revenue share beneficiary for a given pool.
     * @dev This is a permissioned function.
     * @param poolId - the poolId of the pool where the beneficiary will change.
     * @param newBeneficiary - address of the new beneficiary.
     */
    function setPoolBeneficiary(bytes32 poolId, address newBeneficiary) external;

    // Revenue share settings

    /**
     * @dev Returns the current protocol fee split configuration for a given pool.
     * @param poolId - the poolId of a pool with accrued protocol fees.
     * @return revenueSharePercentageOverride - the percentage of the split sent to the pool beneficiary.
     * @return beneficiary - the address of the pool beneficiary.
     */
    function getRevenueShareSettings(bytes32 poolId)
        external
        view
        returns (
            uint256 revenueSharePercentageOverride,
            address beneficiary,
            bool overrideSet
        );

    /**
     * @dev Returns the default revenue share percentage a pool will receive, unless overridden by a call
     * to `setRevenueSharePercentage`.
     */
    function getDefaultRevenueSharePercentage() external view returns (uint256);

    /**
     * @notice Allows an authorized user to change the default revenue share percentage.
     * @dev Set the default revenue share percentage, applied to pools where no override has been set
     * through `setRevenueSharePercentage`. Must be below the maximum allowed split.
     * This is a permissioned function.
     * @param defaultRevenueSharePercentage - new default revenue share percentage
     */
    function setDefaultRevenueSharePercentage(uint256 defaultRevenueSharePercentage) external;

    /**
<<<<<<< HEAD
     * @notice Returns the revenue share associated with the given factory
     * @dev Reverts if no revenue share was set for this factory
     * @param factory - the address of the factory with a default revenue share percentage
     */
    function getFactoryDefaultRevenueSharePercentage(address factory) external view returns (uint256);

    /**
     * @notice Allows a authorized user to change the default revenue sharing fee percentage for a given factory
     * @param factory - address of the factory
     * @param feePercentage - new default revenue sharing fee percentage
     */
    function setFactoryDefaultRevenueSharePercentage(address factory, uint256 feePercentage) external;

    /**
     * @notice Allows a authorized user to remove a default revenue sharing fee override for a given factory
     * @param factory - address of the factory
     */
    function clearFactoryDefaultRevenueSharePercentage(address factory) external;

    /**
     * @notice Ignore any previously set revenue sharing percentage, and begin using the default.
     * @param poolId - the poolId of the pool to begin using the default revenue share percentage.
=======
     * @notice Allows an authorized user to change the revenueShare for a given pool.
     * @dev This is a permissioned function.
     * @param poolId - the poolId of the pool where the revenue share will change.
     * @param revenueSharePercentage - the new revenue share percentage.
>>>>>>> 025504f7
     */
    function setRevenueSharePercentage(bytes32 poolId, uint256 revenueSharePercentage) external;

    /**
     * @notice Allows an authorized user to change the revenueShare for a given pool.
     * @dev This is a permissioned function.
     * @param poolId - the poolId of the pool where the revenue share will change.
     */
    function clearRevenueSharePercentage(bytes32 poolId) external;

    // Permissionless fee collection functions

    /**
     * @dev Returns the amount of fees that would be sent to each beneficiary in a call to `collectFees`.
     * @param poolId - the poolId of a pool with accrued protocol fees.
     * @return beneficiaryAmount - the BPT amount that would be sent to the pool beneficiary.
     * @return daoAmount - the BPT amount that would be sent to the DAO funds recipient.
     */
    function getAmounts(bytes32 poolId) external view returns (uint256 beneficiaryAmount, uint256 daoAmount);

    /**
     * @dev Permissionless function to collect and distribute any accrued protocol fees for the given pool.
     * @param poolId - the poolId of a pool with accrued protocol fees.
     * @return beneficiaryAmount - the BPT amount sent to the pool beneficiary.
     * @return daoAmount - the BPT amount sent to the DAO funds recipient.
     */
    function collectFees(bytes32 poolId) external returns (uint256 beneficiaryAmount, uint256 daoAmount);

    // Misc getters

    /**
     * @notice Returns the `ProtocolFeesWithdrawer`, used to withdraw funds from the `ProtocolFeesCollector`.
     */
    function getProtocolFeesWithdrawer() external view returns (IProtocolFeesWithdrawer);

    /**
     * @notice Returns the address of the Balancer Vault.
     */
    function getVault() external view returns (IVault);
}<|MERGE_RESOLUTION|>--- conflicted
+++ resolved
@@ -97,7 +97,6 @@
     function setDefaultRevenueSharePercentage(uint256 defaultRevenueSharePercentage) external;
 
     /**
-<<<<<<< HEAD
      * @notice Returns the revenue share associated with the given factory
      * @dev Reverts if no revenue share was set for this factory
      * @param factory - the address of the factory with a default revenue share percentage
@@ -120,12 +119,6 @@
     /**
      * @notice Ignore any previously set revenue sharing percentage, and begin using the default.
      * @param poolId - the poolId of the pool to begin using the default revenue share percentage.
-=======
-     * @notice Allows an authorized user to change the revenueShare for a given pool.
-     * @dev This is a permissioned function.
-     * @param poolId - the poolId of the pool where the revenue share will change.
-     * @param revenueSharePercentage - the new revenue share percentage.
->>>>>>> 025504f7
      */
     function setRevenueSharePercentage(bytes32 poolId, uint256 revenueSharePercentage) external;
 
