--- conflicted
+++ resolved
@@ -197,11 +197,7 @@
     uint256 internal constant ADD_OR_REMOVE_BPT = 354;
     uint256 internal constant INVALID_CIRCUIT_BREAKER_BOUNDS = 355;
     uint256 internal constant CIRCUIT_BREAKER_TRIPPED = 356;
-<<<<<<< HEAD
-    uint256 internal constant UNHANDLED_WEIGHT_CHANGE_MODE = 357;
-=======
     uint256 internal constant MALICIOUS_QUERY_REVERT = 357;
->>>>>>> b729e123
 
     // Lib
     uint256 internal constant REENTRANCY = 400;
@@ -249,6 +245,7 @@
     uint256 internal constant SAFE_CAST_VALUE_CANT_FIT_UINT64 = 442;
     uint256 internal constant UNHANDLED_FEE_TYPE = 443;
     uint256 internal constant BURN_FROM_ZERO = 444;
+    uint256 internal constant UNHANDLED_VALUE_CHANGE_MODE = 445;
 
     // Vault
     uint256 internal constant INVALID_POOL_ID = 500;
