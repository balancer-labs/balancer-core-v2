// SPDX-License-Identifier: GPL-3.0-or-later
// This program is free software: you can redistribute it and/or modify
// it under the terms of the GNU General Public License as published by
// the Free Software Foundation, either version 3 of the License, or
// (at your option) any later version.

// This program is distributed in the hope that it will be useful,
// but WITHOUT ANY WARRANTY; without even the implied warranty of
// MERCHANTABILITY or FITNESS FOR A PARTICULAR PURPOSE.  See the
// GNU General Public License for more details.

// You should have received a copy of the GNU General Public License
// along with this program.  If not, see <http://www.gnu.org/licenses/>.

pragma solidity ^0.7.0;
pragma experimental ABIEncoderV2;

import "@balancer-labs/v2-pool-stable/contracts/StablePool.sol";
import "@balancer-labs/v2-pool-utils/contracts/rates/PriceRateCache.sol";
import "@balancer-labs/v2-pool-utils/contracts/interfaces/IRateProvider.sol";
import "@balancer-labs/v2-solidity-utils/contracts/math/Math.sol";
import "@balancer-labs/v2-solidity-utils/contracts/math/FixedPoint.sol";
import "@balancer-labs/v2-solidity-utils/contracts/helpers/ERC20Helpers.sol";
import "@balancer-labs/v2-solidity-utils/contracts/helpers/BalancerErrors.sol";

import "./StablePhantomPoolUserDataHelpers.sol";

/**
 * @dev StablePool with preminted BPT and rate providers for each token, allowing for e.g. wrapped tokens with a known
 * price ratio, such as Compound's cTokens.
 *
 * BPT is preminted on Pool initialization and registered as one of the Pool's tokens, allowing for swaps to behave as
 * single-token joins or exits (by swapping a token for BPT). Regular joins and exits are disabled, since no BPT is
 * minted or burned after initialization.
 *
 * Preminted BPT is sometimes called Phantom BPT, as the preminted BPT (which is deposited in the Vault as balance of
 * the Pool) doesn't belong to any entity until transferred out of the Pool. The Pool's arithmetic behaves as if it
 * didn't exist, and the BPT total supply is not a useful value: we rely on the 'virtual supply' (how much BPT is
 * actually owned by some entity) instead.
 */
contract StablePhantomPool is StablePool {
    using FixedPoint for uint256;
    using PriceRateCache for bytes32;
    using StablePhantomPoolUserDataHelpers for bytes;

    uint256 private constant _MIN_TOKENS = 2;
    uint256 private constant _MAX_TOKEN_BALANCE = 2**(112) - 1;

    uint256 private immutable _bptIndex;

    // Since this Pool is not joined or exited via the regular onJoinPool and onExitPool hooks, it lacks a way to
    // continuously pay due protocol fees. Instead, it keeps track of those internally.
    // Due protocol fees are expressed in BPT, which leads to reduced gas costs when compared to tracking due fees for
    // each Pool token. This means that some of the BPT deposited in the Vault for the Pool is part of the 'virtual'
    // supply, as it belongs to the protocol.
    uint256 private _dueProtocolFeeBptAmount;

    // The Vault does not provide the protocol swap fee percentage in swap hooks (as swaps don't typically need this
    // value), so we need to fetch it ourselves from the Vault's ProtocolFeeCollector. However, this value changes so
    // rarely that it doesn't make sense to perform the required calls to get the current value in every single swap.
    // Instead, we keep a local copy that can be permissionlessly updated by anyone with the real value.
    uint256 private _cachedProtocolSwapFeePercentage;

    event CachedProtocolSwapFeePercentageUpdated(uint256 protocolSwapFeePercentage);

    // Token rate caches are used to avoid querying the price rate for a token every time we need to work with it.
    // Data is stored with the following structure:
    //
    // [   expires   | duration | price rate value ]
    // [   uint64    |  uint64  |      uint128     ]

    mapping(IERC20 => bytes32) private _tokenRateCaches;

    IRateProvider internal immutable _rateProvider0;
    IRateProvider internal immutable _rateProvider1;
    IRateProvider internal immutable _rateProvider2;
    IRateProvider internal immutable _rateProvider3;
    IRateProvider internal immutable _rateProvider4;

    event TokenRateCacheUpdated(IERC20 indexed token, uint256 rate);
    event TokenRateProviderSet(IERC20 indexed token, IRateProvider indexed provider, uint256 cacheDuration);
    event DueProtocolFeeIncreased(uint256 bptAmount);

    enum JoinKindPhantom { INIT, COLLECT_PROTOCOL_FEES }
    enum ExitKindPhantom { EXACT_BPT_IN_FOR_TOKENS_OUT }

    // The constructor arguments are received in a struct to work around stack-too-deep issues
    struct NewPoolParams {
        IVault vault;
        string name;
        string symbol;
        IERC20[] tokens;
        IRateProvider[] rateProviders;
        uint256[] tokenRateCacheDurations;
        uint256 amplificationParameter;
        uint256 swapFeePercentage;
        uint256 pauseWindowDuration;
        uint256 bufferPeriodDuration;
        address owner;
    }

    constructor(NewPoolParams memory params)
        StablePool(
            params.vault,
            params.name,
            params.symbol,
            _insertSorted(params.tokens, IERC20(this)),
            params.amplificationParameter,
            params.swapFeePercentage,
            params.pauseWindowDuration,
            params.bufferPeriodDuration,
            params.owner
        )
    {
        // BasePool checks that the Pool has at least two tokens, but since one of them is the BPT (this contract), we
        // need to check ourselves that there are at least creator-supplied tokens (i.e. the minimum number of total
        // tokens for this contract is actually three, including the BPT).
        _require(params.tokens.length >= _MIN_TOKENS, Errors.MIN_TOKENS);

        InputHelpers.ensureInputLengthMatch(
            params.tokens.length,
            params.rateProviders.length,
            params.tokenRateCacheDurations.length
        );

        for (uint256 i = 0; i < params.tokens.length; i++) {
<<<<<<< HEAD
            _updateTokenRateCache(params.tokens[i], params.rateProviders[i], params.tokenRateCacheDurations[i]);
            emit TokenRateProviderSet(params.tokens[i], params.rateProviders[i], params.tokenRateCacheDurations[i]);
=======
            _rateProviders[params.tokens[i]] = params.rateProviders[i];

            if (params.rateProviders[i] != IRateProvider(0)) {
                _updateTokenRateCache(params.tokens[i], params.rateProviders[i], params.tokenRateCacheDurations[i]);
                emit TokenRateProviderSet(params.tokens[i], params.rateProviders[i], params.tokenRateCacheDurations[i]);
            }
>>>>>>> 38b9b130
        }

        // The Vault keeps track of all Pool tokens in a specific order: we need to know what the index of BPT is in
        // this ordering to be able to identify it when balances arrays are received. Since the tokens array is sorted,
        // we need to find the correct BPT index in the array returned by `_insertSorted()`.
        // See `IVault.getPoolTokens()` for more information regarding token ordering.
        uint256 bptIndex;
        for (bptIndex = params.tokens.length; bptIndex > 0 && params.tokens[bptIndex - 1] > IERC20(this); bptIndex--) {
            // solhint-disable-previous-line no-empty-blocks
        }
        _bptIndex = bptIndex;

        // The rate providers are stored as immutable state variables, and for simplicity when accessing those we'll
        // reference them by token index in the full base tokens plus BPT set (i.e. the tokens the Pool registers). Due
        // to immutable variables requiring an explicit assignment instead of defaulting to an empty value, it is
        // simpler to create a new memory array with the values we want to assign to the immutable state variables.
        IRateProvider[] memory tokensAndBPTRateProviders = new IRateProvider[](params.tokens.length + 1);
        for (uint256 i = 0; i < tokensAndBPTRateProviders.length; ++i) {
            if (i < bptIndex) {
                tokensAndBPTRateProviders[i] = params.rateProviders[i];
            } else if (i == bptIndex) {
                tokensAndBPTRateProviders[i] = IRateProvider(0);
            } else {
                tokensAndBPTRateProviders[i] = params.rateProviders[i - 1];
            }
        }

        // Immutable variables cannot be initialized inside an if statement, so we must do conditional assignments
        _rateProvider0 = (tokensAndBPTRateProviders.length > 0) ? tokensAndBPTRateProviders[0] : IRateProvider(0);
        _rateProvider1 = (tokensAndBPTRateProviders.length > 1) ? tokensAndBPTRateProviders[1] : IRateProvider(0);
        _rateProvider2 = (tokensAndBPTRateProviders.length > 2) ? tokensAndBPTRateProviders[2] : IRateProvider(0);
        _rateProvider3 = (tokensAndBPTRateProviders.length > 3) ? tokensAndBPTRateProviders[3] : IRateProvider(0);
        _rateProvider4 = (tokensAndBPTRateProviders.length > 4) ? tokensAndBPTRateProviders[4] : IRateProvider(0);

        _updateCachedProtocolSwapFeePercentage(params.vault);
    }

    function getMinimumBpt() external pure returns (uint256) {
        return _getMinimumBpt();
    }

    function getBptIndex() external view returns (uint256) {
        return _bptIndex;
    }

    function getDueProtocolFeeBptAmount() external view returns (uint256) {
        return _dueProtocolFeeBptAmount;
    }

    /**
     * @dev StablePools with two tokens may use the IMinimalSwapInfoPool interface. This should never happen since this
     * Pool has a minimum of three tokens, but we override and revert unconditionally in this handler anyway.
     */
    function onSwap(
        SwapRequest memory,
        uint256,
        uint256
    ) public pure override returns (uint256) {
        _revert(Errors.UNHANDLED_BY_PHANTOM_POOL);
    }

    // StablePool's `_onSwapGivenIn` and `_onSwapGivenOut` handlers are meant to process swaps between Pool tokens.
    // Since one of the Pool's tokens is the preminted BPT, we neeed to a) handle swaps where that tokens is involved
    // separately (as they are effectively single-token joins or exits), and b) remove BPT from the balances array when
    // processing regular swaps before delegating those to StablePool's handler.
    //
    // Since StablePools don't accurately track protocol fees in single-token joins and exit, and not only does this
    // Pool not support multi-token joins or exits, but also they are expected to be much more prevalent, we compute
    // protocol fees in a different and more straightforward way. Recall that due protocol fees are expressed as BPT
    // amounts: for any swap involving BPT, we simply add the corresponding protocol swap fee to that amount, and for
    // swaps without BPT we convert the fee amount to the equivalent BPT amount. Note that swap fees are charged by
    // BaseGeneralPool.
    //
    // The given in and given out handlers are quite similar and could use an intermediate abstraction, but keeping the
    // duplication seems to lead to more readable code, given the number of variants at play.

    function _onSwapGivenIn(
        SwapRequest memory request,
        uint256[] memory balancesIncludingBpt,
        uint256 indexIn,
        uint256 indexOut
    ) internal virtual override whenNotPaused returns (uint256 amountOut) {
        _cacheTokenRatesIfNecessary();

        uint256 protocolSwapFeePercentage = _cachedProtocolSwapFeePercentage;

        // Compute virtual BPT supply and token balances (sans BPT).
        (uint256 virtualSupply, uint256[] memory balances) = _dropBptItem(balancesIncludingBpt);

        if (request.tokenIn == IERC20(this)) {
            amountOut = _onSwapTokenGivenBptIn(request.amount, _skipBptIndex(indexOut), virtualSupply, balances);

            // For given in swaps, request.amount holds the amount in.
            if (protocolSwapFeePercentage > 0) {
                _trackDueProtocolFeeByBpt(request.amount, protocolSwapFeePercentage);
            }
        } else if (request.tokenOut == IERC20(this)) {
            amountOut = _onSwapBptGivenTokenIn(request.amount, _skipBptIndex(indexIn), virtualSupply, balances);

            if (protocolSwapFeePercentage > 0) {
                _trackDueProtocolFeeByBpt(amountOut, protocolSwapFeePercentage);
            }
        } else {
            // To compute accrued protocol fees in BPT, we measure the invariant before and after the swap, then compute
            // the equivalent BPT amount that accounts for that growth and finally extract the percentage that
            // corresponds to protocol fees.

            // Since the original StablePool._onSwapGivenIn implementation already computes the invariant, we fully
            // replace it and reimplement it here to take advantage of that.

            (uint256 currentAmp, ) = _getAmplificationParameter();
            uint256 invariant = StableMath._calculateInvariant(currentAmp, balances, true);

            amountOut = StableMath._calcOutGivenIn(
                currentAmp,
                balances,
                _skipBptIndex(indexIn),
                _skipBptIndex(indexOut),
                request.amount,
                invariant
            );

            if (protocolSwapFeePercentage > 0) {
                // We could've stored these indices in stack variables, but that causes stack-too-deep issues.
                uint256 newIndexIn = _skipBptIndex(indexIn);
                uint256 newIndexOut = _skipBptIndex(indexOut);

                uint256 amountInWithFee = _addSwapFeeAmount(request.amount);
                balances[newIndexIn] = balances[newIndexIn].add(amountInWithFee);
                balances[newIndexOut] = balances[newIndexOut].sub(amountOut);

                _trackDueProtocolFeeByInvariantIncrement(
                    invariant,
                    currentAmp,
                    balances,
                    virtualSupply,
                    protocolSwapFeePercentage
                );
            }
        }
    }

    function _onSwapGivenOut(
        SwapRequest memory request,
        uint256[] memory balancesIncludingBpt,
        uint256 indexIn,
        uint256 indexOut
    ) internal virtual override whenNotPaused returns (uint256 amountIn) {
        _cacheTokenRatesIfNecessary();

        uint256 protocolSwapFeePercentage = _cachedProtocolSwapFeePercentage;

        // Compute virtual BPT supply and token balances (sans BPT).
        (uint256 virtualSupply, uint256[] memory balances) = _dropBptItem(balancesIncludingBpt);

        if (request.tokenIn == IERC20(this)) {
            amountIn = _onSwapBptGivenTokenOut(request.amount, _skipBptIndex(indexOut), virtualSupply, balances);

            if (protocolSwapFeePercentage > 0) {
                _trackDueProtocolFeeByBpt(amountIn, protocolSwapFeePercentage);
            }
        } else if (request.tokenOut == IERC20(this)) {
            amountIn = _onSwapTokenGivenBptOut(request.amount, _skipBptIndex(indexIn), virtualSupply, balances);

            // For given out swaps, request.amount holds the amount out.
            if (protocolSwapFeePercentage > 0) {
                _trackDueProtocolFeeByBpt(request.amount, protocolSwapFeePercentage);
            }
        } else {
            // To compute accrued protocol fees in BPT, we measure the invariant before and after the swap, then compute
            // the equivalent BPT amount that accounts for that growth and finally extract the percentage that
            // corresponds to protocol fees.

            // Since the original StablePool._onSwapGivenOut implementation already computes the invariant, we fully
            // replace it and reimplement it here to take advtange of that.

            (uint256 currentAmp, ) = _getAmplificationParameter();
            uint256 invariant = StableMath._calculateInvariant(currentAmp, balances, true);

            amountIn = StableMath._calcInGivenOut(
                currentAmp,
                balances,
                _skipBptIndex(indexIn),
                _skipBptIndex(indexOut),
                request.amount,
                invariant
            );

            if (protocolSwapFeePercentage > 0) {
                // We could've stored these indices in stack variables, but that causes stack-too-deep issues.
                uint256 newIndexIn = _skipBptIndex(indexIn);
                uint256 newIndexOut = _skipBptIndex(indexOut);

                uint256 amountInWithFee = _addSwapFeeAmount(amountIn);
                balances[newIndexIn] = balances[newIndexIn].add(amountInWithFee);
                balances[newIndexOut] = balances[newIndexOut].sub(request.amount);

                _trackDueProtocolFeeByInvariantIncrement(
                    invariant,
                    currentAmp,
                    balances,
                    virtualSupply,
                    protocolSwapFeePercentage
                );
            }
        }
    }

    /**
     * @dev Calculate token out for exact BPT in (exit)
     */
    function _onSwapTokenGivenBptIn(
        uint256 bptIn,
        uint256 tokenIndex,
        uint256 virtualSupply,
        uint256[] memory balances
    ) internal view returns (uint256 amountOut) {
        // Use virtual total supply and zero swap fees for joins.
        (uint256 amp, ) = _getAmplificationParameter();
        amountOut = StableMath._calcTokenOutGivenExactBptIn(amp, balances, tokenIndex, bptIn, virtualSupply, 0);
    }

    /**
     * @dev Calculate token in for exact BPT out (join)
     */
    function _onSwapTokenGivenBptOut(
        uint256 bptOut,
        uint256 tokenIndex,
        uint256 virtualSupply,
        uint256[] memory balances
    ) internal view returns (uint256 amountIn) {
        // Use virtual total supply and zero swap fees for joins
        (uint256 amp, ) = _getAmplificationParameter();
        amountIn = StableMath._calcTokenInGivenExactBptOut(amp, balances, tokenIndex, bptOut, virtualSupply, 0);
    }

    /**
     * @dev Calculate BPT in for exact token out (exit)
     */
    function _onSwapBptGivenTokenOut(
        uint256 amountOut,
        uint256 tokenIndex,
        uint256 virtualSupply,
        uint256[] memory balances
    ) internal view returns (uint256 bptIn) {
        // Avoid BPT balance for stable pool math. Use virtual total supply and zero swap fees for exits.
        (uint256 amp, ) = _getAmplificationParameter();
        uint256[] memory amountsOut = new uint256[](_getTotalTokens() - 1);
        amountsOut[tokenIndex] = amountOut;
        bptIn = StableMath._calcBptInGivenExactTokensOut(amp, balances, amountsOut, virtualSupply, 0);
    }

    /**
     * @dev Calculate BPT out for exact token in (join)
     */
    function _onSwapBptGivenTokenIn(
        uint256 amountIn,
        uint256 tokenIndex,
        uint256 virtualSupply,
        uint256[] memory balances
    ) internal view returns (uint256 bptOut) {
        uint256[] memory amountsIn = new uint256[](_getTotalTokens() - 1);
        amountsIn[tokenIndex] = amountIn;
        (uint256 amp, ) = _getAmplificationParameter();
        bptOut = StableMath._calcBptOutGivenExactTokensIn(amp, balances, amountsIn, virtualSupply, 0);
    }

    /**
     * @dev Tracks newly charged protocol fees after a swap where BPT was not involved (i.e. a regular swap).
     */
    function _trackDueProtocolFeeByInvariantIncrement(
        uint256 previousInvariant,
        uint256 amp,
        uint256[] memory postSwapBalances,
        uint256 virtualSupply,
        uint256 protocolSwapFeePercentage
    ) private {
        // To convert the protocol swap fees to a BPT amount, we compute the invariant growth (which is due exclusively
        // to swap fees), extract the portion that corresponds to protocol swap fees, and then compute the equivalent
        // amount of BPT that would cause such an increase.
        //
        // Invariant growth is related to new BPT and supply by:
        // invariant ratio = (bpt amount + supply) / supply
        // With some manipulation, this becomes:
        // (invariant ratio - 1) * supply = bpt amount
        //
        // However, a part of the invariant growth was due to non protocol swap fees (i.e. value accrued by the
        // LPs), so we only mint a percentage of this BPT amount: that which corresponds to protocol fees.

        // We round down, favoring LP fees.

        uint256 postSwapInvariant = StableMath._calculateInvariant(amp, postSwapBalances, false);
        uint256 invariantRatio = postSwapInvariant.divDown(previousInvariant);

        if (invariantRatio > FixedPoint.ONE) {
            // This condition should always be met outside of rounding errors (for non-zero swap fees).

            uint256 protocolFeeAmount = protocolSwapFeePercentage.mulDown(
                invariantRatio.sub(FixedPoint.ONE).mulDown(virtualSupply)
            );

            _dueProtocolFeeBptAmount = _dueProtocolFeeBptAmount.add(protocolFeeAmount);

            emit DueProtocolFeeIncreased(protocolFeeAmount);
        }
    }

    /**
     * @dev Tracks newly charged protocol fees after a swap where `bptAmount` was either sent or received (i.e. a
     * single-token join or exit).
     */
    function _trackDueProtocolFeeByBpt(uint256 bptAmount, uint256 protocolSwapFeePercentage) private {
        uint256 feeAmount = _addSwapFeeAmount(bptAmount).sub(bptAmount);

        uint256 protocolFeeAmount = feeAmount.mulDown(protocolSwapFeePercentage);
        _dueProtocolFeeBptAmount = _dueProtocolFeeBptAmount.add(protocolFeeAmount);

        emit DueProtocolFeeIncreased(protocolFeeAmount);
    }

    /**
     * Since this Pool has preminted BPT which is stored in the Vault, it cannot simply be minted at construction.
     *
     * We take advantage of the fact that StablePools have an initialization step where BPT is minted to the first
     * account joining them, and perform both actions at once. By minting the entire BPT supply for the initial joiner
     * and then pulling all tokens except those due the joiner, we arrive at the desired state of the Pool holding all
     * BPT except the joiner's.
     */
    function _onInitializePool(
        bytes32,
        address sender,
        address,
        uint256[] memory scalingFactors,
        bytes memory userData
    ) internal override whenNotPaused returns (uint256, uint256[] memory) {
        StablePhantomPool.JoinKindPhantom kind = userData.joinKind();
        _require(kind == StablePhantomPool.JoinKindPhantom.INIT, Errors.UNINITIALIZED);

        uint256[] memory amountsInIncludingBpt = userData.initialAmountsIn();
        InputHelpers.ensureInputLengthMatch(amountsInIncludingBpt.length, _getTotalTokens());
        _upscaleArray(amountsInIncludingBpt, scalingFactors);

        (uint256 amp, ) = _getAmplificationParameter();
        (, uint256[] memory amountsIn) = _dropBptItem(amountsInIncludingBpt);
        // The true argument in the _calculateInvariant call instructs it to round up
        uint256 invariantAfterJoin = StableMath._calculateInvariant(amp, amountsIn, true);

        // Set the initial BPT to the value of the invariant
        uint256 bptAmountOut = invariantAfterJoin;

        // BasePool will mint bptAmountOut for the sender: we then also mint the remaining BPT to make up for the total
        // supply, and have the Vault pull those tokens from the sender as part of the join.
        // Note that the sender need not approve BPT for the Vault as the Vault already has infinite BPT allowance for
        // all accounts.
        uint256 initialBpt = _MAX_TOKEN_BALANCE.sub(bptAmountOut);
        _mintPoolTokens(sender, initialBpt);
        amountsInIncludingBpt[_bptIndex] = initialBpt;

        return (bptAmountOut, amountsInIncludingBpt);
    }

    /**
     * @dev Revert on all joins, except for the special join kind that simply pays due protocol fees to the Vault.
     */
    function _onJoinPool(
        bytes32,
        address,
        address,
        uint256[] memory,
        uint256,
        uint256,
        uint256[] memory,
        bytes memory userData
    )
        internal
        override
        returns (
            uint256,
            uint256[] memory,
            uint256[] memory
        )
    {
        JoinKindPhantom kind = userData.joinKind();

        if (kind == JoinKindPhantom.COLLECT_PROTOCOL_FEES) {
            return _collectProtocolFees();
        }

        _revert(Errors.UNHANDLED_BY_PHANTOM_POOL);
    }

    /**
     * @dev Collects due protocol fees
     */

    function _collectProtocolFees()
        private
        returns (
            uint256 bptOut,
            uint256[] memory amountsIn,
            uint256[] memory dueProtocolFeeAmounts
        )
    {
        uint256 totalTokens = _getTotalTokens();

        // This join neither grants BPT nor takes any tokens from the sender.
        bptOut = 0;
        amountsIn = new uint256[](totalTokens);

        // Due protocol fees are all zero except for the BPT amount, which is then zeroed out.
        dueProtocolFeeAmounts = new uint256[](totalTokens);
        dueProtocolFeeAmounts[_bptIndex] = _dueProtocolFeeBptAmount;
        _dueProtocolFeeBptAmount = 0;
    }

    /**
     * @dev Revert on all exits.
     */
    function _onExitPool(
        bytes32,
        address,
        address,
        uint256[] memory balances,
        uint256,
        uint256,
        uint256[] memory,
        bytes memory userData
    )
        internal
        view
        override
        returns (
            uint256 bptAmountIn,
            uint256[] memory amountsOut,
            uint256[] memory dueProtocolFeeAmounts
        )
    {
        ExitKindPhantom kind = userData.exitKind();

        // Exits typically revert, except for the proportional exit when the emergency pause mechanism has been
        // triggered. This allows for a simple and safe way to exit the Pool.
        if (kind == ExitKindPhantom.EXACT_BPT_IN_FOR_TOKENS_OUT) {
            _ensurePaused();

            // Note that this will cause the user's BPT to be burned, which is not something that happens during
            // regular operation of this Pool, and may lead to accounting errors. Because of this, it is highly
            // advisable to stop using a Pool after it is paused and the pause window expires.

            (bptAmountIn, amountsOut) = _proportionalExit(balances, userData);
            // For simplicity, due protocol fees are set to zero.
            dueProtocolFeeAmounts = new uint256[](_getTotalTokens());
        } else {
            _revert(Errors.UNHANDLED_BY_PHANTOM_POOL);
        }
    }

    function _proportionalExit(uint256[] memory balances, bytes memory userData)
        private
        view
        returns (uint256, uint256[] memory)
    {
        // This proportional exit function is only enabled if the contract is paused, to provide users a way to
        // retrieve their tokens in case of an emergency.
        //
        // This particular exit function is the only one available because it is the simplest, and therefore least
        // likely to be incorrect, or revert and lock funds.
        (, uint256[] memory balancesWithoutBpt) = _dropBptItem(balances);

        uint256 bptAmountIn = userData.exactBptInForTokensOut();
        // Note that there is no minimum amountOut parameter: this is handled by `IVault.exitPool`.

        uint256[] memory amountsOut = StableMath._calcTokensOutGivenExactBptIn(
            balancesWithoutBpt,
            bptAmountIn,
            // This process burns BPT, rendering the approximation returned by `_dropBPTItem` inaccurate,
            // so we use the real method here
            _getVirtualSupply(balances[_bptIndex])
        );

        return (bptAmountIn, _addBptItem(amountsOut, 0));
    }

    // Scaling factors

    function getScalingFactor(IERC20 token) external view returns (uint256) {
        return _scalingFactor(token);
    }

    /**
     * @dev Overrides scaling factor getter to introduce the tokens' rates.
     */
    function _scalingFactors() internal view virtual override returns (uint256[] memory scalingFactors) {
        // There is no need to check the arrays length since both are based on `_getTotalTokens`
        uint256 totalTokens = _getTotalTokens();
        scalingFactors = super._scalingFactors();

        // Given there is no generic direction for this rounding, it follows the same strategy as the BasePool.
        // prettier-ignore
        {
            if (totalTokens > 0) { scalingFactors[0] = scalingFactors[0].mulDown(getTokenRate(_token0)); }
            if (totalTokens > 1) { scalingFactors[1] = scalingFactors[1].mulDown(getTokenRate(_token1)); }
            if (totalTokens > 2) { scalingFactors[2] = scalingFactors[2].mulDown(getTokenRate(_token2)); }
            if (totalTokens > 3) { scalingFactors[3] = scalingFactors[3].mulDown(getTokenRate(_token3)); }
            if (totalTokens > 4) { scalingFactors[4] = scalingFactors[4].mulDown(getTokenRate(_token4)); }
        }
    }

    /**
     * @dev Overrides scaling factor getter to introduce the token's rate.
     */
    function _scalingFactor(IERC20 token) internal view virtual override returns (uint256) {
        // Given there is no generic direction for this rounding, it follows the same strategy as the BasePool.
        uint256 baseScalingFactor = super._scalingFactor(token);
        return baseScalingFactor.mulDown(getTokenRate(token));
    }

    // Token rates

    /**
     * @dev Returns the rate providers configured for each token (in the same order as registered).
     */
    function getRateProviders() external view returns (IRateProvider[] memory providers) {
        uint256 totalTokens = _getTotalTokens();
        providers = new IRateProvider[](totalTokens);

        // prettier-ignore
        {
            if (totalTokens > 0) { providers[0] = _rateProvider0; } else { return providers; }
            if (totalTokens > 1) { providers[1] = _rateProvider1; } else { return providers; }
            if (totalTokens > 2) { providers[2] = _rateProvider2; } else { return providers; }
            if (totalTokens > 3) { providers[3] = _rateProvider3; } else { return providers; }
            if (totalTokens > 4) { providers[4] = _rateProvider4; } else { return providers; }
        }
    }

    function _getRateProvider(IERC20 token) internal view returns (IRateProvider) {
        // prettier-ignore
        if (token == _token0) { return _rateProvider0; }
        else if (token == _token1) { return _rateProvider1; }
        else if (token == _token2) { return _rateProvider2; }
        else if (token == _token3) { return _rateProvider3; }
        else if (token == _token4) { return _rateProvider4; }
        else {
            _revert(Errors.INVALID_TOKEN);
        }
    }

    /**
     * @dev Returns the token rate for token. All token rates are fixed-point values with 18 decimals.
     * In case there is no rate provider for the provided token it returns 1e18.
     */
    function getTokenRate(IERC20 token) public view virtual returns (uint256) {
        // We optimize for the scenario where all tokens have rate providers, except the BPT (which never has a rate
        // provider). Therefore, we return early if token is BPT, and otherwise optimistically read the cache expecting
        // that it will not be empty (instead of e.g. fetching the provider to avoid a cache read, since we don't need
        // the provider at all).

        if (token == this) {
            return FixedPoint.ONE;
        }

        bytes32 tokenRateCache = _tokenRateCaches[token];
        return tokenRateCache == bytes32(0) ? FixedPoint.ONE : tokenRateCache.getRate();
    }

    /**
     * @dev Returns the cached value for token's rate.
     * Note it could return an empty value if the requested token does not have one or if the token does not belong
     * to the pool.
     */
    function getTokenRateCache(IERC20 token)
        external
        view
        returns (
            uint256 rate,
            uint256 duration,
            uint256 expires
        )
    {
        _require(_rateProviders[token] != IRateProvider(0), Errors.TOKEN_DOES_NOT_HAVE_RATE_PROVIDER);

        rate = _tokenRateCaches[token].getRate();
        (duration, expires) = _tokenRateCaches[token].getTimestamps();
    }

    /**
     * @dev Sets a new duration for a token rate cache. It reverts if there was no rate provider set initially.
     * Note this function also updates the current cached value.
     * @param duration Number of seconds until the current token rate is fetched again.
     */
    function setTokenRateCacheDuration(IERC20 token, uint256 duration) external authenticate {
        IRateProvider provider = _getRateProvider(token);
        _require(address(provider) != address(0), Errors.TOKEN_DOES_NOT_HAVE_RATE_PROVIDER);
        _updateTokenRateCache(token, provider, duration);
        emit TokenRateProviderSet(token, provider, duration);
    }

    /**
     * @dev Forces a rate cache hit for a token.
     * It will revert if the requested token does not have an associated rate provider.
     */
    function updateTokenRateCache(IERC20 token) external {
        IRateProvider provider = _getRateProvider(token);
        _require(address(provider) != address(0), Errors.TOKEN_DOES_NOT_HAVE_RATE_PROVIDER);
        uint256 duration = _tokenRateCaches[token].getDuration();
        _updateTokenRateCache(token, provider, duration);
    }

    /**
     * @dev Internal function to update a token rate cache for a known provider and duration.
     * It trusts the given values, and does not perform any checks.
     */
    function _updateTokenRateCache(
        IERC20 token,
        IRateProvider provider,
        uint256 duration
    ) private {
        uint256 rate = provider.getRate();
        bytes32 cache = PriceRateCache.encode(rate, duration);
        _tokenRateCaches[token] = cache;
        emit TokenRateCacheUpdated(token, rate);
    }

    /**
     * @dev Caches the rates of all tokens if necessary
     */
    function _cacheTokenRatesIfNecessary() internal {
        uint256 totalTokens = _getTotalTokens();
        // prettier-ignore
        {
            if (totalTokens > 0) { _cacheTokenRateIfNecessary(_token0); } else { return; }
            if (totalTokens > 1) { _cacheTokenRateIfNecessary(_token1); } else { return; }
            if (totalTokens > 2) { _cacheTokenRateIfNecessary(_token2); } else { return; }
            if (totalTokens > 3) { _cacheTokenRateIfNecessary(_token3); } else { return; }
            if (totalTokens > 4) { _cacheTokenRateIfNecessary(_token4); } else { return; }
        }
    }

    /**
     * @dev Caches the rate for a token if necessary. It ignores the call if there is no provider set.
     */
    function _cacheTokenRateIfNecessary(IERC20 token) internal {
        // We optimize for the scenario where all tokens have rate providers, except the BPT (which never has a rate
        // provider). Therefore, we return early if token is BPT, and otherwise optimistically read the cache expecting
        // that it will not be empty (instead of e.g. fetching the provider to avoid a cache read in situations where
        // we might not need the provider if the cache is still valid).

        if (token == this) return;

        bytes32 cache = _tokenRateCaches[token];
        if (cache != bytes32(0)) {
            (uint256 duration, uint256 expires) = _tokenRateCaches[token].getTimestamps();
            if (block.timestamp > expires) {
                // solhint-disable-previous-line not-rely-on-time
                _updateTokenRateCache(token, _getRateProvider(token), duration);
            }
        }
    }

    function getCachedProtocolSwapFeePercentage() public view returns (uint256) {
        return _cachedProtocolSwapFeePercentage;
    }

    function updateCachedProtocolSwapFeePercentage() external {
        _updateCachedProtocolSwapFeePercentage(getVault());
    }

    function _updateCachedProtocolSwapFeePercentage(IVault vault) private {
        uint256 newPercentage = vault.getProtocolFeesCollector().getSwapFeePercentage();
        _cachedProtocolSwapFeePercentage = newPercentage;

        emit CachedProtocolSwapFeePercentageUpdated(newPercentage);
    }

    /**
     * @dev Overrides only owner action to allow setting the cache duration for the token rates
     */
    function _isOwnerOnlyAction(bytes32 actionId) internal view virtual override returns (bool) {
        return (actionId == getActionId(this.setTokenRateCacheDuration.selector)) || super._isOwnerOnlyAction(actionId);
    }

    function _skipBptIndex(uint256 index) internal view returns (uint256) {
        return index < _bptIndex ? index : index.sub(1);
    }

    function _dropBptItem(uint256[] memory amounts)
        internal
        view
        returns (uint256 virtualSupply, uint256[] memory amountsWithoutBpt)
    {
        // The initial amount of BPT pre-minted is _MAX_TOKEN_BALANCE and it goes entirely to the pool balance in the
        // vault. So the virtualSupply (the actual supply in circulation) is defined as:
        // virtualSupply = totalSupply() - (_balances[_bptIndex] - _dueProtocolFeeBptAmount)
        //
        // However, since this Pool never mints or burns BPT outside of the initial supply (except in the event of an
        // emergency pause), we can simply use `_MAX_TOKEN_BALANCE` instead of `totalSupply()` and save
        // gas.
        virtualSupply = _MAX_TOKEN_BALANCE - amounts[_bptIndex] + _dueProtocolFeeBptAmount;

        amountsWithoutBpt = new uint256[](amounts.length - 1);
        for (uint256 i = 0; i < amountsWithoutBpt.length; i++) {
            amountsWithoutBpt[i] = amounts[i < _bptIndex ? i : i + 1];
        }
    }

    function _addBptItem(uint256[] memory amounts, uint256 bptAmount)
        internal
        view
        returns (uint256[] memory amountsWithBpt)
    {
        amountsWithBpt = new uint256[](amounts.length + 1);
        for (uint256 i = 0; i < amountsWithBpt.length; i++) {
            amountsWithBpt[i] = i == _bptIndex ? bptAmount : amounts[i < _bptIndex ? i : i - 1];
        }
    }

    /**
     * @dev Returns the number of tokens in circulation.
     *
     * In other pools, this would be the same as `totalSupply`, but since this pool pre-mints all BPT, `totalSupply`
     * remains constant, whereas `getVirtualSupply` increases as users join the pool and decreases as they exit it.
     */
    function getVirtualSupply() external view returns (uint256) {
        (, uint256[] memory balances, ) = getVault().getPoolTokens(getPoolId());
        // Note that unlike all other balances, the Vault's BPT balance does not need scaling as its scaling factor is
        // one.
        return _getVirtualSupply(balances[_bptIndex]);
    }

    function _getVirtualSupply(uint256 bptBalance) internal view returns (uint256) {
        return totalSupply().sub(bptBalance).add(_dueProtocolFeeBptAmount);
    }

    /**
     * @dev This function returns the appreciation of one BPT relative to the
     * underlying tokens. This starts at 1 when the pool is created and grows over time.
     * Because of preminted BPT, it uses `getVirtualSupply` instead of `totalSupply`.
     */
    function getRate() public view override returns (uint256) {
        (, uint256[] memory balancesIncludingBpt, ) = getVault().getPoolTokens(getPoolId());
        _upscaleArray(balancesIncludingBpt, _scalingFactors());

        (uint256 virtualSupply, uint256[] memory balances) = _dropBptItem(balancesIncludingBpt);

        (uint256 currentAmp, ) = _getAmplificationParameter();

        return StableMath._getRate(balances, currentAmp, virtualSupply);
    }
}<|MERGE_RESOLUTION|>--- conflicted
+++ resolved
@@ -124,17 +124,10 @@
         );
 
         for (uint256 i = 0; i < params.tokens.length; i++) {
-<<<<<<< HEAD
-            _updateTokenRateCache(params.tokens[i], params.rateProviders[i], params.tokenRateCacheDurations[i]);
-            emit TokenRateProviderSet(params.tokens[i], params.rateProviders[i], params.tokenRateCacheDurations[i]);
-=======
-            _rateProviders[params.tokens[i]] = params.rateProviders[i];
-
             if (params.rateProviders[i] != IRateProvider(0)) {
                 _updateTokenRateCache(params.tokens[i], params.rateProviders[i], params.tokenRateCacheDurations[i]);
                 emit TokenRateProviderSet(params.tokens[i], params.rateProviders[i], params.tokenRateCacheDurations[i]);
             }
->>>>>>> 38b9b130
         }
 
         // The Vault keeps track of all Pool tokens in a specific order: we need to know what the index of BPT is in
@@ -714,7 +707,7 @@
             uint256 expires
         )
     {
-        _require(_rateProviders[token] != IRateProvider(0), Errors.TOKEN_DOES_NOT_HAVE_RATE_PROVIDER);
+        _require(_getRateProvider(token) != IRateProvider(0), Errors.TOKEN_DOES_NOT_HAVE_RATE_PROVIDER);
 
         rate = _tokenRateCaches[token].getRate();
         (duration, expires) = _tokenRateCaches[token].getTimestamps();
