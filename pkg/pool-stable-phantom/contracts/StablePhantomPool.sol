--- conflicted
+++ resolved
@@ -279,7 +279,13 @@
         _exemptFromYieldProtocolFeeToken5 = (rateProviders.length > 5) ? exemptFromYieldFlags[5] : false;
     }
 
-    // Swaps
+    function getMinimumBpt() external pure returns (uint256) {
+        return _getMinimumBpt();
+    }
+
+    function getBptIndex() external view returns (uint256) {
+        return _bptIndex;
+    }
 
     function _getMaxTokens() internal pure override returns (uint256) {
         // The BPT will be one of the Pool tokens, but it is unaffected by the Stable 5 token limit.
@@ -508,7 +514,7 @@
             _mutateAmounts(balancesWithoutBpt, amounts, FixedPoint.sub);
         } else {
             // joinSwap
-            amounts[_skipBptIndex(indexIn)] = amount; // amountsIn
+            amounts[_skipBptIndex(indexIn)] = amount;
 
             amountOut = StableMath._calcBptOutGivenExactTokensIn(
                 amp,
@@ -568,47 +574,6 @@
                 virtualSupply,
                 swapFeePercentage
             );
-<<<<<<< HEAD
-=======
-        }
-
-        if (protocolSwapFeePercentage > 0) {
-            _payDueProtocolFeeByBpt(bptIsTokenIn ? amountIn : amount, protocolSwapFeePercentage);
-        }
-    }
-
-    // Protocol Fees
-
-    /**
-     * @dev Pay protocol fees charged after a swap where BPT was not involved (i.e. a regular swap).
-     */
-    function _payDueProtocolFeeByInvariantIncrement(
-        uint256 previousInvariant,
-        uint256 amp,
-        uint256[] memory postSwapBalances,
-        uint256 virtualSupply,
-        uint256 protocolSwapFeePercentage
-    ) private {
-        // To convert the protocol swap fees to a BPT amount, we compute the invariant growth (which is due exclusively
-        // to swap fees), extract the portion that corresponds to protocol swap fees, and then compute the equivalent
-        // amount of BPT that would cause such an increase.
-        //
-        // Invariant growth is related to new BPT and supply by:
-        // invariant ratio = (bpt amount + supply) / supply
-        // With some manipulation, this becomes:
-        // (invariant ratio - 1) * supply = bpt amount
-        //
-        // However, a part of the invariant growth was due to non protocol swap fees (i.e. value accrued by the
-        // LPs), so we only mint a percentage of this BPT amount: that which corresponds to protocol fees.
-
-        // We round down, favoring LP fees.
-
-        uint256 postSwapInvariant = StableMath._calculateInvariant(amp, postSwapBalances);
-        uint256 invariantRatio = postSwapInvariant.divDown(previousInvariant);
-
-        if (invariantRatio > FixedPoint.ONE) {
-            // This condition should always be met outside of rounding errors (for non-zero swap fees).
->>>>>>> d2d7f0ce
 
             amounts[indexIn] = amountIn;
 
@@ -619,11 +584,7 @@
         _updateInvariantAfterJoinExit(amp, balancesWithoutBpt);
     }
 
-<<<<<<< HEAD
-    // Joins
-=======
     // Join Hooks
->>>>>>> d2d7f0ce
 
     /**
      * @notice Top-level Vault hook for joins.
@@ -801,11 +762,7 @@
         return (bptAmountOut, amountsIn);
     }
 
-<<<<<<< HEAD
-    // Exits
-=======
     // Exit Hooks
->>>>>>> d2d7f0ce
 
     /**
      * @notice Top-level Vault hook for exits.
@@ -948,7 +905,56 @@
         return (bptAmountIn, _addBptItem(amountsOut, 0));
     }
 
-<<<<<<< HEAD
+    // Virtual Supply
+
+    /**
+     * @dev Returns the number of tokens in circulation.
+     *
+     * In other pools, this would be the same as `totalSupply`, but since this pool pre-mints BPT and holds it in the
+     * Vault as a token, we need to subtract the Vault's balance to get the total "circulating supply". Both the
+     * totalSupply and Vault balance can change. If users join or exit using swaps, some of the preminted BPT are
+     * exchanged, so the Vault's balance increases after joins and decreases after exits. If users call the regular
+     * joins/exit functions, the totalSupply can change as BPT are minted for joins or burned for exits.
+     */
+    function getVirtualSupply() external view returns (uint256) {
+        // For a 3 token General Pool, it is cheaper to query the balance for a single token than to read all balances,
+        // as getPoolTokenInfo will check for token existence, token balance and Asset Manager (3 reads), while
+        // getPoolTokens will read the number of tokens, their addresses and balances (7 reads).
+        // The more tokens the Pool has, the more expensive `getPoolTokens` becomes, while `getPoolTokenInfo`'s gas
+        // remains constant.
+        (uint256 cash, uint256 managed, , ) = getVault().getPoolTokenInfo(getPoolId(), IERC20(this));
+
+        // Note that unlike all other balances, the Vault's BPT balance does not need scaling as its scaling factor is
+        // one.
+        // This addition cannot overflow due to the Vault's balance limits.
+        return _getVirtualSupply(cash + managed);
+    }
+
+    // The initial amount of BPT pre-minted is _PREMINTED_TOKEN_BALANCE, and it goes entirely to the pool balance in the
+    // vault. So the virtualSupply (the actual supply in circulation) is defined as:
+    // virtualSupply = totalSupply() - _balances[_bptIndex]
+    function _getVirtualSupply(uint256 bptBalance) internal view returns (uint256) {
+        return totalSupply().sub(bptBalance);
+    }
+
+    // BPT rate
+
+    /**
+     * @dev This function returns the appreciation of one BPT relative to the
+     * underlying tokens. This starts at 1 when the pool is created and grows over time.
+     * Because of preminted BPT, it uses `getVirtualSupply` instead of `totalSupply`.
+     */
+    function getRate() public view virtual override returns (uint256) {
+        (, uint256[] memory balancesIncludingBpt, ) = getVault().getPoolTokens(getPoolId());
+        _upscaleArray(balancesIncludingBpt, _scalingFactors());
+
+        (uint256 virtualSupply, uint256[] memory balances) = _dropBptItemFromBalances(balancesIncludingBpt);
+
+        (uint256 currentAmp, ) = _getAmplificationParameter();
+
+        return StableMath._getRate(balances, currentAmp, virtualSupply);
+    }
+
     // Protocol Fees
 
     /**
@@ -1031,261 +1037,39 @@
         _tokenRateCaches[token] = cache.updateOldRate();
     }
 
-    // Scaling factors
-=======
-    // Miscellaneous
->>>>>>> d2d7f0ce
-
-    /**
-     * @dev This function returns the appreciation of one BPT relative to the
-     * underlying tokens. This starts at 1 when the pool is created and grows over time.
-     * Because of preminted BPT, it uses `getVirtualSupply` instead of `totalSupply`.
-     */
-    function getRate() public view virtual override returns (uint256) {
-        (, uint256[] memory balancesIncludingBpt, ) = getVault().getPoolTokens(getPoolId());
-        _upscaleArray(balancesIncludingBpt, _scalingFactors());
-
-        (uint256 virtualSupply, uint256[] memory balances) = _dropBptItemFromBalances(balancesIncludingBpt);
-
-        (uint256 currentAmp, ) = _getAmplificationParameter();
-
-        return StableMath._getRate(balances, currentAmp, virtualSupply);
-    }
-
-    /**
-     * @dev Overrides only owner action to allow setting the cache duration for the token rates
-     */
-    function _isOwnerOnlyAction(bytes32 actionId)
-        internal
-        view
-        virtual
-        override(
-            // The ProtocolFeeCache module creates a small diamond that requires explicitly listing the parents here
-            BasePool,
-            BasePoolAuthorization
-        )
-        returns (bool)
-    {
-        return
-            (actionId == getActionId(this.setTokenRateCacheDuration.selector)) ||
-            (actionId == getActionId(this.startAmplificationParameterUpdate.selector)) ||
-            (actionId == getActionId(this.stopAmplificationParameterUpdate.selector)) ||
-            super._isOwnerOnlyAction(actionId);
-    }
-
-    // Protocol Fee Exemption
-
-    /**
-     * @dev Returns the protocolFeeExemptTokenFlags flags. Note that this token list *excludes* BPT.
-     * Its length will be one less than the registered pool tokens, and it will correspond to the token
-     * list after removing the BPT token.
-     */
-    function getProtocolFeeExemptTokenFlags() external view returns (bool[] memory protocolFeeExemptTokenFlags) {
-        uint256 tokensWithoutBPT = _getTotalTokens() - 1;
-        protocolFeeExemptTokenFlags = new bool[](tokensWithoutBPT);
-
+    // Token rate ratios, for protocol fee calculation
+
+    /**
+     * @dev Returns whether the token is exempt from protocol fees on the yield.
+     * If the BPT token is passed in (which doesn't make much sense, but shouldn't fail,
+     * since it is a valid pool token), the corresponding flag will be false.
+     */
+    function isTokenExemptFromYieldProtocolFee(IERC20 token) external view returns (bool) {
         // prettier-ignore
         {
-            protocolFeeExemptTokenFlags[0] = _exemptFromYieldProtocolFeeToken0;
-            protocolFeeExemptTokenFlags[1] = _exemptFromYieldProtocolFeeToken1;
-            if (tokensWithoutBPT > 2) {
-                protocolFeeExemptTokenFlags[2] = _exemptFromYieldProtocolFeeToken2;
-            } else { return protocolFeeExemptTokenFlags; }
-            if (tokensWithoutBPT > 3) {
-                protocolFeeExemptTokenFlags[3] = _exemptFromYieldProtocolFeeToken3;
-            } else { return protocolFeeExemptTokenFlags; }
-            if (tokensWithoutBPT > 4) {
-                protocolFeeExemptTokenFlags[4] = _exemptFromYieldProtocolFeeToken4;
-            } else { return protocolFeeExemptTokenFlags; }
-        }
-    }
-
-    // Virtual Supply
-
-    /**
-     * @dev Returns the number of tokens in circulation.
-     *
-     * In other pools, this would be the same as `totalSupply`, but since this pool pre-mints BPT and holds it in the
-     * Vault as a token, we need to subtract the Vault's balance to get the total "circulating supply". Both the
-     * totalSupply and Vault balance can change. If users join or exit using swaps, some of the preminted BPT are
-     * exchanged, so the Vault's balance increases after joins and decreases after exits. If users call the regular
-     * joins/exit functions, the totalSupply can change as BPT are minted for joins or burned for exits.
-     */
-    function getVirtualSupply() external view returns (uint256) {
-        // For a 3 token General Pool, it is cheaper to query the balance for a single token than to read all balances,
-        // as getPoolTokenInfo will check for token existence, token balance and Asset Manager (3 reads), while
-        // getPoolTokens will read the number of tokens, their addresses and balances (7 reads).
-        // The more tokens the Pool has, the more expensive `getPoolTokens` becomes, while `getPoolTokenInfo`'s gas
-        // remains constant.
-        (uint256 cash, uint256 managed, , ) = getVault().getPoolTokenInfo(getPoolId(), IERC20(this));
-
-        // Note that unlike all other balances, the Vault's BPT balance does not need scaling as its scaling factor is
-        // one.
-        // This addition cannot overflow due to the Vault's balance limits.
-        return _getVirtualSupply(cash + managed);
-    }
-
-    // The initial amount of BPT pre-minted is _PREMINTED_TOKEN_BALANCE, and it goes entirely to the pool balance in the
-    // vault. So the virtualSupply (the actual supply in circulation) is defined as:
-    // virtualSupply = totalSupply() - _balances[_bptIndex]
-    function _getVirtualSupply(uint256 bptBalance) internal view returns (uint256) {
-        return totalSupply().sub(bptBalance);
-    }
-
-    // Token rates
-
-    /**
-     * @dev Returns the rate providers configured for each token (in the same order as registered).
-     */
-    function getRateProviders() external view returns (IRateProvider[] memory providers) {
-        uint256 totalTokens = _getTotalTokens();
-        providers = new IRateProvider[](totalTokens);
-
-        // prettier-ignore
-        {
-            providers[0] = _rateProvider0;
-            providers[1] = _rateProvider1;
-            providers[2] = _rateProvider2;
-            if (totalTokens > 3) { providers[3] = _rateProvider3; } else { return providers; }
-            if (totalTokens > 4) { providers[4] = _rateProvider4; } else { return providers; }
-            if (totalTokens > 5) { providers[5] = _rateProvider5; } else { return providers; }
-        }
-    }
-
-    /**
-     * @dev Returns the cached value for token's rate. Reverts if the token doesn't belong to the pool or has no rate
-     * provider.
-     */
-    function getTokenRateCache(IERC20 token)
-        external
-        view
-        returns (
-            uint256 rate,
-            uint256 duration,
-            uint256 expires
-        )
-    {
-        _require(_getRateProvider(token) != IRateProvider(0), Errors.TOKEN_DOES_NOT_HAVE_RATE_PROVIDER);
-
-        rate = _tokenRateCaches[token].getCurrentRate();
-        (duration, expires) = _tokenRateCaches[token].getTimestamps();
-    }
-
-    /**
-<<<<<<< HEAD
-     * @dev Returns the token rate for token. All token rates are fixed-point values with 18 decimals.
-     * In case there is no rate provider for the provided token it returns FixedPoint.ONE.
-     */
-    function getTokenRate(IERC20 token) public view virtual returns (uint256) {
-        // We optimize for the scenario where all tokens have rate providers, except the BPT (which never has a rate
-        // provider). Therefore, we return early if token is BPT, and otherwise optimistically read the cache expecting
-        // that it will not be empty (instead of e.g. fetching the provider to avoid a cache read, since we don't need
-        // the provider at all).
-
-        if (token == this) {
-            return FixedPoint.ONE;
-        }
-
-        bytes32 tokenRateCache = _tokenRateCaches[token];
-        return tokenRateCache == bytes32(0) ? FixedPoint.ONE : tokenRateCache.getCurrentRate();
-    }
-
-    function _getRateProvider(IERC20 token) internal view returns (IRateProvider) {
-        // prettier-ignore
-        if (token == _token0) { return _rateProvider0; }
-        else if (token == _token1) { return _rateProvider1; }
-        else if (token == _token2) { return _rateProvider2; }
-        else if (token == _token3) { return _rateProvider3; }
-        else if (token == _token4) { return _rateProvider4; }
-        else if (token == _token5) { return _rateProvider5; }
-        else {
-            _revert(Errors.INVALID_TOKEN);
-        }
-    }
-
-    // Token rate cache
-
-    /**
-=======
->>>>>>> d2d7f0ce
-     * @dev Sets a new duration for a token rate cache. It reverts if there was no rate provider set initially.
-     * Note this function also updates the current cached value.
-     * @param duration Number of seconds until the current token rate is fetched again.
-     */
-    function setTokenRateCacheDuration(IERC20 token, uint256 duration) external authenticate {
-        IRateProvider provider = _getRateProvider(token);
-        _require(address(provider) != address(0), Errors.TOKEN_DOES_NOT_HAVE_RATE_PROVIDER);
-        _updateTokenRateCache(token, provider, duration);
-        emit TokenRateProviderSet(token, provider, duration);
-    }
-
-    /**
-     * @dev Forces a rate cache hit for a token.
-     * It will revert if the requested token does not have an associated rate provider.
-     */
-    function updateTokenRateCache(IERC20 token) public virtual {
-        IRateProvider provider = _getRateProvider(token);
-        _require(address(provider) != address(0), Errors.TOKEN_DOES_NOT_HAVE_RATE_PROVIDER);
-        uint256 duration = _tokenRateCaches[token].getDuration();
-        _updateTokenRateCache(token, provider, duration);
-    }
-
-    /**
-     * @dev Internal function to update a token rate cache for a known provider and duration.
-     * It trusts the given values, and does not perform any checks.
-     */
-    function _updateTokenRateCache(
-        IERC20 token,
-        IRateProvider provider,
-        uint256 duration
-    ) private {
-        uint256 rate = provider.getRate();
-        bytes32 cache = _tokenRateCaches[token];
-
-        _tokenRateCaches[token] = cache.updateRateAndDuration(rate, duration);
-
-        emit TokenRateCacheUpdated(token, rate);
-    }
-
-    /**
-     * @dev Caches the rates of all tokens if necessary
-     */
-    function _cacheTokenRatesIfNecessary() internal {
-        uint256 totalTokens = _getTotalTokens();
-        // prettier-ignore
-        {
-            _cacheTokenRateIfNecessary(_token0);
-            _cacheTokenRateIfNecessary(_token1);
-            _cacheTokenRateIfNecessary(_token2);
-            if (totalTokens > 3) { _cacheTokenRateIfNecessary(_token3); } else { return; }
-            if (totalTokens > 4) { _cacheTokenRateIfNecessary(_token4); } else { return; }
-            if (totalTokens > 5) { _cacheTokenRateIfNecessary(_token5); } else { return; }
-        }
-    }
-
-    /**
-     * @dev Caches the rate for a token if necessary. It ignores the call if there is no provider set.
-     */
-    function _cacheTokenRateIfNecessary(IERC20 token) internal virtual {
-        // We optimize for the scenario where all tokens have rate providers, except the BPT (which never has a rate
-        // provider). Therefore, we return early if token is BPT, and otherwise optimistically read the cache expecting
-        // that it will not be empty (instead of e.g. fetching the provider to avoid a cache read in situations where
-        // we might not need the provider if the cache is still valid).
-
-        if (token == this) return;
-
-        bytes32 cache = _tokenRateCaches[token];
-        if (cache != bytes32(0)) {
-            (uint256 duration, uint256 expires) = _tokenRateCaches[token].getTimestamps();
-            if (block.timestamp > expires) {
-                // solhint-disable-previous-line not-rely-on-time
-                _updateTokenRateCache(token, _getRateProvider(token), duration);
+            if (token == _token0) { return _exemptFromYieldProtocolFeeToken0; }
+            else if (token == _token1) { return _exemptFromYieldProtocolFeeToken1; }
+            else if (token == _token2) { return _exemptFromYieldProtocolFeeToken2; }
+            else if (token == _token3) { return _exemptFromYieldProtocolFeeToken3; }
+            else if (token == _token4) { return _exemptFromYieldProtocolFeeToken4; }
+            else if (token == _token5) { return _exemptFromYieldProtocolFeeToken5; }
+            else {
+                _revert(Errors.INVALID_TOKEN);
             }
         }
     }
 
-<<<<<<< HEAD
-    // Token rate ratios, for protocol fee calculation
+    /**
+     * @dev Apply the token ratios to a set of balances (without BPT), to adjust for any exempt yield tokens.
+     * Mutates the balances in place. `_getTokenRateRatios` includes BPT, so we need to remove that ratio to
+     * match the cardinality of balancesWithoutBpt.
+     */
+    function _adjustBalancesByTokenRatios(uint256[] memory balancesWithoutBpt) internal view {
+        uint256[] memory ratiosWithoutBpt = _dropBptItem(_getTokenRateRatios());
+        for (uint256 i = 0; i < balancesWithoutBpt.length; ++i) {
+            balancesWithoutBpt[i] = FixedPoint.mulDown(balancesWithoutBpt[i], ratiosWithoutBpt[i]);
+        }
+    }
 
     /**
      * @dev Return the complete set of token ratios (including BPT, which will always be 1).
@@ -1321,16 +1105,153 @@
         return cache.getOldRate().divUp(cache.getCurrentRate());
     }
 
-    /**
-     * @dev Apply the token ratios to a set of balances (without BPT), to adjust for any exempt yield tokens.
-     * Mutates the balances in place. `_getTokenRateRatios` includes BPT, so we need to remove that ratio to
-     * match the cardinality of balancesWithoutBpt.
-     */
-    function _adjustBalancesByTokenRatios(uint256[] memory balancesWithoutBpt) internal view {
-        uint256[] memory ratiosWithoutBpt = _dropBptItem(_getTokenRateRatios());
-        for (uint256 i = 0; i < balancesWithoutBpt.length; ++i) {
-            balancesWithoutBpt[i] = FixedPoint.mulDown(balancesWithoutBpt[i], ratiosWithoutBpt[i]);
-=======
+    // Token rates
+
+    /**
+     * @dev Returns the rate providers configured for each token (in the same order as registered).
+     */
+    function getRateProviders() external view returns (IRateProvider[] memory providers) {
+        uint256 totalTokens = _getTotalTokens();
+        providers = new IRateProvider[](totalTokens);
+
+        // prettier-ignore
+        {
+            providers[0] = _rateProvider0;
+            providers[1] = _rateProvider1;
+            providers[2] = _rateProvider2;
+            if (totalTokens > 3) { providers[3] = _rateProvider3; } else { return providers; }
+            if (totalTokens > 4) { providers[4] = _rateProvider4; } else { return providers; }
+            if (totalTokens > 5) { providers[5] = _rateProvider5; } else { return providers; }
+        }
+    }
+
+    /**
+     * @dev Returns the token rate for token. All token rates are fixed-point values with 18 decimals.
+     * In case there is no rate provider for the provided token it returns FixedPoint.ONE.
+     */
+    function getTokenRate(IERC20 token) public view virtual returns (uint256) {
+        // We optimize for the scenario where all tokens have rate providers, except the BPT (which never has a rate
+        // provider). Therefore, we return early if token is BPT, and otherwise optimistically read the cache expecting
+        // that it will not be empty (instead of e.g. fetching the provider to avoid a cache read, since we don't need
+        // the provider at all).
+
+        if (token == this) {
+            return FixedPoint.ONE;
+        }
+
+        bytes32 tokenRateCache = _tokenRateCaches[token];
+        return tokenRateCache == bytes32(0) ? FixedPoint.ONE : tokenRateCache.getCurrentRate();
+    }
+
+    /**
+     * @dev Returns the cached value for token's rate. Reverts if the token doesn't belong to the pool or has no rate
+     * provider.
+     */
+    function getTokenRateCache(IERC20 token)
+        external
+        view
+        returns (
+            uint256 rate,
+            uint256 duration,
+            uint256 expires
+        )
+    {
+        _require(_getRateProvider(token) != IRateProvider(0), Errors.TOKEN_DOES_NOT_HAVE_RATE_PROVIDER);
+
+        rate = _tokenRateCaches[token].getCurrentRate();
+        (duration, expires) = _tokenRateCaches[token].getTimestamps();
+    }
+
+    function _getRateProvider(IERC20 token) internal view returns (IRateProvider) {
+        // prettier-ignore
+        if (token == _token0) { return _rateProvider0; }
+        else if (token == _token1) { return _rateProvider1; }
+        else if (token == _token2) { return _rateProvider2; }
+        else if (token == _token3) { return _rateProvider3; }
+        else if (token == _token4) { return _rateProvider4; }
+        else if (token == _token5) { return _rateProvider5; }
+        else {
+            _revert(Errors.INVALID_TOKEN);
+        }
+    }
+
+    /**
+     * @dev Sets a new duration for a token rate cache. It reverts if there was no rate provider set initially.
+     * Note this function also updates the current cached value.
+     * @param duration Number of seconds until the current token rate is fetched again.
+     */
+    function setTokenRateCacheDuration(IERC20 token, uint256 duration) external authenticate {
+        IRateProvider provider = _getRateProvider(token);
+        _require(address(provider) != address(0), Errors.TOKEN_DOES_NOT_HAVE_RATE_PROVIDER);
+        _updateTokenRateCache(token, provider, duration);
+        emit TokenRateProviderSet(token, provider, duration);
+    }
+
+    /**
+     * @dev Forces a rate cache hit for a token.
+     * It will revert if the requested token does not have an associated rate provider.
+     */
+    function updateTokenRateCache(IERC20 token) public virtual {
+        IRateProvider provider = _getRateProvider(token);
+        _require(address(provider) != address(0), Errors.TOKEN_DOES_NOT_HAVE_RATE_PROVIDER);
+        uint256 duration = _tokenRateCaches[token].getDuration();
+        _updateTokenRateCache(token, provider, duration);
+    }
+
+    /**
+     * @dev Internal function to update a token rate cache for a known provider and duration.
+     * It trusts the given values, and does not perform any checks.
+     */
+    function _updateTokenRateCache(
+        IERC20 token,
+        IRateProvider provider,
+        uint256 duration
+    ) private {
+        uint256 rate = provider.getRate();
+        bytes32 cache = _tokenRateCaches[token];
+
+        _tokenRateCaches[token] = cache.updateRateAndDuration(rate, duration);
+
+        emit TokenRateCacheUpdated(token, rate);
+    }
+
+    /**
+     * @dev Caches the rates of all tokens if necessary
+     */
+    function _cacheTokenRatesIfNecessary() internal {
+        uint256 totalTokens = _getTotalTokens();
+        // prettier-ignore
+        {
+            _cacheTokenRateIfNecessary(_token0);
+            _cacheTokenRateIfNecessary(_token1);
+            _cacheTokenRateIfNecessary(_token2);
+            if (totalTokens > 3) { _cacheTokenRateIfNecessary(_token3); } else { return; }
+            if (totalTokens > 4) { _cacheTokenRateIfNecessary(_token4); } else { return; }
+            if (totalTokens > 5) { _cacheTokenRateIfNecessary(_token5); } else { return; }
+        }
+    }
+
+    /**
+     * @dev Caches the rate for a token if necessary. It ignores the call if there is no provider set.
+     */
+    function _cacheTokenRateIfNecessary(IERC20 token) internal virtual {
+        // We optimize for the scenario where all tokens have rate providers, except the BPT (which never has a rate
+        // provider). Therefore, we return early if token is BPT, and otherwise optimistically read the cache expecting
+        // that it will not be empty (instead of e.g. fetching the provider to avoid a cache read in situations where
+        // we might not need the provider if the cache is still valid).
+
+        if (token == this) return;
+
+        bytes32 cache = _tokenRateCaches[token];
+        if (cache != bytes32(0)) {
+            (uint256 duration, uint256 expires) = _tokenRateCaches[token].getTimestamps();
+            if (block.timestamp > expires) {
+                // solhint-disable-previous-line not-rely-on-time
+                _updateTokenRateCache(token, _getRateProvider(token), duration);
+            }
+        }
+    }
+
     // Scaling Factors
 
     function getScalingFactor(IERC20 token) external view returns (uint256) {
@@ -1441,7 +1362,6 @@
         } else {
             isUpdating = false;
             value = endValue;
->>>>>>> d2d7f0ce
         }
     }
 
@@ -1501,47 +1421,6 @@
         _setAmplificationData(currentValue);
     }
 
-<<<<<<< HEAD
-    function getAmplificationParameter()
-        external
-        view
-        returns (
-            uint256 value,
-            bool isUpdating,
-            uint256 precision
-        )
-    {
-        (value, isUpdating) = _getAmplificationParameter();
-        precision = StableMath._AMP_PRECISION;
-    }
-
-    function _getAmplificationParameter() internal view returns (uint256 value, bool isUpdating) {
-        (uint256 startValue, uint256 endValue, uint256 startTime, uint256 endTime) = _getAmplificationData();
-
-        // Note that block.timestamp >= startTime, since startTime is set to the current time when an update starts
-
-        if (block.timestamp < endTime) {
-            isUpdating = true;
-
-            // We can skip checked arithmetic as:
-            //  - block.timestamp is always larger or equal to startTime
-            //  - endTime is always larger than startTime
-            //  - the value delta is bounded by the largest amplification parameter, which never causes the
-            //    multiplication to overflow.
-            // This also means that the following computation will never revert nor yield invalid results.
-            if (endValue > startValue) {
-                value = startValue + ((endValue - startValue) * (block.timestamp - startTime)) / (endTime - startTime);
-            } else {
-                value = startValue - ((startValue - endValue) * (block.timestamp - startTime)) / (endTime - startTime);
-            }
-        } else {
-            isUpdating = false;
-            value = endValue;
-        }
-    }
-
-=======
->>>>>>> d2d7f0ce
     function _setAmplificationData(uint256 value) private {
         _storeAmplificationData(value, value, block.timestamp, block.timestamp);
         emit AmpUpdateStopped(value);
@@ -1568,160 +1447,6 @@
             WordCodec.encodeUint(endValue, _AMP_END_VALUE_OFFSET, _AMP_VALUE_BIT_LENGTH) |
             WordCodec.encodeUint(startTime, _AMP_START_TIME_OFFSET, _AMP_TIMESTAMP_BIT_LENGTH) |
             WordCodec.encodeUint(endTime, _AMP_END_TIME_OFFSET, _AMP_TIMESTAMP_BIT_LENGTH);
-    }
-
-    // Low-level helpers
-
-<<<<<<< HEAD
-    // Getters
-
-    function getMinimumBpt() external pure returns (uint256) {
-        return _getMinimumBpt();
-    }
-
-    function getBptIndex() external view returns (uint256) {
-        return _bptIndex;
-    }
-
-    /**
-     * @dev This function returns the appreciation of one BPT relative to the
-     * underlying tokens. This starts at 1 when the pool is created and grows over time.
-     * Because of preminted BPT, it uses `getVirtualSupply` instead of `totalSupply`.
-     */
-    function getRate() public view virtual override returns (uint256) {
-        (, uint256[] memory balancesIncludingBpt, ) = getVault().getPoolTokens(getPoolId());
-        _upscaleArray(balancesIncludingBpt, _scalingFactors());
-
-        (uint256 virtualSupply, uint256[] memory balances) = _dropBptItemFromBalances(balancesIncludingBpt);
-
-        (uint256 currentAmp, ) = _getAmplificationParameter();
-
-        return StableMath._getRate(balances, currentAmp, virtualSupply);
-    }
-
-    /**
-     * @dev Returns whether the token is exempt from protocol fees on the yield.
-     * If the BPT token is passed in (which doesn't make much sense, but shouldn't fail,
-     * since it is a valid pool token), the corresponding flag will be false.
-     */
-    function isTokenExemptFromYieldProtocolFee(IERC20 token) external view returns (bool) {
-        // prettier-ignore
-        {
-            if (token == _token0) { return _exemptFromYieldProtocolFeeToken0; }
-            else if (token == _token1) { return _exemptFromYieldProtocolFeeToken1; }
-            else if (token == _token2) { return _exemptFromYieldProtocolFeeToken2; }
-            else if (token == _token3) { return _exemptFromYieldProtocolFeeToken3; }
-            else if (token == _token4) { return _exemptFromYieldProtocolFeeToken4; }
-            else if (token == _token5) { return _exemptFromYieldProtocolFeeToken5; }
-            else {
-                _revert(Errors.INVALID_TOKEN);
-            }
-        }
-    }
-
-    /**
-     * @dev Returns the number of tokens in circulation.
-     *
-     * In other pools, this would be the same as `totalSupply`, but since this pool pre-mints BPT and holds it in the
-     * Vault as a token, we need to subtract the Vault's balance to get the total "circulating supply". Both the
-     * totalSupply and Vault balance can change. If users join or exit using swaps, some of the preminted BPT are
-     * exchanged, so the Vault's balance increases after joins and decreases after exits. If users call the regular
-     * joins/exit functions, the totalSupply can change as BPT are minted for joins or burned for exits.
-     */
-    function getVirtualSupply() external view returns (uint256) {
-        (, uint256[] memory balances, ) = getVault().getPoolTokens(getPoolId());
-        // Note that unlike all other balances, the Vault's BPT balance does not need scaling as its scaling factor is
-        // one.
-        return _getVirtualSupply(balances[_bptIndex]);
-    }
-
-    // The initial amount of BPT pre-minted is _PREMINTED_TOKEN_BALANCE, and it goes entirely to the pool balance in the
-    // vault. So the virtualSupply (the actual supply in circulation) is defined as:
-    // virtualSupply = totalSupply() - _balances[_bptIndex]
-    function _getVirtualSupply(uint256 bptBalance) internal view returns (uint256) {
-        return totalSupply().sub(bptBalance);
-    }
-
-    function _getMaxTokens() internal pure override returns (uint256) {
-        // The BPT will be one of the Pool tokens, but it is unaffected by the Stable 5 token limit.
-        return StableMath._MAX_STABLE_TOKENS + 1;
-    }
-
-    function _getTotalTokens() internal view virtual override returns (uint256) {
-        return _totalTokens;
-    }
-
-    function _getScalingFactor0() internal view returns (uint256) {
-        return _scalingFactor0;
-=======
-    // Convert from an index into an array including BPT (the Vault's registered token list), to an index
-    // into an array excluding BPT (usually from user input, such as amountsIn/Out).
-    // `index` must not be the BPT token index itself.
-    function _skipBptIndex(uint256 index) internal view returns (uint256) {
-        // Currently this is never called with an index passed in from user input, so this check
-        // should not be necessary. Included for completion (and future proofing).
-        _require(index != _bptIndex, Errors.OUT_OF_BOUNDS);
-
-        return index < _bptIndex ? index : index.sub(1);
->>>>>>> d2d7f0ce
-    }
-
-    // Convert from an index into an array excluding BPT (usually from user input, such as amountsIn/Out),
-    // to an index into an array excluding BPT (the Vault's registered token list).
-    // `index` must not be the BPT token index itself, if it is the last element, and the result must be
-    // in the range of registered tokens.
-    function _addBptIndex(uint256 index) internal view returns (uint256 indexWithBpt) {
-        // This can be called from an index passed in from user input.
-        indexWithBpt = index < _bptIndex ? index : index.add(1);
-
-        _require(indexWithBpt < _getTotalTokens() && indexWithBpt != _bptIndex, Errors.OUT_OF_BOUNDS);
-    }
-
-    /**
-     * @dev Remove the item at `_bptIndex` from an arbitrary array (e.g., amountsIn).
-     */
-    function _dropBptItem(uint256[] memory amounts) internal view returns (uint256[] memory) {
-        uint256[] memory amountsWithoutBpt = new uint256[](amounts.length - 1);
-        for (uint256 i = 0; i < amountsWithoutBpt.length; i++) {
-            amountsWithoutBpt[i] = amounts[i < _bptIndex ? i : i + 1];
-        }
-
-        return amountsWithoutBpt;
-    }
-
-    /**
-     * @dev Same as `_dropBptItem`, except the virtual supply is also returned, and `balances` is assumed to be the
-     * current Pool balances.
-     */
-    function _dropBptItemFromBalances(uint256[] memory balances) internal view returns (uint256, uint256[] memory) {
-        return (_getVirtualSupply(balances[_bptIndex]), _dropBptItem(balances));
-    }
-
-    function _addBptItem(uint256[] memory amounts, uint256 bptAmount)
-        internal
-        view
-        returns (uint256[] memory amountsWithBpt)
-    {
-        amountsWithBpt = new uint256[](amounts.length + 1);
-        for (uint256 i = 0; i < amountsWithBpt.length; i++) {
-            amountsWithBpt[i] = i == _bptIndex ? bptAmount : amounts[i < _bptIndex ? i : i - 1];
-        }
-    }
-
-    /**
-     * @dev Upscales an amounts array that does not include BPT (e.g. an `amountsIn` array for a join). Returns two
-     * scaled arrays, one with BPT (with a BPT amount of 0), and one without BPT).
-     */
-    function _upscaleWithoutBpt(uint256[] memory unscaledWithoutBpt, uint256[] memory scalingFactors)
-        internal
-        view
-        returns (uint256[] memory scaledWithBpt, uint256[] memory scaledWithoutBpt)
-    {
-        // The scaling factors include BPT, so in order to apply them we must first insert BPT at the correct position.
-        scaledWithBpt = _addBptItem(unscaledWithoutBpt, 0);
-        _upscaleArray(scaledWithBpt, scalingFactors);
-
-        scaledWithoutBpt = _dropBptItem(scaledWithBpt);
     }
 
     // Permissioned functions
