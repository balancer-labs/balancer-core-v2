--- conflicted
+++ resolved
@@ -883,21 +883,12 @@
         // Therefore, we will never call _updateOldRate with the BPT or an invalid token,
         // so no checks need to be done there.
 
-<<<<<<< HEAD
         if (_isTokenExemptFromYieldProtocolFee(0)) _updateOldRate(_token0);
         if (_isTokenExemptFromYieldProtocolFee(1)) _updateOldRate(_token1);
         if (_isTokenExemptFromYieldProtocolFee(2)) _updateOldRate(_token2);
         if (_isTokenExemptFromYieldProtocolFee(3)) _updateOldRate(_token3);
         if (_isTokenExemptFromYieldProtocolFee(4)) _updateOldRate(_token4);
         if (_isTokenExemptFromYieldProtocolFee(5)) _updateOldRate(_token5);
-=======
-        if (_exemptFromYieldProtocolFeeToken0) _updateOldRate(_token0);
-        if (_exemptFromYieldProtocolFeeToken1) _updateOldRate(_token1);
-        if (_exemptFromYieldProtocolFeeToken2) _updateOldRate(_token2);
-        if (_exemptFromYieldProtocolFeeToken3) _updateOldRate(_token3);
-        if (_exemptFromYieldProtocolFeeToken4) _updateOldRate(_token4);
-        if (_exemptFromYieldProtocolFeeToken5) _updateOldRate(_token5);
->>>>>>> 68433863
     }
 
     // This assumes the token has been validated elsewhere, and is a valid non-BPT token.
