--- conflicted
+++ resolved
@@ -831,19 +831,12 @@
         (uint256 virtualSupply, uint256[] memory balancesWithoutBpt) = _dropBptItemFromBalances(balances);
 
         // Apply the rate adjustment to exempt tokens: multiply by oldRate / currentRate to "undo" the current scaling,
-<<<<<<< HEAD
-        // and apply the old rate, to get the balances that reflect total growth. We also need the balances with
-        // oldRates applied to all tokens: i.e., excluding yield entirely, to measure the growth due to swap fees alone.
-        // This function copies the values in `balancesWithoutBpt`, and so doesn't mutate it.
-=======
-        // and apply the old rate. This function copies the values in `balances` and so doesn't mutate it.
-        uint256[] memory adjustedBalances = _dropBptItem(_getAdjustedBalances(balances));
->>>>>>> a3675f99
+        // and apply the old rate. These functions copy the values in `balances` and so doesn't mutate it.
 
         // Do not ignore the exempt flags when calculating total growth = swap fees + non-exempt token yield.
-        uint256[] memory totalGrowthBalances = _adjustBalancesByTokenRatios(balancesWithoutBpt, false);
+        uint256[] memory totalGrowthBalances = _dropBptItem(_getAdjustedBalances(balances, false));
         // Ignore the exempt flags to use the oldRate for all tokens, corresponding to the growth from swap fees alone.
-        uint256[] memory swapGrowthBalances = _adjustBalancesByTokenRatios(balancesWithoutBpt, true);
+        uint256[] memory swapGrowthBalances = _dropBptItem(_getAdjustedBalances(balances, true));
 
         // Charge the protocol fee in BPT, using the growth in invariant between _postJoinExitInvariant
         // and adjusted versions of the current invariant. We have separate protocol fee percentages for growth based
@@ -913,31 +906,15 @@
     }
 
     function _updateOldRates() private {
-<<<<<<< HEAD
         // To compute the yield protocol fees, we need the oldRate for all tokens, even if the exempt flag is not set.
         uint256 totalTokens = _getTotalTokens();
 
-        if (_hasCacheEntry(0)) _updateOldRate(_token0);
-        if (_hasCacheEntry(1)) _updateOldRate(_token1);
-        if (_hasCacheEntry(2)) _updateOldRate(_token2);
-        if (totalTokens > 3 && _hasCacheEntry(3)) _updateOldRate(_token3);
-        if (totalTokens > 4 && _hasCacheEntry(4)) _updateOldRate(_token4);
-        if (totalTokens > 5 && _hasCacheEntry(5)) _updateOldRate(_token5);
-=======
-        // Per the logic in the constructor, we know the flags will be false for
-        // indices greater than the actual number of tokens in the pool, and also false
-        // for the BPT token.
-        //
-        // Therefore, we will never call _updateOldRate with the BPT or an invalid token,
-        // so no checks need to be done there.
-
-        if (_isTokenExemptFromYieldProtocolFee(0)) _updateOldRate(_getToken0());
-        if (_isTokenExemptFromYieldProtocolFee(1)) _updateOldRate(_getToken1());
-        if (_isTokenExemptFromYieldProtocolFee(2)) _updateOldRate(_getToken2());
-        if (_isTokenExemptFromYieldProtocolFee(3)) _updateOldRate(_getToken3());
-        if (_isTokenExemptFromYieldProtocolFee(4)) _updateOldRate(_getToken4());
-        if (_isTokenExemptFromYieldProtocolFee(5)) _updateOldRate(_getToken5());
->>>>>>> a3675f99
+        if (_hasCacheEntry(0)) _updateOldRate(_getToken0());
+        if (_hasCacheEntry(1)) _updateOldRate(_getToken1());
+        if (_hasCacheEntry(2)) _updateOldRate(_getToken2());
+        if (totalTokens > 3 && _hasCacheEntry(3)) _updateOldRate(_getToken3());
+        if (totalTokens > 4 && _hasCacheEntry(4)) _updateOldRate(_getToken4());
+        if (totalTokens > 5 && _hasCacheEntry(5)) _updateOldRate(_getToken5());
     }
 
     // This assumes the token has been validated elsewhere, and is a valid non-BPT token.
@@ -947,99 +924,41 @@
     }
 
     /**
-<<<<<<< HEAD
-     * @dev Apply the token ratios to a set of balances (without BPT), to adjust for any exempt yield tokens.
-     * `_getTokenRateRatios` includes BPT, so we need to remove that ratio to match the cardinality of
-     * balancesWithoutBpt.
-     *
-     * We also need to apply the old rates regardless of the exempt flag, which filters out any yield, and
-     * gives the balances that would result from swap fees alone.
-     */
-    function _adjustBalancesByTokenRatios(uint256[] memory balancesWithoutBpt, bool ignoreExemptFlags)
+     * @dev Apply the token ratios to a set of balances to adjust for any exempt yield tokens.
+     * The `balances` array is assumed to include BPT to ensure that token indices align.
+     */
+    function _getAdjustedBalances(uint256[] memory balances, bool ignoreExemptFlags)
         internal
         view
         returns (uint256[] memory)
     {
-        // Adjust balances by the oldRate if exempt, and the currentRate otherwise.
-        uint256[] memory balances = new uint256[](balancesWithoutBpt.length);
-        uint256[] memory ratiosWithoutBpt = _dropBptItem(_getTokenRateRatios(ignoreExemptFlags));
-        for (uint256 i = 0; i < balancesWithoutBpt.length; ++i) {
-            balances[i] = balancesWithoutBpt[i].mulDown(ratiosWithoutBpt[i]);
-        }
-
-        return balances;
-    }
-
-    /**
-     * @dev Return the complete set of token ratios (including BPT, which will always be 1).
-     * If ignoreExemptFlags is set, always return the old rates (required for yield protocol fee calculation).
-     */
-    function _getTokenRateRatios(bool ignoreExemptFlags) internal view returns (uint256[] memory rateRatios) {
-        uint256 totalTokens = _getTotalTokens();
-        rateRatios = new uint256[](totalTokens);
-
-        // The Pool will always have at least 3 tokens so we always load these three ratios.
-        rateRatios[0] = _exemptFromYieldProtocolFeeToken0 || (ignoreExemptFlags && _hasCacheEntry(0))
-            ? _computeRateRatio(_tokenRateCaches[_token0])
-            : FixedPoint.ONE;
-        rateRatios[1] = _exemptFromYieldProtocolFeeToken1 || (ignoreExemptFlags && _hasCacheEntry(1))
-            ? _computeRateRatio(_tokenRateCaches[_token1])
-            : FixedPoint.ONE;
-        rateRatios[2] = _exemptFromYieldProtocolFeeToken2 || (ignoreExemptFlags && _hasCacheEntry(2))
-            ? _computeRateRatio(_tokenRateCaches[_token2])
-            : FixedPoint.ONE;
-
-        // Before we load the remaining ratios we must check that the Pool contains enough tokens.
-        if (totalTokens == 3) return rateRatios;
-        rateRatios[3] = _exemptFromYieldProtocolFeeToken3 || (ignoreExemptFlags && _hasCacheEntry(3))
-            ? _computeRateRatio(_tokenRateCaches[_token3])
-            : FixedPoint.ONE;
-
-        if (totalTokens == 4) return rateRatios;
-        rateRatios[4] = _exemptFromYieldProtocolFeeToken4 || (ignoreExemptFlags && _hasCacheEntry(4))
-            ? _computeRateRatio(_tokenRateCaches[_token4])
-            : FixedPoint.ONE;
-
-        if (totalTokens == 5) return rateRatios;
-        rateRatios[5] = _exemptFromYieldProtocolFeeToken5 || (ignoreExemptFlags && _hasCacheEntry(5))
-            ? _computeRateRatio(_tokenRateCaches[_token5])
-            : FixedPoint.ONE;
-    }
-
-    function _computeRateRatio(bytes32 cache) private pure returns (uint256) {
-        return cache.getOldRate().divUp(cache.getCurrentRate());
-=======
-     * @dev Apply the token ratios to a set of balances to adjust for any exempt yield tokens.
-     * The `balances` array is assumed to include BPT to ensure that token indices align.
-     */
-    function _getAdjustedBalances(uint256[] memory balances) internal view returns (uint256[] memory) {
         uint256 totalTokens = balances.length;
         uint256[] memory adjustedBalances = new uint256[](totalTokens);
 
         // The Pool will always have at least 3 tokens so we always adjust these three balances.
-        adjustedBalances[0] = _isTokenExemptFromYieldProtocolFee(0)
+        adjustedBalances[0] = _isTokenExemptFromYieldProtocolFee(0) || (ignoreExemptFlags && _hasCacheEntry(0))
             ? _adjustedBalance(balances[0], _tokenRateCaches[_getToken0()])
             : balances[0];
-        adjustedBalances[1] = _isTokenExemptFromYieldProtocolFee(1)
+        adjustedBalances[1] = _isTokenExemptFromYieldProtocolFee(1) || (ignoreExemptFlags && _hasCacheEntry(1))
             ? _adjustedBalance(balances[1], _tokenRateCaches[_getToken1()])
             : balances[1];
-        adjustedBalances[2] = _isTokenExemptFromYieldProtocolFee(2)
+        adjustedBalances[2] = _isTokenExemptFromYieldProtocolFee(2) || (ignoreExemptFlags && _hasCacheEntry(2))
             ? _adjustedBalance(balances[2], _tokenRateCaches[_getToken2()])
             : balances[2];
 
         // Before we adjust the remaining balances we must check that the Pool contains enough tokens.
         if (totalTokens == 3) return adjustedBalances;
-        adjustedBalances[3] = _isTokenExemptFromYieldProtocolFee(3)
+        adjustedBalances[3] = _isTokenExemptFromYieldProtocolFee(3) || (ignoreExemptFlags && _hasCacheEntry(3))
             ? _adjustedBalance(balances[3], _tokenRateCaches[_getToken3()])
             : balances[3];
 
         if (totalTokens == 4) return adjustedBalances;
-        adjustedBalances[4] = _isTokenExemptFromYieldProtocolFee(4)
+        adjustedBalances[4] = _isTokenExemptFromYieldProtocolFee(4) || (ignoreExemptFlags && _hasCacheEntry(4))
             ? _adjustedBalance(balances[4], _tokenRateCaches[_getToken4()])
             : balances[4];
 
         if (totalTokens == 5) return adjustedBalances;
-        adjustedBalances[5] = _isTokenExemptFromYieldProtocolFee(5)
+        adjustedBalances[5] = _isTokenExemptFromYieldProtocolFee(5) || (ignoreExemptFlags && _hasCacheEntry(5))
             ? _adjustedBalance(balances[5], _tokenRateCaches[_getToken5()])
             : balances[5];
 
@@ -1048,7 +967,6 @@
 
     function _adjustedBalance(uint256 balance, bytes32 cache) private pure returns (uint256) {
         return Math.divDown(Math.mul(balance, cache.getOldRate()), cache.getCurrentRate());
->>>>>>> a3675f99
     }
 
     function _hasCacheEntry(uint256 index) private view returns (bool) {
