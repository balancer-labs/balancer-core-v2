--- conflicted
+++ resolved
@@ -943,7 +943,110 @@
       });
     });
 
-<<<<<<< HEAD
+    describe('virtual supply', () => {
+      let equalBalances: BigNumber[];
+      const swapFeePercentage = fp(0.1); // 10 %
+      const protocolFeePercentage = fp(0.5); // 50 %
+
+      sharedBeforeEach('deploy pool', async () => {
+        await deployPool({ swapFeePercentage });
+        await pool.vault.setSwapFeePercentage(protocolFeePercentage);
+
+        await pool.updateCachedProtocolSwapFeePercentage();
+
+        // Init pool with equal balances so that each BPT accounts for approximately one underlying token.
+        equalBalances = Array.from({ length: numberOfTokens + 1 }).map((_, i) => (i == bptIndex ? bn(0) : fp(100)));
+        await pool.init({ recipient: lp.address, initialBalances: equalBalances });
+      });
+
+      context('without protocol fees', () => {
+        it('reports correctly', async () => {
+          const senderBptBalance = await pool.balanceOf(lp);
+
+          const virtualSupply = await pool.getVirtualSupply();
+
+          expect(virtualSupply).to.be.equalWithError(senderBptBalance, 0.0001);
+        });
+      });
+
+      context('with protocol fees', () => {
+        sharedBeforeEach('swap bpt in', async () => {
+          const amount = fp(50);
+          const tokenIn = pool.bpt;
+          const tokenOut = tokens.second;
+
+          await tokens.mint({ to: lp, amount });
+          await tokens.approve({ from: lp, to: pool.vault });
+
+          await pool.swapGivenIn({ in: tokenIn, out: tokenOut, amount, from: lp, recipient });
+        });
+
+        it('reports correctly', async () => {
+          const dueFee = await pool.getDueProtocolFeeBptAmount();
+          const senderBptBalance = await pool.balanceOf(lp);
+
+          const virtualSupply = await pool.getVirtualSupply();
+
+          expect(virtualSupply).to.be.equalWithError(senderBptBalance.add(dueFee), 0.0001);
+        });
+      });
+    });
+
+    describe('getRate', () => {
+      const swapFeePercentage = fp(0.1); // 10 %
+      const protocolFeePercentage = fp(0.5); // 50 %
+
+      sharedBeforeEach('deploy pool', async () => {
+        await deployPool({ swapFeePercentage });
+        await pool.vault.setSwapFeePercentage(protocolFeePercentage);
+
+        await pool.updateCachedProtocolSwapFeePercentage();
+
+        // Init pool with equal balances so that each BPT accounts for approximately one underlying token.
+        const equalBalances = Array.from({ length: numberOfTokens + 1 }).map((_, i) =>
+          i == bptIndex ? bn(0) : fp(100)
+        );
+        await pool.init({ recipient: lp.address, initialBalances: equalBalances });
+      });
+
+      context('without protocol fees', () => {
+        it('reports correctly', async () => {
+          const virtualSupply = await pool.getVirtualSupply();
+          const invariant = await pool.estimateInvariant();
+
+          const expectedRate = invariant.mul(FP_SCALING_FACTOR).div(virtualSupply);
+
+          const rate = await pool.getRate();
+
+          expect(rate).to.be.equalWithError(expectedRate, 0.0001);
+        });
+      });
+
+      context('with protocol fees', () => {
+        sharedBeforeEach('swap bpt in', async () => {
+          const amount = fp(50);
+          const tokenIn = pool.bpt;
+          const tokenOut = tokens.second;
+
+          await tokens.mint({ to: lp, amount });
+          await tokens.approve({ from: lp, to: pool.vault });
+
+          await pool.swapGivenIn({ in: tokenIn, out: tokenOut, amount, from: lp, recipient });
+        });
+
+        it('reports correctly', async () => {
+          const virtualSupply = await pool.getVirtualSupply();
+          const invariant = await pool.estimateInvariant();
+
+          const expectedRate = invariant.mul(FP_SCALING_FACTOR).div(virtualSupply);
+
+          const rate = await pool.getRate();
+
+          expect(rate).to.be.equalWithError(expectedRate, 0.0001);
+        });
+      });
+    });
+
     describe.only('proportional exit', () => {
       let sender: SignerWithAddress;
 
@@ -1031,108 +1134,6 @@
             // Current BPT balance should have been reduced by half
             expect(previousLpBptBalance.sub(currentLpBptBalance)).to.be.equalWithError(bptIn, 0.001);
           });
-=======
-    describe('virtual supply', () => {
-      let equalBalances: BigNumber[];
-      const swapFeePercentage = fp(0.1); // 10 %
-      const protocolFeePercentage = fp(0.5); // 50 %
-
-      sharedBeforeEach('deploy pool', async () => {
-        await deployPool({ swapFeePercentage });
-        await pool.vault.setSwapFeePercentage(protocolFeePercentage);
-
-        await pool.updateCachedProtocolSwapFeePercentage();
-
-        // Init pool with equal balances so that each BPT accounts for approximately one underlying token.
-        equalBalances = Array.from({ length: numberOfTokens + 1 }).map((_, i) => (i == bptIndex ? bn(0) : fp(100)));
-        await pool.init({ recipient: lp.address, initialBalances: equalBalances });
-      });
-
-      context('without protocol fees', () => {
-        it('reports correctly', async () => {
-          const senderBptBalance = await pool.balanceOf(lp);
-
-          const virtualSupply = await pool.getVirtualSupply();
-
-          expect(virtualSupply).to.be.equalWithError(senderBptBalance, 0.0001);
-        });
-      });
-
-      context('with protocol fees', () => {
-        sharedBeforeEach('swap bpt in', async () => {
-          const amount = fp(50);
-          const tokenIn = pool.bpt;
-          const tokenOut = tokens.second;
-
-          await tokens.mint({ to: lp, amount });
-          await tokens.approve({ from: lp, to: pool.vault });
-
-          await pool.swapGivenIn({ in: tokenIn, out: tokenOut, amount, from: lp, recipient });
-        });
-
-        it('reports correctly', async () => {
-          const dueFee = await pool.getDueProtocolFeeBptAmount();
-          const senderBptBalance = await pool.balanceOf(lp);
-
-          const virtualSupply = await pool.getVirtualSupply();
-
-          expect(virtualSupply).to.be.equalWithError(senderBptBalance.add(dueFee), 0.0001);
-        });
-      });
-    });
-
-    describe('getRate', () => {
-      const swapFeePercentage = fp(0.1); // 10 %
-      const protocolFeePercentage = fp(0.5); // 50 %
-
-      sharedBeforeEach('deploy pool', async () => {
-        await deployPool({ swapFeePercentage });
-        await pool.vault.setSwapFeePercentage(protocolFeePercentage);
-
-        await pool.updateCachedProtocolSwapFeePercentage();
-
-        // Init pool with equal balances so that each BPT accounts for approximately one underlying token.
-        const equalBalances = Array.from({ length: numberOfTokens + 1 }).map((_, i) =>
-          i == bptIndex ? bn(0) : fp(100)
-        );
-        await pool.init({ recipient: lp.address, initialBalances: equalBalances });
-      });
-
-      context('without protocol fees', () => {
-        it('reports correctly', async () => {
-          const virtualSupply = await pool.getVirtualSupply();
-          const invariant = await pool.estimateInvariant();
-
-          const expectedRate = invariant.mul(FP_SCALING_FACTOR).div(virtualSupply);
-
-          const rate = await pool.getRate();
-
-          expect(rate).to.be.equalWithError(expectedRate, 0.0001);
-        });
-      });
-
-      context('with protocol fees', () => {
-        sharedBeforeEach('swap bpt in', async () => {
-          const amount = fp(50);
-          const tokenIn = pool.bpt;
-          const tokenOut = tokens.second;
-
-          await tokens.mint({ to: lp, amount });
-          await tokens.approve({ from: lp, to: pool.vault });
-
-          await pool.swapGivenIn({ in: tokenIn, out: tokenOut, amount, from: lp, recipient });
-        });
-
-        it('reports correctly', async () => {
-          const virtualSupply = await pool.getVirtualSupply();
-          const invariant = await pool.estimateInvariant();
-
-          const expectedRate = invariant.mul(FP_SCALING_FACTOR).div(virtualSupply);
-
-          const rate = await pool.getRate();
-
-          expect(rate).to.be.equalWithError(expectedRate, 0.0001);
->>>>>>> 62c5cba7
         });
       });
     });
