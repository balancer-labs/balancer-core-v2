import { ethers } from 'hardhat';
import { BigNumber, Contract } from 'ethers';
import { solidityKeccak256 } from 'ethers/lib/utils';
import { WeiPerEther as ONE } from '@ethersproject/constants';
import { SignerWithAddress } from '@nomiclabs/hardhat-ethers/dist/src/signer-with-address';

import * as expectEvent from '@balancer-labs/v2-helpers/src/test/expectEvent';
import { deploy } from '@balancer-labs/v2-helpers/src/contract';
import Vault from '@balancer-labs/v2-helpers/src/models/vault/Vault';
import { expect } from 'chai';
import { actionId } from '@balancer-labs/v2-helpers/src/models/misc/actions';
import { MAX_UINT256, ZERO_ADDRESS, ZERO_BYTES32 } from '@balancer-labs/v2-helpers/src/constants';
import { advanceToTimestamp, DAY } from '@balancer-labs/v2-helpers/src/time';

const DEFAULT_ADMIN_ROLE = ZERO_BYTES32;
const MINTER_ROLE = solidityKeccak256(['string'], ['MINTER_ROLE']);
const SNAPSHOT_ROLE = solidityKeccak256(['string'], ['SNAPSHOT_ROLE']);

describe('BalancerTokenAdmin', () => {
  let vault: Vault;
  let authorizer: Contract;
  let token: Contract;
  let tokenAdmin: Contract;
  let admin: SignerWithAddress, other: SignerWithAddress;

  before('setup signers', async () => {
    [, admin, other] = await ethers.getSigners();
  });

  sharedBeforeEach('deploy authorizer', async () => {
    vault = await Vault.create({ admin });
    if (!vault.authorizer) throw Error('Vault has no Authorizer');
    authorizer = vault.authorizer;
    token = await deploy('TestBalancerToken', { args: [admin.address, 'Balancer', 'BAL'] });
    tokenAdmin = await deploy('BalancerTokenAdmin', { args: [vault.address, token.address] });
  });

  describe('constructor', () => {
    it('sets the vault address', async () => {
      expect(await tokenAdmin.getVault()).to.be.eq(vault.address);
    });

    it('uses the authorizer of the vault', async () => {
      expect(await tokenAdmin.getAuthorizer()).to.equal(authorizer.address);
    });

    it('tracks authorizer changes in the vault', async () => {
      const action = await actionId(vault.instance, 'setAuthorizer');
<<<<<<< HEAD
      await authorizer.connect(admin).grantRolesGlobally([action], admin.address);
=======
      await vault.grantRolesGlobally([action], admin.address);
>>>>>>> d17e76e2

      await vault.instance.connect(admin).setAuthorizer(other.address);

      expect(await tokenAdmin.getAuthorizer()).to.equal(other.address);
    });

    it('sets the startEpochTime to the sentinel value', async () => {
      expect(await tokenAdmin.getStartEpochTime()).to.be.eq(MAX_UINT256);
    });
  });

  describe('activate', () => {
    context('when the caller is not authorised to call this function', () => {
      it('reverts', async () => {
        await expect(tokenAdmin.connect(other).activate()).to.be.revertedWith('SENDER_NOT_ALLOWED');
      });
    });

    context('when the caller is authorised to call this function', () => {
      sharedBeforeEach('authorize caller', async () => {
        const action = await actionId(tokenAdmin, 'activate');
<<<<<<< HEAD
        await authorizer.connect(admin).grantRolesGlobally([action], admin.address);
=======
        await vault.grantRolesGlobally([action], admin.address);
>>>>>>> d17e76e2
      });

      context('when BalancerTokenAdmin has been activated already', () => {
        sharedBeforeEach('activate', async () => {
          await token.connect(admin).grantRole(DEFAULT_ADMIN_ROLE, tokenAdmin.address);
          await tokenAdmin.connect(admin).activate();
        });

        it('reverts', async () => {
          await expect(tokenAdmin.connect(admin).activate()).to.be.revertedWith('Already activated');
        });
      });

      context('when BalancerTokenAdmin has not been activated yet', () => {
        context("when the BalancerTokenAdmin doesn't have admin powers over the BAL token", () => {
          it('reverts', async () => {
            await expect(tokenAdmin.connect(admin).activate()).to.be.revertedWith('BalancerTokenAdmin is not an admin');
          });
        });

        context('when the BalancerTokenAdmin has admin powers over the BAL token', () => {
          sharedBeforeEach('activate', async () => {
            await token.connect(admin).grantRole(DEFAULT_ADMIN_ROLE, tokenAdmin.address);
          });

          it('it revokes MINTER_ROLE from all addresses other than itself', async () => {
            await token.connect(admin).grantRole(MINTER_ROLE, other.address);
            expect(await token.getRoleMemberCount(MINTER_ROLE)).to.be.gt(0);

            await tokenAdmin.connect(admin).activate();

            expect(await token.getRoleMemberCount(MINTER_ROLE)).to.be.eq(1);
            expect(await token.hasRole(MINTER_ROLE, tokenAdmin.address)).to.be.true;
            expect(await token.hasRole(MINTER_ROLE, other.address)).to.be.false;
          });

          it('it revokes SNAPSHOT_ROLE from all addresses other than itself', async () => {
            await token.connect(admin).grantRole(SNAPSHOT_ROLE, other.address);
            expect(await token.getRoleMemberCount(SNAPSHOT_ROLE)).to.be.gt(0);

            await tokenAdmin.connect(admin).activate();

            expect(await token.getRoleMemberCount(SNAPSHOT_ROLE)).to.be.eq(1);
            expect(await token.hasRole(SNAPSHOT_ROLE, tokenAdmin.address)).to.be.true;
            expect(await token.hasRole(SNAPSHOT_ROLE, other.address)).to.be.false;
          });

          it('it revokes GLOBAL_ADMIN_ROLE from all addresses', async () => {
            expect(await token.getRoleMemberCount(DEFAULT_ADMIN_ROLE)).to.be.gt(0);

            await tokenAdmin.connect(admin).activate();

            expect(await token.getRoleMemberCount(DEFAULT_ADMIN_ROLE)).to.be.eq(0);
          });

          it('it sets the initial inflation parameters', async () => {
            const tx = await tokenAdmin.connect(admin).activate();
            const receipt = await tx.wait();
            const { timestamp } = await ethers.provider.getBlock(receipt.blockHash);

            expect(await tokenAdmin.getStartEpochTime()).to.be.eq(timestamp);
            expect(await tokenAdmin.getStartEpochSupply()).to.be.eq(await token.totalSupply());
<<<<<<< HEAD
            expect(await tokenAdmin.rate()).to.be.eq('32165468432186542');
=======
            expect(await tokenAdmin.getInflationRate()).to.be.eq('32165468432186542');
>>>>>>> d17e76e2
          });

          it('it emits an MiningParametersUpdated event', async () => {
            const tx = await tokenAdmin.connect(admin).activate();
            const receipt = await tx.wait();

            expectEvent.inReceipt(receipt, 'MiningParametersUpdated', {
              rate: '32165468432186542',
              supply: await token.totalSupply(),
            });
          });
        });
      });
    });
  });

  describe('updateMiningParameters', () => {
    context('when BalancerTokenAdmin has been activated', () => {
      sharedBeforeEach('activate', async () => {
        const action = await actionId(tokenAdmin, 'activate');
<<<<<<< HEAD
        await authorizer.connect(admin).grantRolesGlobally([action], admin.address);
=======
        await vault.grantRolesGlobally([action], admin.address);
>>>>>>> d17e76e2

        await token.connect(admin).grantRole(DEFAULT_ADMIN_ROLE, tokenAdmin.address);
        await tokenAdmin.connect(admin).activate();
      });

      context('when current epoch has not finished', () => {
        it('reverts', async () => {
          await expect(tokenAdmin.updateMiningParameters()).to.be.revertedWith('Epoch has not finished yet');
        });
      });

      context('when current epoch has finished', () => {
        let expectedRate: BigNumber;
        let expectedStartSupply: BigNumber;

        sharedBeforeEach('activate', async () => {
          const startOfNextEpoch = await tokenAdmin.callStatic.futureEpochTimeWrite();
          await advanceToTimestamp(startOfNextEpoch.add(1));

          const currentRate = await tokenAdmin.rate();
          expectedRate = currentRate.mul(ONE).div('1189207115002721024');
          expectedStartSupply = (await tokenAdmin.getStartEpochSupply()) + currentRate.mul(365 * DAY);
        });

        it('update the mining parameters', async () => {
          const tx = await tokenAdmin.updateMiningParameters();
          const receipt = await tx.wait();

          expectEvent.inReceipt(receipt, 'MiningParametersUpdated', {
            rate: expectedRate,
            supply: expectedStartSupply,
          });
        });
      });
    });
  });

  describe('mint', () => {
    sharedBeforeEach('activate BalancerTokenAdmin', async () => {
      const action = await actionId(tokenAdmin, 'activate');
<<<<<<< HEAD
      await authorizer.connect(admin).grantRolesGlobally([action], admin.address);
=======
      await vault.grantRolesGlobally([action], admin.address);
>>>>>>> d17e76e2

      await token.connect(admin).grantRole(DEFAULT_ADMIN_ROLE, tokenAdmin.address);
      await tokenAdmin.connect(admin).activate();
    });

    context('when the caller is not authorised to call this function', () => {
      it('reverts', async () => {
        await expect(tokenAdmin.connect(other).mint(other.address, 1)).to.be.revertedWith('SENDER_NOT_ALLOWED');
      });
    });

    context('when the caller is authorised to call this function', () => {
      sharedBeforeEach('activate', async () => {
        const action = await actionId(tokenAdmin, 'mint');
<<<<<<< HEAD
        await authorizer.connect(admin).grantRolesGlobally([action], admin.address);
=======
        await vault.grantRolesGlobally([action], admin.address);
>>>>>>> d17e76e2
      });

      context('when mint does not exceed available supply', () => {
        it('mints the tokens', async () => {
          const value = 1;
          const tx = await tokenAdmin.connect(admin).mint(other.address, value);
          const receipt = await tx.wait();

          expectEvent.inIndirectReceipt(receipt, token.interface, 'Transfer', {
            from: ZERO_ADDRESS,
            to: other.address,
            value,
          });
        });
      });

      context('when trying to mint more than the available supply', () => {
        it('reverts', async () => {
          const availableSupply = await tokenAdmin.getAvailableSupply();
          const totalSupply = await token.totalSupply();
          const rate = await tokenAdmin.rate();

          const invalidMintAmount = availableSupply.sub(totalSupply).add(rate.mul(10));
          await expect(tokenAdmin.connect(admin).mint(other.address, invalidMintAmount)).to.be.revertedWith(
            'Mint amount exceeds remaining available supply'
          );
        });
      });
    });
  });

  describe('snapshot', () => {
    context('when the caller is not authorised to call this function', () => {
      it('reverts', async () => {
        await expect(tokenAdmin.connect(other).snapshot()).to.be.revertedWith('SENDER_NOT_ALLOWED');
      });
    });

    context('when the caller is authorised to call this function', () => {
      sharedBeforeEach('activate', async () => {
        await token.connect(admin).grantRole(SNAPSHOT_ROLE, tokenAdmin.address);

        const action = await actionId(tokenAdmin, 'snapshot');
<<<<<<< HEAD
        await authorizer.connect(admin).grantRolesGlobally([action], admin.address);
=======
        await vault.grantRolesGlobally([action], admin.address);
>>>>>>> d17e76e2
      });

      it('emits a Snapshot event', async () => {
        const tx = await tokenAdmin.connect(admin).snapshot();

        expectEvent.inIndirectReceipt(await tx.wait(), token.interface, 'Snapshot', {
          id: 0,
        });
      });
    });
  });
});<|MERGE_RESOLUTION|>--- conflicted
+++ resolved
@@ -46,11 +46,7 @@
 
     it('tracks authorizer changes in the vault', async () => {
       const action = await actionId(vault.instance, 'setAuthorizer');
-<<<<<<< HEAD
-      await authorizer.connect(admin).grantRolesGlobally([action], admin.address);
-=======
       await vault.grantRolesGlobally([action], admin.address);
->>>>>>> d17e76e2
 
       await vault.instance.connect(admin).setAuthorizer(other.address);
 
@@ -72,11 +68,7 @@
     context('when the caller is authorised to call this function', () => {
       sharedBeforeEach('authorize caller', async () => {
         const action = await actionId(tokenAdmin, 'activate');
-<<<<<<< HEAD
-        await authorizer.connect(admin).grantRolesGlobally([action], admin.address);
-=======
-        await vault.grantRolesGlobally([action], admin.address);
->>>>>>> d17e76e2
+        await vault.grantRolesGlobally([action], admin.address);
       });
 
       context('when BalancerTokenAdmin has been activated already', () => {
@@ -139,11 +131,7 @@
 
             expect(await tokenAdmin.getStartEpochTime()).to.be.eq(timestamp);
             expect(await tokenAdmin.getStartEpochSupply()).to.be.eq(await token.totalSupply());
-<<<<<<< HEAD
-            expect(await tokenAdmin.rate()).to.be.eq('32165468432186542');
-=======
             expect(await tokenAdmin.getInflationRate()).to.be.eq('32165468432186542');
->>>>>>> d17e76e2
           });
 
           it('it emits an MiningParametersUpdated event', async () => {
@@ -164,11 +152,7 @@
     context('when BalancerTokenAdmin has been activated', () => {
       sharedBeforeEach('activate', async () => {
         const action = await actionId(tokenAdmin, 'activate');
-<<<<<<< HEAD
-        await authorizer.connect(admin).grantRolesGlobally([action], admin.address);
-=======
-        await vault.grantRolesGlobally([action], admin.address);
->>>>>>> d17e76e2
+        await vault.grantRolesGlobally([action], admin.address);
 
         await token.connect(admin).grantRole(DEFAULT_ADMIN_ROLE, tokenAdmin.address);
         await tokenAdmin.connect(admin).activate();
@@ -209,11 +193,7 @@
   describe('mint', () => {
     sharedBeforeEach('activate BalancerTokenAdmin', async () => {
       const action = await actionId(tokenAdmin, 'activate');
-<<<<<<< HEAD
-      await authorizer.connect(admin).grantRolesGlobally([action], admin.address);
-=======
       await vault.grantRolesGlobally([action], admin.address);
->>>>>>> d17e76e2
 
       await token.connect(admin).grantRole(DEFAULT_ADMIN_ROLE, tokenAdmin.address);
       await tokenAdmin.connect(admin).activate();
@@ -228,11 +208,7 @@
     context('when the caller is authorised to call this function', () => {
       sharedBeforeEach('activate', async () => {
         const action = await actionId(tokenAdmin, 'mint');
-<<<<<<< HEAD
-        await authorizer.connect(admin).grantRolesGlobally([action], admin.address);
-=======
-        await vault.grantRolesGlobally([action], admin.address);
->>>>>>> d17e76e2
+        await vault.grantRolesGlobally([action], admin.address);
       });
 
       context('when mint does not exceed available supply', () => {
@@ -276,11 +252,7 @@
         await token.connect(admin).grantRole(SNAPSHOT_ROLE, tokenAdmin.address);
 
         const action = await actionId(tokenAdmin, 'snapshot');
-<<<<<<< HEAD
-        await authorizer.connect(admin).grantRolesGlobally([action], admin.address);
-=======
-        await vault.grantRolesGlobally([action], admin.address);
->>>>>>> d17e76e2
+        await vault.grantRolesGlobally([action], admin.address);
       });
 
       it('emits a Snapshot event', async () => {
