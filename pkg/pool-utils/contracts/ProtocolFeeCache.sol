// SPDX-License-Identifier: GPL-3.0-or-later
// This program is free software: you can redistribute it and/or modify
// it under the terms of the GNU General Public License as published by
// the Free Software Foundation, either version 3 of the License, or
// (at your option) any later version.

// This program is distributed in the hope that it will be useful,
// but WITHOUT ANY WARRANTY; without even the implied warranty of
// MERCHANTABILITY or FITNESS FOR A PARTICULAR PURPOSE.  See the
// GNU General Public License for more details.

// You should have received a copy of the GNU General Public License
// along with this program.  If not, see <http://www.gnu.org/licenses/>.

pragma solidity ^0.7.0;

import "@balancer-labs/v2-interfaces/contracts/solidity-utils/helpers/BalancerErrors.sol";
import "@balancer-labs/v2-interfaces/contracts/standalone-utils/IProtocolFeePercentagesProvider.sol";

import "@balancer-labs/v2-solidity-utils/contracts/openzeppelin/SafeCast.sol";

import "./RecoveryMode.sol";

/**
 * @dev The Vault does not provide the protocol swap fee percentage in swap hooks (as swaps don't typically need this
 * value), so for swaps that need this value, we would have to to fetch it ourselves from the
 * ProtocolFeePercentagesProvider. Additionally, other protocol fee types (such as Yield or AUM) can only be obtained
 * by making said call.
 *
 * However, these values change so rarely that it doesn't make sense to perform the required calls to get the current
 * values in every single user interaction. Instead, we keep a local copy that can be permissionlessly updated by anyone
 * with the real value. We also pack these values together, performing a single storage read to get them all.
 *
 * When initialized with a special sentinel value, the swap fee is delegated, meaning the mutable protocol swap fee
 * cache is set to the current value stored in the ProtocolFeePercentagesProvider, and can be updated by anyone with a
 * call to `updateProtocolFeePercentageCache`. Any other value means the protocol swap fee is fixed, so it is instead
 * stored in the immutable `_fixedProtocolSwapFeePercentage`.
 */
abstract contract ProtocolFeeCache is RecoveryMode {
    using SafeCast for uint256;

    IProtocolFeePercentagesProvider private immutable _protocolFeeProvider;

    // Protocol Fee Percentages can never be larger than 100% (1e18), which fits in ~59 bits, so using 64 for each type
    // is sufficient.
    struct FeeTypeCache {
        uint64 swapFee;
        uint64 yieldFee;
        uint64 aumFee;
    }

    FeeTypeCache private _cache;

    event ProtocolFeePercentageCacheUpdated(uint256 indexed feeType, uint256 protocolFeePercentage);

    // Swap fees can be set to a fixed value at construction, or delegated to the ProtocolFeePercentagesProvider if
    // passing the special sentinel value.
    uint256 public constant DELEGATE_PROTOCOL_SWAP_FEES_SENTINEL = type(uint256).max;

    bool private immutable _delegatedProtocolSwapFees;

    // Only valid when `_delegatedProtocolSwapFees` is false
    uint256 private immutable _fixedProtocolSwapFeePercentage;

    constructor(IProtocolFeePercentagesProvider protocolFeeProvider, uint256 protocolSwapFeePercentage) {
        // Protocol swap fees are delegated to the value reported by the ProtocolFeePercentagesProvider if the sentinel
        // value is passed.
        bool delegatedProtocolSwapFees = protocolSwapFeePercentage == DELEGATE_PROTOCOL_SWAP_FEES_SENTINEL;

        _delegatedProtocolSwapFees = delegatedProtocolSwapFees;
        _protocolFeeProvider = protocolFeeProvider;

        _updateProtocolFeeCache(protocolFeeProvider, ProtocolFeeType.YIELD);
        _updateProtocolFeeCache(protocolFeeProvider, ProtocolFeeType.AUM);

        if (delegatedProtocolSwapFees) {
            _updateProtocolFeeCache(protocolFeeProvider, ProtocolFeeType.SWAP);
        } else {
            _require(
                protocolSwapFeePercentage <= protocolFeeProvider.getFeeTypeMaximumPercentage(ProtocolFeeType.SWAP),
                Errors.SWAP_FEE_PERCENTAGE_TOO_HIGH
            );

            // We cannot set `_fixedProtocolSwapFeePercentage` here due to it being immutable so instead we must set it
            // in the main function scope with a value based on whether protocol fees are delegated.

            // Emit an event as we do in `_updateProtocolFeeCache` to appear the same to offchain indexers.
            emit ProtocolFeePercentageCacheUpdated(ProtocolFeeType.SWAP, protocolSwapFeePercentage);
        }

        // As `_fixedProtocolSwapFeePercentage` is immutable we must set a value, but just set to zero if it's not used.
        _fixedProtocolSwapFeePercentage = delegatedProtocolSwapFees ? 0 : protocolSwapFeePercentage;
    }

    /**
     * @dev Returns the cached protocol fee percentage. If `getProtocolSwapFeeDelegation()` is false, this value is
     * immutable for swap fee queries. Alternatively, it will track the global fee percentage set in the
     * ProtocolFeePercentagesProvider.
     */
    function getProtocolFeePercentageCache(uint256 feeType) public view returns (uint256) {
        if (inRecoveryMode()) {
            return 0;
        }

        if (feeType == ProtocolFeeType.SWAP) {
            return getProtocolSwapFeeDelegation() ? _cache.swapFee : _fixedProtocolSwapFeePercentage;
        } else if (feeType == ProtocolFeeType.YIELD) {
            return _cache.yieldFee;
        } else if (feeType == ProtocolFeeType.AUM) {
            return _cache.aumFee;
        } else {
            _revert(Errors.UNHANDLED_FEE_TYPE);
        }
    }

    /**
     * @dev Can be called by anyone to update the cached fee percentages (swap fee is only updated when delegated).
     * Updates the cache to the latest value set by governance.
     */
    function updateProtocolFeePercentageCache() external {
        _beforeProtocolFeeCacheUpdate();

        if (getProtocolSwapFeeDelegation()) {
            _updateProtocolFeeCache(_protocolFeeProvider, ProtocolFeeType.SWAP);
        }

        _updateProtocolFeeCache(_protocolFeeProvider, ProtocolFeeType.YIELD);
        _updateProtocolFeeCache(_protocolFeeProvider, ProtocolFeeType.AUM);
    }

    /**
     * @dev Override in derived contracts to perform some action before the cache is updated. This is typically relevant
<<<<<<< HEAD
     * in Pools that have protocol debt that is dependent in the protocol fee percentages, as it needs to be paid out
     * before said percentages change.
=======
     * to Pools that incur protocol debt between operations. To avoid altering the amount due retroactively, this debt
     * needs to be paid before the fee percentages change.
>>>>>>> dd4fbd1c
     */
    function _beforeProtocolFeeCacheUpdate() internal virtual {}

    /**
     * @dev Returns whether this Pool tracks protocol swap fee changes in the IProtocolFeePercentagesProvider.
     */
    function getProtocolSwapFeeDelegation() public view returns (bool) {
        return _delegatedProtocolSwapFees;
    }

    function _updateProtocolFeeCache(IProtocolFeePercentagesProvider protocolFeeProvider, uint256 feeType) private {
        uint256 currentValue = protocolFeeProvider.getFeeTypePercentage(feeType);

        if (feeType == ProtocolFeeType.SWAP) {
            _cache.swapFee = currentValue.toUint64();
        } else if (feeType == ProtocolFeeType.YIELD) {
            _cache.yieldFee = currentValue.toUint64();
        } else if (feeType == ProtocolFeeType.AUM) {
            _cache.aumFee = currentValue.toUint64();
        } else {
            _revert(Errors.UNHANDLED_FEE_TYPE);
        }

        emit ProtocolFeePercentageCacheUpdated(feeType, currentValue);
    }
}<|MERGE_RESOLUTION|>--- conflicted
+++ resolved
@@ -130,13 +130,8 @@
 
     /**
      * @dev Override in derived contracts to perform some action before the cache is updated. This is typically relevant
-<<<<<<< HEAD
-     * in Pools that have protocol debt that is dependent in the protocol fee percentages, as it needs to be paid out
-     * before said percentages change.
-=======
      * to Pools that incur protocol debt between operations. To avoid altering the amount due retroactively, this debt
      * needs to be paid before the fee percentages change.
->>>>>>> dd4fbd1c
      */
     function _beforeProtocolFeeCacheUpdate() internal virtual {}
 
