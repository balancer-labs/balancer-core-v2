--- conflicted
+++ resolved
@@ -1,186 +1,3 @@
-<<<<<<< HEAD
-// SPDX-License-Identifier: GPL-3.0-or-later
-// This program is free software: you can redistribute it and/or modify
-// it under the terms of the GNU General Public License as published by
-// the Free Software Foundation, either version 3 of the License, or
-// (at your option) any later version.
-
-// This program is distributed in the hope that it will be useful,
-// but WITHOUT ANY WARRANTY; without even the implied warranty of
-// MERCHANTABILITY or FITNESS FOR A PARTICULAR PURPOSE.  See the
-// GNU General Public License for more details.
-
-// You should have received a copy of the GNU General Public License
-// along with this program.  If not, see <http://www.gnu.org/licenses/>.
-
-pragma solidity ^0.7.0;
-pragma experimental ABIEncoderV2;
-
-import "@balancer-labs/v2-interfaces/contracts/solidity-utils/openzeppelin/IERC20.sol";
-
-import "@balancer-labs/v2-interfaces/contracts/vault/IVault.sol";
-import "@balancer-labs/v2-interfaces/contracts/vault/IBasePool.sol";
-import "@balancer-labs/v2-interfaces/contracts/vault/IGeneralPool.sol";
-import "@balancer-labs/v2-interfaces/contracts/vault/IPoolSwapStructs.sol";
-import "@balancer-labs/v2-interfaces/contracts/vault/IMinimalSwapInfoPool.sol";
-
-import "@balancer-labs/v2-vault/contracts/ProtocolFeesCollector.sol";
-
-contract MockVault is IPoolSwapStructs {
-    struct Pool {
-        IERC20[] tokens;
-        mapping(IERC20 => uint256) balances;
-    }
-
-    IAuthorizer private _authorizer;
-    IProtocolFeesCollector private _protocolFeesCollector;
-
-    mapping(bytes32 => Pool) private pools;
-
-    event Swap(bytes32 indexed poolId, IERC20 indexed tokenIn, IERC20 indexed tokenOut, uint256 amount);
-
-    event PoolBalanceChanged(
-        bytes32 indexed poolId,
-        address indexed liquidityProvider,
-        IERC20[] tokens,
-        int256[] deltas,
-        uint256[] protocolFees
-    );
-
-    constructor(IAuthorizer authorizer) {
-        _authorizer = authorizer;
-        _protocolFeesCollector = new ProtocolFeesCollector(IVault(address(this)));
-    }
-
-    function getAuthorizer() external view returns (IAuthorizer) {
-        return _authorizer;
-    }
-
-    function getProtocolFeesCollector() public view returns (IProtocolFeesCollector) {
-        return _protocolFeesCollector;
-    }
-
-    function getPoolTokens(bytes32 poolId) external view returns (IERC20[] memory tokens, uint256[] memory balances) {
-        Pool storage pool = pools[poolId];
-        tokens = new IERC20[](pool.tokens.length);
-        balances = new uint256[](pool.tokens.length);
-
-        for (uint256 i = 0; i < pool.tokens.length; i++) {
-            tokens[i] = pool.tokens[i];
-            balances[i] = pool.balances[tokens[i]];
-        }
-    }
-
-    function registerPool(IVault.PoolSpecialization) external view returns (bytes32) {
-        // solhint-disable-previous-line no-empty-blocks
-    }
-
-    function registerTokens(
-        bytes32 poolId,
-        IERC20[] memory tokens,
-        address[] memory
-    ) external {
-        Pool storage pool = pools[poolId];
-        for (uint256 i = 0; i < tokens.length; i++) {
-            pool.tokens.push(tokens[i]);
-        }
-    }
-
-    function updateBalances(bytes32 poolId, uint256[] memory balances) external {
-        Pool storage pool = pools[poolId];
-        for (uint256 i = 0; i < balances.length; i++) {
-            pool.balances[pool.tokens[i]] = balances[i];
-        }
-    }
-
-    function callMinimalPoolSwap(
-        address pool,
-        SwapRequest memory request,
-        uint256 balanceTokenIn,
-        uint256 balanceTokenOut
-    ) external {
-        uint256 amount = IMinimalSwapInfoPool(pool).onSwap(request, balanceTokenIn, balanceTokenOut);
-        emit Swap(request.poolId, request.tokenIn, request.tokenOut, amount);
-    }
-
-    function callGeneralPoolSwap(
-        address pool,
-        SwapRequest memory request,
-        uint256[] memory balances,
-        uint256 indexIn,
-        uint256 indexOut
-    ) external {
-        uint256 amount = IGeneralPool(pool).onSwap(request, balances, indexIn, indexOut);
-        emit Swap(request.poolId, request.tokenIn, request.tokenOut, amount);
-    }
-
-    function callJoinPool(
-        address poolAddress,
-        bytes32 poolId,
-        address recipient,
-        uint256[] memory currentBalances,
-        uint256 lastChangeBlock,
-        uint256 protocolFeePercentage,
-        bytes memory userData
-    ) external {
-        (uint256[] memory amountsIn, uint256[] memory dueProtocolFeeAmounts) = IBasePool(poolAddress).onJoinPool(
-            poolId,
-            msg.sender,
-            recipient,
-            currentBalances,
-            lastChangeBlock,
-            protocolFeePercentage,
-            userData
-        );
-
-        Pool storage pool = pools[poolId];
-        for (uint256 i = 0; i < pool.tokens.length; i++) {
-            pool.balances[pool.tokens[i]] += amountsIn[i];
-        }
-
-        IERC20[] memory tokens = new IERC20[](currentBalances.length);
-        int256[] memory deltas = new int256[](amountsIn.length);
-        for (uint256 i = 0; i < amountsIn.length; ++i) {
-            deltas[i] = int256(amountsIn[i]);
-        }
-
-        emit PoolBalanceChanged(poolId, msg.sender, tokens, deltas, dueProtocolFeeAmounts);
-    }
-
-    function callExitPool(
-        address poolAddress,
-        bytes32 poolId,
-        address recipient,
-        uint256[] memory currentBalances,
-        uint256 lastChangeBlock,
-        uint256 protocolFeePercentage,
-        bytes memory userData
-    ) external {
-        (uint256[] memory amountsOut, uint256[] memory dueProtocolFeeAmounts) = IBasePool(poolAddress).onExitPool(
-            poolId,
-            msg.sender,
-            recipient,
-            currentBalances,
-            lastChangeBlock,
-            protocolFeePercentage,
-            userData
-        );
-
-        Pool storage pool = pools[poolId];
-        for (uint256 i = 0; i < pool.tokens.length; i++) {
-            pool.balances[pool.tokens[i]] -= amountsOut[i];
-        }
-
-        IERC20[] memory tokens = new IERC20[](currentBalances.length);
-        int256[] memory deltas = new int256[](amountsOut.length);
-        for (uint256 i = 0; i < amountsOut.length; ++i) {
-            deltas[i] = int256(-amountsOut[i]);
-        }
-
-        emit PoolBalanceChanged(poolId, msg.sender, tokens, deltas, dueProtocolFeeAmounts);
-    }
-}
-=======
 // SPDX-License-Identifier: GPL-3.0-or-later
 // This program is free software: you can redistribute it and/or modify
 // it under the terms of the GNU General Public License as published by
@@ -375,5 +192,4 @@
 
         emit PoolBalanceChanged(poolId, msg.sender, tokens, deltas, dueProtocolFeeAmounts);
     }
-}
->>>>>>> c3ccf89d
+}