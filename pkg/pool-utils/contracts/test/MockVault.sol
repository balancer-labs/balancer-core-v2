--- conflicted
+++ resolved
@@ -84,21 +84,6 @@
         returns (
             uint256 cash,
             uint256 managed,
-<<<<<<< HEAD
-            uint256 lastChangeBlock,
-            address assetManager
-        )
-    {
-        Pool storage pool = pools[poolId];
-        for (uint256 i = 0; i < pool.tokens.length; i++) {
-            if (pool.tokens[i] == token) {
-                cash = pool.balances[token];
-                managed = 0;
-                lastChangeBlock = block.number;
-                assetManager = address(0);
-            }
-        }
-=======
             uint256,
             address
         )
@@ -106,7 +91,6 @@
         Pool storage pool = pools[poolId];
         cash = pool.cash[token];
         managed = pool.managed[token];
->>>>>>> b729e123
     }
 
     function registerPool(IVault.PoolSpecialization) external view returns (bytes32) {
