--- conflicted
+++ resolved
@@ -1,42 +1,3 @@
-<<<<<<< HEAD
-// SPDX-License-Identifier: GPL-3.0-or-later
-// This program is free software: you can redistribute it and/or modify
-// it under the terms of the GNU General Public License as published by
-// the Free Software Foundation, either version 3 of the License, or
-// (at your option) any later version.
-
-// This program is distributed in the hope that it will be useful,
-// but WITHOUT ANY WARRANTY; without even the implied warranty of
-// MERCHANTABILITY or FITNESS FOR A PARTICULAR PURPOSE.  See the
-// GNU General Public License for more details.
-
-// You should have received a copy of the GNU General Public License
-// along with this program.  If not, see <http://www.gnu.org/licenses/>.
-
-pragma solidity ^0.7.0;
-
-import "../ProtocolFeeCache.sol";
-
-contract MockProtocolFeeCache is ProtocolFeeCache {
-    // We make the caller the owner and make all functions owner only, letting the deployer perform all permissioned
-    // actions.
-    constructor(IVault vault, uint256 protocolSwapFeePercentage)
-        Authentication(bytes32(uint256(address(this))))
-        BasePoolAuthorization(msg.sender)
-        ProtocolFeeCache(vault, protocolSwapFeePercentage)
-    {
-        // solhint-disable-prev-line no-empty-blocks
-    }
-
-    function _isOwnerOnlyAction(bytes32) internal pure override returns (bool) {
-        return true;
-    }
-
-    function _getAuthorizer() internal pure override returns (IAuthorizer) {
-        return IAuthorizer(address(0));
-    }
-}
-=======
 // SPDX-License-Identifier: GPL-3.0-or-later
 // This program is free software: you can redistribute it and/or modify
 // it under the terms of the GNU General Public License as published by
@@ -84,5 +45,4 @@
     function _getAuthorizer() internal pure override returns (IAuthorizer) {
         return IAuthorizer(address(0));
     }
-}
->>>>>>> c3ccf89d
+}