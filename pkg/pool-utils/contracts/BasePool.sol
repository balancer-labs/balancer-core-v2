--- conflicted
+++ resolved
@@ -1,798 +1,3 @@
-<<<<<<< HEAD
-// SPDX-License-Identifier: GPL-3.0-or-later
-// This program is free software: you can redistribute it and/or modify
-// it under the terms of the GNU General Public License as published by
-// the Free Software Foundation, either version 3 of the License, or
-// (at your option) any later version.
-
-// This program is distributed in the hope that it will be useful,
-// but WITHOUT ANY WARRANTY; without even the implied warranty of
-// MERCHANTABILITY or FITNESS FOR A PARTICULAR PURPOSE.  See the
-// GNU General Public License for more details.
-
-// You should have received a copy of the GNU General Public License
-// along with this program.  If not, see <http://www.gnu.org/licenses/>.
-
-pragma solidity ^0.7.0;
-pragma experimental ABIEncoderV2;
-
-import "@balancer-labs/v2-interfaces/contracts/asset-manager-utils/IAssetManager.sol";
-import "@balancer-labs/v2-interfaces/contracts/vault/IVault.sol";
-import "@balancer-labs/v2-interfaces/contracts/vault/IBasePool.sol";
-
-import "@balancer-labs/v2-solidity-utils/contracts/helpers/InputHelpers.sol";
-import "@balancer-labs/v2-solidity-utils/contracts/helpers/WordCodec.sol";
-import "@balancer-labs/v2-solidity-utils/contracts/helpers/TemporarilyPausable.sol";
-import "@balancer-labs/v2-solidity-utils/contracts/openzeppelin/ERC20.sol";
-import "@balancer-labs/v2-solidity-utils/contracts/math/FixedPoint.sol";
-import "@balancer-labs/v2-solidity-utils/contracts/math/Math.sol";
-
-import "./BalancerPoolToken.sol";
-import "./BasePoolAuthorization.sol";
-import "./RecoveryMode.sol";
-
-// solhint-disable max-states-count
-
-/**
- * @notice Reference implementation for the base layer of a Pool contract.
- * @dev Reference implementation for the base layer of a Pool contract that manages a single Pool with optional
- * Asset Managers, an admin-controlled swap fee percentage, and an emergency pause mechanism.
- *
- * This Pool pays protocol fees by minting BPT directly to the ProtocolFeeCollector instead of using the
- * `dueProtocolFees` return value. This results in the underlying tokens continuing to provide liquidity
- * for traders, while still keeping gas usage to a minimum since only a single token (the BPT) is transferred.
- *
- * Note that neither swap fees nor the pause mechanism are used by this contract. They are passed through so that
- * derived contracts can use them via the `_addSwapFeeAmount` and `_subtractSwapFeeAmount` functions, and the
- * `whenNotPaused` modifier.
- *
- * No admin permissions are checked here: instead, this contract delegates that to the Vault's own Authorizer.
- *
- * Because this contract doesn't implement the swap hooks, derived contracts should generally inherit from
- * BaseGeneralPool or BaseMinimalSwapInfoPool. Otherwise, subclasses must inherit from the corresponding interfaces
- * and implement the swap callbacks themselves.
- */
-abstract contract BasePool is IBasePool, BasePoolAuthorization, BalancerPoolToken, TemporarilyPausable, RecoveryMode {
-    using WordCodec for bytes32;
-    using FixedPoint for uint256;
-    using BasePoolUserData for bytes;
-
-    uint256 private constant _MIN_TOKENS = 2;
-
-    uint256 private constant _DEFAULT_MINIMUM_BPT = 1e6;
-
-    // 1e18 corresponds to 1.0, or a 100% fee
-    uint256 private constant _MIN_SWAP_FEE_PERCENTAGE = 1e12; // 0.0001%
-    uint256 private constant _MAX_SWAP_FEE_PERCENTAGE = 1e17; // 10% - this fits in 64 bits
-
-    // Storage slot that can be used to store unrelated pieces of information. In particular, by default is used
-    // to store only the swap fee percentage of a pool. But it can be extended to store some more pieces of information.
-    // The swap fee percentage is stored in the most-significant 64 bits, therefore the remaining 192 bits can be
-    // used to store any other piece of information.
-    bytes32 private _miscData;
-    uint256 private constant _SWAP_FEE_PERCENTAGE_OFFSET = 192;
-
-    bytes32 private immutable _poolId;
-
-    // Note that this value is immutable in the Vault, so we can make it immutable here and save gas
-    IProtocolFeesCollector private immutable _protocolFeesCollector;
-
-    event SwapFeePercentageChanged(uint256 swapFeePercentage);
-
-    constructor(
-        IVault vault,
-        IVault.PoolSpecialization specialization,
-        string memory name,
-        string memory symbol,
-        IERC20[] memory tokens,
-        address[] memory assetManagers,
-        uint256 swapFeePercentage,
-        uint256 pauseWindowDuration,
-        uint256 bufferPeriodDuration,
-        address owner
-    )
-        // Base Pools are expected to be deployed using factories. By using the factory address as the action
-        // disambiguator, we make all Pools deployed by the same factory share action identifiers. This allows for
-        // simpler management of permissions (such as being able to manage granting the 'set fee percentage' action in
-        // any Pool created by the same factory), while still making action identifiers unique among different factories
-        // if the selectors match, preventing accidental errors.
-        Authentication(bytes32(uint256(msg.sender)))
-        BalancerPoolToken(name, symbol, vault)
-        BasePoolAuthorization(owner)
-        TemporarilyPausable(pauseWindowDuration, bufferPeriodDuration)
-    {
-        _require(tokens.length >= _MIN_TOKENS, Errors.MIN_TOKENS);
-        _require(tokens.length <= _getMaxTokens(), Errors.MAX_TOKENS);
-
-        // The Vault only requires the token list to be ordered for the Two Token Pools specialization. However,
-        // to make the developer experience consistent, we are requiring this condition for all the native pools.
-        // Also, since these Pools will register tokens only once, we can ensure the Pool tokens will follow the same
-        // order. We rely on this property to make Pools simpler to write, as it lets us assume that the
-        // order of token-specific parameters (such as token weights) will not change.
-        InputHelpers.ensureArrayIsSorted(tokens);
-
-        _setSwapFeePercentage(swapFeePercentage);
-
-        bytes32 poolId = vault.registerPool(specialization);
-
-        vault.registerTokens(poolId, tokens, assetManagers);
-
-        // Set immutable state variables - these cannot be read from during construction
-        _poolId = poolId;
-        _protocolFeesCollector = vault.getProtocolFeesCollector();
-    }
-
-    // Getters / Setters
-
-    /**
-     * @notice Return the pool id.
-     */
-    function getPoolId() public view override returns (bytes32) {
-        return _poolId;
-    }
-
-    function _getTotalTokens() internal view virtual returns (uint256);
-
-    function _getMaxTokens() internal pure virtual returns (uint256);
-
-    /**
-     * @dev Returns the minimum BPT supply. This amount is minted to the zero address during initialization, effectively
-     * locking it.
-     *
-     * This is useful to make sure Pool initialization happens only once, but derived Pools can change this value (even
-     * to zero) by overriding this function.
-     */
-    function _getMinimumBpt() internal pure virtual returns (uint256) {
-        return _DEFAULT_MINIMUM_BPT;
-    }
-
-    /**
-     * @notice Return the current value of the swap fee percentage.
-     * @dev This is stored in the MSB 64 bits of the `_miscData`.
-     */
-    function getSwapFeePercentage() public view virtual returns (uint256) {
-        return _miscData.decodeUint(_SWAP_FEE_PERCENTAGE_OFFSET, 64);
-    }
-
-    /**
-     * @notice Return the ProtocolFeesCollector contract.
-     * @dev This is immutable, and retrieved from the Vault on construction. (It is also immutable in the Vault.)
-     */
-    function getProtocolFeesCollector() public view returns (IProtocolFeesCollector) {
-        return _protocolFeesCollector;
-    }
-
-    /**
-     * @notice Set the swap fee percentage.
-     * @dev This is a permissioned function, and disabled if the pool is paused. The swap fee must be within the
-     * bounds set by MIN_SWAP_FEE_PERCENTAGE/MAX_SWAP_FEE_PERCENTAGE. Emits the SwapFeePercentageChanged event.
-     */
-    function setSwapFeePercentage(uint256 swapFeePercentage) public virtual authenticate whenNotPaused {
-        _setSwapFeePercentage(swapFeePercentage);
-    }
-
-    function _setSwapFeePercentage(uint256 swapFeePercentage) internal virtual {
-        _require(swapFeePercentage >= _getMinSwapFeePercentage(), Errors.MIN_SWAP_FEE_PERCENTAGE);
-        _require(swapFeePercentage <= _getMaxSwapFeePercentage(), Errors.MAX_SWAP_FEE_PERCENTAGE);
-
-        _miscData = _miscData.insertUint(swapFeePercentage, _SWAP_FEE_PERCENTAGE_OFFSET, 64);
-        emit SwapFeePercentageChanged(swapFeePercentage);
-    }
-
-    function _getMinSwapFeePercentage() internal pure virtual returns (uint256) {
-        return _MIN_SWAP_FEE_PERCENTAGE;
-    }
-
-    function _getMaxSwapFeePercentage() internal pure virtual returns (uint256) {
-        return _MAX_SWAP_FEE_PERCENTAGE;
-    }
-
-    /**
-     * @notice Set the asset manager parameters for the given token.
-     * @dev This is a permissioned function, unavailable when the pool is paused.
-     * The details of the configuration data are set by each Asset Manager. (For an example, see
-     * `RewardsAssetManager`.)
-     */
-    function setAssetManagerPoolConfig(IERC20 token, bytes memory poolConfig)
-        public
-        virtual
-        authenticate
-        whenNotPaused
-    {
-        _setAssetManagerPoolConfig(token, poolConfig);
-    }
-
-    function _setAssetManagerPoolConfig(IERC20 token, bytes memory poolConfig) private {
-        bytes32 poolId = getPoolId();
-        (, , , address assetManager) = getVault().getPoolTokenInfo(poolId, token);
-
-        IAssetManager(assetManager).setConfig(poolId, poolConfig);
-    }
-
-    /**
-     * @notice Pause the pool: an emergency action which disables all pool functions.
-     * @dev This is a permissioned function that will only work during the Pause Window set during pool factory
-     * deployment (see `TemporarilyPausable`).
-     */
-    function pause() external authenticate {
-        _setPaused(true);
-    }
-
-    /**
-     * @notice Reverse a `pause` operation, and restore a pool to normal functionality.
-     * @dev This is a permissioned function that will only work on a paused pool within the Buffer Period set during
-     * pool factory deployment (see `TemporarilyPausable`). Note that any paused pools will automatically unpause
-     * after the Buffer Period expires.
-     */
-    function unpause() external authenticate {
-        _setPaused(false);
-    }
-
-    function _isOwnerOnlyAction(bytes32 actionId) internal view virtual override returns (bool) {
-        return
-            (actionId == getActionId(this.setSwapFeePercentage.selector)) ||
-            (actionId == getActionId(this.setAssetManagerPoolConfig.selector));
-    }
-
-    function _getMiscData() internal view returns (bytes32) {
-        return _miscData;
-    }
-
-    /**
-     * @dev Inserts data into the least-significant 192 bits of the misc data storage slot.
-     * Note that the remaining 64 bits are used for the swap fee percentage and cannot be overloaded.
-     */
-    function _setMiscData(bytes32 newData) internal {
-        _miscData = _miscData.insertBits192(newData, 0);
-    }
-
-    // Join / Exit Hooks
-
-    modifier onlyVault(bytes32 poolId) {
-        _require(msg.sender == address(getVault()), Errors.CALLER_NOT_VAULT);
-        _require(poolId == getPoolId(), Errors.INVALID_POOL_ID);
-        _;
-    }
-
-    /**
-     * @notice Vault hook for adding liquidity to a pool (including the first time, "initializing" the pool).
-     * @dev This function can only be called from the Vault, from `joinPool`.
-     */
-    function onJoinPool(
-        bytes32 poolId,
-        address sender,
-        address recipient,
-        uint256[] memory balances,
-        uint256 lastChangeBlock,
-        uint256 protocolSwapFeePercentage,
-        bytes memory userData
-    ) public virtual override onlyVault(poolId) returns (uint256[] memory, uint256[] memory) {
-        uint256[] memory scalingFactors = _scalingFactors();
-
-        // Joins are unsupported when paused
-        // It would be strange for the Pool to be paused before it is initialized, but for consistency we prevent
-        // initialization in this case.
-        _ensureNotPaused();
-
-        if (totalSupply() == 0) {
-            (uint256 bptAmountOut, uint256[] memory amountsIn) = _onInitializePool(
-                poolId,
-                sender,
-                recipient,
-                scalingFactors,
-                userData
-            );
-
-            // On initialization, we lock _getMinimumBpt() by minting it for the zero address. This BPT acts as a
-            // minimum as it will never be burned, which reduces potential issues with rounding, and also prevents the
-            // Pool from ever being fully drained.
-            _require(bptAmountOut >= _getMinimumBpt(), Errors.MINIMUM_BPT);
-            _mintPoolTokens(address(0), _getMinimumBpt());
-            _mintPoolTokens(recipient, bptAmountOut - _getMinimumBpt());
-
-            // amountsIn are amounts entering the Pool, so we round up.
-            _downscaleUpArray(amountsIn, scalingFactors);
-
-            return (amountsIn, new uint256[](balances.length));
-        } else {
-            _upscaleArray(balances, scalingFactors);
-            (uint256 bptAmountOut, uint256[] memory amountsIn) = _onJoinPool(
-                poolId,
-                sender,
-                recipient,
-                balances,
-                lastChangeBlock,
-                inRecoveryMode() ? 0 : protocolSwapFeePercentage, // Protocol fees are disabled while in recovery mode
-                scalingFactors,
-                userData
-            );
-
-            // Note we no longer use `balances` after calling `_onJoinPool`, which may mutate it.
-
-            _mintPoolTokens(recipient, bptAmountOut);
-
-            // amountsIn are amounts entering the Pool, so we round up.
-            _downscaleUpArray(amountsIn, scalingFactors);
-
-            // This Pool ignores the `dueProtocolFees` return value, so we simply return a zeroed-out array.
-            return (amountsIn, new uint256[](balances.length));
-        }
-    }
-
-    /**
-     * @notice Vault hook for removing liquidity from a pool.
-     * @dev This function can only be called from the Vault, from `exitPool`.
-     */
-    function onExitPool(
-        bytes32 poolId,
-        address sender,
-        address recipient,
-        uint256[] memory balances,
-        uint256 lastChangeBlock,
-        uint256 protocolSwapFeePercentage,
-        bytes memory userData
-    ) public virtual override onlyVault(poolId) returns (uint256[] memory, uint256[] memory) {
-        uint256[] memory amountsOut;
-        uint256 bptAmountIn;
-
-        // When a user calls `exitPool`, this is the first point of entry from the Vault.
-        // We first check whether this is a Recovery Mode exit - if so, we proceed using this special lightweight exit
-        // mechanism which avoids computing any complex values, interacting with external contracts, etc., and generally
-        // should always work, even if the Pool's mathematics or a dependency break down.
-        if (userData.isRecoveryModeExitKind()) {
-            // This exit kind is only available in Recovery Mode.
-            _ensureInRecoveryMode();
-
-            (bptAmountIn, amountsOut) = _doRecoveryModeExit(balances, totalSupply(), userData);
-        } else {
-            // Exits are unsupported when paused
-            _ensureNotPaused();
-
-            uint256[] memory scalingFactors = _scalingFactors();
-            _upscaleArray(balances, scalingFactors);
-
-            (bptAmountIn, amountsOut) = _onExitPool(
-                poolId,
-                sender,
-                recipient,
-                balances,
-                lastChangeBlock,
-                inRecoveryMode() ? 0 : protocolSwapFeePercentage, // Protocol fees are disabled while in recovery mode
-                scalingFactors,
-                userData
-            );
-
-            // amountsOut are amounts exiting the Pool, so we round down.
-            _downscaleDownArray(amountsOut, scalingFactors);
-        }
-
-        // Note we no longer use `balances` after calling `_onExitPool`, which may mutate it.
-
-        _burnPoolTokens(sender, bptAmountIn);
-
-        // This Pool ignores the `dueProtocolFees` return value, so we simply return a zeroed-out array.
-        return (amountsOut, new uint256[](balances.length));
-    }
-
-    // Query functions
-
-    /**
-     * @notice "Dry run" `onJoinPool`.
-     * @dev Returns the amount of BPT that would be granted to `recipient` if the `onJoinPool` hook were called by the
-     * Vault with the same arguments, along with the number of tokens `sender` would have to supply.
-     *
-     * This function is not meant to be called directly, but rather from a helper contract that fetches current Vault
-     * data, such as the protocol swap fee percentage and Pool balances.
-     *
-     * Like `IVault.queryBatchSwap`, this function is not view due to internal implementation details: the caller must
-     * explicitly use eth_call instead of eth_sendTransaction.
-     */
-    function queryJoin(
-        bytes32 poolId,
-        address sender,
-        address recipient,
-        uint256[] memory balances,
-        uint256 lastChangeBlock,
-        uint256 protocolSwapFeePercentage,
-        bytes memory userData
-    ) external returns (uint256 bptOut, uint256[] memory amountsIn) {
-        InputHelpers.ensureInputLengthMatch(balances.length, _getTotalTokens());
-
-        _queryAction(
-            poolId,
-            sender,
-            recipient,
-            balances,
-            lastChangeBlock,
-            protocolSwapFeePercentage,
-            userData,
-            _onJoinPool,
-            _downscaleUpArray
-        );
-
-        // The `return` opcode is executed directly inside `_queryAction`, so execution never reaches this statement,
-        // and we don't need to return anything here - it just silences compiler warnings.
-        return (bptOut, amountsIn);
-    }
-
-    /**
-     * @notice "Dry run" `onExitPool`.
-     * @dev Returns the amount of BPT that would be burned from `sender` if the `onExitPool` hook were called by the
-     * Vault with the same arguments, along with the number of tokens `recipient` would receive.
-     *
-     * This function is not meant to be called directly, but rather from a helper contract that fetches current Vault
-     * data, such as the protocol swap fee percentage and Pool balances.
-     *
-     * Like `IVault.queryBatchSwap`, this function is not view due to internal implementation details: the caller must
-     * explicitly use eth_call instead of eth_sendTransaction.
-     */
-    function queryExit(
-        bytes32 poolId,
-        address sender,
-        address recipient,
-        uint256[] memory balances,
-        uint256 lastChangeBlock,
-        uint256 protocolSwapFeePercentage,
-        bytes memory userData
-    ) external returns (uint256 bptIn, uint256[] memory amountsOut) {
-        InputHelpers.ensureInputLengthMatch(balances.length, _getTotalTokens());
-
-        _queryAction(
-            poolId,
-            sender,
-            recipient,
-            balances,
-            lastChangeBlock,
-            protocolSwapFeePercentage,
-            userData,
-            _onExitPool,
-            _downscaleDownArray
-        );
-
-        // The `return` opcode is executed directly inside `_queryAction`, so execution never reaches this statement,
-        // and we don't need to return anything here - it just silences compiler warnings.
-        return (bptIn, amountsOut);
-    }
-
-    // Internal hooks to be overridden by derived contracts - all token amounts (except BPT) in these interfaces are
-    // upscaled.
-
-    /**
-     * @dev Called when the Pool is joined for the first time; that is, when the BPT total supply is zero.
-     *
-     * Returns the amount of BPT to mint, and the token amounts the Pool will receive in return.
-     *
-     * Minted BPT will be sent to `recipient`, except for _getMinimumBpt(), which will be deducted from this amount and
-     * sent to the zero address instead. This will cause that BPT to remain forever locked there, preventing total BTP
-     * from ever dropping below that value, and ensuring `_onInitializePool` can only be called once in the entire
-     * Pool's lifetime.
-     *
-     * The tokens granted to the Pool will be transferred from `sender`. These amounts are considered upscaled and will
-     * be downscaled (rounding up) before being returned to the Vault.
-     */
-    function _onInitializePool(
-        bytes32 poolId,
-        address sender,
-        address recipient,
-        uint256[] memory scalingFactors,
-        bytes memory userData
-    ) internal virtual returns (uint256 bptAmountOut, uint256[] memory amountsIn);
-
-    /**
-     * @dev Called whenever the Pool is joined after the first initialization join (see `_onInitializePool`).
-     *
-     * Returns the amount of BPT to mint, the token amounts that the Pool will receive in return, and the number of
-     * tokens to pay in protocol swap fees.
-     *
-     * Implementations of this function might choose to mutate the `balances` array to save gas (e.g. when
-     * performing intermediate calculations, such as subtraction of due protocol fees). This can be done safely.
-     *
-     * Minted BPT will be sent to `recipient`.
-     *
-     * The tokens granted to the Pool will be transferred from `sender`. These amounts are considered upscaled and will
-     * be downscaled (rounding up) before being returned to the Vault.
-     *
-     * Due protocol swap fees will be taken from the Pool's balance in the Vault (see `IBasePool.onJoinPool`). These
-     * amounts are considered upscaled and will be downscaled (rounding down) before being returned to the Vault.
-     */
-    function _onJoinPool(
-        bytes32 poolId,
-        address sender,
-        address recipient,
-        uint256[] memory balances,
-        uint256 lastChangeBlock,
-        uint256 protocolSwapFeePercentage,
-        uint256[] memory scalingFactors,
-        bytes memory userData
-    ) internal virtual returns (uint256 bptAmountOut, uint256[] memory amountsIn);
-
-    /**
-     * @dev Called whenever the Pool is exited.
-     *
-     * Returns the amount of BPT to burn, the token amounts for each Pool token that the Pool will grant in return, and
-     * the number of tokens to pay in protocol swap fees.
-     *
-     * Implementations of this function might choose to mutate the `balances` array to save gas (e.g. when
-     * performing intermediate calculations, such as subtraction of due protocol fees). This can be done safely.
-     *
-     * BPT will be burnt from `sender`.
-     *
-     * The Pool will grant tokens to `recipient`. These amounts are considered upscaled and will be downscaled
-     * (rounding down) before being returned to the Vault.
-     *
-     * Due protocol swap fees will be taken from the Pool's balance in the Vault (see `IBasePool.onExitPool`). These
-     * amounts are considered upscaled and will be downscaled (rounding down) before being returned to the Vault.
-     */
-    function _onExitPool(
-        bytes32 poolId,
-        address sender,
-        address recipient,
-        uint256[] memory balances,
-        uint256 lastChangeBlock,
-        uint256 protocolSwapFeePercentage,
-        uint256[] memory scalingFactors,
-        bytes memory userData
-    ) internal virtual returns (uint256 bptAmountIn, uint256[] memory amountsOut);
-
-    // Internal functions
-
-    /**
-     * @dev Pays protocol fees by minting `bptAmount` to the Protocol Fee Collector.
-     */
-    function _payProtocolFees(uint256 bptAmount) internal {
-        _mintPoolTokens(address(getProtocolFeesCollector()), bptAmount);
-    }
-
-    /**
-     * @dev Adds swap fee amount to `amount`, returning a higher value.
-     */
-    function _addSwapFeeAmount(uint256 amount) internal view returns (uint256) {
-        // This returns amount + fee amount, so we round up (favoring a higher fee amount).
-        return amount.divUp(getSwapFeePercentage().complement());
-    }
-
-    /**
-     * @dev Subtracts swap fee amount from `amount`, returning a lower value.
-     */
-    function _subtractSwapFeeAmount(uint256 amount) internal view returns (uint256) {
-        // This returns amount - fee amount, so we round up (favoring a higher fee amount).
-        uint256 feeAmount = amount.mulUp(getSwapFeePercentage());
-        return amount.sub(feeAmount);
-    }
-
-    // Scaling
-
-    /**
-     * @dev Returns a scaling factor that, when multiplied to a token amount for `token`, normalizes its balance as if
-     * it had 18 decimals.
-     */
-    function _computeScalingFactor(IERC20 token) internal view returns (uint256) {
-        if (address(token) == address(this)) {
-            return FixedPoint.ONE;
-        }
-
-        // Tokens that don't implement the `decimals` method are not supported.
-        uint256 tokenDecimals = ERC20(address(token)).decimals();
-
-        // Tokens with more than 18 decimals are not supported.
-        uint256 decimalsDifference = Math.sub(18, tokenDecimals);
-        return FixedPoint.ONE * 10**decimalsDifference;
-    }
-
-    /**
-     * @dev Returns the scaling factor for one of the Pool's tokens. Reverts if `token` is not a token registered by the
-     * Pool.
-     *
-     * All scaling factors are fixed-point values with 18 decimals, to allow for this function to be overridden by
-     * derived contracts that need to apply further scaling, making these factors potentially non-integer.
-     *
-     * The largest 'base' scaling factor (i.e. in tokens with less than 18 decimals) is 10**18, which in fixed-point is
-     * 10**36. This value can be multiplied with a 112 bit Vault balance with no overflow by a factor of ~1e7, making
-     * even relatively 'large' factors safe to use.
-     *
-     * The 1e7 figure is the result of 2**256 / (1e18 * 1e18 * 2**112).
-     */
-    function _scalingFactor(IERC20 token) internal view virtual returns (uint256);
-
-    /**
-     * @dev Same as `_scalingFactor()`, except for all registered tokens (in the same order as registered). The Vault
-     * will always pass balances in this order when calling any of the Pool hooks.
-     */
-    function _scalingFactors() internal view virtual returns (uint256[] memory);
-
-    function getScalingFactors() external view returns (uint256[] memory) {
-        return _scalingFactors();
-    }
-
-    /**
-     * @dev Applies `scalingFactor` to `amount`, resulting in a larger or equal value depending on whether it needed
-     * scaling or not.
-     */
-    function _upscale(uint256 amount, uint256 scalingFactor) internal pure returns (uint256) {
-        // Upscale rounding wouldn't necessarily always go in the same direction: in a swap for example the balance of
-        // token in should be rounded up, and that of token out rounded down. This is the only place where we round in
-        // the same direction for all amounts, as the impact of this rounding is expected to be minimal (and there's no
-        // rounding error unless `_scalingFactor()` is overriden).
-        return FixedPoint.mulDown(amount, scalingFactor);
-    }
-
-    /**
-     * @dev Same as `_upscale`, but for an entire array. This function does not return anything, but instead *mutates*
-     * the `amounts` array.
-     */
-    function _upscaleArray(uint256[] memory amounts, uint256[] memory scalingFactors) internal view {
-        for (uint256 i = 0; i < _getTotalTokens(); ++i) {
-            amounts[i] = FixedPoint.mulDown(amounts[i], scalingFactors[i]);
-        }
-    }
-
-    /**
-     * @dev Reverses the `scalingFactor` applied to `amount`, resulting in a smaller or equal value depending on
-     * whether it needed scaling or not. The result is rounded down.
-     */
-    function _downscaleDown(uint256 amount, uint256 scalingFactor) internal pure returns (uint256) {
-        return FixedPoint.divDown(amount, scalingFactor);
-    }
-
-    /**
-     * @dev Same as `_downscaleDown`, but for an entire array. This function does not return anything, but instead
-     * *mutates* the `amounts` array.
-     */
-    function _downscaleDownArray(uint256[] memory amounts, uint256[] memory scalingFactors) internal view {
-        for (uint256 i = 0; i < _getTotalTokens(); ++i) {
-            amounts[i] = FixedPoint.divDown(amounts[i], scalingFactors[i]);
-        }
-    }
-
-    /**
-     * @dev Reverses the `scalingFactor` applied to `amount`, resulting in a smaller or equal value depending on
-     * whether it needed scaling or not. The result is rounded up.
-     */
-    function _downscaleUp(uint256 amount, uint256 scalingFactor) internal pure returns (uint256) {
-        return FixedPoint.divUp(amount, scalingFactor);
-    }
-
-    /**
-     * @dev Same as `_downscaleUp`, but for an entire array. This function does not return anything, but instead
-     * *mutates* the `amounts` array.
-     */
-    function _downscaleUpArray(uint256[] memory amounts, uint256[] memory scalingFactors) internal view {
-        for (uint256 i = 0; i < _getTotalTokens(); ++i) {
-            amounts[i] = FixedPoint.divUp(amounts[i], scalingFactors[i]);
-        }
-    }
-
-    function _getAuthorizer() internal view override returns (IAuthorizer) {
-        // Access control management is delegated to the Vault's Authorizer. This lets Balancer Governance manage which
-        // accounts can call permissioned functions: for example, to perform emergency pauses.
-        // If the owner is delegated, then *all* permissioned functions, including `setSwapFeePercentage`, will be under
-        // Governance control.
-        return getVault().getAuthorizer();
-    }
-
-    function _queryAction(
-        bytes32 poolId,
-        address sender,
-        address recipient,
-        uint256[] memory balances,
-        uint256 lastChangeBlock,
-        uint256 protocolSwapFeePercentage,
-        bytes memory userData,
-        function(bytes32, address, address, uint256[] memory, uint256, uint256, uint256[] memory, bytes memory)
-            internal
-            returns (uint256, uint256[] memory) _action,
-        function(uint256[] memory, uint256[] memory) internal view _downscaleArray
-    ) private {
-        // This uses the same technique used by the Vault in queryBatchSwap. Refer to that function for a detailed
-        // explanation.
-
-        if (msg.sender != address(this)) {
-            // We perform an external call to ourselves, forwarding the same calldata. In this call, the else clause of
-            // the preceding if statement will be executed instead.
-
-            // solhint-disable-next-line avoid-low-level-calls
-            (bool success, ) = address(this).call(msg.data);
-
-            // solhint-disable-next-line no-inline-assembly
-            assembly {
-                // This call should always revert to decode the bpt and token amounts from the revert reason
-                switch success
-                    case 0 {
-                        // Note we are manually writing the memory slot 0. We can safely overwrite whatever is
-                        // stored there as we take full control of the execution and then immediately return.
-
-                        // We copy the first 4 bytes to check if it matches with the expected signature, otherwise
-                        // there was another revert reason and we should forward it.
-                        returndatacopy(0, 0, 0x04)
-                        let error := and(mload(0), 0xffffffff00000000000000000000000000000000000000000000000000000000)
-
-                        // If the first 4 bytes don't match with the expected signature, we forward the revert reason.
-                        if eq(eq(error, 0x43adbafb00000000000000000000000000000000000000000000000000000000), 0) {
-                            returndatacopy(0, 0, returndatasize())
-                            revert(0, returndatasize())
-                        }
-
-                        // The returndata contains the signature, followed by the raw memory representation of the
-                        // `bptAmount` and `tokenAmounts` (array: length + data). We need to return an ABI-encoded
-                        // representation of these.
-                        // An ABI-encoded response will include one additional field to indicate the starting offset of
-                        // the `tokenAmounts` array. The `bptAmount` will be laid out in the first word of the
-                        // returndata.
-                        //
-                        // In returndata:
-                        // [ signature ][ bptAmount ][ tokenAmounts length ][ tokenAmounts values ]
-                        // [  4 bytes  ][  32 bytes ][       32 bytes      ][ (32 * length) bytes ]
-                        //
-                        // We now need to return (ABI-encoded values):
-                        // [ bptAmount ][ tokeAmounts offset ][ tokenAmounts length ][ tokenAmounts values ]
-                        // [  32 bytes ][       32 bytes     ][       32 bytes      ][ (32 * length) bytes ]
-
-                        // We copy 32 bytes for the `bptAmount` from returndata into memory.
-                        // Note that we skip the first 4 bytes for the error signature
-                        returndatacopy(0, 0x04, 32)
-
-                        // The offsets are 32-bytes long, so the array of `tokenAmounts` will start after
-                        // the initial 64 bytes.
-                        mstore(0x20, 64)
-
-                        // We now copy the raw memory array for the `tokenAmounts` from returndata into memory.
-                        // Since bpt amount and offset take up 64 bytes, we start copying at address 0x40. We also
-                        // skip the first 36 bytes from returndata, which correspond to the signature plus bpt amount.
-                        returndatacopy(0x40, 0x24, sub(returndatasize(), 36))
-
-                        // We finally return the ABI-encoded uint256 and the array, which has a total length equal to
-                        // the size of returndata, plus the 32 bytes of the offset but without the 4 bytes of the
-                        // error signature.
-                        return(0, add(returndatasize(), 28))
-                    }
-                    default {
-                        // This call should always revert, but we fail nonetheless if that didn't happen
-                        invalid()
-                    }
-            }
-        } else {
-            uint256[] memory scalingFactors = _scalingFactors();
-            _upscaleArray(balances, scalingFactors);
-
-            (uint256 bptAmount, uint256[] memory tokenAmounts) = _action(
-                poolId,
-                sender,
-                recipient,
-                balances,
-                lastChangeBlock,
-                protocolSwapFeePercentage,
-                scalingFactors,
-                userData
-            );
-
-            _downscaleArray(tokenAmounts, scalingFactors);
-
-            // solhint-disable-next-line no-inline-assembly
-            assembly {
-                // We will return a raw representation of `bptAmount` and `tokenAmounts` in memory, which is composed of
-                // a 32-byte uint256, followed by a 32-byte for the array length, and finally the 32-byte uint256 values
-                // Because revert expects a size in bytes, we multiply the array length (stored at `tokenAmounts`) by 32
-                let size := mul(mload(tokenAmounts), 32)
-
-                // We store the `bptAmount` in the previous slot to the `tokenAmounts` array. We can make sure there
-                // will be at least one available slot due to how the memory scratch space works.
-                // We can safely overwrite whatever is stored in this slot as we will revert immediately after that.
-                let start := sub(tokenAmounts, 0x20)
-                mstore(start, bptAmount)
-
-                // We send one extra value for the error signature "QueryError(uint256,uint256[])" which is 0x43adbafb
-                // We use the previous slot to `bptAmount`.
-                mstore(sub(start, 0x20), 0x0000000000000000000000000000000000000000000000000000000043adbafb)
-                start := sub(start, 0x04)
-
-                // When copying from `tokenAmounts` into returndata, we copy the additional 68 bytes to also return
-                // the `bptAmount`, the array 's length, and the error signature.
-                revert(start, add(size, 68))
-            }
-        }
-    }
-}
-=======
 // SPDX-License-Identifier: GPL-3.0-or-later
 // This program is free software: you can redistribute it and/or modify
 // it under the terms of the GNU General Public License as published by
@@ -1671,5 +876,4 @@
             }
         }
     }
-}
->>>>>>> c3ccf89d
+}