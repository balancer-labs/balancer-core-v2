--- conflicted
+++ resolved
@@ -30,10 +30,7 @@
 import "./BalancerPoolToken.sol";
 import "./BasePoolAuthorization.sol";
 import "./RecoveryMode.sol";
-<<<<<<< HEAD
-=======
-
->>>>>>> f69a63a8
+
 // solhint-disable max-states-count
 
 /**
@@ -413,19 +410,11 @@
                 scalingFactors,
                 userData
             );
-<<<<<<< HEAD
-
-=======
->>>>>>> f69a63a8
             // amountsOut are amounts exiting the Pool, so we round down.
             _downscaleDownArray(amountsOut, scalingFactors);
         }
         // Note we no longer use `balances` after calling `_onExitPool`, which may mutate it.
         _burnPoolTokens(sender, bptAmountIn);
-<<<<<<< HEAD
-
-=======
->>>>>>> f69a63a8
         // This Pool ignores the `dueProtocolFees` return value, so we simply return a zeroed-out array.
         return (amountsOut, new uint256[](balances.length));
     }
