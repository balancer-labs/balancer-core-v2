<<<<<<< HEAD
// SPDX-License-Identifier: GPL-3.0-or-later
// This program is free software: you can redistribute it and/or modify
// it under the terms of the GNU General Public License as published by
// the Free Software Foundation, either version 3 of the License, or
// (at your option) any later version.

// This program is distributed in the hope that it will be useful,
// but WITHOUT ANY WARRANTY; without even the implied warranty of
// MERCHANTABILITY or FITNESS FOR A PARTICULAR PURPOSE.  See the
// GNU General Public License for more details.

// You should have received a copy of the GNU General Public License
// along with this program.  If not, see <http://www.gnu.org/licenses/>.

pragma solidity ^0.7.0;

import "@balancer-labs/v2-interfaces/contracts/solidity-utils/helpers/BalancerErrors.sol";

import "@balancer-labs/v2-solidity-utils/contracts/helpers/WordCodec.sol";

/**
 * Price rate caches are used to avoid querying the price rate for a token every time we need to work with it. It is
 * useful for slow changing rates, such as those that arise from interest-bearing tokens (e.g. waDAI into DAI).
 *
 * The cache data is packed into a single bytes32 value with the following structure:
 * [   expires   | duration | price rate value ]
 * [   uint64    |  uint64  |      uint128     ]
 * [ MSB                                   LSB ]
 *
 *
 * 'rate' is an 18 decimal fixed point number, supporting rates of up to ~3e20. 'expires' is a Unix timestamp, and
 * 'duration' is expressed in seconds.
 */
library PriceRateCache {
    using WordCodec for bytes32;

    uint256 private constant _PRICE_RATE_CACHE_VALUE_OFFSET = 0;
    uint256 private constant _PRICE_RATE_CACHE_DURATION_OFFSET = 128;
    uint256 private constant _PRICE_RATE_CACHE_EXPIRES_OFFSET = 128 + 64;

    /**
     * @dev Returns the rate of a price rate cache.
     */
    function getRate(bytes32 cache) internal pure returns (uint256) {
        return cache.decodeUint(_PRICE_RATE_CACHE_VALUE_OFFSET, 128);
    }

    /**
     * @dev Returns the duration of a price rate cache.
     */
    function getDuration(bytes32 cache) internal pure returns (uint256) {
        return cache.decodeUint(_PRICE_RATE_CACHE_DURATION_OFFSET, 64);
    }

    /**
     * @dev Returns the duration and expiration time of a price rate cache.
     */
    function getTimestamps(bytes32 cache) internal pure returns (uint256 duration, uint256 expires) {
        duration = getDuration(cache);
        expires = cache.decodeUint(_PRICE_RATE_CACHE_EXPIRES_OFFSET, 64);
    }

    /**
     * @dev Encodes rate and duration into a price rate cache. The expiration time is computed automatically, counting
     * from the current time.
     */
    function encode(uint256 rate, uint256 duration) internal view returns (bytes32) {
        _require(rate >> 128 == 0, Errors.PRICE_RATE_OVERFLOW);

        // solhint-disable not-rely-on-time
        return
            WordCodec.encodeUint(rate, _PRICE_RATE_CACHE_VALUE_OFFSET, 128) |
            WordCodec.encodeUint(duration, _PRICE_RATE_CACHE_DURATION_OFFSET, 64) |
            WordCodec.encodeUint(block.timestamp + duration, _PRICE_RATE_CACHE_EXPIRES_OFFSET, 64);
    }

    /**
     * @dev Returns rate, duration and expiration time of a price rate cache.
     */
    function decode(bytes32 cache)
        internal
        pure
        returns (
            uint256 rate,
            uint256 duration,
            uint256 expires
        )
    {
        rate = getRate(cache);
        (duration, expires) = getTimestamps(cache);
    }
}
=======
// SPDX-License-Identifier: GPL-3.0-or-later
// This program is free software: you can redistribute it and/or modify
// it under the terms of the GNU General Public License as published by
// the Free Software Foundation, either version 3 of the License, or
// (at your option) any later version.

// This program is distributed in the hope that it will be useful,
// but WITHOUT ANY WARRANTY; without even the implied warranty of
// MERCHANTABILITY or FITNESS FOR A PARTICULAR PURPOSE.  See the
// GNU General Public License for more details.

// You should have received a copy of the GNU General Public License
// along with this program.  If not, see <http://www.gnu.org/licenses/>.

pragma solidity ^0.7.0;

import "@balancer-labs/v2-interfaces/contracts/solidity-utils/helpers/BalancerErrors.sol";

import "@balancer-labs/v2-solidity-utils/contracts/helpers/WordCodec.sol";

/**
 * Price rate caches are used to avoid querying the price rate for a token every time we need to work with it. It is
 * useful for slow changing rates, such as those that arise from interest-bearing tokens (e.g. waDAI into DAI).
 *
 * The cache data is packed into a single bytes32 value with the following structure:
 * [ 32 bits |  32 bits  |  96 bits  |    96 bits    ]
 * [ expires | duration  | old rate  | current rate  ]
 * |MSB                                           LSB|
 *
 * 'rate' is an 18 decimal fixed point number, supporting rates of up to ~3e10. 'expires' is a Unix timestamp, and
 * 'duration' is expressed in seconds.
 */
library PriceRateCache {
    using WordCodec for bytes32;

    uint256 private constant _CURRENT_PRICE_RATE_OFFSET = 0;
    uint256 private constant _OLD_PRICE_RATE_OFFSET = 96;
    uint256 private constant _PRICE_RATE_CACHE_DURATION_OFFSET = 192;
    uint256 private constant _PRICE_RATE_CACHE_EXPIRES_OFFSET = 224;

    uint256 private constant _RATE_BIT_LENGTH = 96;
    uint256 private constant _DURATION_BIT_LENGTH = 32;

    /**
     * @dev Returns the current rate in the price rate cache.
     */
    function getCurrentRate(bytes32 cache) internal pure returns (uint256) {
        return cache.decodeUint(_CURRENT_PRICE_RATE_OFFSET, _RATE_BIT_LENGTH);
    }

    /**
     * @dev Returns the old rate in the price rate cache.
     */
    function getOldRate(bytes32 cache) internal pure returns (uint256) {
        return cache.decodeUint(_OLD_PRICE_RATE_OFFSET, _RATE_BIT_LENGTH);
    }

    /**
     * @dev Copies the current rate to the old rate.
     */
    function updateOldRate(bytes32 cache) internal pure returns (bytes32) {
        return cache.insertUint(getCurrentRate(cache), _OLD_PRICE_RATE_OFFSET, _RATE_BIT_LENGTH);
    }

    /**
     * @dev Returns the duration of a price rate cache.
     */
    function getDuration(bytes32 cache) internal pure returns (uint256) {
        return cache.decodeUint(_PRICE_RATE_CACHE_DURATION_OFFSET, _DURATION_BIT_LENGTH);
    }

    /**
     * @dev Returns the duration and expiration time of a price rate cache.
     */
    function getTimestamps(bytes32 cache) internal pure returns (uint256 duration, uint256 expires) {
        duration = getDuration(cache);
        expires = cache.decodeUint(_PRICE_RATE_CACHE_EXPIRES_OFFSET, _DURATION_BIT_LENGTH);
    }

    /**
     * @dev Encodes rate and duration into a price rate cache. The expiration time is computed automatically, counting
     * from the current time.
     */
    function updateRateAndDuration(
        bytes32 cache,
        uint256 rate,
        uint256 duration
    ) internal view returns (bytes32) {
        _require(rate >> _RATE_BIT_LENGTH == 0, Errors.PRICE_RATE_OVERFLOW);

        // solhint-disable not-rely-on-time
        return
            cache
                .insertUint(rate, _CURRENT_PRICE_RATE_OFFSET, _RATE_BIT_LENGTH)
                .insertUint(duration, _PRICE_RATE_CACHE_DURATION_OFFSET, _DURATION_BIT_LENGTH)
                .insertUint(block.timestamp + duration, _PRICE_RATE_CACHE_EXPIRES_OFFSET, _DURATION_BIT_LENGTH);
    }

    /**
     * @dev Update the current rate in a price rate cache.
     */
    function updateCurrentRate(bytes32 cache, uint256 rate) internal pure returns (bytes32) {
        _require(rate >> _RATE_BIT_LENGTH == 0, Errors.PRICE_RATE_OVERFLOW);

        return cache.insertUint(rate, _CURRENT_PRICE_RATE_OFFSET, _RATE_BIT_LENGTH);
    }

    /**
     * @dev Update the duration (and expiration) in a price rate cache.
     */
    function updateDuration(bytes32 cache, uint256 duration) internal view returns (bytes32) {
        return
            cache.insertUint(duration, _PRICE_RATE_CACHE_DURATION_OFFSET, _DURATION_BIT_LENGTH).insertUint(
                block.timestamp + duration,
                _PRICE_RATE_CACHE_EXPIRES_OFFSET,
                _DURATION_BIT_LENGTH
            );
    }

    /**
     * @dev Returns rate, duration and expiration time of a price rate cache.
     */
    function decode(bytes32 cache)
        internal
        pure
        returns (
            uint256 rate,
            uint256 duration,
            uint256 expires
        )
    {
        rate = getCurrentRate(cache);
        (duration, expires) = getTimestamps(cache);
    }
}
>>>>>>> c3ccf89d
<|MERGE_RESOLUTION|>--- conflicted
+++ resolved
@@ -1,97 +1,3 @@
-<<<<<<< HEAD
-// SPDX-License-Identifier: GPL-3.0-or-later
-// This program is free software: you can redistribute it and/or modify
-// it under the terms of the GNU General Public License as published by
-// the Free Software Foundation, either version 3 of the License, or
-// (at your option) any later version.
-
-// This program is distributed in the hope that it will be useful,
-// but WITHOUT ANY WARRANTY; without even the implied warranty of
-// MERCHANTABILITY or FITNESS FOR A PARTICULAR PURPOSE.  See the
-// GNU General Public License for more details.
-
-// You should have received a copy of the GNU General Public License
-// along with this program.  If not, see <http://www.gnu.org/licenses/>.
-
-pragma solidity ^0.7.0;
-
-import "@balancer-labs/v2-interfaces/contracts/solidity-utils/helpers/BalancerErrors.sol";
-
-import "@balancer-labs/v2-solidity-utils/contracts/helpers/WordCodec.sol";
-
-/**
- * Price rate caches are used to avoid querying the price rate for a token every time we need to work with it. It is
- * useful for slow changing rates, such as those that arise from interest-bearing tokens (e.g. waDAI into DAI).
- *
- * The cache data is packed into a single bytes32 value with the following structure:
- * [   expires   | duration | price rate value ]
- * [   uint64    |  uint64  |      uint128     ]
- * [ MSB                                   LSB ]
- *
- *
- * 'rate' is an 18 decimal fixed point number, supporting rates of up to ~3e20. 'expires' is a Unix timestamp, and
- * 'duration' is expressed in seconds.
- */
-library PriceRateCache {
-    using WordCodec for bytes32;
-
-    uint256 private constant _PRICE_RATE_CACHE_VALUE_OFFSET = 0;
-    uint256 private constant _PRICE_RATE_CACHE_DURATION_OFFSET = 128;
-    uint256 private constant _PRICE_RATE_CACHE_EXPIRES_OFFSET = 128 + 64;
-
-    /**
-     * @dev Returns the rate of a price rate cache.
-     */
-    function getRate(bytes32 cache) internal pure returns (uint256) {
-        return cache.decodeUint(_PRICE_RATE_CACHE_VALUE_OFFSET, 128);
-    }
-
-    /**
-     * @dev Returns the duration of a price rate cache.
-     */
-    function getDuration(bytes32 cache) internal pure returns (uint256) {
-        return cache.decodeUint(_PRICE_RATE_CACHE_DURATION_OFFSET, 64);
-    }
-
-    /**
-     * @dev Returns the duration and expiration time of a price rate cache.
-     */
-    function getTimestamps(bytes32 cache) internal pure returns (uint256 duration, uint256 expires) {
-        duration = getDuration(cache);
-        expires = cache.decodeUint(_PRICE_RATE_CACHE_EXPIRES_OFFSET, 64);
-    }
-
-    /**
-     * @dev Encodes rate and duration into a price rate cache. The expiration time is computed automatically, counting
-     * from the current time.
-     */
-    function encode(uint256 rate, uint256 duration) internal view returns (bytes32) {
-        _require(rate >> 128 == 0, Errors.PRICE_RATE_OVERFLOW);
-
-        // solhint-disable not-rely-on-time
-        return
-            WordCodec.encodeUint(rate, _PRICE_RATE_CACHE_VALUE_OFFSET, 128) |
-            WordCodec.encodeUint(duration, _PRICE_RATE_CACHE_DURATION_OFFSET, 64) |
-            WordCodec.encodeUint(block.timestamp + duration, _PRICE_RATE_CACHE_EXPIRES_OFFSET, 64);
-    }
-
-    /**
-     * @dev Returns rate, duration and expiration time of a price rate cache.
-     */
-    function decode(bytes32 cache)
-        internal
-        pure
-        returns (
-            uint256 rate,
-            uint256 duration,
-            uint256 expires
-        )
-    {
-        rate = getRate(cache);
-        (duration, expires) = getTimestamps(cache);
-    }
-}
-=======
 // SPDX-License-Identifier: GPL-3.0-or-later
 // This program is free software: you can redistribute it and/or modify
 // it under the terms of the GNU General Public License as published by
@@ -226,5 +132,4 @@
         rate = getCurrentRate(cache);
         (duration, expires) = getTimestamps(cache);
     }
-}
->>>>>>> c3ccf89d
+}