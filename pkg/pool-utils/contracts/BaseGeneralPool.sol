--- conflicted
+++ resolved
@@ -1,132 +1,3 @@
-<<<<<<< HEAD
-// SPDX-License-Identifier: GPL-3.0-or-later
-// This program is free software: you can redistribute it and/or modify
-// it under the terms of the GNU General Public License as published by
-// the Free Software Foundation, either version 3 of the License, or
-// (at your option) any later version.
-
-// This program is distributed in the hope that it will be useful,
-// but WITHOUT ANY WARRANTY; without even the implied warranty of
-// MERCHANTABILITY or FITNESS FOR A PARTICULAR PURPOSE.  See the
-// GNU General Public License for more details.
-
-// You should have received a copy of the GNU General Public License
-// along with this program.  If not, see <http://www.gnu.org/licenses/>.
-
-pragma solidity ^0.7.0;
-pragma experimental ABIEncoderV2;
-
-import "@balancer-labs/v2-interfaces/contracts/vault/IGeneralPool.sol";
-
-import "./BasePool.sol";
-
-/**
- * @dev Extension of `BasePool`, adding a handler for `IGeneralPool.onSwap`.
- *
- * Derived contracts must call `BasePool`'s constructor, and implement `_onSwapGivenIn` and `_onSwapGivenOut` along with
- * `BasePool`'s virtual functions. Inheriting from this contract lets derived contracts choose the General
- * specialization setting.
- */
-abstract contract BaseGeneralPool is IGeneralPool, BasePool {
-    // Swap Hooks
-
-    function onSwap(
-        SwapRequest memory swapRequest,
-        uint256[] memory balances,
-        uint256 indexIn,
-        uint256 indexOut
-    ) public virtual override onlyVault(swapRequest.poolId) returns (uint256) {
-        _validateIndexes(indexIn, indexOut, _getTotalTokens());
-        uint256[] memory scalingFactors = _scalingFactors();
-
-        return
-            swapRequest.kind == IVault.SwapKind.GIVEN_IN
-                ? _swapGivenIn(swapRequest, balances, indexIn, indexOut, scalingFactors)
-                : _swapGivenOut(swapRequest, balances, indexIn, indexOut, scalingFactors);
-    }
-
-    function _swapGivenIn(
-        SwapRequest memory swapRequest,
-        uint256[] memory balances,
-        uint256 indexIn,
-        uint256 indexOut,
-        uint256[] memory scalingFactors
-    ) internal returns (uint256) {
-        // Fees are subtracted before scaling, to reduce the complexity of the rounding direction analysis.
-        swapRequest.amount = _subtractSwapFeeAmount(swapRequest.amount);
-
-        _upscaleArray(balances, scalingFactors);
-        swapRequest.amount = _upscale(swapRequest.amount, scalingFactors[indexIn]);
-
-        uint256 amountOut = _onSwapGivenIn(swapRequest, balances, indexIn, indexOut);
-
-        // amountOut tokens are exiting the Pool, so we round down.
-        return _downscaleDown(amountOut, scalingFactors[indexOut]);
-    }
-
-    function _swapGivenOut(
-        SwapRequest memory swapRequest,
-        uint256[] memory balances,
-        uint256 indexIn,
-        uint256 indexOut,
-        uint256[] memory scalingFactors
-    ) internal returns (uint256) {
-        _upscaleArray(balances, scalingFactors);
-        swapRequest.amount = _upscale(swapRequest.amount, scalingFactors[indexOut]);
-
-        uint256 amountIn = _onSwapGivenOut(swapRequest, balances, indexIn, indexOut);
-
-        // amountIn tokens are entering the Pool, so we round up.
-        amountIn = _downscaleUp(amountIn, scalingFactors[indexIn]);
-
-        // Fees are added after scaling happens, to reduce the complexity of the rounding direction analysis.
-        return _addSwapFeeAmount(amountIn);
-    }
-
-    /*
-     * @dev Called when a swap with the Pool occurs, where the amount of tokens entering the Pool is known.
-     *
-     * Returns the amount of tokens that will be taken from the Pool in return.
-     *
-     * All amounts inside `swapRequest` and `balances` are upscaled. The swap fee has already been deducted from
-     * `swapRequest.amount`.
-     *
-     * The return value is also considered upscaled, and will be downscaled (rounding down) before returning it to the
-     * Vault.
-     */
-    function _onSwapGivenIn(
-        SwapRequest memory swapRequest,
-        uint256[] memory balances,
-        uint256 indexIn,
-        uint256 indexOut
-    ) internal virtual returns (uint256);
-
-    /*
-     * @dev Called when a swap with the Pool occurs, where the amount of tokens exiting the Pool is known.
-     *
-     * Returns the amount of tokens that will be granted to the Pool in return.
-     *
-     * All amounts inside `swapRequest` and `balances` are upscaled.
-     *
-     * The return value is also considered upscaled, and will be downscaled (rounding up) before applying the swap fee
-     * and returning it to the Vault.
-     */
-    function _onSwapGivenOut(
-        SwapRequest memory swapRequest,
-        uint256[] memory balances,
-        uint256 indexIn,
-        uint256 indexOut
-    ) internal virtual returns (uint256);
-
-    function _validateIndexes(
-        uint256 indexIn,
-        uint256 indexOut,
-        uint256 limit
-    ) private pure {
-        _require(indexIn < limit && indexOut < limit, Errors.OUT_OF_BOUNDS);
-    }
-}
-=======
 // SPDX-License-Identifier: GPL-3.0-or-later
 // This program is free software: you can redistribute it and/or modify
 // it under the terms of the GNU General Public License as published by
@@ -255,5 +126,4 @@
     ) private pure {
         _require(indexIn < limit && indexOut < limit, Errors.OUT_OF_BOUNDS);
     }
-}
->>>>>>> c3ccf89d
+}