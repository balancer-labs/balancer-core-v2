import { ethers } from 'hardhat';
import { expect } from 'chai';
import { BigNumber, Contract } from 'ethers';
import { SignerWithAddress } from '@nomiclabs/hardhat-ethers/dist/src/signer-with-address';

import { deploy } from '@balancer-labs/v2-helpers/src/contract';
import { Account } from '@balancer-labs/v2-helpers/src/models/types/types';
import { actionId } from '@balancer-labs/v2-helpers/src/models/misc/actions';
import { BigNumberish, fp } from '@balancer-labs/v2-helpers/src/numbers';
import { JoinPoolRequest, ExitPoolRequest, PoolSpecialization } from '@balancer-labs/balancer-js';
import { advanceTime, DAY, MONTH } from '@balancer-labs/v2-helpers/src/time';
import { ANY_ADDRESS, ZERO_ADDRESS } from '@balancer-labs/v2-helpers/src/constants';
import { WeightedPoolEncoder } from '@balancer-labs/balancer-js';
import * as expectEvent from '@balancer-labs/v2-helpers/src/test/expectEvent';
import TokenList from '@balancer-labs/v2-helpers/src/models/tokens/TokenList';
import TypesConverter from '@balancer-labs/v2-helpers/src/models/types/TypesConverter';
import { defaultAbiCoder } from '@ethersproject/abi';
import { expectBalanceChange } from '@balancer-labs/v2-helpers/src/test/tokenBalance';
import { random } from 'lodash';

describe('LegacyBasePool', function () {
  let admin: SignerWithAddress,
    poolOwner: SignerWithAddress,
    deployer: SignerWithAddress,
    assetManager: SignerWithAddress,
    other: SignerWithAddress;
  let authorizer: Contract, vault: Contract;
  let tokens: TokenList;

  const MIN_SWAP_FEE_PERCENTAGE = fp(0.000001);
  const MAX_SWAP_FEE_PERCENTAGE = fp(0.1);
  const DELEGATE_OWNER = '0xBA1BA1ba1BA1bA1bA1Ba1BA1ba1BA1bA1ba1ba1B';

  const PAUSE_WINDOW_DURATION = MONTH * 3;
  const BUFFER_PERIOD_DURATION = MONTH;

  before(async () => {
    [, admin, poolOwner, deployer, assetManager, other] = await ethers.getSigners();
  });

  sharedBeforeEach(async () => {
    authorizer = await deploy('v2-vault/TimelockAuthorizer', { args: [admin.address, ZERO_ADDRESS, MONTH] });
    vault = await deploy('v2-vault/Vault', { args: [authorizer.address, ZERO_ADDRESS, 0, 0] });
    tokens = await TokenList.create(['DAI', 'MKR', 'SNX'], { sorted: true });
  });

  function deployBasePool(
    params: {
      tokens?: TokenList | string[];
      assetManagers?: string[];
      swapFeePercentage?: BigNumberish;
      pauseWindowDuration?: number;
      bufferPeriodDuration?: number;
      owner?: Account;
      from?: SignerWithAddress;
    } = {}
  ): Promise<Contract> {
    let {
      tokens: poolTokens,
      assetManagers,
      swapFeePercentage,
      pauseWindowDuration,
      bufferPeriodDuration,
      owner,
    } = params;
    if (!poolTokens) poolTokens = tokens;
    if (!assetManagers) assetManagers = Array(poolTokens.length).fill(ZERO_ADDRESS);
    if (!swapFeePercentage) swapFeePercentage = MIN_SWAP_FEE_PERCENTAGE;
    if (!pauseWindowDuration) pauseWindowDuration = 0;
    if (!bufferPeriodDuration) bufferPeriodDuration = 0;
    if (!owner) owner = ZERO_ADDRESS;

    return deploy('MockLegacyBasePool', {
      from: params.from,
      args: [
        vault.address,
        PoolSpecialization.GeneralPool,
        'Balancer Pool Token',
        'BPT',
        Array.isArray(poolTokens) ? poolTokens : poolTokens.addresses,
        assetManagers,
        swapFeePercentage,
        pauseWindowDuration,
        bufferPeriodDuration,
        TypesConverter.toAddress(owner),
      ],
    });
  }

  describe('deployment', () => {
    let assetManagers: string[];

    beforeEach(() => {
      assetManagers = [assetManager.address, ...Array(tokens.length - 1).fill(ZERO_ADDRESS)];
    });

    it('registers a pool in the vault', async () => {
      const pool = await deployBasePool({
        tokens,
        assetManagers,
      });
      const poolId = await pool.getPoolId();

      const [poolAddress, poolSpecialization] = await vault.getPool(poolId);
      expect(poolAddress).to.equal(pool.address);
      expect(poolSpecialization).to.equal(PoolSpecialization.GeneralPool);

      const { tokens: poolTokens } = await vault.getPoolTokens(poolId);
      expect(poolTokens).to.have.same.members(tokens.addresses);

      poolTokens.forEach(async (token: string, i: number) => {
        const { assetManager } = await vault.getPoolTokenInfo(poolId, token);
        expect(assetManager).to.equal(assetManagers[i]);
      });
    });

    it('reverts if the tokens are not sorted', async () => {
      await expect(deployBasePool({ tokens: tokens.addresses.reverse() })).to.be.revertedWith('UNSORTED_ARRAY');
    });
  });

  describe('authorizer', () => {
    let pool: Contract;

    sharedBeforeEach('deploy pool', async () => {
      pool = await deployBasePool();
    });

    it('uses the authorizer of the vault', async () => {
      expect(await pool.getAuthorizer()).to.equal(authorizer.address);
    });

    it('tracks authorizer changes in the vault', async () => {
      const action = await actionId(vault, 'setAuthorizer');
      await authorizer.connect(admin).grantPermissions([action], admin.address, [ANY_ADDRESS]);

      await vault.connect(admin).setAuthorizer(other.address);

      expect(await pool.getAuthorizer()).to.equal(other.address);
    });

    describe('action identifiers', () => {
      const selector = '0x12345678';

      context('with same pool creator', () => {
        it('pools share action identifiers', async () => {
          const pool = await deployBasePool({ tokens, from: deployer });
          const otherPool = await deployBasePool({ tokens, from: deployer });

          expect(await pool.getActionId(selector)).to.equal(await otherPool.getActionId(selector));
        });
      });

      context('with different pool creators', () => {
        it('pools have unique action identifiers', async () => {
          const pool = await deployBasePool({ tokens, from: deployer });
          const otherPool = await deployBasePool({ tokens, from: other });

          expect(await pool.getActionId(selector)).to.not.equal(await otherPool.getActionId(selector));
        });
      });
    });
  });

  describe('swap fee', () => {
    context('initialization', () => {
      it('has an initial swap fee', async () => {
        const swapFeePercentage = fp(0.003);
        const pool = await deployBasePool({ swapFeePercentage });

        expect(await pool.getSwapFeePercentage()).to.equal(swapFeePercentage);
      });
    });

    context('set swap fee percentage', () => {
      let pool: Contract;
      let sender: SignerWithAddress;

      function itSetsSwapFeePercentage() {
        context('when the new swap fee percentage is within bounds', () => {
          const newSwapFeePercentage = MAX_SWAP_FEE_PERCENTAGE.sub(1);

          it('can change the swap fee', async () => {
            await pool.connect(sender).setSwapFeePercentage(newSwapFeePercentage);

            expect(await pool.getSwapFeePercentage()).to.equal(newSwapFeePercentage);
          });

          it('emits an event', async () => {
            const receipt = await (await pool.connect(sender).setSwapFeePercentage(newSwapFeePercentage)).wait();

            expectEvent.inReceipt(receipt, 'SwapFeePercentageChanged', { swapFeePercentage: newSwapFeePercentage });
          });
        });

        context('when the new swap fee percentage is above the maximum', () => {
          const swapFeePercentage = MAX_SWAP_FEE_PERCENTAGE.add(1);

          it('reverts', async () => {
            await expect(pool.connect(sender).setSwapFeePercentage(swapFeePercentage)).to.be.revertedWith(
              'MAX_SWAP_FEE_PERCENTAGE'
            );
          });
        });

        context('when the new swap fee percentage is below the minimum', () => {
          const swapFeePercentage = MIN_SWAP_FEE_PERCENTAGE.sub(1);

          it('reverts', async () => {
            await expect(pool.connect(sender).setSwapFeePercentage(swapFeePercentage)).to.be.revertedWith(
              'MIN_SWAP_FEE_PERCENTAGE'
            );
          });
        });
      }

      function itRevertsWithUnallowedSender() {
        it('reverts', async () => {
          await expect(pool.connect(sender).setSwapFeePercentage(MIN_SWAP_FEE_PERCENTAGE)).to.be.revertedWith(
            'SENDER_NOT_ALLOWED'
          );
        });
      }

      context('with a delegated owner', () => {
        const owner = DELEGATE_OWNER;

        sharedBeforeEach('deploy pool', async () => {
          pool = await deployBasePool({ swapFeePercentage: fp(0.01), owner });
        });

        beforeEach('set sender', () => {
          sender = other;
        });

        context('when the sender has the set fee permission in the authorizer', () => {
          sharedBeforeEach('grant permission', async () => {
            const action = await actionId(pool, 'setSwapFeePercentage');
            await authorizer.connect(admin).grantPermissions([action], sender.address, [ANY_ADDRESS]);
          });

          itSetsSwapFeePercentage();
        });

        context('when the sender does not have the set fee permission in the authorizer', () => {
          itRevertsWithUnallowedSender();
        });
      });

      context('with an owner', () => {
        let owner: SignerWithAddress;

        sharedBeforeEach('deploy pool', async () => {
          owner = poolOwner;
          pool = await deployBasePool({ swapFeePercentage: fp(0.01), owner });
        });

        context('when the sender is the owner', () => {
          beforeEach(() => {
            sender = owner;
          });

          itSetsSwapFeePercentage();
        });

        context('when the sender is not the owner', () => {
          beforeEach(() => {
            sender = other;
          });

          context('when the sender does not have the set fee permission in the authorizer', () => {
            itRevertsWithUnallowedSender();
          });

          context('when the sender has the set fee permission in the authorizer', () => {
            sharedBeforeEach(async () => {
              const action = await actionId(pool, 'setSwapFeePercentage');
              await authorizer.connect(admin).grantPermissions([action], sender.address, [ANY_ADDRESS]);
            });

            itRevertsWithUnallowedSender();
          });
        });
      });
    });
  });

  describe('pause', () => {
    let pool: Contract;
    const PAUSE_WINDOW_DURATION = MONTH * 3;
    const BUFFER_PERIOD_DURATION = MONTH;

    let sender: SignerWithAddress;

    describe('set paused', () => {
      function itCanPause() {
        it('can pause', async () => {
          await pool.connect(sender).pause();

          const { paused } = await pool.getPausedState();
          expect(paused).to.be.true;
        });
<<<<<<< HEAD

        context('joins and exits revert when paused', () => {
          let poolId: string;
          let initialBalances: BigNumber[];

          sharedBeforeEach('deploy and initialize pool', async () => {
            initialBalances = Array(tokens.length).fill(fp(1000));
            poolId = await pool.getPoolId();

            const request: JoinPoolRequest = {
              assets: tokens.addresses,
              maxAmountsIn: initialBalances,
              userData: WeightedPoolEncoder.joinInit(initialBalances),
              fromInternalBalance: false,
            };

            await tokens.mint({ to: poolOwner, amount: fp(1000 + random(1000)) });
            await tokens.approve({ from: poolOwner, to: vault });

            await vault.connect(poolOwner).joinPool(poolId, poolOwner.address, poolOwner.address, request);
          });

          it('joins revert', async () => {
            await pool.connect(sender).pause();

            const OTHER_JOIN_KIND = 1;

            const request: JoinPoolRequest = {
              assets: tokens.addresses,
              maxAmountsIn: Array(tokens.length).fill(0),
              userData: defaultAbiCoder.encode(['uint256'], [OTHER_JOIN_KIND]),
              fromInternalBalance: false,
            };

            await expect(
              vault.connect(poolOwner).joinPool(poolId, poolOwner.address, poolOwner.address, request)
            ).to.be.revertedWith('PAUSED');
          });

          it('exits revert', async () => {
            await pool.connect(sender).pause();

            const OTHER_EXIT_KIND = 1;

            const request: ExitPoolRequest = {
              assets: tokens.addresses,
              minAmountsOut: Array(tokens.length).fill(0),
              userData: defaultAbiCoder.encode(['uint256'], [OTHER_EXIT_KIND]),
              toInternalBalance: false,
            };

            await expect(
              vault.connect(poolOwner).exitPool(poolId, poolOwner.address, poolOwner.address, request)
            ).to.be.revertedWith('PAUSED');
          });
        });

        it('can unpause', async () => {
          await pool.connect(sender).pause();
          await pool.connect(sender).unpause();

          const { paused } = await pool.getPausedState();
          expect(paused).to.be.false;
        });

=======

        it('can unpause', async () => {
          await pool.connect(sender).pause();
          await pool.connect(sender).unpause();

          const { paused } = await pool.getPausedState();
          expect(paused).to.be.false;
        });

>>>>>>> 5841bc9c
        it('cannot unpause after the pause window', async () => {
          await advanceTime(PAUSE_WINDOW_DURATION + DAY);
          await expect(pool.connect(sender).pause()).to.be.revertedWith('PAUSE_WINDOW_EXPIRED');
        });
      }

      function itRevertsWithUnallowedSender() {
        it('reverts', async () => {
          await expect(pool.connect(sender).pause()).to.be.revertedWith('SENDER_NOT_ALLOWED');
          await expect(pool.connect(sender).unpause()).to.be.revertedWith('SENDER_NOT_ALLOWED');
        });
      }

      context('with a delegated owner', () => {
        const owner = DELEGATE_OWNER;

        sharedBeforeEach('deploy pool', async () => {
          pool = await deployBasePool({
            pauseWindowDuration: PAUSE_WINDOW_DURATION,
            bufferPeriodDuration: BUFFER_PERIOD_DURATION,
            owner,
          });
        });

        beforeEach('set sender', () => {
          sender = other;
        });

        context('when the sender does not have the pause permission in the authorizer', () => {
          itRevertsWithUnallowedSender();
        });

        context('when the sender has the pause permission in the authorizer', () => {
          sharedBeforeEach('grant permission', async () => {
            const pauseAction = await actionId(pool, 'pause');
            const unpauseAction = await actionId(pool, 'unpause');
            await authorizer
              .connect(admin)
              .grantPermissions([pauseAction, unpauseAction], sender.address, [ANY_ADDRESS, ANY_ADDRESS]);
          });

          itCanPause();
        });
      });

      context('with an owner', () => {
        let owner: SignerWithAddress;

        sharedBeforeEach('deploy pool', async () => {
          owner = poolOwner;
          pool = await deployBasePool({
            pauseWindowDuration: PAUSE_WINDOW_DURATION,
            bufferPeriodDuration: BUFFER_PERIOD_DURATION,
            owner,
          });
        });

        context('when the sender is the owner', () => {
          beforeEach('set sender', () => {
            sender = owner;
          });

          itRevertsWithUnallowedSender();
        });

        context('when the sender is not the owner', () => {
          beforeEach('set sender', () => {
            sender = other;
          });

          context('when the sender does not have the pause permission in the authorizer', () => {
            itRevertsWithUnallowedSender();
          });

          context('when the sender has the pause permission in the authorizer', () => {
            sharedBeforeEach(async () => {
              const pauseAction = await actionId(pool, 'pause');
              const unpauseAction = await actionId(pool, 'unpause');
              await authorizer
                .connect(admin)
                .grantPermissions([pauseAction, unpauseAction], sender.address, [ANY_ADDRESS, ANY_ADDRESS]);
            });

            itCanPause();
          });
        });
      });
    });
  });

  describe('recovery mode', () => {
    let pool: Contract;
    let sender: SignerWithAddress;

    function itCanEnterRecoveryMode() {
      it('can enter recovery mode', async () => {
        await pool.connect(sender).enterRecoveryMode();

        const recoveryMode = await pool.inRecoveryMode();
        expect(recoveryMode).to.be.true;
      });

      it('entering recovery mode emits an event', async () => {
        const tx = await pool.connect(sender).enterRecoveryMode();
        const receipt = await tx.wait();
        expectEvent.inReceipt(receipt, 'RecoveryModeStateChanged', { recoveryMode: true });
      });

      it('entering recovery mode does not pause the pool', async () => {
        await pool.connect(sender).enterRecoveryMode();

        const recoveryMode = await pool.inRecoveryMode();
        expect(recoveryMode).to.be.true;
        const { paused } = await pool.getPausedState();
        expect(paused).to.be.false;
      });

      it('can exit recovery mode', async () => {
        await pool.connect(sender).enterRecoveryMode();
        await pool.connect(sender).exitRecoveryMode();

        const recoveryMode = await pool.inRecoveryMode();
        expect(recoveryMode).to.be.false;
      });

      it('exiting recovery mode emits an event', async () => {
        await pool.connect(sender).enterRecoveryMode();
        const tx = await pool.connect(sender).exitRecoveryMode();
        const receipt = await tx.wait();
        expectEvent.inReceipt(receipt, 'RecoveryModeStateChanged', { recoveryMode: false });

        const recoveryMode = await pool.inRecoveryMode();
        expect(recoveryMode).to.be.false;
      });

      it('reverts when calling functions in the wrong mode', async () => {
        await expect(pool.notCallableInRecovery()).to.not.be.reverted;
        await expect(pool.onlyCallableInRecovery()).to.be.revertedWith('NOT_IN_RECOVERY_MODE');

        await pool.connect(sender).enterRecoveryMode();

        await expect(pool.doNotCallInRecovery()).to.be.revertedWith('IN_RECOVERY_MODE');
        await expect(pool.notCallableInRecovery()).to.be.revertedWith('IN_RECOVERY_MODE');
        await expect(pool.onlyCallableInRecovery()).to.not.be.reverted;
      });
    }

    function itRevertsWithUnallowedSender() {
      it('reverts', async () => {
        await expect(pool.connect(sender).enterRecoveryMode()).to.be.revertedWith('SENDER_NOT_ALLOWED');
        await expect(pool.connect(sender).exitRecoveryMode()).to.be.revertedWith('SENDER_NOT_ALLOWED');
      });
    }

    context('with a delegated owner', () => {
      const owner = DELEGATE_OWNER;

      sharedBeforeEach('deploy pool', async () => {
        pool = await deployBasePool({
          pauseWindowDuration: PAUSE_WINDOW_DURATION,
          bufferPeriodDuration: BUFFER_PERIOD_DURATION,
          owner,
        });
      });

      beforeEach('set sender', () => {
        sender = other;
      });

      context('when the sender does not have the recovery mode permission in the authorizer', () => {
        itRevertsWithUnallowedSender();
      });

      context('when the sender has the recovery mode permission in the authorizer', () => {
        sharedBeforeEach('grant permission', async () => {
          const enterRecoveryAction = await actionId(pool, 'enterRecoveryMode');
          const exitRecoveryAction = await actionId(pool, 'exitRecoveryMode');
          await authorizer
            .connect(admin)
            .grantPermissions([enterRecoveryAction, exitRecoveryAction], sender.address, [ANY_ADDRESS, ANY_ADDRESS]);
        });

        itCanEnterRecoveryMode();
      });
    });

    context('with an owner', () => {
      let owner: SignerWithAddress;

      sharedBeforeEach('deploy pool', async () => {
        owner = poolOwner;
        pool = await deployBasePool({
          pauseWindowDuration: PAUSE_WINDOW_DURATION,
          bufferPeriodDuration: BUFFER_PERIOD_DURATION,
          owner,
        });
      });

      context('when the sender is the owner', () => {
        beforeEach('set sender', () => {
          sender = owner;
        });

        itRevertsWithUnallowedSender();
      });

      context('when the sender is not the owner', () => {
        beforeEach('set sender', () => {
          sender = other;
        });

        context('when the sender does not have the recovery mode permission in the authorizer', () => {
          itRevertsWithUnallowedSender();
        });

        context('when the sender has the recovery mode permission in the authorizer', () => {
          sharedBeforeEach('grant permission', async () => {
            const enterRecoveryAction = await actionId(pool, 'enterRecoveryMode');
            const exitRecoveryAction = await actionId(pool, 'exitRecoveryMode');
            await authorizer
              .connect(admin)
              .grantPermissions([enterRecoveryAction, exitRecoveryAction], sender.address, [ANY_ADDRESS, ANY_ADDRESS]);
          });

          itCanEnterRecoveryMode();
        });
      });
    });

    context('exit', () => {
      const RECOVERY_MODE_EXIT_KIND = 255;
      let poolId: string;
      let initialBalances: BigNumber[];
      let pool: Contract;

      sharedBeforeEach('deploy and initialize pool', async () => {
        initialBalances = Array(tokens.length).fill(fp(1000));
        pool = await deployBasePool();
        poolId = await pool.getPoolId();

        const request: JoinPoolRequest = {
          assets: tokens.addresses,
          maxAmountsIn: initialBalances,
          userData: WeightedPoolEncoder.joinInit(initialBalances),
          fromInternalBalance: false,
        };

        await tokens.mint({ to: poolOwner, amount: fp(1000 + random(1000)) });
        await tokens.approve({ from: poolOwner, to: vault });

        await vault.connect(poolOwner).joinPool(poolId, poolOwner.address, poolOwner.address, request);
      });

      context('when not in recovery mode', () => {
        it('the recovery mode exit reverts', async () => {
          const preExitBPT = await pool.balanceOf(poolOwner.address);
          const exitBPT = preExitBPT.div(3);

          const request: ExitPoolRequest = {
            assets: tokens.addresses,
            minAmountsOut: Array(tokens.length).fill(0),
            userData: defaultAbiCoder.encode(['uint256', 'uint256'], [RECOVERY_MODE_EXIT_KIND, exitBPT]),
            toInternalBalance: false,
          };

          await expect(
            vault.connect(poolOwner).exitPool(poolId, poolOwner.address, poolOwner.address, request)
          ).to.be.revertedWith('NOT_IN_RECOVERY_MODE');
        });
      });

      context('when in recovery mode', () => {
        sharedBeforeEach('enter recovery mode', async () => {
          const enterRecoveryAction = await actionId(pool, 'enterRecoveryMode');
          const exitRecoveryAction = await actionId(pool, 'exitRecoveryMode');
          await authorizer
            .connect(admin)
            .grantPermissions([enterRecoveryAction, exitRecoveryAction], admin.address, [ANY_ADDRESS, ANY_ADDRESS]);

          await pool.connect(admin).enterRecoveryMode();
        });

        it('the recovery mode exit can be used', async () => {
          const preExitBPT = await pool.balanceOf(poolOwner.address);
          const exitBPT = preExitBPT.div(3);

          const request: ExitPoolRequest = {
            assets: tokens.addresses,
            minAmountsOut: Array(tokens.length).fill(0),
            userData: defaultAbiCoder.encode(['uint256', 'uint256'], [RECOVERY_MODE_EXIT_KIND, exitBPT]),
            toInternalBalance: false,
          };

          // The sole BPT holder is the owner, so they own the initial balances
          const expectedChanges = tokens.reduce(
            (changes, token, i) => ({ ...changes, [token.symbol]: ['very-near', initialBalances[i].div(3)] }),
            {}
          );
          await expectBalanceChange(
            () => vault.connect(poolOwner).exitPool(poolId, poolOwner.address, poolOwner.address, request),
            tokens,
            { account: poolOwner, changes: expectedChanges }
          );

          // Exit BPT was burned
          const afterExitBalance = await pool.balanceOf(poolOwner.address);
          expect(afterExitBalance).to.equal(preExitBPT.sub(exitBPT));
        });

        it('other join kinds can be used', async () => {
          const OTHER_JOIN_KIND = 1;

          const request: JoinPoolRequest = {
            assets: tokens.addresses,
            maxAmountsIn: Array(tokens.length).fill(0),
            userData: defaultAbiCoder.encode(['uint256'], [OTHER_JOIN_KIND]),
            fromInternalBalance: false,
          };

          const receipt = await (
            await vault.connect(poolOwner).joinPool(poolId, poolOwner.address, poolOwner.address, request)
          ).wait();

          expectEvent.inIndirectReceipt(receipt, pool.interface, 'InnerOnJoinPoolCalled');
        });

        it('other exit kinds can be used', async () => {
          const OTHER_EXIT_KIND = 1;

          const request: ExitPoolRequest = {
            assets: tokens.addresses,
            minAmountsOut: Array(tokens.length).fill(0),
            userData: defaultAbiCoder.encode(['uint256'], [OTHER_EXIT_KIND]),
            toInternalBalance: false,
          };

          const receipt = await (
            await vault.connect(poolOwner).exitPool(poolId, poolOwner.address, poolOwner.address, request)
          ).wait();

          expectEvent.inIndirectReceipt(receipt, pool.interface, 'InnerOnExitPoolCalled');
        });
      });
    });
  });

  describe('pause and recovery mode interactions', () => {
    let pool: Contract;
    let sender: SignerWithAddress;

    function pauseAndRecoveryDoNotInteract() {
      it('pause does not enter recovery mode', async () => {
        await pool.connect(sender).pause();

        const { paused } = await pool.getPausedState();
        expect(paused).to.be.true;
        expect(await pool.inRecoveryMode()).to.be.false;
      });

      it('unpause does not exit recovery mode', async () => {
        const enterRecoveryAction = await actionId(pool, 'enterRecoveryMode');
        await authorizer.connect(admin).grantPermissions([enterRecoveryAction], sender.address, [ANY_ADDRESS]);

        await pool.connect(sender).enterRecoveryMode();
        await pool.connect(sender).pause();
        await pool.connect(sender).unpause();

        const { paused } = await pool.getPausedState();
        expect(paused).to.be.false;
        expect(await pool.inRecoveryMode()).to.be.true;
      });
    }

    function itRevertsWithUnallowedSender() {
      it('reverts', async () => {
        await expect(pool.connect(sender).enterRecoveryMode()).to.be.revertedWith('SENDER_NOT_ALLOWED');
        await expect(pool.connect(sender).exitRecoveryMode()).to.be.revertedWith('SENDER_NOT_ALLOWED');
      });
    }

    context('with a delegated owner', () => {
      const owner = DELEGATE_OWNER;

      sharedBeforeEach('deploy pool', async () => {
        pool = await deployBasePool({
          pauseWindowDuration: PAUSE_WINDOW_DURATION,
          bufferPeriodDuration: BUFFER_PERIOD_DURATION,
          owner,
        });
      });

      beforeEach('set sender', () => {
        sender = other;
      });

      context('when the sender does not have the pause/recovery mode permission in the authorizer', () => {
        itRevertsWithUnallowedSender();
      });

      context('when the sender has the pause/recovery mode permission in the authorizer', () => {
        sharedBeforeEach('grant permission', async () => {
          const pauseAction = await actionId(pool, 'pause');
          const unpauseAction = await actionId(pool, 'unpause');
          const enterRecoveryAction = await actionId(pool, 'pause');
          const exitRecoveryAction = await actionId(pool, 'unpause');
          await authorizer
            .connect(admin)
            .grantPermissions([pauseAction, unpauseAction, enterRecoveryAction, exitRecoveryAction], sender.address, [
              ANY_ADDRESS,
              ANY_ADDRESS,
              ANY_ADDRESS,
              ANY_ADDRESS,
            ]);
        });

        pauseAndRecoveryDoNotInteract();
      });
    });

    context('with an owner', () => {
      let owner: SignerWithAddress;

      sharedBeforeEach('deploy pool', async () => {
        owner = poolOwner;
        pool = await deployBasePool({
          pauseWindowDuration: PAUSE_WINDOW_DURATION,
          bufferPeriodDuration: BUFFER_PERIOD_DURATION,
          owner,
        });
      });

      context('when the sender is the owner', () => {
        beforeEach('set sender', () => {
          sender = owner;
        });

        itRevertsWithUnallowedSender();
      });

      context('when the sender is not the owner', () => {
        beforeEach('set sender', () => {
          sender = other;
        });

        context('when the sender does not have the pause/recovery mode permission in the authorizer', () => {
          itRevertsWithUnallowedSender();
        });

        context('when the sender has the pause/recovery mode permission in the authorizer', () => {
          sharedBeforeEach(async () => {
            const pauseAction = await actionId(pool, 'pause');
            const unpauseAction = await actionId(pool, 'unpause');
            const enterRecoveryAction = await actionId(pool, 'pause');
            const exitRecoveryAction = await actionId(pool, 'unpause');
            await authorizer
              .connect(admin)
              .grantPermissions([pauseAction, unpauseAction, enterRecoveryAction, exitRecoveryAction], sender.address, [
                ANY_ADDRESS,
                ANY_ADDRESS,
                ANY_ADDRESS,
                ANY_ADDRESS,
              ]);
          });

          pauseAndRecoveryDoNotInteract();
        });
      });
    });
  });

  describe('misc data', () => {
    let pool: Contract;
    const swapFeePercentage = fp(0.02);

    sharedBeforeEach('deploy pool', async () => {
      pool = await deployBasePool({ swapFeePercentage });
    });

    it('stores the swap fee pct in the most-significant 64 bits', async () => {
      expect(await pool.getSwapFeePercentage()).to.equal(swapFeePercentage);

      const swapFeeHex = swapFeePercentage.toHexString().slice(2); // remove 0x
      const expectedMiscData = swapFeeHex.padStart(16, '0').padEnd(64, '0'); // pad first 8 bytes and fill with zeros

      const miscData = await pool.getMiscData();
      expect(miscData).to.be.equal(`0x${expectedMiscData}`);
    });

    it('can store up-to 192 bits of extra data', async () => {
      const swapFeeHex = `0x${swapFeePercentage.toHexString().slice(2).padStart(16, '0')}`;

      const assertMiscData = async (data: string): Promise<void> => {
        await pool.setMiscData(data);
        const expectedMiscData = `${swapFeeHex}${data.slice(18)}`; // 0x + 16 bits
        expect(await pool.getMiscData()).to.be.equal(expectedMiscData);
      };

      for (let i = 0; i <= 64; i++) {
        const data = `0x${'1'.repeat(i).padStart(64, '0')}`;
        await assertMiscData(data);
      }
    });
  });
});<|MERGE_RESOLUTION|>--- conflicted
+++ resolved
@@ -292,115 +292,143 @@
 
     let sender: SignerWithAddress;
 
-    describe('set paused', () => {
-      function itCanPause() {
-        it('can pause', async () => {
+    function itCanPause() {
+      it('can pause', async () => {
+        await pool.connect(sender).pause();
+
+        const { paused } = await pool.getPausedState();
+        expect(paused).to.be.true;
+      });
+
+      context('when paused', () => {
+        let poolId: string;
+        let initialBalances: BigNumber[];
+
+        sharedBeforeEach('deploy and initialize pool', async () => {
+          initialBalances = Array(tokens.length).fill(fp(1000));
+          poolId = await pool.getPoolId();
+
+          const request: JoinPoolRequest = {
+            assets: tokens.addresses,
+            maxAmountsIn: initialBalances,
+            userData: WeightedPoolEncoder.joinInit(initialBalances),
+            fromInternalBalance: false,
+          };
+
+          await tokens.mint({ to: poolOwner, amount: fp(1000 + random(1000)) });
+          await tokens.approve({ from: poolOwner, to: vault });
+
+          await vault.connect(poolOwner).joinPool(poolId, poolOwner.address, poolOwner.address, request);
+        });
+
+        sharedBeforeEach('pause pool', async () => {
           await pool.connect(sender).pause();
-
-          const { paused } = await pool.getPausedState();
-          expect(paused).to.be.true;
-        });
-<<<<<<< HEAD
-
-        context('joins and exits revert when paused', () => {
-          let poolId: string;
-          let initialBalances: BigNumber[];
-
-          sharedBeforeEach('deploy and initialize pool', async () => {
-            initialBalances = Array(tokens.length).fill(fp(1000));
-            poolId = await pool.getPoolId();
-
-            const request: JoinPoolRequest = {
-              assets: tokens.addresses,
-              maxAmountsIn: initialBalances,
-              userData: WeightedPoolEncoder.joinInit(initialBalances),
-              fromInternalBalance: false,
-            };
-
-            await tokens.mint({ to: poolOwner, amount: fp(1000 + random(1000)) });
-            await tokens.approve({ from: poolOwner, to: vault });
-
-            await vault.connect(poolOwner).joinPool(poolId, poolOwner.address, poolOwner.address, request);
-          });
-
-          it('joins revert', async () => {
-            await pool.connect(sender).pause();
-
-            const OTHER_JOIN_KIND = 1;
-
-            const request: JoinPoolRequest = {
-              assets: tokens.addresses,
-              maxAmountsIn: Array(tokens.length).fill(0),
-              userData: defaultAbiCoder.encode(['uint256'], [OTHER_JOIN_KIND]),
-              fromInternalBalance: false,
-            };
-
-            await expect(
-              vault.connect(poolOwner).joinPool(poolId, poolOwner.address, poolOwner.address, request)
-            ).to.be.revertedWith('PAUSED');
-          });
-
-          it('exits revert', async () => {
-            await pool.connect(sender).pause();
-
-            const OTHER_EXIT_KIND = 1;
-
-            const request: ExitPoolRequest = {
-              assets: tokens.addresses,
-              minAmountsOut: Array(tokens.length).fill(0),
-              userData: defaultAbiCoder.encode(['uint256'], [OTHER_EXIT_KIND]),
-              toInternalBalance: false,
-            };
-
-            await expect(
-              vault.connect(poolOwner).exitPool(poolId, poolOwner.address, poolOwner.address, request)
-            ).to.be.revertedWith('PAUSED');
-          });
-        });
-
-        it('can unpause', async () => {
-          await pool.connect(sender).pause();
-          await pool.connect(sender).unpause();
-
-          const { paused } = await pool.getPausedState();
-          expect(paused).to.be.false;
-        });
-
-=======
-
-        it('can unpause', async () => {
-          await pool.connect(sender).pause();
-          await pool.connect(sender).unpause();
-
-          const { paused } = await pool.getPausedState();
-          expect(paused).to.be.false;
-        });
-
->>>>>>> 5841bc9c
-        it('cannot unpause after the pause window', async () => {
-          await advanceTime(PAUSE_WINDOW_DURATION + DAY);
-          await expect(pool.connect(sender).pause()).to.be.revertedWith('PAUSE_WINDOW_EXPIRED');
-        });
-      }
-
-      function itRevertsWithUnallowedSender() {
-        it('reverts', async () => {
-          await expect(pool.connect(sender).pause()).to.be.revertedWith('SENDER_NOT_ALLOWED');
-          await expect(pool.connect(sender).unpause()).to.be.revertedWith('SENDER_NOT_ALLOWED');
-        });
-      }
-
-      context('with a delegated owner', () => {
-        const owner = DELEGATE_OWNER;
-
-        sharedBeforeEach('deploy pool', async () => {
-          pool = await deployBasePool({
-            pauseWindowDuration: PAUSE_WINDOW_DURATION,
-            bufferPeriodDuration: BUFFER_PERIOD_DURATION,
-            owner,
-          });
-        });
-
+        });
+
+        it('joins revert', async () => {
+          const OTHER_JOIN_KIND = 1;
+
+          const request: JoinPoolRequest = {
+            assets: tokens.addresses,
+            maxAmountsIn: Array(tokens.length).fill(0),
+            userData: defaultAbiCoder.encode(['uint256'], [OTHER_JOIN_KIND]),
+            fromInternalBalance: false,
+          };
+
+          await expect(
+            vault.connect(poolOwner).joinPool(poolId, poolOwner.address, poolOwner.address, request)
+          ).to.be.revertedWith('PAUSED');
+        });
+
+        it('exits revert', async () => {
+          const OTHER_EXIT_KIND = 1;
+
+          const request: ExitPoolRequest = {
+            assets: tokens.addresses,
+            minAmountsOut: Array(tokens.length).fill(0),
+            userData: defaultAbiCoder.encode(['uint256'], [OTHER_EXIT_KIND]),
+            toInternalBalance: false,
+          };
+
+          await expect(
+            vault.connect(poolOwner).exitPool(poolId, poolOwner.address, poolOwner.address, request)
+          ).to.be.revertedWith('PAUSED');
+        });
+      });
+
+      it('can unpause', async () => {
+        await pool.connect(sender).unpause();
+
+        const { paused } = await pool.getPausedState();
+        expect(paused).to.be.false;
+      });
+
+      it('cannot unpause after the pause window', async () => {
+        await advanceTime(PAUSE_WINDOW_DURATION + DAY);
+        await expect(pool.connect(sender).pause()).to.be.revertedWith('PAUSE_WINDOW_EXPIRED');
+      });
+    }
+
+    function itRevertsWithUnallowedSender() {
+      it('reverts', async () => {
+        await expect(pool.connect(sender).pause()).to.be.revertedWith('SENDER_NOT_ALLOWED');
+        await expect(pool.connect(sender).unpause()).to.be.revertedWith('SENDER_NOT_ALLOWED');
+      });
+    }
+
+    context('with a delegated owner', () => {
+      const owner = DELEGATE_OWNER;
+
+      sharedBeforeEach('deploy pool', async () => {
+        pool = await deployBasePool({
+          pauseWindowDuration: PAUSE_WINDOW_DURATION,
+          bufferPeriodDuration: BUFFER_PERIOD_DURATION,
+          owner,
+        });
+      });
+
+      beforeEach('set sender', () => {
+        sender = other;
+      });
+
+      context('when the sender does not have the pause permission in the authorizer', () => {
+        itRevertsWithUnallowedSender();
+      });
+
+      context('when the sender has the pause permission in the authorizer', () => {
+        sharedBeforeEach('grant permission', async () => {
+          const pauseAction = await actionId(pool, 'pause');
+          const unpauseAction = await actionId(pool, 'unpause');
+          await authorizer
+            .connect(admin)
+            .grantPermissions([pauseAction, unpauseAction], sender.address, [ANY_ADDRESS, ANY_ADDRESS]);
+        });
+
+        itCanPause();
+      });
+    });
+
+    context('with an owner', () => {
+      let owner: SignerWithAddress;
+
+      sharedBeforeEach('deploy pool', async () => {
+        owner = poolOwner;
+        pool = await deployBasePool({
+          pauseWindowDuration: PAUSE_WINDOW_DURATION,
+          bufferPeriodDuration: BUFFER_PERIOD_DURATION,
+          owner,
+        });
+      });
+
+      context('when the sender is the owner', () => {
+        beforeEach('set sender', () => {
+          sender = owner;
+        });
+
+        itRevertsWithUnallowedSender();
+      });
+
+      context('when the sender is not the owner', () => {
         beforeEach('set sender', () => {
           sender = other;
         });
@@ -410,7 +438,7 @@
         });
 
         context('when the sender has the pause permission in the authorizer', () => {
-          sharedBeforeEach('grant permission', async () => {
+          sharedBeforeEach(async () => {
             const pauseAction = await actionId(pool, 'pause');
             const unpauseAction = await actionId(pool, 'unpause');
             await authorizer
@@ -419,49 +447,6 @@
           });
 
           itCanPause();
-        });
-      });
-
-      context('with an owner', () => {
-        let owner: SignerWithAddress;
-
-        sharedBeforeEach('deploy pool', async () => {
-          owner = poolOwner;
-          pool = await deployBasePool({
-            pauseWindowDuration: PAUSE_WINDOW_DURATION,
-            bufferPeriodDuration: BUFFER_PERIOD_DURATION,
-            owner,
-          });
-        });
-
-        context('when the sender is the owner', () => {
-          beforeEach('set sender', () => {
-            sender = owner;
-          });
-
-          itRevertsWithUnallowedSender();
-        });
-
-        context('when the sender is not the owner', () => {
-          beforeEach('set sender', () => {
-            sender = other;
-          });
-
-          context('when the sender does not have the pause permission in the authorizer', () => {
-            itRevertsWithUnallowedSender();
-          });
-
-          context('when the sender has the pause permission in the authorizer', () => {
-            sharedBeforeEach(async () => {
-              const pauseAction = await actionId(pool, 'pause');
-              const unpauseAction = await actionId(pool, 'unpause');
-              await authorizer
-                .connect(admin)
-                .grantPermissions([pauseAction, unpauseAction], sender.address, [ANY_ADDRESS, ANY_ADDRESS]);
-            });
-
-            itCanPause();
-          });
         });
       });
     });
