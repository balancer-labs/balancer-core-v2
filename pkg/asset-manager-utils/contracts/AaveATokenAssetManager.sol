--- conflicted
+++ resolved
@@ -55,14 +55,9 @@
      * @param pId - the id of the pool
      * @param rewardsDistributor - the address of the rewards contract (to distribute stkAAVE)
      */
-<<<<<<< HEAD
-    function initialise(bytes32 pId, address rewardsDistributor) public {
-        _initialise(pId);
-
-=======
     function initialize(bytes32 pId, address rewardsDistributor) public {
         _initialize(pId);
->>>>>>> e657094a
+
         distributor = IMultiRewards(rewardsDistributor);
         IERC20 poolAddress = IERC20((uint256(poolId) >> (12 * 8)) & (2**(20 * 8) - 1));
         distributor.whitelistRewarder(poolAddress, stkAave, address(this));
