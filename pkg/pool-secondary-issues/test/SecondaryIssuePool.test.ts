--- conflicted
+++ resolved
@@ -1,488 +1,471 @@
-import { ethers } from 'hardhat';
-import { expect } from 'chai';
-import { BigNumber } from 'ethers';
-import { SignerWithAddress } from '@nomiclabs/hardhat-ethers/dist/src/signer-with-address';
-
-import { bn, fp, fromFp } from '@balancer-labs/v2-helpers/src/numbers';
-import { MAX_UINT112, MAX_UINT96, ZERO_ADDRESS, ZERO_BYTES32 } from '@balancer-labs/v2-helpers/src/constants';
-import * as expectEvent from '@balancer-labs/v2-helpers/src/test/expectEvent';
-import { sharedBeforeEach } from '@balancer-labs/v2-common/sharedBeforeEach';
-import { PoolSpecialization } from '@balancer-labs/balancer-js';
-import { RawSecondaryPoolDeployment } from '@balancer-labs/v2-helpers/src/models/pools/secondary-issue/types';
-
-import Token from '@balancer-labs/v2-helpers/src/models/tokens/Token';
-import TokenList from '@balancer-labs/v2-helpers/src/models/tokens/TokenList';
-import SecondaryPool from '@balancer-labs/v2-helpers/src/models/pools/secondary-issue/SecondaryIssuePool';
-
-import Decimal from 'decimal.js';
-
-describe('SecondaryPool', function () {
-  let pool: SecondaryPool, tokens: TokenList, securityToken: Token, currencyToken: Token;
-  let   trader: SignerWithAddress,
-        lp: SignerWithAddress,
-        admin: SignerWithAddress,
-        owner: SignerWithAddress,
-        other: SignerWithAddress;
-  
-  const TOTAL_TOKENS = 3;
-  const POOL_SWAP_FEE_PERCENTAGE = fp(0.01);
-
-  const EXPECTED_RELATIVE_ERROR = 1e-14;
-
-  before('setup', async () => {
-    [, lp, trader, admin, owner, other] = await ethers.getSigners();
-  });
-  
-  sharedBeforeEach('deploy tokens', async () => {
-    tokens = await TokenList.create(['DAI', 'CDAI'], { sorted: true });
-    await tokens.mint({ to: [lp, trader], amount: fp(100) });
-
-    securityToken = tokens.DAI;
-    currencyToken = tokens.CDAI;
-  });
-   
-  async function deployPool(params: RawSecondaryPoolDeployment, mockedVault = true): Promise<void> {
-    params = Object.assign({}, { swapFeePercentage: POOL_SWAP_FEE_PERCENTAGE, owner, admin }, params);
-    pool = await SecondaryPool.create(params, mockedVault);
-  }
-  
-  describe('creation', () => {
-    context('when the creation succeeds', () => {
-
-      sharedBeforeEach('deploy pool', async () => {
-        await deployPool({ securityToken, currencyToken }, false);
-      });
-
-      it('sets the vault', async () => {
-        expect(await pool.getVault()).to.equal(pool.vault.address);
-      });
-
-      it('uses general specialization', async () => {
-        const { address, specialization } = await pool.getRegisteredInfo();
-        expect(address).to.equal(pool.address);
-        expect(specialization).to.equal(PoolSpecialization.GeneralPool);
-      });
-
-      it('registers tokens in the vault', async () => {
-        const { tokens, balances } = await pool.getTokens();
-
-        expect(tokens).to.have.members(pool.tokens.addresses);
-        expect(balances).to.be.zeros;
-      });
-
-      it('sets the asset managers', async () => {
-        await tokens.asyncEach(async (token) => {
-          const { assetManager } = await pool.getTokenInfo(token);
-          expect(assetManager).to.be.zeroAddress;
-        });
-      });
-
-      it('sets swap fee', async () => {
-        expect(await pool.getSwapFeePercentage()).to.equal(POOL_SWAP_FEE_PERCENTAGE);
-      });
-
-      it('sets the name', async () => {
-        expect(await pool.name()).to.equal('Verified Liquidity Token');
-      });
-
-      it('sets the symbol', async () => {
-        expect(await pool.symbol()).to.equal('VITTA');
-      });
-
-      it('sets the decimals', async () => {
-        expect(await pool.decimals()).to.equal(18);
-      });
-
-    });
-
-    context('when the creation fails', () => {
-      it('reverts if there are repeated tokens', async () => {
-        await expect(deployPool({ securityToken, currencyToken: securityToken }, false)).to.be.revertedWith('UNSORTED_ARRAY');
-      });
-
-    });
-  });
-  
-  describe('initialization', () => {
-    sharedBeforeEach('deploy pool', async () => {
-      await deployPool({ securityToken, currencyToken }, false);
-    });
-
-    it('initialize pool', async () => {
-      const previousBalances = await pool.getBalances();
-      expect(previousBalances).to.be.zeros;
-
-      await pool.initialize();
-
-      const currentBalances = await pool.getBalances();
-      expect(currentBalances[pool.securityIndex]).to.be.equal(0);
-      expect(currentBalances[pool.currencyIndex]).to.be.equal(0);
-    });
-
-    it('cannot be initialized outside of the initialize function', async () => {
-      await expect(
-        pool.vault.joinPool({
-          poolId: await pool.getPoolId(),
-          tokens: pool.tokens.addresses,
-        })
-      ).to.be.revertedWith('INVALID_INITIALIZATION');
-    });
-
-    it('cannot be initialized twice', async () => {
-      await pool.initialize();
-      await expect(pool.initialize()).to.be.revertedWith('UNHANDLED_BY_SECONDARY_POOL');
-    });
-  });
-
-  describe('swaps', () => {
-    let currentBalances: BigNumber[];
-    let params: {};
-
-    sharedBeforeEach('deploy and initialize pool', async () => {
-
-      await deployPool({ securityToken, currencyToken }, true);
-
-      await setBalances(pool, { securityBalance: fp(20), currencyBalance: fp(35), bptBalance: MAX_UINT112 });
-      
-      const poolId = await pool.getPoolId();
-      currentBalances = (await pool.vault.getPoolTokens(poolId)).balances;
-
-      params = {
-        fee: POOL_SWAP_FEE_PERCENTAGE,
-      };
-    });
-
-    const setBalances = async (
-      pool: SecondaryPool,
-      balances: { securityBalance?: BigNumber; currencyBalance?: BigNumber; bptBalance?: BigNumber }
-    ) => {
-
-      const updateBalances = Array.from({ length: TOTAL_TOKENS }, (_, i) =>
-        i == pool.securityIndex
-          ? balances.securityBalance ?? bn(0)
-          : i == pool.currencyIndex
-          ? balances.currencyBalance ?? bn(0)
-          : i == pool.bptIndex
-          ? balances.bptBalance ?? bn(0)
-          : bn(0)
-      );
-      const poolId = await pool.getPoolId();
-      await pool.vault.updateBalances(poolId, updateBalances);
-    };
-   
-
-    context('Placing Market order', () => {
-      let sell_amount: BigNumber;
-      let buy_amount: BigNumber;
-      let sell_price: BigNumber;
-      let buy_price: BigNumber;
-
-
-      sharedBeforeEach('initialize values ', async () => {
-        sell_amount = fp(10); // sell qty
-        buy_amount = fp(15); // buy qty
-        buy_price = fp(14); // Buying price
-        sell_price = fp(12); // Selling price
-      });
-      
-      it('accepts sell order: BuyOrder > SellOrder', async () => {
-        const beforSwapBalanceCurrency = await currencyToken.balanceOf(lp);
-        const beforeSwapBalancesSecurity = await securityToken.balanceOf(trader);
-        
-        const sell_order = await pool.swapGivenIn({
-          in: pool.securityIndex,
-          out: pool.currencyIndex,
-          amount: sell_amount,
-          balances: currentBalances,
-<<<<<<< HEAD
-          from: lp,
-          data: ethers.utils.hexlify(ethers.utils.toUtf8Bytes('')) // MarketOrder Sell 10@market price
-=======
-          data: ''
-          //data: ethers.utils.hexlify(ethers.utils.toUtf8Bytes('6Market15')) // MarketOrder Sell 15@price
->>>>>>> 011c5461
-        });
-        
-        const buy_order = await pool.swapGivenIn({
-          in: pool.currencyIndex,
-          out: pool.securityIndex,
-          amount: buy_amount,
-          balances: currentBalances,
-<<<<<<< HEAD
-          from: trader,
-          data: ethers.utils.hexlify(ethers.utils.toUtf8Bytes('')) // MarketOrder Buy 15@market price
-=======
-          data: ''
-          //data: ethers.utils.hexlify(ethers.utils.toUtf8Bytes('6Market15')) // MarketOrder Buy 15@price
->>>>>>> 011c5461
-        });
-
-        const afterSwapBalanceCurrency = await currencyToken.balanceOf(lp);
-        const afterSwapBalancesSecurity = await securityToken.balanceOf(trader);
-        
-        expect(afterSwapBalanceCurrency.toString()).to.be.equals(beforSwapBalanceCurrency.add(buy_price).toString());
-        expect(afterSwapBalancesSecurity.toString()).to.be.equals(beforeSwapBalancesSecurity.add(sell_amount).toString());
-        
-      });
-
-      context('when pool paused', () => {
-        sharedBeforeEach('pause pool', async () => {
-          await pool.pause();
-        });
-        it('reverts', async () => {
-          await expect(
-            pool.swapGivenOut({
-              in: pool.currencyIndex,
-              out: pool.securityIndex,
-              amount: buy_amount,
-              balances: currentBalances,
-            })
-          ).to.be.revertedWith('PAUSED');
-        });
-      });
-    });
-
-    context('Placing Limit order', () => {
-      let sell_amount: BigNumber;
-      let buy_amount: BigNumber;
-      let sell_price: BigNumber;
-      let buy_price: BigNumber;
-
-      sharedBeforeEach('initialize values ', async () => {
-        sell_amount = fp(10); //qty
-        buy_amount = fp(15); //qty
-        buy_price = fp(12); // Buying price
-        sell_price = fp(20); // Selling price
-      });
-      
-      it('accepts Buy Order: SellOrder > BuyOrder', async () => {
-        const beforSwapBalanceCurrency = await currencyToken.balanceOf(lp);
-        const beforeSwapBalancesSecurity = await securityToken.balanceOf(trader);
-
-        const sell_order = await pool.swapGivenIn({
-          in: pool.securityIndex,
-          out: pool.currencyIndex,
-          amount: sell_amount,
-          from: lp,
-          balances: currentBalances,
-          data: ethers.utils.hexlify(ethers.utils.toUtf8Bytes('5Limit' + sell_price.toString())) // Limit Order Sell@price12
-        });
-        console.log("Sell Order Complete");
-        const buy_order = await pool.swapGivenIn({
-          in: pool.currencyIndex,
-          out: pool.securityIndex,
-          amount: buy_amount,
-          from: trader,
-          balances: currentBalances,
-<<<<<<< HEAD
-          data: ethers.utils.hexlify(ethers.utils.toUtf8Bytes('')) // MarketOrder Buy@MarketPrice
-=======
-          data: ''
-          //data: ethers.utils.hexlify(ethers.utils.toUtf8Bytes('6Market14')) // MarketOrder Buy@price12
->>>>>>> 011c5461
-        });
-
-        const afterSwapBalanceCurrency = await currencyToken.balanceOf(lp);
-        const afterSwapBalancesSecurity = await securityToken.balanceOf(trader);
-        
-        expect(afterSwapBalanceCurrency.toString()).to.be.equals(beforSwapBalanceCurrency.add(buy_price).toString());
-        expect(afterSwapBalancesSecurity.toString()).to.be.equals(beforeSwapBalancesSecurity.add(sell_amount).toString());
-
-      });
-
-      context('when pool paused', () => {
-        sharedBeforeEach('pause pool', async () => {
-          await pool.pause();
-        });
-        it('reverts', async () => {
-          await expect(
-            pool.swapGivenOut({
-              in: pool.currencyIndex,
-              out: pool.securityIndex,
-              amount: buy_amount,
-              balances: currentBalances,
-            })
-          ).to.be.revertedWith('PAUSED');
-        });
-      });
-    });
-
-
-  context('Placing Stop Loss order', () => {
-    let sell_amount: BigNumber;
-    let buy_amount: BigNumber;
-    let buy_price: BigNumber;
-    let sell_price: BigNumber;
-
-    sharedBeforeEach('initialize values ', async () => {
-      sell_amount = fp(10); //qty
-      buy_amount = fp(25); //qty
-      buy_price = fp(12); // Buying price
-      sell_price = fp(12); // Selling price
-    });
-    
-    it('accepts sell order', async () => {
-      const stop_order = await pool.swapGivenOut({
-        in: pool.securityIndex,
-        out: pool.currencyIndex,
-        amount: sell_amount,
-        balances: currentBalances,
-        // from: lp,
-        data: ethers.utils.hexlify(ethers.utils.toUtf8Bytes('4Stop' + sell_price.toString())) // Stop Order Sell@price12
-      });
-
-      const buy_order = await pool.swapGivenOut({
-        in: pool.currencyIndex,
-        out: pool.securityIndex,
-        amount: buy_amount,
-        balances: currentBalances,
-<<<<<<< HEAD
-        // from: trader,
-        data: ethers.utils.hexlify(ethers.utils.toUtf8Bytes('6Market' + buy_price.toString())) // MarketOrder Buy@price12
-=======
-        data: ''
-        //data: ethers.utils.hexlify(ethers.utils.toUtf8Bytes('6Market12')) // MarketOrder Buy@price12
->>>>>>> 011c5461
-      });
-
-      const afterSwapBalanceCurrency = await currencyToken.balanceOf(lp);
-      const afterSwapBalancesSecurity = await securityToken.balanceOf(trader);
-      
-      expect(afterSwapBalanceCurrency.toString()).to.be.equals(fp(120).toString());
-      expect(afterSwapBalancesSecurity.toString()).to.be.equals(sell_amount.toString());
-
-      // const postPaidCurrencyBalance = currentBalances[pool.currencyIndex].add(buy_amount);
-      // const request_amount = postPaidCurrencyBalance.div(currentBalances[pool.securityIndex])
-
-      // expect(buy_order.toString()).to.be.equals(request_amount.toString());
-    });
-
-    context('when pool paused', () => {
-      sharedBeforeEach('pause pool', async () => {
-        await pool.pause();
-      });
-      it('reverts', async () => {
-        await expect(
-          pool.swapGivenOut({
-            in: pool.currencyIndex,
-            out: pool.securityIndex,
-            amount: buy_amount,
-            balances: currentBalances,
-          })
-        ).to.be.revertedWith('PAUSED');
-      });
-    });
-
-  });
-
-  context('Placing Edit Order Request', () => {
-    let sell_amount: BigNumber;
-    let buy_amount: BigNumber;
-
-    sharedBeforeEach('initialize values ', async () => {
-      sell_amount = fp(10); //qty
-      buy_amount = fp(25); //qty
-    });
-    
-    it('accepts edited order', async () => {
-      const stop_order = await pool.swapGivenIn({
-        in: pool.securityIndex,
-        out: pool.currencyIndex,
-        amount: sell_amount,
-        balances: currentBalances,
-        data: ethers.utils.hexlify(ethers.utils.toUtf8Bytes('5Limit12')) // Stop Order Sell@price12
-      });
-
-      const _ref = await pool.getOrderRef();
-
-      const edit_order = await pool.editOrder({
-        ref: _ref[0].toString(),
-        price: fp(25), //Changed price from 12 --> 25
-        amount: buy_amount //Changed Qty from 10 --> 25
-      });
-
-      const buy_order = await pool.swapGivenIn({
-        in: pool.currencyIndex,
-        out: pool.securityIndex,
-        amount: buy_amount, //Qty 25
-        balances: currentBalances,
-        data: ''
-        //data: ethers.utils.hexlify(ethers.utils.toUtf8Bytes('6Market25')) // MarketOrder Buy@price12
-      });
-
-      const postPaidCurrencyBalance = currentBalances[pool.currencyIndex].add(buy_amount);
-      const request_amount = postPaidCurrencyBalance.div(currentBalances[pool.securityIndex])
-
-      expect(buy_order.toString()).to.be.equals(request_amount.toString());
-      
-    });
-  });
-
-  context('Placing Cancel Order Request', () => {
-    let sell_amount: BigNumber;
-    let buy_amount: BigNumber;
-
-    sharedBeforeEach('initialize values ', async () => {
-      sell_amount = fp(10); //qty
-      buy_amount = fp(25); //qty
-    });
-    
-    it('order cancelled', async () => {
-
-      const stop_order = await pool.swapGivenIn({
-        in: pool.securityIndex,
-        out: pool.currencyIndex,
-        amount: sell_amount,
-        balances: currentBalances,
-        data: ethers.utils.hexlify(ethers.utils.toUtf8Bytes('5Limit12')) // Stop Order Sell@price12
-      });
-
-      const _ref = await pool.getOrderRef();
-
-      const cancel_order = await pool.cancelOrder({
-        ref: _ref[0].toString()
-      });
-
-      const _refAfterCancell = await pool.getOrderRef();
-      expect(_refAfterCancell[0]).to.be.equals(ZERO_BYTES32);
-
-      
-    });
-  });
-});
-
-  describe('joins and exits', () => {
-    sharedBeforeEach('deploy pool', async () => {
-      await deployPool({ securityToken, currencyToken }, false);
-      await pool.initialize();
-    });
-
-    it('regular joins should revert', async () => {
-      const { tokens: allTokens } = await pool.getTokens();
-
-      const tx = pool.vault.joinPool({
-        poolAddress: pool.address,
-        poolId: await pool.getPoolId(),
-        recipient: lp.address,
-        tokens: allTokens,
-        data: '0x',
-      });
-
-      await expect(tx).to.be.revertedWith('UNHANDLED_BY_SECONDARY_POOL');
-    });
-
-    it('regular exits should revert', async () => {
-      const { tokens: allTokens } = await pool.getTokens();
-
-      const tx = pool.vault.exitPool({
-        poolAddress: pool.address,
-        poolId: await pool.getPoolId(),
-        recipient: lp.address,
-        tokens: allTokens,
-        data: '0x',
-      });
-
-      await expect(tx).to.be.revertedWith('UNHANDLED_BY_SECONDARY_POOL');
-    });
-  });
-});
+import { ethers } from 'hardhat';
+import { expect } from 'chai';
+import { BigNumber } from 'ethers';
+import { SignerWithAddress } from '@nomiclabs/hardhat-ethers/dist/src/signer-with-address';
+
+import { bn, fp, fromFp } from '@balancer-labs/v2-helpers/src/numbers';
+import { MAX_UINT112, MAX_UINT96, ZERO_ADDRESS, ZERO_BYTES32 } from '@balancer-labs/v2-helpers/src/constants';
+import * as expectEvent from '@balancer-labs/v2-helpers/src/test/expectEvent';
+import { sharedBeforeEach } from '@balancer-labs/v2-common/sharedBeforeEach';
+import { PoolSpecialization } from '@balancer-labs/balancer-js';
+import { RawSecondaryPoolDeployment } from '@balancer-labs/v2-helpers/src/models/pools/secondary-issue/types';
+
+import Token from '@balancer-labs/v2-helpers/src/models/tokens/Token';
+import TokenList from '@balancer-labs/v2-helpers/src/models/tokens/TokenList';
+import SecondaryPool from '@balancer-labs/v2-helpers/src/models/pools/secondary-issue/SecondaryIssuePool';
+
+import Decimal from 'decimal.js';
+
+describe('SecondaryPool', function () {
+  let pool: SecondaryPool, tokens: TokenList, securityToken: Token, currencyToken: Token;
+  let   trader: SignerWithAddress,
+        lp: SignerWithAddress,
+        admin: SignerWithAddress,
+        owner: SignerWithAddress,
+        other: SignerWithAddress;
+  
+  const TOTAL_TOKENS = 3;
+  const POOL_SWAP_FEE_PERCENTAGE = fp(0.01);
+
+  const EXPECTED_RELATIVE_ERROR = 1e-14;
+
+  before('setup', async () => {
+    [, lp, trader, admin, owner, other] = await ethers.getSigners();
+  });
+  
+  sharedBeforeEach('deploy tokens', async () => {
+    tokens = await TokenList.create(['DAI', 'CDAI'], { sorted: true });
+    await tokens.mint({ to: [lp, trader], amount: fp(100) });
+
+    securityToken = tokens.DAI;
+    currencyToken = tokens.CDAI;
+  });
+   
+  async function deployPool(params: RawSecondaryPoolDeployment, mockedVault = true): Promise<void> {
+    params = Object.assign({}, { swapFeePercentage: POOL_SWAP_FEE_PERCENTAGE, owner, admin }, params);
+    pool = await SecondaryPool.create(params, mockedVault);
+  }
+  
+  describe('creation', () => {
+    context('when the creation succeeds', () => {
+
+      sharedBeforeEach('deploy pool', async () => {
+        await deployPool({ securityToken, currencyToken }, false);
+      });
+
+      it('sets the vault', async () => {
+        expect(await pool.getVault()).to.equal(pool.vault.address);
+      });
+
+      it('uses general specialization', async () => {
+        const { address, specialization } = await pool.getRegisteredInfo();
+        expect(address).to.equal(pool.address);
+        expect(specialization).to.equal(PoolSpecialization.GeneralPool);
+      });
+
+      it('registers tokens in the vault', async () => {
+        const { tokens, balances } = await pool.getTokens();
+
+        expect(tokens).to.have.members(pool.tokens.addresses);
+        expect(balances).to.be.zeros;
+      });
+
+      it('sets the asset managers', async () => {
+        await tokens.asyncEach(async (token) => {
+          const { assetManager } = await pool.getTokenInfo(token);
+          expect(assetManager).to.be.zeroAddress;
+        });
+      });
+
+      it('sets swap fee', async () => {
+        expect(await pool.getSwapFeePercentage()).to.equal(POOL_SWAP_FEE_PERCENTAGE);
+      });
+
+      it('sets the name', async () => {
+        expect(await pool.name()).to.equal('Verified Liquidity Token');
+      });
+
+      it('sets the symbol', async () => {
+        expect(await pool.symbol()).to.equal('VITTA');
+      });
+
+      it('sets the decimals', async () => {
+        expect(await pool.decimals()).to.equal(18);
+      });
+
+    });
+
+    context('when the creation fails', () => {
+      it('reverts if there are repeated tokens', async () => {
+        await expect(deployPool({ securityToken, currencyToken: securityToken }, false)).to.be.revertedWith('UNSORTED_ARRAY');
+      });
+
+    });
+  });
+  
+  describe('initialization', () => {
+    sharedBeforeEach('deploy pool', async () => {
+      await deployPool({ securityToken, currencyToken }, false);
+    });
+
+    it('initialize pool', async () => {
+      const previousBalances = await pool.getBalances();
+      expect(previousBalances).to.be.zeros;
+
+      await pool.initialize();
+
+      const currentBalances = await pool.getBalances();
+      expect(currentBalances[pool.securityIndex]).to.be.equal(0);
+      expect(currentBalances[pool.currencyIndex]).to.be.equal(0);
+    });
+
+    it('cannot be initialized outside of the initialize function', async () => {
+      await expect(
+        pool.vault.joinPool({
+          poolId: await pool.getPoolId(),
+          tokens: pool.tokens.addresses,
+        })
+      ).to.be.revertedWith('INVALID_INITIALIZATION');
+    });
+
+    it('cannot be initialized twice', async () => {
+      await pool.initialize();
+      await expect(pool.initialize()).to.be.revertedWith('UNHANDLED_BY_SECONDARY_POOL');
+    });
+  });
+
+  describe('swaps', () => {
+    let currentBalances: BigNumber[];
+    let params: {};
+
+    sharedBeforeEach('deploy and initialize pool', async () => {
+
+      await deployPool({ securityToken, currencyToken }, true);
+
+      await setBalances(pool, { securityBalance: fp(20), currencyBalance: fp(35), bptBalance: MAX_UINT112 });
+      
+      const poolId = await pool.getPoolId();
+      currentBalances = (await pool.vault.getPoolTokens(poolId)).balances;
+
+      params = {
+        fee: POOL_SWAP_FEE_PERCENTAGE,
+      };
+    });
+
+    const setBalances = async (
+      pool: SecondaryPool,
+      balances: { securityBalance?: BigNumber; currencyBalance?: BigNumber; bptBalance?: BigNumber }
+    ) => {
+
+      const updateBalances = Array.from({ length: TOTAL_TOKENS }, (_, i) =>
+        i == pool.securityIndex
+          ? balances.securityBalance ?? bn(0)
+          : i == pool.currencyIndex
+          ? balances.currencyBalance ?? bn(0)
+          : i == pool.bptIndex
+          ? balances.bptBalance ?? bn(0)
+          : bn(0)
+      );
+      const poolId = await pool.getPoolId();
+      await pool.vault.updateBalances(poolId, updateBalances);
+    };
+   
+
+    context('Placing Market order', () => {
+      let sell_amount: BigNumber;
+      let buy_amount: BigNumber;
+      let sell_price: BigNumber;
+      let buy_price: BigNumber;
+
+
+      sharedBeforeEach('initialize values ', async () => {
+        sell_amount = fp(10); // sell qty
+        buy_amount = fp(15); // buy qty
+        buy_price = fp(14); // Buying price
+        sell_price = fp(12); // Selling price
+      });
+      
+      it('accepts sell order: BuyOrder > SellOrder', async () => {
+        const beforSwapBalanceCurrency = await currencyToken.balanceOf(lp);
+        const beforeSwapBalancesSecurity = await securityToken.balanceOf(trader);
+        
+        const sell_order = await pool.swapGivenIn({
+          in: pool.securityIndex,
+          out: pool.currencyIndex,
+          amount: sell_amount,
+          balances: currentBalances,
+          from: lp,
+          data: ''
+          //data: ethers.utils.hexlify(ethers.utils.toUtf8Bytes('6Market15')) // MarketOrder Sell 15@price
+        });
+        
+        const buy_order = await pool.swapGivenIn({
+          in: pool.currencyIndex,
+          out: pool.securityIndex,
+          amount: buy_amount,
+          balances: currentBalances,
+          from: trader,
+          data: ''
+          //data: ethers.utils.hexlify(ethers.utils.toUtf8Bytes('6Market15')) // MarketOrder Buy 15@price
+        });
+
+        const afterSwapBalanceCurrency = await currencyToken.balanceOf(lp);
+        const afterSwapBalancesSecurity = await securityToken.balanceOf(trader);
+        
+        expect(afterSwapBalanceCurrency.toString()).to.be.equals(beforSwapBalanceCurrency.add(buy_price).toString());
+        expect(afterSwapBalancesSecurity.toString()).to.be.equals(beforeSwapBalancesSecurity.add(sell_amount).toString());
+        
+      });
+
+      context('when pool paused', () => {
+        sharedBeforeEach('pause pool', async () => {
+          await pool.pause();
+        });
+        it('reverts', async () => {
+          await expect(
+            pool.swapGivenOut({
+              in: pool.currencyIndex,
+              out: pool.securityIndex,
+              amount: buy_amount,
+              balances: currentBalances,
+            })
+          ).to.be.revertedWith('PAUSED');
+        });
+      });
+    });
+
+    context('Placing Limit order', () => {
+      let sell_amount: BigNumber;
+      let buy_amount: BigNumber;
+      let sell_price: BigNumber;
+      let buy_price: BigNumber;
+
+      sharedBeforeEach('initialize values ', async () => {
+        sell_amount = fp(10); //qty
+        buy_amount = fp(15); //qty
+        buy_price = fp(12); // Buying price
+        sell_price = fp(20); // Selling price
+      });
+      
+      it('accepts Buy Order: SellOrder > BuyOrder', async () => {
+        const beforSwapBalanceCurrency = await currencyToken.balanceOf(lp);
+        const beforeSwapBalancesSecurity = await securityToken.balanceOf(trader);
+
+        const sell_order = await pool.swapGivenIn({
+          in: pool.securityIndex,
+          out: pool.currencyIndex,
+          amount: sell_amount,
+          from: lp,
+          balances: currentBalances,
+          data: ethers.utils.hexlify(ethers.utils.toUtf8Bytes('5Limit' + sell_price.toString())) // Limit Order Sell@price12
+        });
+        console.log("Sell Order Complete");
+        const buy_order = await pool.swapGivenIn({
+          in: pool.currencyIndex,
+          out: pool.securityIndex,
+          amount: buy_amount,
+          from: trader,
+          balances: currentBalances,
+          data: ''
+          //data: ethers.utils.hexlify(ethers.utils.toUtf8Bytes('6Market14')) // MarketOrder Buy@price12
+        });
+
+        const afterSwapBalanceCurrency = await currencyToken.balanceOf(lp);
+        const afterSwapBalancesSecurity = await securityToken.balanceOf(trader);
+        
+        expect(afterSwapBalanceCurrency.toString()).to.be.equals(beforSwapBalanceCurrency.add(buy_price).toString());
+        expect(afterSwapBalancesSecurity.toString()).to.be.equals(beforeSwapBalancesSecurity.add(sell_amount).toString());
+
+      });
+
+      context('when pool paused', () => {
+        sharedBeforeEach('pause pool', async () => {
+          await pool.pause();
+        });
+        it('reverts', async () => {
+          await expect(
+            pool.swapGivenOut({
+              in: pool.currencyIndex,
+              out: pool.securityIndex,
+              amount: buy_amount,
+              balances: currentBalances,
+            })
+          ).to.be.revertedWith('PAUSED');
+        });
+      });
+    });
+
+
+  context('Placing Stop Loss order', () => {
+    let sell_amount: BigNumber;
+    let buy_amount: BigNumber;
+    let buy_price: BigNumber;
+    let sell_price: BigNumber;
+
+    sharedBeforeEach('initialize values ', async () => {
+      sell_amount = fp(10); //qty
+      buy_amount = fp(25); //qty
+      buy_price = fp(12); // Buying price
+      sell_price = fp(12); // Selling price
+    });
+    
+    it('accepts sell order', async () => {
+      const stop_order = await pool.swapGivenOut({
+        in: pool.securityIndex,
+        out: pool.currencyIndex,
+        amount: sell_amount,
+        balances: currentBalances,
+        // from: lp,
+        data: ethers.utils.hexlify(ethers.utils.toUtf8Bytes('4Stop' + sell_price.toString())) // Stop Order Sell@price12
+      });
+
+      const buy_order = await pool.swapGivenOut({
+        in: pool.currencyIndex,
+        out: pool.securityIndex,
+        amount: buy_amount,
+        balances: currentBalances,
+        data: ''
+        //data: ethers.utils.hexlify(ethers.utils.toUtf8Bytes('6Market12')) // MarketOrder Buy@price12
+      });
+
+      const afterSwapBalanceCurrency = await currencyToken.balanceOf(lp);
+      const afterSwapBalancesSecurity = await securityToken.balanceOf(trader);
+      
+      expect(afterSwapBalanceCurrency.toString()).to.be.equals(fp(120).toString());
+      expect(afterSwapBalancesSecurity.toString()).to.be.equals(sell_amount.toString());
+
+      // const postPaidCurrencyBalance = currentBalances[pool.currencyIndex].add(buy_amount);
+      // const request_amount = postPaidCurrencyBalance.div(currentBalances[pool.securityIndex])
+
+      // expect(buy_order.toString()).to.be.equals(request_amount.toString());
+    });
+
+    context('when pool paused', () => {
+      sharedBeforeEach('pause pool', async () => {
+        await pool.pause();
+      });
+      it('reverts', async () => {
+        await expect(
+          pool.swapGivenOut({
+            in: pool.currencyIndex,
+            out: pool.securityIndex,
+            amount: buy_amount,
+            balances: currentBalances,
+          })
+        ).to.be.revertedWith('PAUSED');
+      });
+    });
+
+  });
+
+  context('Placing Edit Order Request', () => {
+    let sell_amount: BigNumber;
+    let buy_amount: BigNumber;
+
+    sharedBeforeEach('initialize values ', async () => {
+      sell_amount = fp(10); //qty
+      buy_amount = fp(25); //qty
+    });
+    
+    it('accepts edited order', async () => {
+      const stop_order = await pool.swapGivenIn({
+        in: pool.securityIndex,
+        out: pool.currencyIndex,
+        amount: sell_amount,
+        balances: currentBalances,
+        data: ethers.utils.hexlify(ethers.utils.toUtf8Bytes('5Limit12')) // Stop Order Sell@price12
+      });
+
+      const _ref = await pool.getOrderRef();
+
+      const edit_order = await pool.editOrder({
+        ref: _ref[0].toString(),
+        price: fp(25), //Changed price from 12 --> 25
+        amount: buy_amount //Changed Qty from 10 --> 25
+      });
+
+      const buy_order = await pool.swapGivenIn({
+        in: pool.currencyIndex,
+        out: pool.securityIndex,
+        amount: buy_amount, //Qty 25
+        balances: currentBalances,
+        data: ''
+        //data: ethers.utils.hexlify(ethers.utils.toUtf8Bytes('6Market25')) // MarketOrder Buy@price12
+      });
+
+      const postPaidCurrencyBalance = currentBalances[pool.currencyIndex].add(buy_amount);
+      const request_amount = postPaidCurrencyBalance.div(currentBalances[pool.securityIndex])
+
+      expect(buy_order.toString()).to.be.equals(request_amount.toString());
+      
+    });
+  });
+
+  context('Placing Cancel Order Request', () => {
+    let sell_amount: BigNumber;
+    let buy_amount: BigNumber;
+
+    sharedBeforeEach('initialize values ', async () => {
+      sell_amount = fp(10); //qty
+      buy_amount = fp(25); //qty
+    });
+    
+    it('order cancelled', async () => {
+
+      const stop_order = await pool.swapGivenIn({
+        in: pool.securityIndex,
+        out: pool.currencyIndex,
+        amount: sell_amount,
+        balances: currentBalances,
+        data: ethers.utils.hexlify(ethers.utils.toUtf8Bytes('5Limit12')) // Stop Order Sell@price12
+      });
+
+      const _ref = await pool.getOrderRef();
+
+      const cancel_order = await pool.cancelOrder({
+        ref: _ref[0].toString()
+      });
+
+      const _refAfterCancell = await pool.getOrderRef();
+      expect(_refAfterCancell[0]).to.be.equals(ZERO_BYTES32);
+
+      
+    });
+  });
+});
+
+  describe('joins and exits', () => {
+    sharedBeforeEach('deploy pool', async () => {
+      await deployPool({ securityToken, currencyToken }, false);
+      await pool.initialize();
+    });
+
+    it('regular joins should revert', async () => {
+      const { tokens: allTokens } = await pool.getTokens();
+
+      const tx = pool.vault.joinPool({
+        poolAddress: pool.address,
+        poolId: await pool.getPoolId(),
+        recipient: lp.address,
+        tokens: allTokens,
+        data: '0x',
+      });
+
+      await expect(tx).to.be.revertedWith('UNHANDLED_BY_SECONDARY_POOL');
+    });
+
+    it('regular exits should revert', async () => {
+      const { tokens: allTokens } = await pool.getTokens();
+
+      const tx = pool.vault.exitPool({
+        poolAddress: pool.address,
+        poolId: await pool.getPoolId(),
+        recipient: lp.address,
+        tokens: allTokens,
+        data: '0x',
+      });
+
+      await expect(tx).to.be.revertedWith('UNHANDLED_BY_SECONDARY_POOL');
+    });
+  });
+});