import { ethers } from 'hardhat';
import { expect } from 'chai';
import { BigNumber, Bytes } from 'ethers';
import { SignerWithAddress } from '@nomiclabs/hardhat-ethers/dist/src/signer-with-address';

import { bn, fp, scaleDown, scaleUp } from '@balancer-labs/v2-helpers/src/numbers';
import { MAX_UINT112, ZERO_BYTES32 } from '@balancer-labs/v2-helpers/src/constants';
import { sharedBeforeEach } from '@balancer-labs/v2-common/sharedBeforeEach';
import { PoolSpecialization } from '@balancer-labs/balancer-js';
import { RawSecondaryPoolDeployment } from '@balancer-labs/v2-helpers/src/models/pools/secondary-issue/types';

import Token from '@balancer-labs/v2-helpers/src/models/tokens/Token';
import TokenList from '@balancer-labs/v2-helpers/src/models/tokens/TokenList';
import SecondaryPool from '@balancer-labs/v2-helpers/src/models/pools/secondary-issue/SecondaryIssuePool';
import { keccak256 } from "@ethersproject/keccak256";
import { toUtf8Bytes } from "@ethersproject/strings";

describe('SecondaryPool', function () {
  let pool: SecondaryPool, tokens: TokenList, securityToken: Token, currencyToken: Token;
  let   trader: SignerWithAddress,
        lp: SignerWithAddress,
        admin: SignerWithAddress,
        owner: SignerWithAddress,
        other: SignerWithAddress;
  
  const maxCurrencyOffered = fp(5);
  const maxSecurityOffered = fp(5);
  const TOTAL_TOKENS = 3;
  const SCALING_FACTOR = fp(1);
  const _DEFAULT_MINIMUM_BPT = 1e6;
  const POOL_SWAP_FEE_PERCENTAGE = fp(0.01);

  const abiCoder = new ethers.utils.AbiCoder();

  const EXPECTED_RELATIVE_ERROR = 1e-14;

  before('setup', async () => {
    [, lp, trader, admin, owner, other] = await ethers.getSigners();
  });
  
  sharedBeforeEach('deploy tokens', async () => {
    tokens = await TokenList.create(['DAI', 'CDAI'], { sorted: true });
    await tokens.mint({ to: [owner, lp, trader], amount: fp(500) });

    securityToken = tokens.DAI;
    currencyToken = tokens.CDAI;
  });
   
  async function deployPool(params: RawSecondaryPoolDeployment, mockedVault = true): Promise<any> {
    params = Object.assign({}, { swapFeePercentage: POOL_SWAP_FEE_PERCENTAGE, owner, admin }, params);
    pool = await SecondaryPool.create(params, mockedVault);
    return pool;
  }
  const mulDown = (a: BigNumber, b: BigNumber)=>{
    return scaleDown(a.mul(b), SCALING_FACTOR);
  }

  const divDown = (a: BigNumber, b: BigNumber)=>{
    const aInflated = scaleUp(a, SCALING_FACTOR);
    return aInflated.div(b);
  }
  
  describe('creation', () => {
    context('when the creation succeeds', () => {

      sharedBeforeEach('deploy pool', async () => {
        await deployPool({ securityToken, currencyToken }, false);
      });

      it('sets the vault', async () => {
        expect(await pool.getVault()).to.equal(pool.vault.address);
      });

      it('uses general specialization', async () => {
        const { address, specialization } = await pool.getRegisteredInfo();
        expect(address).to.equal(pool.address);
        expect(specialization).to.equal(PoolSpecialization.GeneralPool);
      });

      it('registers tokens in the vault', async () => {
        const { tokens, balances } = await pool.getTokens();

        expect(tokens).to.have.members(pool.tokens.addresses);
        // expect(balances).to.be.zeros;
      });

      it('sets the asset managers', async () => {
        await tokens.asyncEach(async (token) => {
          const { assetManager } = await pool.getTokenInfo(token);
          // expect(assetManager).to.be.zeroAddress;
        });
      });

      it('sets swap fee', async () => {
        expect(await pool.getSwapFeePercentage()).to.equal(POOL_SWAP_FEE_PERCENTAGE);
      });

      it('sets the name', async () => {
        expect(await pool.name()).to.equal('Verified Liquidity Token');
      });

      it('sets the symbol', async () => {
        expect(await pool.symbol()).to.equal('VITTA');
      });

      it('sets the decimals', async () => {
        expect(await pool.decimals()).to.equal(18);
      });

    });

    context('when the creation fails', () => {
      it('reverts if there are repeated tokens', async () => {
        await expect(deployPool({ securityToken, currencyToken: securityToken }, false)).to.be.revertedWith('UNSORTED_ARRAY');
      });

    });
  });

  describe('initialization', () => {
    let maxAmountsIn: BigNumber[];
    let previousBalances: BigNumber[];

    sharedBeforeEach('deploy pool', async () => {
      await deployPool({securityToken, currencyToken }, false);
      await tokens.approve({ from: owner, to: pool.vault.address, amount: fp(500) });

      previousBalances = await pool.getBalances();

      maxAmountsIn = new Array(tokens.length);
      maxAmountsIn[pool.securityIndex] = maxSecurityOffered; 
      maxAmountsIn[pool.currencyIndex] = maxCurrencyOffered;
      maxAmountsIn[pool.bptIndex] = fp(0);

      await pool.init({ from: owner, recipient: owner.address, initialBalances: maxAmountsIn });
    });

    it('adds bpt to the owner', async () => {
      const currentBalances = await pool.getBalances();
      expect(currentBalances[pool.bptIndex]).to.be.equal(0);

      expect(currentBalances[pool.securityIndex]).to.be.equal(maxSecurityOffered);
      expect(currentBalances[pool.currencyIndex]).to.be.equal(maxCurrencyOffered);

      const ownerBalance = await pool.balanceOf(owner);
      expect(ownerBalance.toString()).to.be.equal(MAX_UINT112.sub(_DEFAULT_MINIMUM_BPT));
    });

    it('cannot be initialized twice', async () => {
      await expect(
        pool.init({ 
          from: owner, 
          recipient: owner.address, 
          initialBalances: maxAmountsIn 
        })).to.be.revertedWith('UNHANDLED_BY_SECONDARY_POOL');
    }); 
  });

  describe('swaps', () => {
    let currentBalances: BigNumber[];
    let params: {};
    let secondary_pool: any;
    let ob: any;

    sharedBeforeEach('deploy and initialize pool', async () => {

      secondary_pool = await deployPool({ securityToken, currencyToken }, true);

      await setBalances(pool, { securityBalance: fp(500), currencyBalance: fp(500), bptBalance: fp(0) });
      
      const poolId = await pool.getPoolId();
      currentBalances = (await pool.vault.getPoolTokens(poolId)).balances;
      ob = await pool.orderbook(); 
      params = {
        fee: POOL_SWAP_FEE_PERCENTAGE,
      };
    });

    const setBalances = async (
      pool: SecondaryPool,
      balances: { securityBalance?: BigNumber; currencyBalance?: BigNumber; bptBalance?: BigNumber }
    ) => {

      const updateBalances = Array.from({ length: TOTAL_TOKENS }, (_, i) =>
        i == pool.securityIndex
          ? balances.securityBalance ?? bn(0)
          : i == pool.currencyIndex
          ? balances.currencyBalance ?? bn(0)
          : i == pool.bptIndex
          ? balances.bptBalance ?? bn(0)
          : bn(0)
      );
      const poolId = await pool.getPoolId();
      await pool.vault.updateBalances(poolId, updateBalances);
    };
   
  const callSwapEvent = async(cpTradesInfo: any, pTradesInfo: any, securityTraded: BigNumber, currencyTraded: BigNumber, counterPartyOrder: string, partyOrder: string, partyOrderType?: string) => {
    //extract details of order
    const counterPartyOrderDetails = await ob.getOrder({from: lp, ref:cpTradesInfo.counterpartyRef});
    const partyOrderDetails = await ob.getOrder({from: trader, ref:pTradesInfo.partyRef});
    
    // for Counter Party
     const counterPartyTx = {
      in: counterPartyOrderDetails.tokenIn == "security" ? pool.securityIndex :  pool.currencyIndex,
      out:  partyOrderDetails.tokenIn != "security" ? pool.securityIndex :  pool.currencyIndex,
      amount: cpTradesInfo.dt,
      from: counterPartyOrderDetails.party == lp.address ? lp : trader,
      balances: currentBalances,
      data: abiCoder.encode(["string", "uint"], ['', cpTradesInfo.dt]),
    };
    // for Party  
    const partyDataTx = {
      in: partyOrderDetails.tokenIn == "security" ? pool.securityIndex :  pool.currencyIndex,
      out:  counterPartyOrderDetails.tokenIn != "security" ? pool.securityIndex :  pool.currencyIndex,
      amount: pTradesInfo.dt,
      from: partyOrderDetails.party == lp.address ? lp : trader,
      balances: currentBalances,
      data: abiCoder.encode(["string", "uint"], ['', pTradesInfo.dt]),
    };

    const counterPartyAmount = cpTradesInfo.counterpartySwapIn ?  await pool.swapGivenIn(counterPartyTx) :  await pool.swapGivenOut(counterPartyTx);
    const counterTradedAmount = counterPartyOrder == "Sell" ? securityTraded.toString() : currencyTraded.toString();
    const orderName = counterPartyOrder == "Sell" ? "Security Traded" : "Currency Traded";
    // console.log(orderName,counterTradedAmount);
    expect(counterPartyAmount[0].toString()).to.be.equals(counterTradedAmount); 

    if(partyOrderType != "Market")
    {
      const partyAmount = partyOrderDetails.tokenIn ?  await pool.swapGivenIn(partyDataTx) :  await pool.swapGivenOut(partyDataTx);
      const partyTradedAmount = partyOrder == "Sell" ? securityTraded.toString() : currencyTraded.toString();
      const orderName2 = partyOrder == "Sell" ? "Security Traded" : "Currency Traded";
      // console.log(orderName2,partyTradedAmount);
      expect(partyAmount[0].toString()).to.be.equals(partyTradedAmount); 
    }     
  } 
  
  context('Placing Market order', () => {
    let sell_qty: BigNumber;
    let buy_qty: BigNumber;
    let sell_price: BigNumber;
    let buy_price: BigNumber;

    sharedBeforeEach('initialize values ', async () => {
      sell_qty = fp(20); // sell qty
      buy_qty = fp(500); // buy qty
      buy_price = fp(40); // Buying price
    });
    
    it('accepts Empty order: Sell Order@CMP > Buy Order@CMP', async () => {
      await expect(pool.swapGivenIn({
        in: pool.securityIndex,
        out: pool.currencyIndex,
        amount: sell_qty,
        balances: currentBalances,
        from: lp,
        data: abiCoder.encode([], []), // MarketOrder Sell 10@Market Price
         
      })).to.be.revertedWith("Insufficient liquidity");
      
      await expect(pool.swapGivenIn({
        in: pool.securityIndex,
        out: pool.currencyIndex,
        amount: buy_qty,
        balances: currentBalances,
        from: lp,
        data: abiCoder.encode([], []), // MarketOrder Buy 500@Market Price
         
      })).to.be.revertedWith("Insufficient liquidity");

    });

    it('Market order: Sell Order@CMP > Buy Limit Order', async () => {
      const currencyTraded = mulDown(sell_qty,buy_price);
      const securityTraded = divDown(currencyTraded, buy_price);
      if(sell_qty > fp(0))
      {
        await expect(pool.swapGivenIn({
          in: pool.securityIndex,
          out: pool.currencyIndex,
          amount: sell_qty,
          balances: currentBalances,
          from: lp,
          data: abiCoder.encode([], []), // MarketOrder Sell 10@Market Price
           
        })).to.be.revertedWith("Insufficient liquidity");
        return;
      }
      const buy_order = await pool.swapGivenOut({
        in: pool.currencyIndex,
        out: pool.securityIndex,
        amount: buy_qty,
        balances: currentBalances,
        from: trader,
        data : ethers.utils.hexlify(ethers.utils.toUtf8Bytes('5Limit' + buy_price.toString())), // LimitOrder Buy 15@210
         
      });

      const counterPartyTrades = await ob.getTrades({from: lp});
      const partyTrades = await ob.getTrades({from: trader});

      const cpTradesInfo = await ob.getTrade({from: lp, tradeId: Number(counterPartyTrades[0]) });
      const pTradesInfo = await ob.getTrade({from: trader, tradeId: Number(partyTrades[0]) });
  
      await callSwapEvent(cpTradesInfo,pTradesInfo,securityTraded,currencyTraded,"Sell","Buy");

    });

    context('when pool paused', () => {
      sharedBeforeEach('pause pool', async () => {
        await pool.pause();
      });
      it('reverts', async () => {
        await expect(
          pool.swapGivenIn({
            in: pool.currencyIndex,
            out: pool.securityIndex,
            amount: buy_qty,
            balances: currentBalances,
          })
        ).to.be.revertedWith('PAUSED');
      });
    });
  });

  context('Counter Party Sell Order > Party Buy Order', () => {
    let sell_qty: BigNumber;
    let buy_qty: BigNumber;
    let sell_price: BigNumber;

    sharedBeforeEach('initialize values ', async () => {
      sell_qty = fp(20); //qty
      buy_qty = fp(500); //qty
      sell_price = fp(20); // Selling price
    });

    it('Sell SWAP IN Security Order > Buy SWAP IN Currency Order', async () => {
      const currencyTraded = mulDown(sell_qty,sell_price);
      const securityTraded = divDown(currencyTraded, sell_price);

      const sell_order = await pool.swapGivenIn({
        in: pool.securityIndex,
        out: pool.currencyIndex,
        amount: sell_qty,
        from: lp,
        balances: currentBalances,
        data: abiCoder.encode(["string", "uint"], ['Limit', sell_price]), // Limit Order Sell@price12
         
      });

      if(buy_qty > sell_qty){
        await expect( pool.swapGivenIn({
          in: pool.currencyIndex,
          out: pool.securityIndex,
          amount: buy_qty,
          from: trader,
          balances: currentBalances,
          data: abiCoder.encode([], []), // MarketOrder Buy@market price
           
        })).to.be.revertedWith('Insufficient liquidity')
      }
    });

    it('Sell SWAP Out Currency Order > Buy SWAP IN Currency Order', async () => {
      sell_qty = fp(400);
      const currencyTraded = sell_qty;
      const securityTraded = divDown(currencyTraded, sell_price);

      const sell_order = await pool.swapGivenOut({
        in: pool.securityIndex,
        out: pool.currencyIndex,
        amount: sell_qty,
        from: lp,
        balances: currentBalances,
        data: abiCoder.encode(["string", "uint"], ['Limit', sell_price]), // Limit Order Sell@price12
         
      });

      if(buy_qty > sell_qty){
        await expect( pool.swapGivenIn({
          in: pool.currencyIndex,
          out: pool.securityIndex,
          amount: buy_qty,
          from: trader,
          balances: currentBalances,
          data: abiCoder.encode([], []), // MarketOrder Buy@market price
           
        })).to.be.revertedWith('Insufficient liquidity')
      }
    });

    it('Sell SWAP Out Currency Order > Buy SWAP OUT Security Order', async () => {
      sell_qty = fp(200);
      buy_qty = fp(20);
      const securityTraded = divDown(sell_qty,sell_price);
      const currencyTraded = mulDown(securityTraded,sell_price);

      const sell_order = await pool.swapGivenOut({ //Buy Currency or Sell Security
        in: pool.securityIndex,
        out: pool.currencyIndex,
        amount: sell_qty,
        from: lp,
        balances: currentBalances,
        data: abiCoder.encode(["string", "uint"], ['Limit', sell_price]), // Limit Order Sell@price12
         
      });

      if(buy_qty > securityTraded)
      {
        await expect(pool.swapGivenOut({ //Buy Security or Sell Currency
          in: pool.currencyIndex,
          out: pool.securityIndex,
          amount: buy_qty,
          from: trader,
          balances: currentBalances,
          data: abiCoder.encode([], []), // MarketOrder Buy@market price
           
        })).to.be.revertedWith("Insufficient liquidity");
      }
      else{
        const buy_order = await pool.swapGivenOut({ //Buy Security or Sell Currency
          in: pool.currencyIndex,
          out: pool.securityIndex,
          amount: buy_qty,
          from: trader,
          balances: currentBalances,
          data: abiCoder.encode([], []), // MarketOrder Buy@market price
           
        });
        const counterPartyTrades = await ob.getTrades({from: lp});
        const partyTrades = await ob.getTrades({from: trader});

        const cpTradesInfo = await ob.getTrade({from: lp, tradeId: Number(counterPartyTrades[0]) });
        const pTradesInfo = await ob.getTrade({from: trader, tradeId: Number(partyTrades[0]) });
    
        await callSwapEvent(cpTradesInfo,pTradesInfo,securityTraded,currencyTraded,"Sell","Buy");
      
      }
      
    });

    it('Sell SWAP In Security Order > Buy SWAP OUT Security Order', async () => {
      sell_qty = fp(10);
      buy_qty = fp(5);
      const securityTraded = buy_qty;
      const currencyTraded = mulDown(securityTraded, sell_price);

      const sell_order = await pool.swapGivenIn({
        in: pool.securityIndex,
        out: pool.currencyIndex,
        amount: sell_qty,
        from: lp,
        balances: currentBalances,
        data: abiCoder.encode(["string", "uint"], ['Limit', sell_price]), // Limit Order Sell@price12
         
      });

      const buy_order = await pool.swapGivenOut({
        in: pool.currencyIndex,
        out: pool.securityIndex,
        amount: buy_qty,
        from: trader,
        balances: currentBalances,
        data: abiCoder.encode([], []), // MarketOrder Buy@market price
         
      });
      expect(buy_order[0].toString()).to.be.equals(currencyTraded.toString()); 
  
      const counterPartyTrades = await ob.getTrades({from: lp});
      const partyTrades = await ob.getTrades({from: trader});

      const cpTradesInfo = await ob.getTrade({from: lp, tradeId: Number(counterPartyTrades[0]) });
      const pTradesInfo = await ob.getTrade({from: trader, tradeId: Number(partyTrades[0]) });
  
      await callSwapEvent(cpTradesInfo,pTradesInfo,securityTraded,currencyTraded,"Sell","Buy","Market");
     
    });

    it('Sell SWAP Out Currency Order > Buy SWAP OUT Security Order2', async () => {
      sell_qty = fp(400);
      buy_qty = fp(10);
      const securityTraded = buy_qty;
      const currencyTraded = mulDown(securityTraded,sell_price);

      const sell_order = await pool.swapGivenOut({
        in: pool.securityIndex,
        out: pool.currencyIndex,
        amount: sell_qty,
        from: lp,
        balances: currentBalances,
        data: abiCoder.encode(["string", "uint"], ['Limit', sell_price]), // Limit Order Sell@price12
         
      });

      const buy_order = await pool.swapGivenOut({
        in: pool.currencyIndex,
        out: pool.securityIndex,
        amount: buy_qty,
        from: trader,
        balances: currentBalances,
        data: abiCoder.encode([], []), // MarketOrder Buy@market price
         
      });
      expect(buy_order[0].toString()).to.be.equals(currencyTraded.toString()); 
      const counterPartyTrades = await ob.getTrades({from: lp});
      const partyTrades = await ob.getTrades({from: trader});

      const cpTradesInfo = await ob.getTrade({from: lp, tradeId: Number(counterPartyTrades[0]) });
      const pTradesInfo = await ob.getTrade({from: trader, tradeId: Number(partyTrades[0]) });
  
      await callSwapEvent(cpTradesInfo,pTradesInfo,securityTraded,currencyTraded,"Sell","Buy","Market");

    });

    it('Sell[Limit] SWAP In Security Order > Buy [Market] SWAP OUT Security Order', async () => {
      sell_qty = fp(40);
      buy_qty = fp(10);
      const securityTraded = buy_qty;
      const currencyTraded = mulDown(securityTraded,sell_price);

      const sell_order = await pool.swapGivenIn({
        in: pool.securityIndex,
        out: pool.currencyIndex,
        amount: sell_qty,
        from: lp,
        balances: currentBalances,
        data: abiCoder.encode(["string", "uint"], ['Limit', sell_price]), // Limit Order Sell@price12
         
      });

      const buy_order = await pool.swapGivenOut({
        in: pool.currencyIndex,
        out: pool.securityIndex,
        amount: buy_qty,
        from: trader,
        balances: currentBalances,
        data: abiCoder.encode([], []), // MarketOrder Buy@market price
         
      });

      expect(buy_order[0].toString()).to.be.equals(currencyTraded.toString()); 
      const counterPartyTrades = await ob.getTrades({from: lp});
      const partyTrades = await ob.getTrades({from: trader});

      const cpTradesInfo = await ob.getTrade({from: lp, tradeId: Number(counterPartyTrades[0]) });
      const pTradesInfo = await ob.getTrade({from: trader, tradeId: Number(partyTrades[0]) });
  
      await callSwapEvent(cpTradesInfo,pTradesInfo,securityTraded,currencyTraded,"Sell","Buy","Market");

    });
  });

  context('Counter Party Buy Order > Party Sell Order', () => {
    let sell_qty: BigNumber;
    let buy_qty: BigNumber;
    let buy_price: BigNumber;
    let sell_price: BigNumber;

    sharedBeforeEach('initialize values ', async () => {
      sell_qty = fp(20); //qty
      buy_qty = fp(300); //qty
      buy_price = fp(20); // Buy price
      sell_price = fp(10);
    });

    it('Buy SWAP IN Currency Order > Sell SWAP IN Security Order', async () => {
      const securityTraded = divDown(buy_qty, buy_price);
      const currencyTraded = mulDown(securityTraded,buy_price);

      const buy_order = await pool.swapGivenIn({
        in: pool.currencyIndex,
        out: pool.securityIndex,
        amount: buy_qty,
        from: lp,
        balances: currentBalances,
        data: abiCoder.encode(["string", "uint"], ['Limit', buy_price]), // Limit Order Sell@price12
         
      });

      const sell_order = await pool.swapGivenIn({
        in: pool.securityIndex,
        out: pool.currencyIndex,
        amount: sell_qty,
        from: trader,
        balances: currentBalances,
        data: abiCoder.encode(["string", "uint"], ['Limit', sell_price]), // MarketOrder Buy@market price
         
      });

      const counterPartyTrades = await ob.getTrades({from: lp});
      const partyTrades = await ob.getTrades({from: trader});

      const cpTradesInfo = await ob.getTrade({from: lp, tradeId: Number(counterPartyTrades[0]) });
      const pTradesInfo = await ob.getTrade({from: trader, tradeId: Number(partyTrades[0]) });
  
      await callSwapEvent(cpTradesInfo,pTradesInfo,securityTraded,currencyTraded,"Buy","Sell");
    
    });

    it('Buy[Limit] SWAP Out Security Order > Sell [Market] SWAP IN Security Order', async () => {
      sell_qty = fp(20);
      buy_qty = fp(10);
      const securityTraded = buy_qty;
      const currencyTraded = mulDown(buy_qty,buy_price);

      const buy_order = await pool.swapGivenOut({ //Buy Security
        in: pool.currencyIndex,
        out: pool.securityIndex,
        amount: buy_qty,
        from: lp,
        balances: currentBalances,
        data: abiCoder.encode(["string", "uint"], ['Limit', buy_price]), // Limit Order Buy@price 20
         
      });

      if(sell_qty > securityTraded)
      {
        await expect(pool.swapGivenIn({ // Sell Security
          in: pool.securityIndex,
          out: pool.currencyIndex,
          amount: sell_qty,
          from: trader,
          balances: currentBalances,
          data: abiCoder.encode([], []), 
           
        })).to.be.revertedWith("Insufficient liquidity");
      }
      else{ 
        const sell_order = await pool.swapGivenIn({ // Sell Security
          in: pool.securityIndex,
          out: pool.currencyIndex,
          amount: sell_qty,
          from: trader,
          balances: currentBalances,
          data: abiCoder.encode([], []), 
           
        });
  
    
        const counterPartyTrades = await ob.getTrades({from: lp});
        const partyTrades = await ob.getTrades({from: trader});

        const cpTradesInfo = await ob.getTrade({from: lp, tradeId: Number(counterPartyTrades[0]) });
        const pTradesInfo = await ob.getTrade({from: trader, tradeId: Number(partyTrades[0]) });
    
        await callSwapEvent(cpTradesInfo,pTradesInfo,securityTraded,currencyTraded,"Buy","Sell");

      }
      
    });

    it('Buy[Limit] SWAP IN Currency Order > Sell [Stop] SWAP IN Security Order', async () => {
      sell_qty = fp(20);
      buy_qty = fp(1000);
      const securityTraded = sell_qty;
      const currencyTraded = mulDown(securityTraded, buy_price);

      const buy_order = await pool.swapGivenIn({
        in: pool.currencyIndex,
        out: pool.securityIndex,
        amount: buy_qty,
        from: lp,
        balances: currentBalances,
        data: abiCoder.encode(["string", "uint"], ['Limit', buy_price]), // Limit Order Buy@price 20
         
      });

      const sell_order = await pool.swapGivenIn({
        in: pool.securityIndex,
        out: pool.currencyIndex,
        amount: sell_qty,
        from: trader,
        balances: currentBalances,
        data: abiCoder.encode(["string", "uint"], ['Stop', sell_price]), // Limit Sell@price 10
         
      });

      const counterPartyTrades = await ob.getTrades({from: lp});
      const partyTrades = await ob.getTrades({from: trader});

      const cpTradesInfo = await ob.getTrade({from: lp, tradeId: Number(counterPartyTrades[0]) });
      const pTradesInfo = await ob.getTrade({from: trader, tradeId: Number(partyTrades[0]) });
  
      await callSwapEvent(cpTradesInfo,pTradesInfo,securityTraded,currencyTraded,"Buy","Sell");
 
    });

    it('Buy SWAP Out Security Order > Sell SWAP IN Security Order', async () => {
      sell_qty = fp(20);
      buy_qty = fp(50);
      const securityTraded = sell_qty;
      const currencyTraded = mulDown(securityTraded, buy_price);
  
      const buy_order = await pool.swapGivenOut({
          in: pool.currencyIndex,
          out: pool.securityIndex,
          amount: buy_qty,
          from: lp,
          balances: currentBalances,
          data: abiCoder.encode(["string", "uint"], ['Limit', buy_price]), // Limit Order Buy@price 20
           
      });
  
      const sell_order = await pool.swapGivenIn({
          in: pool.securityIndex,
          out: pool.currencyIndex,
          amount: sell_qty,
          from: trader,
          balances: currentBalances,
          data: abiCoder.encode(["string", "uint"], ['Stop', sell_price]), // Limit Sell@price 10
           
      });
  
      const counterPartyTrades = await ob.getTrades({from: lp});
      const partyTrades = await ob.getTrades({from: trader});

      const cpTradesInfo = await ob.getTrade({from: lp, tradeId: Number(counterPartyTrades[0]) });
      const pTradesInfo = await ob.getTrade({from: trader, tradeId: Number(partyTrades[0]) });
  
      await callSwapEvent(cpTradesInfo,pTradesInfo,securityTraded,currencyTraded,"Buy","Sell");
 
    });

    it('Sell SWAP In Currency Order > Buy SWAP In Currency Order', async () => {
      sell_qty = fp(20);
      buy_qty = fp(10);
      sell_price = fp(20);
      buy_price = fp(10);
      const currencyTraded = buy_qty;
      const securityTraded = divDown(currencyTraded, sell_price);
     
      const sell_order = await pool.swapGivenIn({ //Sell Currency
          in: pool.securityIndex,
          out: pool.currencyIndex,
          amount: sell_qty,
          from: lp,
          balances: currentBalances,
          data: abiCoder.encode(["string", "uint"], ['Limit', sell_price]), // Limit Order Buy@price 20
           
      });
  
      const buy_order = await pool.swapGivenIn({ //Buy Security
          in: pool.currencyIndex,
          out: pool.securityIndex,
          amount: buy_qty,
          from: trader,
          balances: currentBalances,
          data: abiCoder.encode([], []),
           
      });

      expect(buy_order[0].toString()).to.be.equals(securityTraded.toString()); 
      const counterPartyTrades = await ob.getTrades({from: lp});
      const partyTrades = await ob.getTrades({from: trader});

      const cpTradesInfo = await ob.getTrade({from: lp, tradeId: Number(counterPartyTrades[0]) });
      const pTradesInfo = await ob.getTrade({from: trader, tradeId: Number(partyTrades[0]) });
  
      await callSwapEvent(cpTradesInfo,pTradesInfo,securityTraded,currencyTraded,"Sell","Buy", "Market");

    });
  
    it('Buy SWAP Out Security Order > Sell SWAP Out Security Order', async () => {
      sell_qty = fp(200);
      buy_qty = fp(5);
      buy_price = fp(20);
      sell_price = fp(10);
      const currencyTraded = mulDown(buy_qty, buy_price);
      const securityTraded = divDown(currencyTraded,buy_price);
  
      const buy_order = await pool.swapGivenOut({
        in: pool.currencyIndex,
        out: pool.securityIndex,
        amount: buy_qty,
        from: lp,
        balances: currentBalances,
        data: abiCoder.encode(["string", "uint"], ['Limit', buy_price]), // Limit Order Buy@price 20
         
      });
  
      const sell_order = await pool.swapGivenOut({
        in: pool.securityIndex,
        out: pool.currencyIndex,
        amount: sell_qty,
        from: trader,
        balances: currentBalances,
        data: abiCoder.encode(["string", "uint"], ['Stop', sell_price]), // Limit Sell@price 10
         
      });
  
      const counterPartyTrades = await ob.getTrades({from: lp});
      const partyTrades = await ob.getTrades({from: trader});

      const cpTradesInfo = await ob.getTrade({from: lp, tradeId: Number(counterPartyTrades[0]) });
      const pTradesInfo = await ob.getTrade({from: trader, tradeId: Number(partyTrades[0]) });
  
      await callSwapEvent(cpTradesInfo,pTradesInfo,securityTraded,currencyTraded,"Buy","Sell");

    });

    it('Buy SWAP In Currency Order > Sell SWAP Out Currency Order', async () => {
      sell_qty = fp(50);
      buy_qty = fp(100);
      
      const currencyTraded = sell_qty;
      const securityTraded = divDown(currencyTraded,buy_price);

      const buy_order = await pool.swapGivenIn({ //BUY Curr[Sell Sec]
        in: pool.currencyIndex,
        out: pool.securityIndex,
        amount: buy_qty,
        from: lp,
        balances: currentBalances,
        data: abiCoder.encode(["string", "uint"], ['Stop', buy_price]), // Stop Order Buy@price 20
         
      });

      const sell_order = await pool.swapGivenOut({ //Sell Currency[Buy Sec]
        in: pool.securityIndex,
        out: pool.currencyIndex,
        amount: sell_qty,
        from: trader,
        balances: currentBalances,
        data: abiCoder.encode(["string", "uint"], ['Stop', sell_price]), // Stop Sell@price 10
         
      });
  
      const counterPartyTrades = await ob.getTrades({from: lp});
      const partyTrades = await ob.getTrades({from: trader});
      if(counterPartyTrades.length && partyTrades.length)
      {
        const cpTradesInfo = await ob.getTrade({from: lp, tradeId: Number(counterPartyTrades[0]) });
        const pTradesInfo = await ob.getTrade({from: trader, tradeId: Number(partyTrades[0]) });
    
        await callSwapEvent(cpTradesInfo,pTradesInfo,securityTraded,currencyTraded,"Buy","Sell");
      }
    });
  
    it('Buy SWAP Out Security Order > Sell SWAP Out Currency Order', async () => {
      sell_qty = fp(200);
      buy_qty = fp(100);
      const currencyTraded = sell_qty;
      const securityTraded = divDown(currencyTraded,buy_price);
      const buy_order = await pool.swapGivenOut({ //buy security 100
        in: pool.currencyIndex,
        out: pool.securityIndex,
        amount: buy_qty,
        from: lp,
        balances: currentBalances,
        data: abiCoder.encode(["string", "uint"], ['Stop', buy_price]), // Limit Order Buy@price 20
         
      });
  
      const sell_order = await pool.swapGivenOut({ //buy currency [Sell Sec] 200
        in: pool.securityIndex,
        out: pool.currencyIndex,
        amount: sell_qty,
        from: trader,
        balances: currentBalances,
        data: abiCoder.encode([], []), // Market
         
      });
<<<<<<< HEAD
      //console.log(sell_order[0].toString());
=======

>>>>>>> ebf1a0c0
      expect(sell_order[0].toString()).to.be.equals(securityTraded.toString()); 
      const counterPartyTrades = await ob.getTrades({from: lp});
      const partyTrades = await ob.getTrades({from: trader});

      const cpTradesInfo = await ob.getTrade({from: lp, tradeId: Number(counterPartyTrades[0]) });
      const pTradesInfo = await ob.getTrade({from: trader, tradeId: Number(partyTrades[0]) });
  
      await callSwapEvent(cpTradesInfo,pTradesInfo,securityTraded,currencyTraded,"Buy","Sell","Market");
   
    });
  
    it('Buy SWAP IN Currency Order > Sell SWAP Out Security Order', async () => {
      sell_qty = fp(200);
      buy_qty = fp(500);
      const currencyTraded = sell_qty;
      const securityTraded = divDown(sell_qty,buy_price);
  
      const buy_order = await pool.swapGivenIn({
        in: pool.currencyIndex,
        out: pool.securityIndex,
        amount: buy_qty,
        from: lp,
        balances: currentBalances,
        data: abiCoder.encode(["string", "uint"], ['Stop', buy_price]),
      });
  
      const sell_order = await pool.swapGivenOut({
        in: pool.securityIndex,
        out: pool.currencyIndex,
        amount: sell_qty,
        from: trader,
        balances: currentBalances,
        data: abiCoder.encode(["string", "uint"], ['Limit', sell_price]),
      });

      const counterPartyTrades = await ob.getTrades({from: lp});
      const partyTrades = await ob.getTrades({from: trader});

      if(counterPartyTrades.length && partyTrades.length)
      {
        const cpTradesInfo = await ob.getTrade({from: lp, tradeId: Number(counterPartyTrades[0]) });
        const pTradesInfo = await ob.getTrade({from: trader, tradeId: Number(partyTrades[0]) });
        await callSwapEvent(cpTradesInfo,pTradesInfo,securityTraded,currencyTraded,"Buy","Sell");
      }
      
    });

  });

  context('Placing Cancel Order Request', () => {
    let sell_qty: BigNumber;
    let buy_qty: BigNumber;
    let sell_price: BigNumber;

    sharedBeforeEach('initialize values ', async () => {
      sell_qty = fp(10); //qty
      buy_qty = fp(25); //qty
      sell_price = fp(12); //qty
    });
    
    it('order cancelled', async () => {

      const stop_order = await pool.swapGivenIn({
        in: pool.securityIndex,
        out: pool.currencyIndex,
        amount: sell_qty,
        from: lp,
        balances: currentBalances,
        data: abiCoder.encode(["string", "uint"], ['Stop', sell_price]),
         
      });

      const ob = await pool.orderbook(); 
      const _ref = await ob.getOrderRef({from: lp});

      const cancel_order = await ob.cancelOrder({
        ref: _ref[0].toString(),
        from: lp
      });

      const _refAfterCancell = await ob.getOrderRef({from: lp});
      expect(_refAfterCancell[0]).to.be.equals(ZERO_BYTES32);
      
    });
  });

  context('Placing Edit Order Request', () => {
    let sell_qty: BigNumber;
    let buy_qty: BigNumber;
    let buy_price: BigNumber;
    let sell_price: BigNumber;
    let editedAmount: BigNumber;
    let editedPrice: BigNumber;


    sharedBeforeEach('initialize values ', async () => {
      sell_qty = fp(20); //qty
      buy_qty = fp(500); //qty
      buy_price = fp(25); // Buying price
      sell_price = fp(20); // Selling price
      editedAmount = fp(12);
      editedPrice = fp(18);
    });
    
    it('accepts edited order', async () => {
      const currencyTraded = mulDown(sell_qty,sell_price);
      const securityTraded = divDown(currencyTraded, sell_price);

      const sell_order = await pool.swapGivenIn({
        in: pool.securityIndex,
        out: pool.currencyIndex,
        amount: sell_qty,
        from: lp,
        balances: currentBalances,
        data: abiCoder.encode(["string", "uint"], ['Limit', sell_price]), // Limit Order Sell@price12
         
      });
      
      const ob = await pool.orderbook();
      const _ref = await ob.getOrderRef({from: lp});

      const edit_order = await ob.editOrder({
        ref: _ref[0].toString(),
        price: sell_qty, //Changed price from 20[selling price] --> 20[buying price]
        amount: sell_price, //Changed Qty from 10[sell amount] --> 20[buy amount]
        from: lp
      });

      if(buy_qty > securityTraded)
      {
        await expect(pool.swapGivenIn({ 
          in: pool.currencyIndex,
          out: pool.securityIndex,
          amount: buy_qty,
          from: trader,
          balances: currentBalances,
          data: abiCoder.encode([], []), // MarketOrder Buy@market price
           
        })).to.be.revertedWith("Insufficient liquidity");
      }
      else {
          const buy_order = await pool.swapGivenIn({
            in: pool.currencyIndex,
            out: pool.securityIndex,
            amount: buy_qty,
            from: trader,
            balances: currentBalances,
            data: abiCoder.encode([], []), // MarketOrder Buy@market price
             
          });
  
          const counterPartyTrades = await ob.getTrades({from: lp});
          const partyTrades = await ob.getTrades({from: trader});

          const cpTradesInfo = await ob.getTrade({from: lp, tradeId: Number(counterPartyTrades[0]) });
          const pTradesInfo = await ob.getTrade({from: trader, tradeId: Number(partyTrades[0]) });
      
          await callSwapEvent(cpTradesInfo,pTradesInfo,securityTraded,currencyTraded,"Sell","Buy");
        }
    });
  });

  context('Random OrderBook Testing', () => {
    [...Array(10).keys()].forEach(value => {
      let sell_price = Math.floor((Math.random() * 100) + 1);
      let buy_price = Math.floor((Math.random() * 100) + 1);
      enum OrderType {"Market" = 1,"Limit","Stop"};
      let sell_RandomOrderType = Math.floor((Math.random() * 3) + 1);
      let buy_RandomOrderType = Math.floor((Math.random() * 3) + 1);
      let sell_qty = Math.floor((Math.random() * 20) + 1);
      let buy_qty = Math.floor((Math.random() * 20) + 1);
      let misc = false;
      let sell_data = OrderType[sell_RandomOrderType] == "Market" ? abiCoder.encode([],[]) : abiCoder.encode(["string", "uint"], [OrderType[sell_RandomOrderType], fp(sell_price)]);
      let buy_data = OrderType[buy_RandomOrderType] == "Market" ? abiCoder.encode([],[]) : abiCoder.encode(["string", "uint"], [OrderType[sell_RandomOrderType], fp(buy_price)])
      let securityTraded: BigNumber,currencyTraded: BigNumber;

      it(`Sell QTY: ${sell_qty}@Price: ${sell_price} Order: ${OrderType[sell_RandomOrderType]} >>> Buy QTY: ${buy_qty}@Price: ${buy_price} Order: ${OrderType[buy_RandomOrderType]}`, async() => {
        if(OrderType[buy_RandomOrderType] == "Market") //Case: Buy at Market Price
        {
          if(sell_qty >= buy_qty)
          {
            securityTraded = fp(buy_qty);
            currencyTraded = mulDown(securityTraded,fp(sell_price));
          }
          else if(sell_qty < buy_qty)
          { 
            misc = true;
            securityTraded = fp(sell_qty);
            currencyTraded = mulDown(securityTraded,fp(sell_price));
          }
        }
        else if (OrderType[sell_RandomOrderType] == "Market"){ //Case: Sell at Market Price
          if(sell_qty >= buy_qty)
          {
            securityTraded = fp(buy_qty);
            currencyTraded = mulDown(securityTraded,fp(buy_price));
          }
          else if(sell_qty < buy_qty)
          {
            securityTraded = fp(sell_qty);
            currencyTraded = mulDown(securityTraded,fp(buy_price));
          }
        }
        else { 
          if(sell_qty >= buy_qty)
          {
            securityTraded = fp(buy_qty);
            currencyTraded = mulDown(securityTraded,fp(sell_price)); 
          }
          else if(sell_qty < buy_qty)
          {
            securityTraded = fp(sell_qty);
            currencyTraded = mulDown(securityTraded,fp(sell_price));
          }
        }

        if(OrderType[sell_RandomOrderType] == "Market")
        {
          await expect(pool.swapGivenIn({
            in: pool.securityIndex,
            out: pool.currencyIndex,
            amount: fp(sell_qty),
            from: lp,
            balances: currentBalances, 
            data: sell_data, 
          })).to.be.revertedWith("Insufficient liquidity");
          return;
        }
        else{
          await pool.swapGivenIn({
            in: pool.securityIndex,
            out: pool.currencyIndex,
            amount: fp(sell_qty),
            from: lp,
            balances: currentBalances, 
            data: sell_data, 
          });
        }
        
        if(misc && OrderType[buy_RandomOrderType] == "Market")
        {
          await expect(pool.swapGivenOut({
            in: pool.currencyIndex,
            out: pool.securityIndex,
            amount: fp(buy_qty),
            from: trader,
            balances: currentBalances,
            data: buy_data, 
             
          })).to.be.revertedWith("Insufficient liquidity");
        }
        else {
          const buy_order = await pool.swapGivenOut({
            in: pool.currencyIndex,
            out: pool.securityIndex,
            amount: fp(buy_qty),
            from: trader,
            balances: currentBalances,
            data: buy_data, 
             
          });

          if(OrderType[buy_RandomOrderType] == "Market")
          {
            expect(buy_order[0].toString()).to.be.equals(currencyTraded.toString()); 
            const counterPartyTrades = await ob.getTrades({from: lp});
            const partyTrades = await ob.getTrades({from: trader});

            const cpTradesInfo = await ob.getTrade({from: lp, tradeId: Number(counterPartyTrades[0]) });
            const pTradesInfo = await ob.getTrade({from: trader, tradeId: Number(partyTrades[0]) });
        
            await callSwapEvent(cpTradesInfo,pTradesInfo,securityTraded,currencyTraded,"Sell","Buy","Market");
          }
          else{
            if (buy_order[1]) {
                const counterPartyTrades = await ob.getTrades({from: lp});
                const partyTrades = await ob.getTrades({from: trader});

                const cpTradesInfo = await ob.getTrade({from: lp, tradeId: Number(counterPartyTrades[0]) });
                const pTradesInfo = await ob.getTrade({from: trader, tradeId: Number(partyTrades[0]) });
            
                await callSwapEvent(cpTradesInfo,pTradesInfo,securityTraded,currencyTraded,"Sell","Buy");
            }
          }
          
        }
      })
    });
    

  });

  context('Part fills of Order', () => {
    let buy_qty: BigNumber;
    let avgCurrencyTraded: BigNumber;

    sharedBeforeEach('initialize values ', async () => {
      buy_qty = fp(10); //qty
      avgCurrencyTraded = mulDown(fp(1), fp(100))
      .add(mulDown(fp(2), fp(101))
      .add(mulDown(fp(3), fp(102))
      .add(mulDown(fp(4), fp(103)))));
    });

    it('Sell 4 orders & 1 Buy Market Order', async () => {
      await pool.swapGivenIn({ // Sell Security 1@100
        in: pool.securityIndex,
        out: pool.currencyIndex,
        amount: fp(1),
        from: trader,
        balances: currentBalances,
        data: abiCoder.encode(["string", "uint"], ['Limit', fp(100)]),
      });
      await pool.swapGivenIn({ // Sell Security 2@101
        in: pool.securityIndex,
        out: pool.currencyIndex,
        amount: fp(2),
        from: trader,
        balances: currentBalances,
        data: abiCoder.encode(["string", "uint"], ['Limit', fp(101)]),
         
      });
      await pool.swapGivenIn({ // Sell Security 3@102
        in: pool.securityIndex,
        out: pool.currencyIndex,
        amount: fp(3),
        from: trader,
        balances: currentBalances,
        data: abiCoder.encode(["string", "uint"], ['Limit', fp(102)]),
         
      });
      await pool.swapGivenIn({ // Sell Security 4@103
        in: pool.securityIndex,
        out: pool.currencyIndex,
        amount: fp(4),
        from: trader,
        balances: currentBalances,
        data: abiCoder.encode(["string", "uint"], ['Limit', fp(103)]),
         
      });
      await pool.swapGivenIn({ // Sell Security 5@104
        in: pool.securityIndex,
        out: pool.currencyIndex,
        amount: fp(5),
        from: trader,
        balances: currentBalances,
        data: abiCoder.encode(["string", "uint"], ['Stop', fp(104)]),
         
      });
      const buy_order = await pool.swapGivenOut({ // Buy Security 10@CMP
        in: pool.currencyIndex,
        out: pool.securityIndex,
        amount: fp(10),
        from: lp,
        balances: currentBalances,
        data: abiCoder.encode([], []),
         
      });
      expect(buy_order[0].toString()).to.be.equals(avgCurrencyTraded.toString()); 
    });
    it('Sell 3 orders & 1 Buy Market Order [Insufficient Liquidity]', async () => {
      
      await pool.swapGivenIn({ // Sell Security 1@100
        in: pool.securityIndex,
        out: pool.currencyIndex,
        amount: fp(1),
        from: trader,
        balances: currentBalances, 
        data: abiCoder.encode(["string", "uint"], ['Limit', fp(100)]),
      });
      await pool.swapGivenIn({ // Sell Security 2@101
        in: pool.securityIndex,
        out: pool.currencyIndex,
        amount: fp(2),
        from: trader,
        balances: currentBalances,
        data: abiCoder.encode(["string", "uint"], ['Limit', fp(101)]),
         
      });
      await pool.swapGivenIn({ // Sell Security 3@102
        in: pool.securityIndex,
        out: pool.currencyIndex,
        amount: fp(3),
        from: trader,
        balances: currentBalances,
        data: abiCoder.encode(["string", "uint"], ['Limit', fp(102)]),
         
      });
      await expect(pool.swapGivenOut({ // Buy Security 10@CMP
        in: pool.currencyIndex,
        out: pool.securityIndex,
        amount: fp(10),
        from: lp,
        balances: currentBalances,
        data: abiCoder.encode([], []),
         
      })).to.be.revertedWith("Insufficient liquidity");
      
    });
    it('Sell 4 Buy orders & 1 Sell Market Order', async () => {
      
      await pool.swapGivenOut({ 
        in: pool.currencyIndex,
        out: pool.securityIndex,
        amount: fp(1),
        from: lp,
        balances: currentBalances,
        data: abiCoder.encode(["string", "uint"], ['Limit', fp(100)]),
         
      });
      await pool.swapGivenOut({ 
        in: pool.currencyIndex,
        out: pool.securityIndex,
        amount: fp(2),
        from: lp,
        balances: currentBalances,
        data: abiCoder.encode(["string", "uint"], ['Limit', fp(101)]),
         
      });
      await pool.swapGivenOut({ 
        in: pool.currencyIndex,
        out: pool.securityIndex,
        amount: fp(3),
        from: lp,
        balances: currentBalances,
        data: abiCoder.encode(["string", "uint"], ['Limit', fp(102)]),
         
      });
      await pool.swapGivenOut({ 
        in: pool.currencyIndex,
        out: pool.securityIndex,
        amount: fp(4),
        from: lp,
        balances: currentBalances,
        data: abiCoder.encode(["string", "uint"], ['Limit', fp(103)]),
         
      });
      await pool.swapGivenOut({ 
        in: pool.currencyIndex,
        out: pool.securityIndex,
        amount: fp(5),
        from: lp,
        balances: currentBalances,
        data: abiCoder.encode(["string", "uint"], ['Limit', fp(104)]),
         
      });
      const sell_order = await pool.swapGivenIn({ 
        in: pool.securityIndex,
        out: pool.currencyIndex,
        amount: fp(10),
        from: trader,
        balances: currentBalances,
        data: abiCoder.encode([], []), 
         
      });

      expect(sell_order[0].toString()).to.be.equal(avgCurrencyTraded.toString());
      
    });
    it('===== Gerg\'s Test =====', async () => {
      const numTrades = 25;
      const amount = 0.1;
      for (var i = 0; i < numTrades; i++) {
        await pool.swapGivenIn({ // Sell Security 0.1@100
          in: pool.securityIndex,
          out: pool.currencyIndex,
          amount: fp(amount),
          from: trader,
          balances: currentBalances,
          data: abiCoder.encode(["string", "uint"], ['Limit', fp(100 + i/100)]),
        });
      }
      console.log("--- Market order ---")
      const buy_order = await pool.swapGivenOut({ // Buy Security 10@CMP
        in: pool.currencyIndex,
        out: pool.securityIndex,
        amount: fp(amount * numTrades * 0.99),
        from: lp,
        balances: currentBalances,
        data: abiCoder.encode([], [])
      });
    });
  })

});

  describe('joins and exits', () => {
    let maxAmountsIn : BigNumber[];
    sharedBeforeEach('deploy pool', async () => {
      await deployPool({ securityToken, currencyToken }, false);
      await tokens.approve({ from: owner, to: pool.vault.address, amount: fp(500) });

        maxAmountsIn = new Array(tokens.length);
        maxAmountsIn[pool.securityIndex] = maxSecurityOffered; 
        maxAmountsIn[pool.currencyIndex] = maxCurrencyOffered;
        maxAmountsIn[pool.bptIndex] = fp(0);

        await pool.init({ from: owner, recipient: owner.address, initialBalances: maxAmountsIn });
    });

    it('regular joins should revert', async () => {
      const { tokens: allTokens } = await pool.getTokens();

      const tx = pool.vault.joinPool({
        poolAddress: pool.address,
        poolId: await pool.getPoolId(),
        recipient: lp.address,
        tokens: allTokens,
        data: '0x',
      });

      await expect(tx).to.be.revertedWith('UNHANDLED_BY_SECONDARY_POOL');
    });
    
    context('when paused for emergency proportional exit', () => {
      it('gives back tokens', async () => {
          const previousBalances = await pool.getBalances();
          const prevSecurityBalance = await securityToken.balanceOf(owner);
          const prevCurrencyBalance = await currencyToken.balanceOf(owner);

          const bptAmountIn = MAX_UINT112.sub(_DEFAULT_MINIMUM_BPT);
          await pool.exitGivenOut({
            from: owner, 
            recipient: owner.address, 
            amountsOut: previousBalances, 
            bptAmountIn: bptAmountIn
          });
     
          const afterExitOwnerBalance = await pool.balanceOf(owner);
          const currentBalances = await pool.getBalances();
          const afterExitSecurityBalance = await securityToken.balanceOf(owner);
          const afterExitCurrencyBalance = await securityToken.balanceOf(owner);

          expect(currentBalances[pool.bptIndex]).to.be.equal(0);
          expect(currentBalances[pool.securityIndex]).to.be.equal(0);
          expect(currentBalances[pool.currencyIndex]).to.be.equal(0);

          expect(afterExitSecurityBalance).to.be.equal(prevSecurityBalance.add(previousBalances[pool.securityIndex]));
          expect(afterExitCurrencyBalance).to.be.equal(prevCurrencyBalance.add(previousBalances[pool.currencyIndex]));

          expect(afterExitOwnerBalance).to.be.equal(0);
        }); 
    });

  });
});<|MERGE_RESOLUTION|>--- conflicted
+++ resolved
@@ -1,1412 +1,1407 @@
-import { ethers } from 'hardhat';
-import { expect } from 'chai';
-import { BigNumber, Bytes } from 'ethers';
-import { SignerWithAddress } from '@nomiclabs/hardhat-ethers/dist/src/signer-with-address';
-
-import { bn, fp, scaleDown, scaleUp } from '@balancer-labs/v2-helpers/src/numbers';
-import { MAX_UINT112, ZERO_BYTES32 } from '@balancer-labs/v2-helpers/src/constants';
-import { sharedBeforeEach } from '@balancer-labs/v2-common/sharedBeforeEach';
-import { PoolSpecialization } from '@balancer-labs/balancer-js';
-import { RawSecondaryPoolDeployment } from '@balancer-labs/v2-helpers/src/models/pools/secondary-issue/types';
-
-import Token from '@balancer-labs/v2-helpers/src/models/tokens/Token';
-import TokenList from '@balancer-labs/v2-helpers/src/models/tokens/TokenList';
-import SecondaryPool from '@balancer-labs/v2-helpers/src/models/pools/secondary-issue/SecondaryIssuePool';
-import { keccak256 } from "@ethersproject/keccak256";
-import { toUtf8Bytes } from "@ethersproject/strings";
-
-describe('SecondaryPool', function () {
-  let pool: SecondaryPool, tokens: TokenList, securityToken: Token, currencyToken: Token;
-  let   trader: SignerWithAddress,
-        lp: SignerWithAddress,
-        admin: SignerWithAddress,
-        owner: SignerWithAddress,
-        other: SignerWithAddress;
-  
-  const maxCurrencyOffered = fp(5);
-  const maxSecurityOffered = fp(5);
-  const TOTAL_TOKENS = 3;
-  const SCALING_FACTOR = fp(1);
-  const _DEFAULT_MINIMUM_BPT = 1e6;
-  const POOL_SWAP_FEE_PERCENTAGE = fp(0.01);
-
-  const abiCoder = new ethers.utils.AbiCoder();
-
-  const EXPECTED_RELATIVE_ERROR = 1e-14;
-
-  before('setup', async () => {
-    [, lp, trader, admin, owner, other] = await ethers.getSigners();
-  });
-  
-  sharedBeforeEach('deploy tokens', async () => {
-    tokens = await TokenList.create(['DAI', 'CDAI'], { sorted: true });
-    await tokens.mint({ to: [owner, lp, trader], amount: fp(500) });
-
-    securityToken = tokens.DAI;
-    currencyToken = tokens.CDAI;
-  });
-   
-  async function deployPool(params: RawSecondaryPoolDeployment, mockedVault = true): Promise<any> {
-    params = Object.assign({}, { swapFeePercentage: POOL_SWAP_FEE_PERCENTAGE, owner, admin }, params);
-    pool = await SecondaryPool.create(params, mockedVault);
-    return pool;
-  }
-  const mulDown = (a: BigNumber, b: BigNumber)=>{
-    return scaleDown(a.mul(b), SCALING_FACTOR);
-  }
-
-  const divDown = (a: BigNumber, b: BigNumber)=>{
-    const aInflated = scaleUp(a, SCALING_FACTOR);
-    return aInflated.div(b);
-  }
-  
-  describe('creation', () => {
-    context('when the creation succeeds', () => {
-
-      sharedBeforeEach('deploy pool', async () => {
-        await deployPool({ securityToken, currencyToken }, false);
-      });
-
-      it('sets the vault', async () => {
-        expect(await pool.getVault()).to.equal(pool.vault.address);
-      });
-
-      it('uses general specialization', async () => {
-        const { address, specialization } = await pool.getRegisteredInfo();
-        expect(address).to.equal(pool.address);
-        expect(specialization).to.equal(PoolSpecialization.GeneralPool);
-      });
-
-      it('registers tokens in the vault', async () => {
-        const { tokens, balances } = await pool.getTokens();
-
-        expect(tokens).to.have.members(pool.tokens.addresses);
-        // expect(balances).to.be.zeros;
-      });
-
-      it('sets the asset managers', async () => {
-        await tokens.asyncEach(async (token) => {
-          const { assetManager } = await pool.getTokenInfo(token);
-          // expect(assetManager).to.be.zeroAddress;
-        });
-      });
-
-      it('sets swap fee', async () => {
-        expect(await pool.getSwapFeePercentage()).to.equal(POOL_SWAP_FEE_PERCENTAGE);
-      });
-
-      it('sets the name', async () => {
-        expect(await pool.name()).to.equal('Verified Liquidity Token');
-      });
-
-      it('sets the symbol', async () => {
-        expect(await pool.symbol()).to.equal('VITTA');
-      });
-
-      it('sets the decimals', async () => {
-        expect(await pool.decimals()).to.equal(18);
-      });
-
-    });
-
-    context('when the creation fails', () => {
-      it('reverts if there are repeated tokens', async () => {
-        await expect(deployPool({ securityToken, currencyToken: securityToken }, false)).to.be.revertedWith('UNSORTED_ARRAY');
-      });
-
-    });
-  });
-
-  describe('initialization', () => {
-    let maxAmountsIn: BigNumber[];
-    let previousBalances: BigNumber[];
-
-    sharedBeforeEach('deploy pool', async () => {
-      await deployPool({securityToken, currencyToken }, false);
-      await tokens.approve({ from: owner, to: pool.vault.address, amount: fp(500) });
-
-      previousBalances = await pool.getBalances();
-
-      maxAmountsIn = new Array(tokens.length);
-      maxAmountsIn[pool.securityIndex] = maxSecurityOffered; 
-      maxAmountsIn[pool.currencyIndex] = maxCurrencyOffered;
-      maxAmountsIn[pool.bptIndex] = fp(0);
-
-      await pool.init({ from: owner, recipient: owner.address, initialBalances: maxAmountsIn });
-    });
-
-    it('adds bpt to the owner', async () => {
-      const currentBalances = await pool.getBalances();
-      expect(currentBalances[pool.bptIndex]).to.be.equal(0);
-
-      expect(currentBalances[pool.securityIndex]).to.be.equal(maxSecurityOffered);
-      expect(currentBalances[pool.currencyIndex]).to.be.equal(maxCurrencyOffered);
-
-      const ownerBalance = await pool.balanceOf(owner);
-      expect(ownerBalance.toString()).to.be.equal(MAX_UINT112.sub(_DEFAULT_MINIMUM_BPT));
-    });
-
-    it('cannot be initialized twice', async () => {
-      await expect(
-        pool.init({ 
-          from: owner, 
-          recipient: owner.address, 
-          initialBalances: maxAmountsIn 
-        })).to.be.revertedWith('UNHANDLED_BY_SECONDARY_POOL');
-    }); 
-  });
-
-  describe('swaps', () => {
-    let currentBalances: BigNumber[];
-    let params: {};
-    let secondary_pool: any;
-    let ob: any;
-
-    sharedBeforeEach('deploy and initialize pool', async () => {
-
-      secondary_pool = await deployPool({ securityToken, currencyToken }, true);
-
-      await setBalances(pool, { securityBalance: fp(500), currencyBalance: fp(500), bptBalance: fp(0) });
-      
-      const poolId = await pool.getPoolId();
-      currentBalances = (await pool.vault.getPoolTokens(poolId)).balances;
-      ob = await pool.orderbook(); 
-      params = {
-        fee: POOL_SWAP_FEE_PERCENTAGE,
-      };
-    });
-
-    const setBalances = async (
-      pool: SecondaryPool,
-      balances: { securityBalance?: BigNumber; currencyBalance?: BigNumber; bptBalance?: BigNumber }
-    ) => {
-
-      const updateBalances = Array.from({ length: TOTAL_TOKENS }, (_, i) =>
-        i == pool.securityIndex
-          ? balances.securityBalance ?? bn(0)
-          : i == pool.currencyIndex
-          ? balances.currencyBalance ?? bn(0)
-          : i == pool.bptIndex
-          ? balances.bptBalance ?? bn(0)
-          : bn(0)
-      );
-      const poolId = await pool.getPoolId();
-      await pool.vault.updateBalances(poolId, updateBalances);
-    };
-   
-  const callSwapEvent = async(cpTradesInfo: any, pTradesInfo: any, securityTraded: BigNumber, currencyTraded: BigNumber, counterPartyOrder: string, partyOrder: string, partyOrderType?: string) => {
-    //extract details of order
-    const counterPartyOrderDetails = await ob.getOrder({from: lp, ref:cpTradesInfo.counterpartyRef});
-    const partyOrderDetails = await ob.getOrder({from: trader, ref:pTradesInfo.partyRef});
-    
-    // for Counter Party
-     const counterPartyTx = {
-      in: counterPartyOrderDetails.tokenIn == "security" ? pool.securityIndex :  pool.currencyIndex,
-      out:  partyOrderDetails.tokenIn != "security" ? pool.securityIndex :  pool.currencyIndex,
-      amount: cpTradesInfo.dt,
-      from: counterPartyOrderDetails.party == lp.address ? lp : trader,
-      balances: currentBalances,
-      data: abiCoder.encode(["string", "uint"], ['', cpTradesInfo.dt]),
-    };
-    // for Party  
-    const partyDataTx = {
-      in: partyOrderDetails.tokenIn == "security" ? pool.securityIndex :  pool.currencyIndex,
-      out:  counterPartyOrderDetails.tokenIn != "security" ? pool.securityIndex :  pool.currencyIndex,
-      amount: pTradesInfo.dt,
-      from: partyOrderDetails.party == lp.address ? lp : trader,
-      balances: currentBalances,
-      data: abiCoder.encode(["string", "uint"], ['', pTradesInfo.dt]),
-    };
-
-    const counterPartyAmount = cpTradesInfo.counterpartySwapIn ?  await pool.swapGivenIn(counterPartyTx) :  await pool.swapGivenOut(counterPartyTx);
-    const counterTradedAmount = counterPartyOrder == "Sell" ? securityTraded.toString() : currencyTraded.toString();
-    const orderName = counterPartyOrder == "Sell" ? "Security Traded" : "Currency Traded";
-    // console.log(orderName,counterTradedAmount);
-    expect(counterPartyAmount[0].toString()).to.be.equals(counterTradedAmount); 
-
-    if(partyOrderType != "Market")
-    {
-      const partyAmount = partyOrderDetails.tokenIn ?  await pool.swapGivenIn(partyDataTx) :  await pool.swapGivenOut(partyDataTx);
-      const partyTradedAmount = partyOrder == "Sell" ? securityTraded.toString() : currencyTraded.toString();
-      const orderName2 = partyOrder == "Sell" ? "Security Traded" : "Currency Traded";
-      // console.log(orderName2,partyTradedAmount);
-      expect(partyAmount[0].toString()).to.be.equals(partyTradedAmount); 
-    }     
-  } 
-  
-  context('Placing Market order', () => {
-    let sell_qty: BigNumber;
-    let buy_qty: BigNumber;
-    let sell_price: BigNumber;
-    let buy_price: BigNumber;
-
-    sharedBeforeEach('initialize values ', async () => {
-      sell_qty = fp(20); // sell qty
-      buy_qty = fp(500); // buy qty
-      buy_price = fp(40); // Buying price
-    });
-    
-    it('accepts Empty order: Sell Order@CMP > Buy Order@CMP', async () => {
-      await expect(pool.swapGivenIn({
-        in: pool.securityIndex,
-        out: pool.currencyIndex,
-        amount: sell_qty,
-        balances: currentBalances,
-        from: lp,
-        data: abiCoder.encode([], []), // MarketOrder Sell 10@Market Price
-         
-      })).to.be.revertedWith("Insufficient liquidity");
-      
-      await expect(pool.swapGivenIn({
-        in: pool.securityIndex,
-        out: pool.currencyIndex,
-        amount: buy_qty,
-        balances: currentBalances,
-        from: lp,
-        data: abiCoder.encode([], []), // MarketOrder Buy 500@Market Price
-         
-      })).to.be.revertedWith("Insufficient liquidity");
-
-    });
-
-    it('Market order: Sell Order@CMP > Buy Limit Order', async () => {
-      const currencyTraded = mulDown(sell_qty,buy_price);
-      const securityTraded = divDown(currencyTraded, buy_price);
-      if(sell_qty > fp(0))
-      {
-        await expect(pool.swapGivenIn({
-          in: pool.securityIndex,
-          out: pool.currencyIndex,
-          amount: sell_qty,
-          balances: currentBalances,
-          from: lp,
-          data: abiCoder.encode([], []), // MarketOrder Sell 10@Market Price
-           
-        })).to.be.revertedWith("Insufficient liquidity");
-        return;
-      }
-      const buy_order = await pool.swapGivenOut({
-        in: pool.currencyIndex,
-        out: pool.securityIndex,
-        amount: buy_qty,
-        balances: currentBalances,
-        from: trader,
-        data : ethers.utils.hexlify(ethers.utils.toUtf8Bytes('5Limit' + buy_price.toString())), // LimitOrder Buy 15@210
-         
-      });
-
-      const counterPartyTrades = await ob.getTrades({from: lp});
-      const partyTrades = await ob.getTrades({from: trader});
-
-      const cpTradesInfo = await ob.getTrade({from: lp, tradeId: Number(counterPartyTrades[0]) });
-      const pTradesInfo = await ob.getTrade({from: trader, tradeId: Number(partyTrades[0]) });
-  
-      await callSwapEvent(cpTradesInfo,pTradesInfo,securityTraded,currencyTraded,"Sell","Buy");
-
-    });
-
-    context('when pool paused', () => {
-      sharedBeforeEach('pause pool', async () => {
-        await pool.pause();
-      });
-      it('reverts', async () => {
-        await expect(
-          pool.swapGivenIn({
-            in: pool.currencyIndex,
-            out: pool.securityIndex,
-            amount: buy_qty,
-            balances: currentBalances,
-          })
-        ).to.be.revertedWith('PAUSED');
-      });
-    });
-  });
-
-  context('Counter Party Sell Order > Party Buy Order', () => {
-    let sell_qty: BigNumber;
-    let buy_qty: BigNumber;
-    let sell_price: BigNumber;
-
-    sharedBeforeEach('initialize values ', async () => {
-      sell_qty = fp(20); //qty
-      buy_qty = fp(500); //qty
-      sell_price = fp(20); // Selling price
-    });
-
-    it('Sell SWAP IN Security Order > Buy SWAP IN Currency Order', async () => {
-      const currencyTraded = mulDown(sell_qty,sell_price);
-      const securityTraded = divDown(currencyTraded, sell_price);
-
-      const sell_order = await pool.swapGivenIn({
-        in: pool.securityIndex,
-        out: pool.currencyIndex,
-        amount: sell_qty,
-        from: lp,
-        balances: currentBalances,
-        data: abiCoder.encode(["string", "uint"], ['Limit', sell_price]), // Limit Order Sell@price12
-         
-      });
-
-      if(buy_qty > sell_qty){
-        await expect( pool.swapGivenIn({
-          in: pool.currencyIndex,
-          out: pool.securityIndex,
-          amount: buy_qty,
-          from: trader,
-          balances: currentBalances,
-          data: abiCoder.encode([], []), // MarketOrder Buy@market price
-           
-        })).to.be.revertedWith('Insufficient liquidity')
-      }
-    });
-
-    it('Sell SWAP Out Currency Order > Buy SWAP IN Currency Order', async () => {
-      sell_qty = fp(400);
-      const currencyTraded = sell_qty;
-      const securityTraded = divDown(currencyTraded, sell_price);
-
-      const sell_order = await pool.swapGivenOut({
-        in: pool.securityIndex,
-        out: pool.currencyIndex,
-        amount: sell_qty,
-        from: lp,
-        balances: currentBalances,
-        data: abiCoder.encode(["string", "uint"], ['Limit', sell_price]), // Limit Order Sell@price12
-         
-      });
-
-      if(buy_qty > sell_qty){
-        await expect( pool.swapGivenIn({
-          in: pool.currencyIndex,
-          out: pool.securityIndex,
-          amount: buy_qty,
-          from: trader,
-          balances: currentBalances,
-          data: abiCoder.encode([], []), // MarketOrder Buy@market price
-           
-        })).to.be.revertedWith('Insufficient liquidity')
-      }
-    });
-
-    it('Sell SWAP Out Currency Order > Buy SWAP OUT Security Order', async () => {
-      sell_qty = fp(200);
-      buy_qty = fp(20);
-      const securityTraded = divDown(sell_qty,sell_price);
-      const currencyTraded = mulDown(securityTraded,sell_price);
-
-      const sell_order = await pool.swapGivenOut({ //Buy Currency or Sell Security
-        in: pool.securityIndex,
-        out: pool.currencyIndex,
-        amount: sell_qty,
-        from: lp,
-        balances: currentBalances,
-        data: abiCoder.encode(["string", "uint"], ['Limit', sell_price]), // Limit Order Sell@price12
-         
-      });
-
-      if(buy_qty > securityTraded)
-      {
-        await expect(pool.swapGivenOut({ //Buy Security or Sell Currency
-          in: pool.currencyIndex,
-          out: pool.securityIndex,
-          amount: buy_qty,
-          from: trader,
-          balances: currentBalances,
-          data: abiCoder.encode([], []), // MarketOrder Buy@market price
-           
-        })).to.be.revertedWith("Insufficient liquidity");
-      }
-      else{
-        const buy_order = await pool.swapGivenOut({ //Buy Security or Sell Currency
-          in: pool.currencyIndex,
-          out: pool.securityIndex,
-          amount: buy_qty,
-          from: trader,
-          balances: currentBalances,
-          data: abiCoder.encode([], []), // MarketOrder Buy@market price
-           
-        });
-        const counterPartyTrades = await ob.getTrades({from: lp});
-        const partyTrades = await ob.getTrades({from: trader});
-
-        const cpTradesInfo = await ob.getTrade({from: lp, tradeId: Number(counterPartyTrades[0]) });
-        const pTradesInfo = await ob.getTrade({from: trader, tradeId: Number(partyTrades[0]) });
-    
-        await callSwapEvent(cpTradesInfo,pTradesInfo,securityTraded,currencyTraded,"Sell","Buy");
-      
-      }
-      
-    });
-
-    it('Sell SWAP In Security Order > Buy SWAP OUT Security Order', async () => {
-      sell_qty = fp(10);
-      buy_qty = fp(5);
-      const securityTraded = buy_qty;
-      const currencyTraded = mulDown(securityTraded, sell_price);
-
-      const sell_order = await pool.swapGivenIn({
-        in: pool.securityIndex,
-        out: pool.currencyIndex,
-        amount: sell_qty,
-        from: lp,
-        balances: currentBalances,
-        data: abiCoder.encode(["string", "uint"], ['Limit', sell_price]), // Limit Order Sell@price12
-         
-      });
-
-      const buy_order = await pool.swapGivenOut({
-        in: pool.currencyIndex,
-        out: pool.securityIndex,
-        amount: buy_qty,
-        from: trader,
-        balances: currentBalances,
-        data: abiCoder.encode([], []), // MarketOrder Buy@market price
-         
-      });
-      expect(buy_order[0].toString()).to.be.equals(currencyTraded.toString()); 
-  
-      const counterPartyTrades = await ob.getTrades({from: lp});
-      const partyTrades = await ob.getTrades({from: trader});
-
-      const cpTradesInfo = await ob.getTrade({from: lp, tradeId: Number(counterPartyTrades[0]) });
-      const pTradesInfo = await ob.getTrade({from: trader, tradeId: Number(partyTrades[0]) });
-  
-      await callSwapEvent(cpTradesInfo,pTradesInfo,securityTraded,currencyTraded,"Sell","Buy","Market");
-     
-    });
-
-    it('Sell SWAP Out Currency Order > Buy SWAP OUT Security Order2', async () => {
-      sell_qty = fp(400);
-      buy_qty = fp(10);
-      const securityTraded = buy_qty;
-      const currencyTraded = mulDown(securityTraded,sell_price);
-
-      const sell_order = await pool.swapGivenOut({
-        in: pool.securityIndex,
-        out: pool.currencyIndex,
-        amount: sell_qty,
-        from: lp,
-        balances: currentBalances,
-        data: abiCoder.encode(["string", "uint"], ['Limit', sell_price]), // Limit Order Sell@price12
-         
-      });
-
-      const buy_order = await pool.swapGivenOut({
-        in: pool.currencyIndex,
-        out: pool.securityIndex,
-        amount: buy_qty,
-        from: trader,
-        balances: currentBalances,
-        data: abiCoder.encode([], []), // MarketOrder Buy@market price
-         
-      });
-      expect(buy_order[0].toString()).to.be.equals(currencyTraded.toString()); 
-      const counterPartyTrades = await ob.getTrades({from: lp});
-      const partyTrades = await ob.getTrades({from: trader});
-
-      const cpTradesInfo = await ob.getTrade({from: lp, tradeId: Number(counterPartyTrades[0]) });
-      const pTradesInfo = await ob.getTrade({from: trader, tradeId: Number(partyTrades[0]) });
-  
-      await callSwapEvent(cpTradesInfo,pTradesInfo,securityTraded,currencyTraded,"Sell","Buy","Market");
-
-    });
-
-    it('Sell[Limit] SWAP In Security Order > Buy [Market] SWAP OUT Security Order', async () => {
-      sell_qty = fp(40);
-      buy_qty = fp(10);
-      const securityTraded = buy_qty;
-      const currencyTraded = mulDown(securityTraded,sell_price);
-
-      const sell_order = await pool.swapGivenIn({
-        in: pool.securityIndex,
-        out: pool.currencyIndex,
-        amount: sell_qty,
-        from: lp,
-        balances: currentBalances,
-        data: abiCoder.encode(["string", "uint"], ['Limit', sell_price]), // Limit Order Sell@price12
-         
-      });
-
-      const buy_order = await pool.swapGivenOut({
-        in: pool.currencyIndex,
-        out: pool.securityIndex,
-        amount: buy_qty,
-        from: trader,
-        balances: currentBalances,
-        data: abiCoder.encode([], []), // MarketOrder Buy@market price
-         
-      });
-
-      expect(buy_order[0].toString()).to.be.equals(currencyTraded.toString()); 
-      const counterPartyTrades = await ob.getTrades({from: lp});
-      const partyTrades = await ob.getTrades({from: trader});
-
-      const cpTradesInfo = await ob.getTrade({from: lp, tradeId: Number(counterPartyTrades[0]) });
-      const pTradesInfo = await ob.getTrade({from: trader, tradeId: Number(partyTrades[0]) });
-  
-      await callSwapEvent(cpTradesInfo,pTradesInfo,securityTraded,currencyTraded,"Sell","Buy","Market");
-
-    });
-  });
-
-  context('Counter Party Buy Order > Party Sell Order', () => {
-    let sell_qty: BigNumber;
-    let buy_qty: BigNumber;
-    let buy_price: BigNumber;
-    let sell_price: BigNumber;
-
-    sharedBeforeEach('initialize values ', async () => {
-      sell_qty = fp(20); //qty
-      buy_qty = fp(300); //qty
-      buy_price = fp(20); // Buy price
-      sell_price = fp(10);
-    });
-
-    it('Buy SWAP IN Currency Order > Sell SWAP IN Security Order', async () => {
-      const securityTraded = divDown(buy_qty, buy_price);
-      const currencyTraded = mulDown(securityTraded,buy_price);
-
-      const buy_order = await pool.swapGivenIn({
-        in: pool.currencyIndex,
-        out: pool.securityIndex,
-        amount: buy_qty,
-        from: lp,
-        balances: currentBalances,
-        data: abiCoder.encode(["string", "uint"], ['Limit', buy_price]), // Limit Order Sell@price12
-         
-      });
-
-      const sell_order = await pool.swapGivenIn({
-        in: pool.securityIndex,
-        out: pool.currencyIndex,
-        amount: sell_qty,
-        from: trader,
-        balances: currentBalances,
-        data: abiCoder.encode(["string", "uint"], ['Limit', sell_price]), // MarketOrder Buy@market price
-         
-      });
-
-      const counterPartyTrades = await ob.getTrades({from: lp});
-      const partyTrades = await ob.getTrades({from: trader});
-
-      const cpTradesInfo = await ob.getTrade({from: lp, tradeId: Number(counterPartyTrades[0]) });
-      const pTradesInfo = await ob.getTrade({from: trader, tradeId: Number(partyTrades[0]) });
-  
-      await callSwapEvent(cpTradesInfo,pTradesInfo,securityTraded,currencyTraded,"Buy","Sell");
-    
-    });
-
-    it('Buy[Limit] SWAP Out Security Order > Sell [Market] SWAP IN Security Order', async () => {
-      sell_qty = fp(20);
-      buy_qty = fp(10);
-      const securityTraded = buy_qty;
-      const currencyTraded = mulDown(buy_qty,buy_price);
-
-      const buy_order = await pool.swapGivenOut({ //Buy Security
-        in: pool.currencyIndex,
-        out: pool.securityIndex,
-        amount: buy_qty,
-        from: lp,
-        balances: currentBalances,
-        data: abiCoder.encode(["string", "uint"], ['Limit', buy_price]), // Limit Order Buy@price 20
-         
-      });
-
-      if(sell_qty > securityTraded)
-      {
-        await expect(pool.swapGivenIn({ // Sell Security
-          in: pool.securityIndex,
-          out: pool.currencyIndex,
-          amount: sell_qty,
-          from: trader,
-          balances: currentBalances,
-          data: abiCoder.encode([], []), 
-           
-        })).to.be.revertedWith("Insufficient liquidity");
-      }
-      else{ 
-        const sell_order = await pool.swapGivenIn({ // Sell Security
-          in: pool.securityIndex,
-          out: pool.currencyIndex,
-          amount: sell_qty,
-          from: trader,
-          balances: currentBalances,
-          data: abiCoder.encode([], []), 
-           
-        });
-  
-    
-        const counterPartyTrades = await ob.getTrades({from: lp});
-        const partyTrades = await ob.getTrades({from: trader});
-
-        const cpTradesInfo = await ob.getTrade({from: lp, tradeId: Number(counterPartyTrades[0]) });
-        const pTradesInfo = await ob.getTrade({from: trader, tradeId: Number(partyTrades[0]) });
-    
-        await callSwapEvent(cpTradesInfo,pTradesInfo,securityTraded,currencyTraded,"Buy","Sell");
-
-      }
-      
-    });
-
-    it('Buy[Limit] SWAP IN Currency Order > Sell [Stop] SWAP IN Security Order', async () => {
-      sell_qty = fp(20);
-      buy_qty = fp(1000);
-      const securityTraded = sell_qty;
-      const currencyTraded = mulDown(securityTraded, buy_price);
-
-      const buy_order = await pool.swapGivenIn({
-        in: pool.currencyIndex,
-        out: pool.securityIndex,
-        amount: buy_qty,
-        from: lp,
-        balances: currentBalances,
-        data: abiCoder.encode(["string", "uint"], ['Limit', buy_price]), // Limit Order Buy@price 20
-         
-      });
-
-      const sell_order = await pool.swapGivenIn({
-        in: pool.securityIndex,
-        out: pool.currencyIndex,
-        amount: sell_qty,
-        from: trader,
-        balances: currentBalances,
-        data: abiCoder.encode(["string", "uint"], ['Stop', sell_price]), // Limit Sell@price 10
-         
-      });
-
-      const counterPartyTrades = await ob.getTrades({from: lp});
-      const partyTrades = await ob.getTrades({from: trader});
-
-      const cpTradesInfo = await ob.getTrade({from: lp, tradeId: Number(counterPartyTrades[0]) });
-      const pTradesInfo = await ob.getTrade({from: trader, tradeId: Number(partyTrades[0]) });
-  
-      await callSwapEvent(cpTradesInfo,pTradesInfo,securityTraded,currencyTraded,"Buy","Sell");
- 
-    });
-
-    it('Buy SWAP Out Security Order > Sell SWAP IN Security Order', async () => {
-      sell_qty = fp(20);
-      buy_qty = fp(50);
-      const securityTraded = sell_qty;
-      const currencyTraded = mulDown(securityTraded, buy_price);
-  
-      const buy_order = await pool.swapGivenOut({
-          in: pool.currencyIndex,
-          out: pool.securityIndex,
-          amount: buy_qty,
-          from: lp,
-          balances: currentBalances,
-          data: abiCoder.encode(["string", "uint"], ['Limit', buy_price]), // Limit Order Buy@price 20
-           
-      });
-  
-      const sell_order = await pool.swapGivenIn({
-          in: pool.securityIndex,
-          out: pool.currencyIndex,
-          amount: sell_qty,
-          from: trader,
-          balances: currentBalances,
-          data: abiCoder.encode(["string", "uint"], ['Stop', sell_price]), // Limit Sell@price 10
-           
-      });
-  
-      const counterPartyTrades = await ob.getTrades({from: lp});
-      const partyTrades = await ob.getTrades({from: trader});
-
-      const cpTradesInfo = await ob.getTrade({from: lp, tradeId: Number(counterPartyTrades[0]) });
-      const pTradesInfo = await ob.getTrade({from: trader, tradeId: Number(partyTrades[0]) });
-  
-      await callSwapEvent(cpTradesInfo,pTradesInfo,securityTraded,currencyTraded,"Buy","Sell");
- 
-    });
-
-    it('Sell SWAP In Currency Order > Buy SWAP In Currency Order', async () => {
-      sell_qty = fp(20);
-      buy_qty = fp(10);
-      sell_price = fp(20);
-      buy_price = fp(10);
-      const currencyTraded = buy_qty;
-      const securityTraded = divDown(currencyTraded, sell_price);
-     
-      const sell_order = await pool.swapGivenIn({ //Sell Currency
-          in: pool.securityIndex,
-          out: pool.currencyIndex,
-          amount: sell_qty,
-          from: lp,
-          balances: currentBalances,
-          data: abiCoder.encode(["string", "uint"], ['Limit', sell_price]), // Limit Order Buy@price 20
-           
-      });
-  
-      const buy_order = await pool.swapGivenIn({ //Buy Security
-          in: pool.currencyIndex,
-          out: pool.securityIndex,
-          amount: buy_qty,
-          from: trader,
-          balances: currentBalances,
-          data: abiCoder.encode([], []),
-           
-      });
-
-      expect(buy_order[0].toString()).to.be.equals(securityTraded.toString()); 
-      const counterPartyTrades = await ob.getTrades({from: lp});
-      const partyTrades = await ob.getTrades({from: trader});
-
-      const cpTradesInfo = await ob.getTrade({from: lp, tradeId: Number(counterPartyTrades[0]) });
-      const pTradesInfo = await ob.getTrade({from: trader, tradeId: Number(partyTrades[0]) });
-  
-      await callSwapEvent(cpTradesInfo,pTradesInfo,securityTraded,currencyTraded,"Sell","Buy", "Market");
-
-    });
-  
-    it('Buy SWAP Out Security Order > Sell SWAP Out Security Order', async () => {
-      sell_qty = fp(200);
-      buy_qty = fp(5);
-      buy_price = fp(20);
-      sell_price = fp(10);
-      const currencyTraded = mulDown(buy_qty, buy_price);
-      const securityTraded = divDown(currencyTraded,buy_price);
-  
-      const buy_order = await pool.swapGivenOut({
-        in: pool.currencyIndex,
-        out: pool.securityIndex,
-        amount: buy_qty,
-        from: lp,
-        balances: currentBalances,
-        data: abiCoder.encode(["string", "uint"], ['Limit', buy_price]), // Limit Order Buy@price 20
-         
-      });
-  
-      const sell_order = await pool.swapGivenOut({
-        in: pool.securityIndex,
-        out: pool.currencyIndex,
-        amount: sell_qty,
-        from: trader,
-        balances: currentBalances,
-        data: abiCoder.encode(["string", "uint"], ['Stop', sell_price]), // Limit Sell@price 10
-         
-      });
-  
-      const counterPartyTrades = await ob.getTrades({from: lp});
-      const partyTrades = await ob.getTrades({from: trader});
-
-      const cpTradesInfo = await ob.getTrade({from: lp, tradeId: Number(counterPartyTrades[0]) });
-      const pTradesInfo = await ob.getTrade({from: trader, tradeId: Number(partyTrades[0]) });
-  
-      await callSwapEvent(cpTradesInfo,pTradesInfo,securityTraded,currencyTraded,"Buy","Sell");
-
-    });
-
-    it('Buy SWAP In Currency Order > Sell SWAP Out Currency Order', async () => {
-      sell_qty = fp(50);
-      buy_qty = fp(100);
-      
-      const currencyTraded = sell_qty;
-      const securityTraded = divDown(currencyTraded,buy_price);
-
-      const buy_order = await pool.swapGivenIn({ //BUY Curr[Sell Sec]
-        in: pool.currencyIndex,
-        out: pool.securityIndex,
-        amount: buy_qty,
-        from: lp,
-        balances: currentBalances,
-        data: abiCoder.encode(["string", "uint"], ['Stop', buy_price]), // Stop Order Buy@price 20
-         
-      });
-
-      const sell_order = await pool.swapGivenOut({ //Sell Currency[Buy Sec]
-        in: pool.securityIndex,
-        out: pool.currencyIndex,
-        amount: sell_qty,
-        from: trader,
-        balances: currentBalances,
-        data: abiCoder.encode(["string", "uint"], ['Stop', sell_price]), // Stop Sell@price 10
-         
-      });
-  
-      const counterPartyTrades = await ob.getTrades({from: lp});
-      const partyTrades = await ob.getTrades({from: trader});
-      if(counterPartyTrades.length && partyTrades.length)
-      {
-        const cpTradesInfo = await ob.getTrade({from: lp, tradeId: Number(counterPartyTrades[0]) });
-        const pTradesInfo = await ob.getTrade({from: trader, tradeId: Number(partyTrades[0]) });
-    
-        await callSwapEvent(cpTradesInfo,pTradesInfo,securityTraded,currencyTraded,"Buy","Sell");
-      }
-    });
-  
-    it('Buy SWAP Out Security Order > Sell SWAP Out Currency Order', async () => {
-      sell_qty = fp(200);
-      buy_qty = fp(100);
-      const currencyTraded = sell_qty;
-      const securityTraded = divDown(currencyTraded,buy_price);
-      const buy_order = await pool.swapGivenOut({ //buy security 100
-        in: pool.currencyIndex,
-        out: pool.securityIndex,
-        amount: buy_qty,
-        from: lp,
-        balances: currentBalances,
-        data: abiCoder.encode(["string", "uint"], ['Stop', buy_price]), // Limit Order Buy@price 20
-         
-      });
-  
-      const sell_order = await pool.swapGivenOut({ //buy currency [Sell Sec] 200
-        in: pool.securityIndex,
-        out: pool.currencyIndex,
-        amount: sell_qty,
-        from: trader,
-        balances: currentBalances,
-        data: abiCoder.encode([], []), // Market
-         
-      });
-<<<<<<< HEAD
-      //console.log(sell_order[0].toString());
-=======
-
->>>>>>> ebf1a0c0
-      expect(sell_order[0].toString()).to.be.equals(securityTraded.toString()); 
-      const counterPartyTrades = await ob.getTrades({from: lp});
-      const partyTrades = await ob.getTrades({from: trader});
-
-      const cpTradesInfo = await ob.getTrade({from: lp, tradeId: Number(counterPartyTrades[0]) });
-      const pTradesInfo = await ob.getTrade({from: trader, tradeId: Number(partyTrades[0]) });
-  
-      await callSwapEvent(cpTradesInfo,pTradesInfo,securityTraded,currencyTraded,"Buy","Sell","Market");
-   
-    });
-  
-    it('Buy SWAP IN Currency Order > Sell SWAP Out Security Order', async () => {
-      sell_qty = fp(200);
-      buy_qty = fp(500);
-      const currencyTraded = sell_qty;
-      const securityTraded = divDown(sell_qty,buy_price);
-  
-      const buy_order = await pool.swapGivenIn({
-        in: pool.currencyIndex,
-        out: pool.securityIndex,
-        amount: buy_qty,
-        from: lp,
-        balances: currentBalances,
-        data: abiCoder.encode(["string", "uint"], ['Stop', buy_price]),
-      });
-  
-      const sell_order = await pool.swapGivenOut({
-        in: pool.securityIndex,
-        out: pool.currencyIndex,
-        amount: sell_qty,
-        from: trader,
-        balances: currentBalances,
-        data: abiCoder.encode(["string", "uint"], ['Limit', sell_price]),
-      });
-
-      const counterPartyTrades = await ob.getTrades({from: lp});
-      const partyTrades = await ob.getTrades({from: trader});
-
-      if(counterPartyTrades.length && partyTrades.length)
-      {
-        const cpTradesInfo = await ob.getTrade({from: lp, tradeId: Number(counterPartyTrades[0]) });
-        const pTradesInfo = await ob.getTrade({from: trader, tradeId: Number(partyTrades[0]) });
-        await callSwapEvent(cpTradesInfo,pTradesInfo,securityTraded,currencyTraded,"Buy","Sell");
-      }
-      
-    });
-
-  });
-
-  context('Placing Cancel Order Request', () => {
-    let sell_qty: BigNumber;
-    let buy_qty: BigNumber;
-    let sell_price: BigNumber;
-
-    sharedBeforeEach('initialize values ', async () => {
-      sell_qty = fp(10); //qty
-      buy_qty = fp(25); //qty
-      sell_price = fp(12); //qty
-    });
-    
-    it('order cancelled', async () => {
-
-      const stop_order = await pool.swapGivenIn({
-        in: pool.securityIndex,
-        out: pool.currencyIndex,
-        amount: sell_qty,
-        from: lp,
-        balances: currentBalances,
-        data: abiCoder.encode(["string", "uint"], ['Stop', sell_price]),
-         
-      });
-
-      const ob = await pool.orderbook(); 
-      const _ref = await ob.getOrderRef({from: lp});
-
-      const cancel_order = await ob.cancelOrder({
-        ref: _ref[0].toString(),
-        from: lp
-      });
-
-      const _refAfterCancell = await ob.getOrderRef({from: lp});
-      expect(_refAfterCancell[0]).to.be.equals(ZERO_BYTES32);
-      
-    });
-  });
-
-  context('Placing Edit Order Request', () => {
-    let sell_qty: BigNumber;
-    let buy_qty: BigNumber;
-    let buy_price: BigNumber;
-    let sell_price: BigNumber;
-    let editedAmount: BigNumber;
-    let editedPrice: BigNumber;
-
-
-    sharedBeforeEach('initialize values ', async () => {
-      sell_qty = fp(20); //qty
-      buy_qty = fp(500); //qty
-      buy_price = fp(25); // Buying price
-      sell_price = fp(20); // Selling price
-      editedAmount = fp(12);
-      editedPrice = fp(18);
-    });
-    
-    it('accepts edited order', async () => {
-      const currencyTraded = mulDown(sell_qty,sell_price);
-      const securityTraded = divDown(currencyTraded, sell_price);
-
-      const sell_order = await pool.swapGivenIn({
-        in: pool.securityIndex,
-        out: pool.currencyIndex,
-        amount: sell_qty,
-        from: lp,
-        balances: currentBalances,
-        data: abiCoder.encode(["string", "uint"], ['Limit', sell_price]), // Limit Order Sell@price12
-         
-      });
-      
-      const ob = await pool.orderbook();
-      const _ref = await ob.getOrderRef({from: lp});
-
-      const edit_order = await ob.editOrder({
-        ref: _ref[0].toString(),
-        price: sell_qty, //Changed price from 20[selling price] --> 20[buying price]
-        amount: sell_price, //Changed Qty from 10[sell amount] --> 20[buy amount]
-        from: lp
-      });
-
-      if(buy_qty > securityTraded)
-      {
-        await expect(pool.swapGivenIn({ 
-          in: pool.currencyIndex,
-          out: pool.securityIndex,
-          amount: buy_qty,
-          from: trader,
-          balances: currentBalances,
-          data: abiCoder.encode([], []), // MarketOrder Buy@market price
-           
-        })).to.be.revertedWith("Insufficient liquidity");
-      }
-      else {
-          const buy_order = await pool.swapGivenIn({
-            in: pool.currencyIndex,
-            out: pool.securityIndex,
-            amount: buy_qty,
-            from: trader,
-            balances: currentBalances,
-            data: abiCoder.encode([], []), // MarketOrder Buy@market price
-             
-          });
-  
-          const counterPartyTrades = await ob.getTrades({from: lp});
-          const partyTrades = await ob.getTrades({from: trader});
-
-          const cpTradesInfo = await ob.getTrade({from: lp, tradeId: Number(counterPartyTrades[0]) });
-          const pTradesInfo = await ob.getTrade({from: trader, tradeId: Number(partyTrades[0]) });
-      
-          await callSwapEvent(cpTradesInfo,pTradesInfo,securityTraded,currencyTraded,"Sell","Buy");
-        }
-    });
-  });
-
-  context('Random OrderBook Testing', () => {
-    [...Array(10).keys()].forEach(value => {
-      let sell_price = Math.floor((Math.random() * 100) + 1);
-      let buy_price = Math.floor((Math.random() * 100) + 1);
-      enum OrderType {"Market" = 1,"Limit","Stop"};
-      let sell_RandomOrderType = Math.floor((Math.random() * 3) + 1);
-      let buy_RandomOrderType = Math.floor((Math.random() * 3) + 1);
-      let sell_qty = Math.floor((Math.random() * 20) + 1);
-      let buy_qty = Math.floor((Math.random() * 20) + 1);
-      let misc = false;
-      let sell_data = OrderType[sell_RandomOrderType] == "Market" ? abiCoder.encode([],[]) : abiCoder.encode(["string", "uint"], [OrderType[sell_RandomOrderType], fp(sell_price)]);
-      let buy_data = OrderType[buy_RandomOrderType] == "Market" ? abiCoder.encode([],[]) : abiCoder.encode(["string", "uint"], [OrderType[sell_RandomOrderType], fp(buy_price)])
-      let securityTraded: BigNumber,currencyTraded: BigNumber;
-
-      it(`Sell QTY: ${sell_qty}@Price: ${sell_price} Order: ${OrderType[sell_RandomOrderType]} >>> Buy QTY: ${buy_qty}@Price: ${buy_price} Order: ${OrderType[buy_RandomOrderType]}`, async() => {
-        if(OrderType[buy_RandomOrderType] == "Market") //Case: Buy at Market Price
-        {
-          if(sell_qty >= buy_qty)
-          {
-            securityTraded = fp(buy_qty);
-            currencyTraded = mulDown(securityTraded,fp(sell_price));
-          }
-          else if(sell_qty < buy_qty)
-          { 
-            misc = true;
-            securityTraded = fp(sell_qty);
-            currencyTraded = mulDown(securityTraded,fp(sell_price));
-          }
-        }
-        else if (OrderType[sell_RandomOrderType] == "Market"){ //Case: Sell at Market Price
-          if(sell_qty >= buy_qty)
-          {
-            securityTraded = fp(buy_qty);
-            currencyTraded = mulDown(securityTraded,fp(buy_price));
-          }
-          else if(sell_qty < buy_qty)
-          {
-            securityTraded = fp(sell_qty);
-            currencyTraded = mulDown(securityTraded,fp(buy_price));
-          }
-        }
-        else { 
-          if(sell_qty >= buy_qty)
-          {
-            securityTraded = fp(buy_qty);
-            currencyTraded = mulDown(securityTraded,fp(sell_price)); 
-          }
-          else if(sell_qty < buy_qty)
-          {
-            securityTraded = fp(sell_qty);
-            currencyTraded = mulDown(securityTraded,fp(sell_price));
-          }
-        }
-
-        if(OrderType[sell_RandomOrderType] == "Market")
-        {
-          await expect(pool.swapGivenIn({
-            in: pool.securityIndex,
-            out: pool.currencyIndex,
-            amount: fp(sell_qty),
-            from: lp,
-            balances: currentBalances, 
-            data: sell_data, 
-          })).to.be.revertedWith("Insufficient liquidity");
-          return;
-        }
-        else{
-          await pool.swapGivenIn({
-            in: pool.securityIndex,
-            out: pool.currencyIndex,
-            amount: fp(sell_qty),
-            from: lp,
-            balances: currentBalances, 
-            data: sell_data, 
-          });
-        }
-        
-        if(misc && OrderType[buy_RandomOrderType] == "Market")
-        {
-          await expect(pool.swapGivenOut({
-            in: pool.currencyIndex,
-            out: pool.securityIndex,
-            amount: fp(buy_qty),
-            from: trader,
-            balances: currentBalances,
-            data: buy_data, 
-             
-          })).to.be.revertedWith("Insufficient liquidity");
-        }
-        else {
-          const buy_order = await pool.swapGivenOut({
-            in: pool.currencyIndex,
-            out: pool.securityIndex,
-            amount: fp(buy_qty),
-            from: trader,
-            balances: currentBalances,
-            data: buy_data, 
-             
-          });
-
-          if(OrderType[buy_RandomOrderType] == "Market")
-          {
-            expect(buy_order[0].toString()).to.be.equals(currencyTraded.toString()); 
-            const counterPartyTrades = await ob.getTrades({from: lp});
-            const partyTrades = await ob.getTrades({from: trader});
-
-            const cpTradesInfo = await ob.getTrade({from: lp, tradeId: Number(counterPartyTrades[0]) });
-            const pTradesInfo = await ob.getTrade({from: trader, tradeId: Number(partyTrades[0]) });
-        
-            await callSwapEvent(cpTradesInfo,pTradesInfo,securityTraded,currencyTraded,"Sell","Buy","Market");
-          }
-          else{
-            if (buy_order[1]) {
-                const counterPartyTrades = await ob.getTrades({from: lp});
-                const partyTrades = await ob.getTrades({from: trader});
-
-                const cpTradesInfo = await ob.getTrade({from: lp, tradeId: Number(counterPartyTrades[0]) });
-                const pTradesInfo = await ob.getTrade({from: trader, tradeId: Number(partyTrades[0]) });
-            
-                await callSwapEvent(cpTradesInfo,pTradesInfo,securityTraded,currencyTraded,"Sell","Buy");
-            }
-          }
-          
-        }
-      })
-    });
-    
-
-  });
-
-  context('Part fills of Order', () => {
-    let buy_qty: BigNumber;
-    let avgCurrencyTraded: BigNumber;
-
-    sharedBeforeEach('initialize values ', async () => {
-      buy_qty = fp(10); //qty
-      avgCurrencyTraded = mulDown(fp(1), fp(100))
-      .add(mulDown(fp(2), fp(101))
-      .add(mulDown(fp(3), fp(102))
-      .add(mulDown(fp(4), fp(103)))));
-    });
-
-    it('Sell 4 orders & 1 Buy Market Order', async () => {
-      await pool.swapGivenIn({ // Sell Security 1@100
-        in: pool.securityIndex,
-        out: pool.currencyIndex,
-        amount: fp(1),
-        from: trader,
-        balances: currentBalances,
-        data: abiCoder.encode(["string", "uint"], ['Limit', fp(100)]),
-      });
-      await pool.swapGivenIn({ // Sell Security 2@101
-        in: pool.securityIndex,
-        out: pool.currencyIndex,
-        amount: fp(2),
-        from: trader,
-        balances: currentBalances,
-        data: abiCoder.encode(["string", "uint"], ['Limit', fp(101)]),
-         
-      });
-      await pool.swapGivenIn({ // Sell Security 3@102
-        in: pool.securityIndex,
-        out: pool.currencyIndex,
-        amount: fp(3),
-        from: trader,
-        balances: currentBalances,
-        data: abiCoder.encode(["string", "uint"], ['Limit', fp(102)]),
-         
-      });
-      await pool.swapGivenIn({ // Sell Security 4@103
-        in: pool.securityIndex,
-        out: pool.currencyIndex,
-        amount: fp(4),
-        from: trader,
-        balances: currentBalances,
-        data: abiCoder.encode(["string", "uint"], ['Limit', fp(103)]),
-         
-      });
-      await pool.swapGivenIn({ // Sell Security 5@104
-        in: pool.securityIndex,
-        out: pool.currencyIndex,
-        amount: fp(5),
-        from: trader,
-        balances: currentBalances,
-        data: abiCoder.encode(["string", "uint"], ['Stop', fp(104)]),
-         
-      });
-      const buy_order = await pool.swapGivenOut({ // Buy Security 10@CMP
-        in: pool.currencyIndex,
-        out: pool.securityIndex,
-        amount: fp(10),
-        from: lp,
-        balances: currentBalances,
-        data: abiCoder.encode([], []),
-         
-      });
-      expect(buy_order[0].toString()).to.be.equals(avgCurrencyTraded.toString()); 
-    });
-    it('Sell 3 orders & 1 Buy Market Order [Insufficient Liquidity]', async () => {
-      
-      await pool.swapGivenIn({ // Sell Security 1@100
-        in: pool.securityIndex,
-        out: pool.currencyIndex,
-        amount: fp(1),
-        from: trader,
-        balances: currentBalances, 
-        data: abiCoder.encode(["string", "uint"], ['Limit', fp(100)]),
-      });
-      await pool.swapGivenIn({ // Sell Security 2@101
-        in: pool.securityIndex,
-        out: pool.currencyIndex,
-        amount: fp(2),
-        from: trader,
-        balances: currentBalances,
-        data: abiCoder.encode(["string", "uint"], ['Limit', fp(101)]),
-         
-      });
-      await pool.swapGivenIn({ // Sell Security 3@102
-        in: pool.securityIndex,
-        out: pool.currencyIndex,
-        amount: fp(3),
-        from: trader,
-        balances: currentBalances,
-        data: abiCoder.encode(["string", "uint"], ['Limit', fp(102)]),
-         
-      });
-      await expect(pool.swapGivenOut({ // Buy Security 10@CMP
-        in: pool.currencyIndex,
-        out: pool.securityIndex,
-        amount: fp(10),
-        from: lp,
-        balances: currentBalances,
-        data: abiCoder.encode([], []),
-         
-      })).to.be.revertedWith("Insufficient liquidity");
-      
-    });
-    it('Sell 4 Buy orders & 1 Sell Market Order', async () => {
-      
-      await pool.swapGivenOut({ 
-        in: pool.currencyIndex,
-        out: pool.securityIndex,
-        amount: fp(1),
-        from: lp,
-        balances: currentBalances,
-        data: abiCoder.encode(["string", "uint"], ['Limit', fp(100)]),
-         
-      });
-      await pool.swapGivenOut({ 
-        in: pool.currencyIndex,
-        out: pool.securityIndex,
-        amount: fp(2),
-        from: lp,
-        balances: currentBalances,
-        data: abiCoder.encode(["string", "uint"], ['Limit', fp(101)]),
-         
-      });
-      await pool.swapGivenOut({ 
-        in: pool.currencyIndex,
-        out: pool.securityIndex,
-        amount: fp(3),
-        from: lp,
-        balances: currentBalances,
-        data: abiCoder.encode(["string", "uint"], ['Limit', fp(102)]),
-         
-      });
-      await pool.swapGivenOut({ 
-        in: pool.currencyIndex,
-        out: pool.securityIndex,
-        amount: fp(4),
-        from: lp,
-        balances: currentBalances,
-        data: abiCoder.encode(["string", "uint"], ['Limit', fp(103)]),
-         
-      });
-      await pool.swapGivenOut({ 
-        in: pool.currencyIndex,
-        out: pool.securityIndex,
-        amount: fp(5),
-        from: lp,
-        balances: currentBalances,
-        data: abiCoder.encode(["string", "uint"], ['Limit', fp(104)]),
-         
-      });
-      const sell_order = await pool.swapGivenIn({ 
-        in: pool.securityIndex,
-        out: pool.currencyIndex,
-        amount: fp(10),
-        from: trader,
-        balances: currentBalances,
-        data: abiCoder.encode([], []), 
-         
-      });
-
-      expect(sell_order[0].toString()).to.be.equal(avgCurrencyTraded.toString());
-      
-    });
-    it('===== Gerg\'s Test =====', async () => {
-      const numTrades = 25;
-      const amount = 0.1;
-      for (var i = 0; i < numTrades; i++) {
-        await pool.swapGivenIn({ // Sell Security 0.1@100
-          in: pool.securityIndex,
-          out: pool.currencyIndex,
-          amount: fp(amount),
-          from: trader,
-          balances: currentBalances,
-          data: abiCoder.encode(["string", "uint"], ['Limit', fp(100 + i/100)]),
-        });
-      }
-      console.log("--- Market order ---")
-      const buy_order = await pool.swapGivenOut({ // Buy Security 10@CMP
-        in: pool.currencyIndex,
-        out: pool.securityIndex,
-        amount: fp(amount * numTrades * 0.99),
-        from: lp,
-        balances: currentBalances,
-        data: abiCoder.encode([], [])
-      });
-    });
-  })
-
-});
-
-  describe('joins and exits', () => {
-    let maxAmountsIn : BigNumber[];
-    sharedBeforeEach('deploy pool', async () => {
-      await deployPool({ securityToken, currencyToken }, false);
-      await tokens.approve({ from: owner, to: pool.vault.address, amount: fp(500) });
-
-        maxAmountsIn = new Array(tokens.length);
-        maxAmountsIn[pool.securityIndex] = maxSecurityOffered; 
-        maxAmountsIn[pool.currencyIndex] = maxCurrencyOffered;
-        maxAmountsIn[pool.bptIndex] = fp(0);
-
-        await pool.init({ from: owner, recipient: owner.address, initialBalances: maxAmountsIn });
-    });
-
-    it('regular joins should revert', async () => {
-      const { tokens: allTokens } = await pool.getTokens();
-
-      const tx = pool.vault.joinPool({
-        poolAddress: pool.address,
-        poolId: await pool.getPoolId(),
-        recipient: lp.address,
-        tokens: allTokens,
-        data: '0x',
-      });
-
-      await expect(tx).to.be.revertedWith('UNHANDLED_BY_SECONDARY_POOL');
-    });
-    
-    context('when paused for emergency proportional exit', () => {
-      it('gives back tokens', async () => {
-          const previousBalances = await pool.getBalances();
-          const prevSecurityBalance = await securityToken.balanceOf(owner);
-          const prevCurrencyBalance = await currencyToken.balanceOf(owner);
-
-          const bptAmountIn = MAX_UINT112.sub(_DEFAULT_MINIMUM_BPT);
-          await pool.exitGivenOut({
-            from: owner, 
-            recipient: owner.address, 
-            amountsOut: previousBalances, 
-            bptAmountIn: bptAmountIn
-          });
-     
-          const afterExitOwnerBalance = await pool.balanceOf(owner);
-          const currentBalances = await pool.getBalances();
-          const afterExitSecurityBalance = await securityToken.balanceOf(owner);
-          const afterExitCurrencyBalance = await securityToken.balanceOf(owner);
-
-          expect(currentBalances[pool.bptIndex]).to.be.equal(0);
-          expect(currentBalances[pool.securityIndex]).to.be.equal(0);
-          expect(currentBalances[pool.currencyIndex]).to.be.equal(0);
-
-          expect(afterExitSecurityBalance).to.be.equal(prevSecurityBalance.add(previousBalances[pool.securityIndex]));
-          expect(afterExitCurrencyBalance).to.be.equal(prevCurrencyBalance.add(previousBalances[pool.currencyIndex]));
-
-          expect(afterExitOwnerBalance).to.be.equal(0);
-        }); 
-    });
-
-  });
+import { ethers } from 'hardhat';
+import { expect } from 'chai';
+import { BigNumber, Bytes } from 'ethers';
+import { SignerWithAddress } from '@nomiclabs/hardhat-ethers/dist/src/signer-with-address';
+
+import { bn, fp, scaleDown, scaleUp } from '@balancer-labs/v2-helpers/src/numbers';
+import { MAX_UINT112, ZERO_BYTES32 } from '@balancer-labs/v2-helpers/src/constants';
+import { sharedBeforeEach } from '@balancer-labs/v2-common/sharedBeforeEach';
+import { PoolSpecialization } from '@balancer-labs/balancer-js';
+import { RawSecondaryPoolDeployment } from '@balancer-labs/v2-helpers/src/models/pools/secondary-issue/types';
+
+import Token from '@balancer-labs/v2-helpers/src/models/tokens/Token';
+import TokenList from '@balancer-labs/v2-helpers/src/models/tokens/TokenList';
+import SecondaryPool from '@balancer-labs/v2-helpers/src/models/pools/secondary-issue/SecondaryIssuePool';
+import { keccak256 } from "@ethersproject/keccak256";
+import { toUtf8Bytes } from "@ethersproject/strings";
+
+describe('SecondaryPool', function () {
+  let pool: SecondaryPool, tokens: TokenList, securityToken: Token, currencyToken: Token;
+  let   trader: SignerWithAddress,
+        lp: SignerWithAddress,
+        admin: SignerWithAddress,
+        owner: SignerWithAddress,
+        other: SignerWithAddress;
+  
+  const maxCurrencyOffered = fp(5);
+  const maxSecurityOffered = fp(5);
+  const TOTAL_TOKENS = 3;
+  const SCALING_FACTOR = fp(1);
+  const _DEFAULT_MINIMUM_BPT = 1e6;
+  const POOL_SWAP_FEE_PERCENTAGE = fp(0.01);
+
+  const abiCoder = new ethers.utils.AbiCoder();
+
+  const EXPECTED_RELATIVE_ERROR = 1e-14;
+
+  before('setup', async () => {
+    [, lp, trader, admin, owner, other] = await ethers.getSigners();
+  });
+  
+  sharedBeforeEach('deploy tokens', async () => {
+    tokens = await TokenList.create(['DAI', 'CDAI'], { sorted: true });
+    await tokens.mint({ to: [owner, lp, trader], amount: fp(500) });
+
+    securityToken = tokens.DAI;
+    currencyToken = tokens.CDAI;
+  });
+   
+  async function deployPool(params: RawSecondaryPoolDeployment, mockedVault = true): Promise<any> {
+    params = Object.assign({}, { swapFeePercentage: POOL_SWAP_FEE_PERCENTAGE, owner, admin }, params);
+    pool = await SecondaryPool.create(params, mockedVault);
+    return pool;
+  }
+  const mulDown = (a: BigNumber, b: BigNumber)=>{
+    return scaleDown(a.mul(b), SCALING_FACTOR);
+  }
+
+  const divDown = (a: BigNumber, b: BigNumber)=>{
+    const aInflated = scaleUp(a, SCALING_FACTOR);
+    return aInflated.div(b);
+  }
+  
+  describe('creation', () => {
+    context('when the creation succeeds', () => {
+
+      sharedBeforeEach('deploy pool', async () => {
+        await deployPool({ securityToken, currencyToken }, false);
+      });
+
+      it('sets the vault', async () => {
+        expect(await pool.getVault()).to.equal(pool.vault.address);
+      });
+
+      it('uses general specialization', async () => {
+        const { address, specialization } = await pool.getRegisteredInfo();
+        expect(address).to.equal(pool.address);
+        expect(specialization).to.equal(PoolSpecialization.GeneralPool);
+      });
+
+      it('registers tokens in the vault', async () => {
+        const { tokens, balances } = await pool.getTokens();
+
+        expect(tokens).to.have.members(pool.tokens.addresses);
+        // expect(balances).to.be.zeros;
+      });
+
+      it('sets the asset managers', async () => {
+        await tokens.asyncEach(async (token) => {
+          const { assetManager } = await pool.getTokenInfo(token);
+          // expect(assetManager).to.be.zeroAddress;
+        });
+      });
+
+      it('sets swap fee', async () => {
+        expect(await pool.getSwapFeePercentage()).to.equal(POOL_SWAP_FEE_PERCENTAGE);
+      });
+
+      it('sets the name', async () => {
+        expect(await pool.name()).to.equal('Verified Liquidity Token');
+      });
+
+      it('sets the symbol', async () => {
+        expect(await pool.symbol()).to.equal('VITTA');
+      });
+
+      it('sets the decimals', async () => {
+        expect(await pool.decimals()).to.equal(18);
+      });
+
+    });
+
+    context('when the creation fails', () => {
+      it('reverts if there are repeated tokens', async () => {
+        await expect(deployPool({ securityToken, currencyToken: securityToken }, false)).to.be.revertedWith('UNSORTED_ARRAY');
+      });
+
+    });
+  });
+
+  describe('initialization', () => {
+    let maxAmountsIn: BigNumber[];
+    let previousBalances: BigNumber[];
+
+    sharedBeforeEach('deploy pool', async () => {
+      await deployPool({securityToken, currencyToken }, false);
+      await tokens.approve({ from: owner, to: pool.vault.address, amount: fp(500) });
+
+      previousBalances = await pool.getBalances();
+
+      maxAmountsIn = new Array(tokens.length);
+      maxAmountsIn[pool.securityIndex] = maxSecurityOffered; 
+      maxAmountsIn[pool.currencyIndex] = maxCurrencyOffered;
+      maxAmountsIn[pool.bptIndex] = fp(0);
+
+      await pool.init({ from: owner, recipient: owner.address, initialBalances: maxAmountsIn });
+    });
+
+    it('adds bpt to the owner', async () => {
+      const currentBalances = await pool.getBalances();
+      expect(currentBalances[pool.bptIndex]).to.be.equal(0);
+
+      expect(currentBalances[pool.securityIndex]).to.be.equal(maxSecurityOffered);
+      expect(currentBalances[pool.currencyIndex]).to.be.equal(maxCurrencyOffered);
+
+      const ownerBalance = await pool.balanceOf(owner);
+      expect(ownerBalance.toString()).to.be.equal(MAX_UINT112.sub(_DEFAULT_MINIMUM_BPT));
+    });
+
+    it('cannot be initialized twice', async () => {
+      await expect(
+        pool.init({ 
+          from: owner, 
+          recipient: owner.address, 
+          initialBalances: maxAmountsIn 
+        })).to.be.revertedWith('UNHANDLED_BY_SECONDARY_POOL');
+    }); 
+  });
+
+  describe('swaps', () => {
+    let currentBalances: BigNumber[];
+    let params: {};
+    let secondary_pool: any;
+    let ob: any;
+
+    sharedBeforeEach('deploy and initialize pool', async () => {
+
+      secondary_pool = await deployPool({ securityToken, currencyToken }, true);
+
+      await setBalances(pool, { securityBalance: fp(500), currencyBalance: fp(500), bptBalance: fp(0) });
+      
+      const poolId = await pool.getPoolId();
+      currentBalances = (await pool.vault.getPoolTokens(poolId)).balances;
+      ob = await pool.orderbook(); 
+      params = {
+        fee: POOL_SWAP_FEE_PERCENTAGE,
+      };
+    });
+
+    const setBalances = async (
+      pool: SecondaryPool,
+      balances: { securityBalance?: BigNumber; currencyBalance?: BigNumber; bptBalance?: BigNumber }
+    ) => {
+
+      const updateBalances = Array.from({ length: TOTAL_TOKENS }, (_, i) =>
+        i == pool.securityIndex
+          ? balances.securityBalance ?? bn(0)
+          : i == pool.currencyIndex
+          ? balances.currencyBalance ?? bn(0)
+          : i == pool.bptIndex
+          ? balances.bptBalance ?? bn(0)
+          : bn(0)
+      );
+      const poolId = await pool.getPoolId();
+      await pool.vault.updateBalances(poolId, updateBalances);
+    };
+   
+  const callSwapEvent = async(cpTradesInfo: any, pTradesInfo: any, securityTraded: BigNumber, currencyTraded: BigNumber, counterPartyOrder: string, partyOrder: string, partyOrderType?: string) => {
+    //extract details of order
+    const counterPartyOrderDetails = await ob.getOrder({from: lp, ref:cpTradesInfo.counterpartyRef});
+    const partyOrderDetails = await ob.getOrder({from: trader, ref:pTradesInfo.partyRef});
+    
+    // for Counter Party
+     const counterPartyTx = {
+      in: counterPartyOrderDetails.tokenIn == "security" ? pool.securityIndex :  pool.currencyIndex,
+      out:  partyOrderDetails.tokenIn != "security" ? pool.securityIndex :  pool.currencyIndex,
+      amount: cpTradesInfo.dt,
+      from: counterPartyOrderDetails.party == lp.address ? lp : trader,
+      balances: currentBalances,
+      data: abiCoder.encode(["string", "uint"], ['', cpTradesInfo.dt]),
+    };
+    // for Party  
+    const partyDataTx = {
+      in: partyOrderDetails.tokenIn == "security" ? pool.securityIndex :  pool.currencyIndex,
+      out:  counterPartyOrderDetails.tokenIn != "security" ? pool.securityIndex :  pool.currencyIndex,
+      amount: pTradesInfo.dt,
+      from: partyOrderDetails.party == lp.address ? lp : trader,
+      balances: currentBalances,
+      data: abiCoder.encode(["string", "uint"], ['', pTradesInfo.dt]),
+    };
+
+    const counterPartyAmount = cpTradesInfo.counterpartySwapIn ?  await pool.swapGivenIn(counterPartyTx) :  await pool.swapGivenOut(counterPartyTx);
+    const counterTradedAmount = counterPartyOrder == "Sell" ? securityTraded.toString() : currencyTraded.toString();
+    const orderName = counterPartyOrder == "Sell" ? "Security Traded" : "Currency Traded";
+    // console.log(orderName,counterTradedAmount);
+    expect(counterPartyAmount[0].toString()).to.be.equals(counterTradedAmount); 
+
+    if(partyOrderType != "Market")
+    {
+      const partyAmount = partyOrderDetails.tokenIn ?  await pool.swapGivenIn(partyDataTx) :  await pool.swapGivenOut(partyDataTx);
+      const partyTradedAmount = partyOrder == "Sell" ? securityTraded.toString() : currencyTraded.toString();
+      const orderName2 = partyOrder == "Sell" ? "Security Traded" : "Currency Traded";
+      // console.log(orderName2,partyTradedAmount);
+      expect(partyAmount[0].toString()).to.be.equals(partyTradedAmount); 
+    }     
+  } 
+  
+  context('Placing Market order', () => {
+    let sell_qty: BigNumber;
+    let buy_qty: BigNumber;
+    let sell_price: BigNumber;
+    let buy_price: BigNumber;
+
+    sharedBeforeEach('initialize values ', async () => {
+      sell_qty = fp(20); // sell qty
+      buy_qty = fp(500); // buy qty
+      buy_price = fp(40); // Buying price
+    });
+    
+    it('accepts Empty order: Sell Order@CMP > Buy Order@CMP', async () => {
+      await expect(pool.swapGivenIn({
+        in: pool.securityIndex,
+        out: pool.currencyIndex,
+        amount: sell_qty,
+        balances: currentBalances,
+        from: lp,
+        data: abiCoder.encode([], []), // MarketOrder Sell 10@Market Price
+         
+      })).to.be.revertedWith("Insufficient liquidity");
+      
+      await expect(pool.swapGivenIn({
+        in: pool.securityIndex,
+        out: pool.currencyIndex,
+        amount: buy_qty,
+        balances: currentBalances,
+        from: lp,
+        data: abiCoder.encode([], []), // MarketOrder Buy 500@Market Price
+         
+      })).to.be.revertedWith("Insufficient liquidity");
+
+    });
+
+    it('Market order: Sell Order@CMP > Buy Limit Order', async () => {
+      const currencyTraded = mulDown(sell_qty,buy_price);
+      const securityTraded = divDown(currencyTraded, buy_price);
+      if(sell_qty > fp(0))
+      {
+        await expect(pool.swapGivenIn({
+          in: pool.securityIndex,
+          out: pool.currencyIndex,
+          amount: sell_qty,
+          balances: currentBalances,
+          from: lp,
+          data: abiCoder.encode([], []), // MarketOrder Sell 10@Market Price
+           
+        })).to.be.revertedWith("Insufficient liquidity");
+        return;
+      }
+      const buy_order = await pool.swapGivenOut({
+        in: pool.currencyIndex,
+        out: pool.securityIndex,
+        amount: buy_qty,
+        balances: currentBalances,
+        from: trader,
+        data : ethers.utils.hexlify(ethers.utils.toUtf8Bytes('5Limit' + buy_price.toString())), // LimitOrder Buy 15@210
+         
+      });
+
+      const counterPartyTrades = await ob.getTrades({from: lp});
+      const partyTrades = await ob.getTrades({from: trader});
+
+      const cpTradesInfo = await ob.getTrade({from: lp, tradeId: Number(counterPartyTrades[0]) });
+      const pTradesInfo = await ob.getTrade({from: trader, tradeId: Number(partyTrades[0]) });
+  
+      await callSwapEvent(cpTradesInfo,pTradesInfo,securityTraded,currencyTraded,"Sell","Buy");
+
+    });
+
+    context('when pool paused', () => {
+      sharedBeforeEach('pause pool', async () => {
+        await pool.pause();
+      });
+      it('reverts', async () => {
+        await expect(
+          pool.swapGivenIn({
+            in: pool.currencyIndex,
+            out: pool.securityIndex,
+            amount: buy_qty,
+            balances: currentBalances,
+          })
+        ).to.be.revertedWith('PAUSED');
+      });
+    });
+  });
+
+  context('Counter Party Sell Order > Party Buy Order', () => {
+    let sell_qty: BigNumber;
+    let buy_qty: BigNumber;
+    let sell_price: BigNumber;
+
+    sharedBeforeEach('initialize values ', async () => {
+      sell_qty = fp(20); //qty
+      buy_qty = fp(500); //qty
+      sell_price = fp(20); // Selling price
+    });
+
+    it('Sell SWAP IN Security Order > Buy SWAP IN Currency Order', async () => {
+      const currencyTraded = mulDown(sell_qty,sell_price);
+      const securityTraded = divDown(currencyTraded, sell_price);
+
+      const sell_order = await pool.swapGivenIn({
+        in: pool.securityIndex,
+        out: pool.currencyIndex,
+        amount: sell_qty,
+        from: lp,
+        balances: currentBalances,
+        data: abiCoder.encode(["string", "uint"], ['Limit', sell_price]), // Limit Order Sell@price12
+         
+      });
+
+      if(buy_qty > sell_qty){
+        await expect( pool.swapGivenIn({
+          in: pool.currencyIndex,
+          out: pool.securityIndex,
+          amount: buy_qty,
+          from: trader,
+          balances: currentBalances,
+          data: abiCoder.encode([], []), // MarketOrder Buy@market price
+           
+        })).to.be.revertedWith('Insufficient liquidity')
+      }
+    });
+
+    it('Sell SWAP Out Currency Order > Buy SWAP IN Currency Order', async () => {
+      sell_qty = fp(400);
+      const currencyTraded = sell_qty;
+      const securityTraded = divDown(currencyTraded, sell_price);
+
+      const sell_order = await pool.swapGivenOut({
+        in: pool.securityIndex,
+        out: pool.currencyIndex,
+        amount: sell_qty,
+        from: lp,
+        balances: currentBalances,
+        data: abiCoder.encode(["string", "uint"], ['Limit', sell_price]), // Limit Order Sell@price12
+         
+      });
+
+      if(buy_qty > sell_qty){
+        await expect( pool.swapGivenIn({
+          in: pool.currencyIndex,
+          out: pool.securityIndex,
+          amount: buy_qty,
+          from: trader,
+          balances: currentBalances,
+          data: abiCoder.encode([], []), // MarketOrder Buy@market price
+           
+        })).to.be.revertedWith('Insufficient liquidity')
+      }
+    });
+
+    it('Sell SWAP Out Currency Order > Buy SWAP OUT Security Order', async () => {
+      sell_qty = fp(200);
+      buy_qty = fp(20);
+      const securityTraded = divDown(sell_qty,sell_price);
+      const currencyTraded = mulDown(securityTraded,sell_price);
+
+      const sell_order = await pool.swapGivenOut({ //Buy Currency or Sell Security
+        in: pool.securityIndex,
+        out: pool.currencyIndex,
+        amount: sell_qty,
+        from: lp,
+        balances: currentBalances,
+        data: abiCoder.encode(["string", "uint"], ['Limit', sell_price]), // Limit Order Sell@price12
+         
+      });
+
+      if(buy_qty > securityTraded)
+      {
+        await expect(pool.swapGivenOut({ //Buy Security or Sell Currency
+          in: pool.currencyIndex,
+          out: pool.securityIndex,
+          amount: buy_qty,
+          from: trader,
+          balances: currentBalances,
+          data: abiCoder.encode([], []), // MarketOrder Buy@market price
+           
+        })).to.be.revertedWith("Insufficient liquidity");
+      }
+      else{
+        const buy_order = await pool.swapGivenOut({ //Buy Security or Sell Currency
+          in: pool.currencyIndex,
+          out: pool.securityIndex,
+          amount: buy_qty,
+          from: trader,
+          balances: currentBalances,
+          data: abiCoder.encode([], []), // MarketOrder Buy@market price
+           
+        });
+        const counterPartyTrades = await ob.getTrades({from: lp});
+        const partyTrades = await ob.getTrades({from: trader});
+
+        const cpTradesInfo = await ob.getTrade({from: lp, tradeId: Number(counterPartyTrades[0]) });
+        const pTradesInfo = await ob.getTrade({from: trader, tradeId: Number(partyTrades[0]) });
+    
+        await callSwapEvent(cpTradesInfo,pTradesInfo,securityTraded,currencyTraded,"Sell","Buy");
+      
+      }
+      
+    });
+
+    it('Sell SWAP In Security Order > Buy SWAP OUT Security Order', async () => {
+      sell_qty = fp(10);
+      buy_qty = fp(5);
+      const securityTraded = buy_qty;
+      const currencyTraded = mulDown(securityTraded, sell_price);
+
+      const sell_order = await pool.swapGivenIn({
+        in: pool.securityIndex,
+        out: pool.currencyIndex,
+        amount: sell_qty,
+        from: lp,
+        balances: currentBalances,
+        data: abiCoder.encode(["string", "uint"], ['Limit', sell_price]), // Limit Order Sell@price12
+         
+      });
+
+      const buy_order = await pool.swapGivenOut({
+        in: pool.currencyIndex,
+        out: pool.securityIndex,
+        amount: buy_qty,
+        from: trader,
+        balances: currentBalances,
+        data: abiCoder.encode([], []), // MarketOrder Buy@market price
+         
+      });
+      expect(buy_order[0].toString()).to.be.equals(currencyTraded.toString()); 
+  
+      const counterPartyTrades = await ob.getTrades({from: lp});
+      const partyTrades = await ob.getTrades({from: trader});
+
+      const cpTradesInfo = await ob.getTrade({from: lp, tradeId: Number(counterPartyTrades[0]) });
+      const pTradesInfo = await ob.getTrade({from: trader, tradeId: Number(partyTrades[0]) });
+  
+      await callSwapEvent(cpTradesInfo,pTradesInfo,securityTraded,currencyTraded,"Sell","Buy","Market");
+     
+    });
+
+    it('Sell SWAP Out Currency Order > Buy SWAP OUT Security Order2', async () => {
+      sell_qty = fp(400);
+      buy_qty = fp(10);
+      const securityTraded = buy_qty;
+      const currencyTraded = mulDown(securityTraded,sell_price);
+
+      const sell_order = await pool.swapGivenOut({
+        in: pool.securityIndex,
+        out: pool.currencyIndex,
+        amount: sell_qty,
+        from: lp,
+        balances: currentBalances,
+        data: abiCoder.encode(["string", "uint"], ['Limit', sell_price]), // Limit Order Sell@price12
+         
+      });
+
+      const buy_order = await pool.swapGivenOut({
+        in: pool.currencyIndex,
+        out: pool.securityIndex,
+        amount: buy_qty,
+        from: trader,
+        balances: currentBalances,
+        data: abiCoder.encode([], []), // MarketOrder Buy@market price
+         
+      });
+      expect(buy_order[0].toString()).to.be.equals(currencyTraded.toString()); 
+      const counterPartyTrades = await ob.getTrades({from: lp});
+      const partyTrades = await ob.getTrades({from: trader});
+
+      const cpTradesInfo = await ob.getTrade({from: lp, tradeId: Number(counterPartyTrades[0]) });
+      const pTradesInfo = await ob.getTrade({from: trader, tradeId: Number(partyTrades[0]) });
+  
+      await callSwapEvent(cpTradesInfo,pTradesInfo,securityTraded,currencyTraded,"Sell","Buy","Market");
+
+    });
+
+    it('Sell[Limit] SWAP In Security Order > Buy [Market] SWAP OUT Security Order', async () => {
+      sell_qty = fp(40);
+      buy_qty = fp(10);
+      const securityTraded = buy_qty;
+      const currencyTraded = mulDown(securityTraded,sell_price);
+
+      const sell_order = await pool.swapGivenIn({
+        in: pool.securityIndex,
+        out: pool.currencyIndex,
+        amount: sell_qty,
+        from: lp,
+        balances: currentBalances,
+        data: abiCoder.encode(["string", "uint"], ['Limit', sell_price]), // Limit Order Sell@price12
+         
+      });
+
+      const buy_order = await pool.swapGivenOut({
+        in: pool.currencyIndex,
+        out: pool.securityIndex,
+        amount: buy_qty,
+        from: trader,
+        balances: currentBalances,
+        data: abiCoder.encode([], []), // MarketOrder Buy@market price
+         
+      });
+
+      expect(buy_order[0].toString()).to.be.equals(currencyTraded.toString()); 
+      const counterPartyTrades = await ob.getTrades({from: lp});
+      const partyTrades = await ob.getTrades({from: trader});
+
+      const cpTradesInfo = await ob.getTrade({from: lp, tradeId: Number(counterPartyTrades[0]) });
+      const pTradesInfo = await ob.getTrade({from: trader, tradeId: Number(partyTrades[0]) });
+  
+      await callSwapEvent(cpTradesInfo,pTradesInfo,securityTraded,currencyTraded,"Sell","Buy","Market");
+
+    });
+  });
+
+  context('Counter Party Buy Order > Party Sell Order', () => {
+    let sell_qty: BigNumber;
+    let buy_qty: BigNumber;
+    let buy_price: BigNumber;
+    let sell_price: BigNumber;
+
+    sharedBeforeEach('initialize values ', async () => {
+      sell_qty = fp(20); //qty
+      buy_qty = fp(300); //qty
+      buy_price = fp(20); // Buy price
+      sell_price = fp(10);
+    });
+
+    it('Buy SWAP IN Currency Order > Sell SWAP IN Security Order', async () => {
+      const securityTraded = divDown(buy_qty, buy_price);
+      const currencyTraded = mulDown(securityTraded,buy_price);
+
+      const buy_order = await pool.swapGivenIn({
+        in: pool.currencyIndex,
+        out: pool.securityIndex,
+        amount: buy_qty,
+        from: lp,
+        balances: currentBalances,
+        data: abiCoder.encode(["string", "uint"], ['Limit', buy_price]), // Limit Order Sell@price12
+         
+      });
+
+      const sell_order = await pool.swapGivenIn({
+        in: pool.securityIndex,
+        out: pool.currencyIndex,
+        amount: sell_qty,
+        from: trader,
+        balances: currentBalances,
+        data: abiCoder.encode(["string", "uint"], ['Limit', sell_price]), // MarketOrder Buy@market price
+         
+      });
+
+      const counterPartyTrades = await ob.getTrades({from: lp});
+      const partyTrades = await ob.getTrades({from: trader});
+
+      const cpTradesInfo = await ob.getTrade({from: lp, tradeId: Number(counterPartyTrades[0]) });
+      const pTradesInfo = await ob.getTrade({from: trader, tradeId: Number(partyTrades[0]) });
+  
+      await callSwapEvent(cpTradesInfo,pTradesInfo,securityTraded,currencyTraded,"Buy","Sell");
+    
+    });
+
+    it('Buy[Limit] SWAP Out Security Order > Sell [Market] SWAP IN Security Order', async () => {
+      sell_qty = fp(20);
+      buy_qty = fp(10);
+      const securityTraded = buy_qty;
+      const currencyTraded = mulDown(buy_qty,buy_price);
+
+      const buy_order = await pool.swapGivenOut({ //Buy Security
+        in: pool.currencyIndex,
+        out: pool.securityIndex,
+        amount: buy_qty,
+        from: lp,
+        balances: currentBalances,
+        data: abiCoder.encode(["string", "uint"], ['Limit', buy_price]), // Limit Order Buy@price 20
+         
+      });
+
+      if(sell_qty > securityTraded)
+      {
+        await expect(pool.swapGivenIn({ // Sell Security
+          in: pool.securityIndex,
+          out: pool.currencyIndex,
+          amount: sell_qty,
+          from: trader,
+          balances: currentBalances,
+          data: abiCoder.encode([], []), 
+           
+        })).to.be.revertedWith("Insufficient liquidity");
+      }
+      else{ 
+        const sell_order = await pool.swapGivenIn({ // Sell Security
+          in: pool.securityIndex,
+          out: pool.currencyIndex,
+          amount: sell_qty,
+          from: trader,
+          balances: currentBalances,
+          data: abiCoder.encode([], []), 
+           
+        });
+  
+    
+        const counterPartyTrades = await ob.getTrades({from: lp});
+        const partyTrades = await ob.getTrades({from: trader});
+
+        const cpTradesInfo = await ob.getTrade({from: lp, tradeId: Number(counterPartyTrades[0]) });
+        const pTradesInfo = await ob.getTrade({from: trader, tradeId: Number(partyTrades[0]) });
+    
+        await callSwapEvent(cpTradesInfo,pTradesInfo,securityTraded,currencyTraded,"Buy","Sell");
+
+      }
+      
+    });
+
+    it('Buy[Limit] SWAP IN Currency Order > Sell [Stop] SWAP IN Security Order', async () => {
+      sell_qty = fp(20);
+      buy_qty = fp(1000);
+      const securityTraded = sell_qty;
+      const currencyTraded = mulDown(securityTraded, buy_price);
+
+      const buy_order = await pool.swapGivenIn({
+        in: pool.currencyIndex,
+        out: pool.securityIndex,
+        amount: buy_qty,
+        from: lp,
+        balances: currentBalances,
+        data: abiCoder.encode(["string", "uint"], ['Limit', buy_price]), // Limit Order Buy@price 20
+         
+      });
+
+      const sell_order = await pool.swapGivenIn({
+        in: pool.securityIndex,
+        out: pool.currencyIndex,
+        amount: sell_qty,
+        from: trader,
+        balances: currentBalances,
+        data: abiCoder.encode(["string", "uint"], ['Stop', sell_price]), // Limit Sell@price 10
+         
+      });
+
+      const counterPartyTrades = await ob.getTrades({from: lp});
+      const partyTrades = await ob.getTrades({from: trader});
+
+      const cpTradesInfo = await ob.getTrade({from: lp, tradeId: Number(counterPartyTrades[0]) });
+      const pTradesInfo = await ob.getTrade({from: trader, tradeId: Number(partyTrades[0]) });
+  
+      await callSwapEvent(cpTradesInfo,pTradesInfo,securityTraded,currencyTraded,"Buy","Sell");
+ 
+    });
+
+    it('Buy SWAP Out Security Order > Sell SWAP IN Security Order', async () => {
+      sell_qty = fp(20);
+      buy_qty = fp(50);
+      const securityTraded = sell_qty;
+      const currencyTraded = mulDown(securityTraded, buy_price);
+  
+      const buy_order = await pool.swapGivenOut({
+          in: pool.currencyIndex,
+          out: pool.securityIndex,
+          amount: buy_qty,
+          from: lp,
+          balances: currentBalances,
+          data: abiCoder.encode(["string", "uint"], ['Limit', buy_price]), // Limit Order Buy@price 20
+           
+      });
+  
+      const sell_order = await pool.swapGivenIn({
+          in: pool.securityIndex,
+          out: pool.currencyIndex,
+          amount: sell_qty,
+          from: trader,
+          balances: currentBalances,
+          data: abiCoder.encode(["string", "uint"], ['Stop', sell_price]), // Limit Sell@price 10
+           
+      });
+  
+      const counterPartyTrades = await ob.getTrades({from: lp});
+      const partyTrades = await ob.getTrades({from: trader});
+
+      const cpTradesInfo = await ob.getTrade({from: lp, tradeId: Number(counterPartyTrades[0]) });
+      const pTradesInfo = await ob.getTrade({from: trader, tradeId: Number(partyTrades[0]) });
+  
+      await callSwapEvent(cpTradesInfo,pTradesInfo,securityTraded,currencyTraded,"Buy","Sell");
+ 
+    });
+
+    it('Sell SWAP In Currency Order > Buy SWAP In Currency Order', async () => {
+      sell_qty = fp(20);
+      buy_qty = fp(10);
+      sell_price = fp(20);
+      buy_price = fp(10);
+      const currencyTraded = buy_qty;
+      const securityTraded = divDown(currencyTraded, sell_price);
+     
+      const sell_order = await pool.swapGivenIn({ //Sell Currency
+          in: pool.securityIndex,
+          out: pool.currencyIndex,
+          amount: sell_qty,
+          from: lp,
+          balances: currentBalances,
+          data: abiCoder.encode(["string", "uint"], ['Limit', sell_price]), // Limit Order Buy@price 20
+           
+      });
+  
+      const buy_order = await pool.swapGivenIn({ //Buy Security
+          in: pool.currencyIndex,
+          out: pool.securityIndex,
+          amount: buy_qty,
+          from: trader,
+          balances: currentBalances,
+          data: abiCoder.encode([], []),
+           
+      });
+
+      expect(buy_order[0].toString()).to.be.equals(securityTraded.toString()); 
+      const counterPartyTrades = await ob.getTrades({from: lp});
+      const partyTrades = await ob.getTrades({from: trader});
+
+      const cpTradesInfo = await ob.getTrade({from: lp, tradeId: Number(counterPartyTrades[0]) });
+      const pTradesInfo = await ob.getTrade({from: trader, tradeId: Number(partyTrades[0]) });
+  
+      await callSwapEvent(cpTradesInfo,pTradesInfo,securityTraded,currencyTraded,"Sell","Buy", "Market");
+
+    });
+  
+    it('Buy SWAP Out Security Order > Sell SWAP Out Security Order', async () => {
+      sell_qty = fp(200);
+      buy_qty = fp(5);
+      buy_price = fp(20);
+      sell_price = fp(10);
+      const currencyTraded = mulDown(buy_qty, buy_price);
+      const securityTraded = divDown(currencyTraded,buy_price);
+  
+      const buy_order = await pool.swapGivenOut({
+        in: pool.currencyIndex,
+        out: pool.securityIndex,
+        amount: buy_qty,
+        from: lp,
+        balances: currentBalances,
+        data: abiCoder.encode(["string", "uint"], ['Limit', buy_price]), // Limit Order Buy@price 20
+         
+      });
+  
+      const sell_order = await pool.swapGivenOut({
+        in: pool.securityIndex,
+        out: pool.currencyIndex,
+        amount: sell_qty,
+        from: trader,
+        balances: currentBalances,
+        data: abiCoder.encode(["string", "uint"], ['Stop', sell_price]), // Limit Sell@price 10
+         
+      });
+  
+      const counterPartyTrades = await ob.getTrades({from: lp});
+      const partyTrades = await ob.getTrades({from: trader});
+
+      const cpTradesInfo = await ob.getTrade({from: lp, tradeId: Number(counterPartyTrades[0]) });
+      const pTradesInfo = await ob.getTrade({from: trader, tradeId: Number(partyTrades[0]) });
+  
+      await callSwapEvent(cpTradesInfo,pTradesInfo,securityTraded,currencyTraded,"Buy","Sell");
+
+    });
+
+    it('Buy SWAP In Currency Order > Sell SWAP Out Currency Order', async () => {
+      sell_qty = fp(50);
+      buy_qty = fp(100);
+      
+      const currencyTraded = sell_qty;
+      const securityTraded = divDown(currencyTraded,buy_price);
+
+      const buy_order = await pool.swapGivenIn({ //BUY Curr[Sell Sec]
+        in: pool.currencyIndex,
+        out: pool.securityIndex,
+        amount: buy_qty,
+        from: lp,
+        balances: currentBalances,
+        data: abiCoder.encode(["string", "uint"], ['Stop', buy_price]), // Stop Order Buy@price 20
+         
+      });
+
+      const sell_order = await pool.swapGivenOut({ //Sell Currency[Buy Sec]
+        in: pool.securityIndex,
+        out: pool.currencyIndex,
+        amount: sell_qty,
+        from: trader,
+        balances: currentBalances,
+        data: abiCoder.encode(["string", "uint"], ['Stop', sell_price]), // Stop Sell@price 10
+         
+      });
+  
+      const counterPartyTrades = await ob.getTrades({from: lp});
+      const partyTrades = await ob.getTrades({from: trader});
+      if(counterPartyTrades.length && partyTrades.length)
+      {
+        const cpTradesInfo = await ob.getTrade({from: lp, tradeId: Number(counterPartyTrades[0]) });
+        const pTradesInfo = await ob.getTrade({from: trader, tradeId: Number(partyTrades[0]) });
+    
+        await callSwapEvent(cpTradesInfo,pTradesInfo,securityTraded,currencyTraded,"Buy","Sell");
+      }
+    });
+  
+    it('Buy SWAP Out Security Order > Sell SWAP Out Currency Order', async () => {
+      sell_qty = fp(200);
+      buy_qty = fp(100);
+      const currencyTraded = sell_qty;
+      const securityTraded = divDown(currencyTraded,buy_price);
+      const buy_order = await pool.swapGivenOut({ //buy security 100
+        in: pool.currencyIndex,
+        out: pool.securityIndex,
+        amount: buy_qty,
+        from: lp,
+        balances: currentBalances,
+        data: abiCoder.encode(["string", "uint"], ['Stop', buy_price]), // Limit Order Buy@price 20
+         
+      });
+  
+      const sell_order = await pool.swapGivenOut({ //buy currency [Sell Sec] 200
+        in: pool.securityIndex,
+        out: pool.currencyIndex,
+        amount: sell_qty,
+        from: trader,
+        balances: currentBalances,
+        data: abiCoder.encode([], []), // Market
+         
+      });
+      expect(sell_order[0].toString()).to.be.equals(securityTraded.toString()); 
+      const counterPartyTrades = await ob.getTrades({from: lp});
+      const partyTrades = await ob.getTrades({from: trader});
+
+      const cpTradesInfo = await ob.getTrade({from: lp, tradeId: Number(counterPartyTrades[0]) });
+      const pTradesInfo = await ob.getTrade({from: trader, tradeId: Number(partyTrades[0]) });
+  
+      await callSwapEvent(cpTradesInfo,pTradesInfo,securityTraded,currencyTraded,"Buy","Sell","Market");
+   
+    });
+  
+    it('Buy SWAP IN Currency Order > Sell SWAP Out Security Order', async () => {
+      sell_qty = fp(200);
+      buy_qty = fp(500);
+      const currencyTraded = sell_qty;
+      const securityTraded = divDown(sell_qty,buy_price);
+  
+      const buy_order = await pool.swapGivenIn({
+        in: pool.currencyIndex,
+        out: pool.securityIndex,
+        amount: buy_qty,
+        from: lp,
+        balances: currentBalances,
+        data: abiCoder.encode(["string", "uint"], ['Stop', buy_price]),
+      });
+  
+      const sell_order = await pool.swapGivenOut({
+        in: pool.securityIndex,
+        out: pool.currencyIndex,
+        amount: sell_qty,
+        from: trader,
+        balances: currentBalances,
+        data: abiCoder.encode(["string", "uint"], ['Limit', sell_price]),
+      });
+
+      const counterPartyTrades = await ob.getTrades({from: lp});
+      const partyTrades = await ob.getTrades({from: trader});
+
+      if(counterPartyTrades.length && partyTrades.length)
+      {
+        const cpTradesInfo = await ob.getTrade({from: lp, tradeId: Number(counterPartyTrades[0]) });
+        const pTradesInfo = await ob.getTrade({from: trader, tradeId: Number(partyTrades[0]) });
+        await callSwapEvent(cpTradesInfo,pTradesInfo,securityTraded,currencyTraded,"Buy","Sell");
+      }
+      
+    });
+
+  });
+
+  context('Placing Cancel Order Request', () => {
+    let sell_qty: BigNumber;
+    let buy_qty: BigNumber;
+    let sell_price: BigNumber;
+
+    sharedBeforeEach('initialize values ', async () => {
+      sell_qty = fp(10); //qty
+      buy_qty = fp(25); //qty
+      sell_price = fp(12); //qty
+    });
+    
+    it('order cancelled', async () => {
+
+      const stop_order = await pool.swapGivenIn({
+        in: pool.securityIndex,
+        out: pool.currencyIndex,
+        amount: sell_qty,
+        from: lp,
+        balances: currentBalances,
+        data: abiCoder.encode(["string", "uint"], ['Stop', sell_price]),
+         
+      });
+
+      const ob = await pool.orderbook(); 
+      const _ref = await ob.getOrderRef({from: lp});
+
+      const cancel_order = await ob.cancelOrder({
+        ref: _ref[0].toString(),
+        from: lp
+      });
+
+      const _refAfterCancell = await ob.getOrderRef({from: lp});
+      expect(_refAfterCancell[0]).to.be.equals(ZERO_BYTES32);
+      
+    });
+  });
+
+  context('Placing Edit Order Request', () => {
+    let sell_qty: BigNumber;
+    let buy_qty: BigNumber;
+    let buy_price: BigNumber;
+    let sell_price: BigNumber;
+    let editedAmount: BigNumber;
+    let editedPrice: BigNumber;
+
+
+    sharedBeforeEach('initialize values ', async () => {
+      sell_qty = fp(20); //qty
+      buy_qty = fp(500); //qty
+      buy_price = fp(25); // Buying price
+      sell_price = fp(20); // Selling price
+      editedAmount = fp(12);
+      editedPrice = fp(18);
+    });
+    
+    it('accepts edited order', async () => {
+      const currencyTraded = mulDown(sell_qty,sell_price);
+      const securityTraded = divDown(currencyTraded, sell_price);
+
+      const sell_order = await pool.swapGivenIn({
+        in: pool.securityIndex,
+        out: pool.currencyIndex,
+        amount: sell_qty,
+        from: lp,
+        balances: currentBalances,
+        data: abiCoder.encode(["string", "uint"], ['Limit', sell_price]), // Limit Order Sell@price12
+         
+      });
+      
+      const ob = await pool.orderbook();
+      const _ref = await ob.getOrderRef({from: lp});
+
+      const edit_order = await ob.editOrder({
+        ref: _ref[0].toString(),
+        price: sell_qty, //Changed price from 20[selling price] --> 20[buying price]
+        amount: sell_price, //Changed Qty from 10[sell amount] --> 20[buy amount]
+        from: lp
+      });
+
+      if(buy_qty > securityTraded)
+      {
+        await expect(pool.swapGivenIn({ 
+          in: pool.currencyIndex,
+          out: pool.securityIndex,
+          amount: buy_qty,
+          from: trader,
+          balances: currentBalances,
+          data: abiCoder.encode([], []), // MarketOrder Buy@market price
+           
+        })).to.be.revertedWith("Insufficient liquidity");
+      }
+      else {
+          const buy_order = await pool.swapGivenIn({
+            in: pool.currencyIndex,
+            out: pool.securityIndex,
+            amount: buy_qty,
+            from: trader,
+            balances: currentBalances,
+            data: abiCoder.encode([], []), // MarketOrder Buy@market price
+             
+          });
+  
+          const counterPartyTrades = await ob.getTrades({from: lp});
+          const partyTrades = await ob.getTrades({from: trader});
+
+          const cpTradesInfo = await ob.getTrade({from: lp, tradeId: Number(counterPartyTrades[0]) });
+          const pTradesInfo = await ob.getTrade({from: trader, tradeId: Number(partyTrades[0]) });
+      
+          await callSwapEvent(cpTradesInfo,pTradesInfo,securityTraded,currencyTraded,"Sell","Buy");
+        }
+    });
+  });
+
+  context('Random OrderBook Testing', () => {
+    [...Array(10).keys()].forEach(value => {
+      let sell_price = Math.floor((Math.random() * 100) + 1);
+      let buy_price = Math.floor((Math.random() * 100) + 1);
+      enum OrderType {"Market" = 1,"Limit","Stop"};
+      let sell_RandomOrderType = Math.floor((Math.random() * 3) + 1);
+      let buy_RandomOrderType = Math.floor((Math.random() * 3) + 1);
+      let sell_qty = Math.floor((Math.random() * 20) + 1);
+      let buy_qty = Math.floor((Math.random() * 20) + 1);
+      let misc = false;
+      let sell_data = OrderType[sell_RandomOrderType] == "Market" ? abiCoder.encode([],[]) : abiCoder.encode(["string", "uint"], [OrderType[sell_RandomOrderType], fp(sell_price)]);
+      let buy_data = OrderType[buy_RandomOrderType] == "Market" ? abiCoder.encode([],[]) : abiCoder.encode(["string", "uint"], [OrderType[sell_RandomOrderType], fp(buy_price)])
+      let securityTraded: BigNumber,currencyTraded: BigNumber;
+
+      it(`Sell QTY: ${sell_qty}@Price: ${sell_price} Order: ${OrderType[sell_RandomOrderType]} >>> Buy QTY: ${buy_qty}@Price: ${buy_price} Order: ${OrderType[buy_RandomOrderType]}`, async() => {
+        if(OrderType[buy_RandomOrderType] == "Market") //Case: Buy at Market Price
+        {
+          if(sell_qty >= buy_qty)
+          {
+            securityTraded = fp(buy_qty);
+            currencyTraded = mulDown(securityTraded,fp(sell_price));
+          }
+          else if(sell_qty < buy_qty)
+          { 
+            misc = true;
+            securityTraded = fp(sell_qty);
+            currencyTraded = mulDown(securityTraded,fp(sell_price));
+          }
+        }
+        else if (OrderType[sell_RandomOrderType] == "Market"){ //Case: Sell at Market Price
+          if(sell_qty >= buy_qty)
+          {
+            securityTraded = fp(buy_qty);
+            currencyTraded = mulDown(securityTraded,fp(buy_price));
+          }
+          else if(sell_qty < buy_qty)
+          {
+            securityTraded = fp(sell_qty);
+            currencyTraded = mulDown(securityTraded,fp(buy_price));
+          }
+        }
+        else { 
+          if(sell_qty >= buy_qty)
+          {
+            securityTraded = fp(buy_qty);
+            currencyTraded = mulDown(securityTraded,fp(sell_price)); 
+          }
+          else if(sell_qty < buy_qty)
+          {
+            securityTraded = fp(sell_qty);
+            currencyTraded = mulDown(securityTraded,fp(sell_price));
+          }
+        }
+
+        if(OrderType[sell_RandomOrderType] == "Market")
+        {
+          await expect(pool.swapGivenIn({
+            in: pool.securityIndex,
+            out: pool.currencyIndex,
+            amount: fp(sell_qty),
+            from: lp,
+            balances: currentBalances, 
+            data: sell_data, 
+          })).to.be.revertedWith("Insufficient liquidity");
+          return;
+        }
+        else{
+          await pool.swapGivenIn({
+            in: pool.securityIndex,
+            out: pool.currencyIndex,
+            amount: fp(sell_qty),
+            from: lp,
+            balances: currentBalances, 
+            data: sell_data, 
+          });
+        }
+        
+        if(misc && OrderType[buy_RandomOrderType] == "Market")
+        {
+          await expect(pool.swapGivenOut({
+            in: pool.currencyIndex,
+            out: pool.securityIndex,
+            amount: fp(buy_qty),
+            from: trader,
+            balances: currentBalances,
+            data: buy_data, 
+             
+          })).to.be.revertedWith("Insufficient liquidity");
+        }
+        else {
+          const buy_order = await pool.swapGivenOut({
+            in: pool.currencyIndex,
+            out: pool.securityIndex,
+            amount: fp(buy_qty),
+            from: trader,
+            balances: currentBalances,
+            data: buy_data, 
+             
+          });
+
+          if(OrderType[buy_RandomOrderType] == "Market")
+          {
+            expect(buy_order[0].toString()).to.be.equals(currencyTraded.toString()); 
+            const counterPartyTrades = await ob.getTrades({from: lp});
+            const partyTrades = await ob.getTrades({from: trader});
+
+            const cpTradesInfo = await ob.getTrade({from: lp, tradeId: Number(counterPartyTrades[0]) });
+            const pTradesInfo = await ob.getTrade({from: trader, tradeId: Number(partyTrades[0]) });
+        
+            await callSwapEvent(cpTradesInfo,pTradesInfo,securityTraded,currencyTraded,"Sell","Buy","Market");
+          }
+          else{
+            if (buy_order[1]) {
+                const counterPartyTrades = await ob.getTrades({from: lp});
+                const partyTrades = await ob.getTrades({from: trader});
+
+                const cpTradesInfo = await ob.getTrade({from: lp, tradeId: Number(counterPartyTrades[0]) });
+                const pTradesInfo = await ob.getTrade({from: trader, tradeId: Number(partyTrades[0]) });
+            
+                await callSwapEvent(cpTradesInfo,pTradesInfo,securityTraded,currencyTraded,"Sell","Buy");
+            }
+          }
+          
+        }
+      })
+    });
+    
+
+  });
+
+  context('Part fills of Order', () => {
+    let buy_qty: BigNumber;
+    let avgCurrencyTraded: BigNumber;
+
+    sharedBeforeEach('initialize values ', async () => {
+      buy_qty = fp(10); //qty
+      avgCurrencyTraded = mulDown(fp(1), fp(100))
+      .add(mulDown(fp(2), fp(101))
+      .add(mulDown(fp(3), fp(102))
+      .add(mulDown(fp(4), fp(103)))));
+    });
+
+    it('Sell 4 orders & 1 Buy Market Order', async () => {
+      await pool.swapGivenIn({ // Sell Security 1@100
+        in: pool.securityIndex,
+        out: pool.currencyIndex,
+        amount: fp(1),
+        from: trader,
+        balances: currentBalances,
+        data: abiCoder.encode(["string", "uint"], ['Limit', fp(100)]),
+      });
+      await pool.swapGivenIn({ // Sell Security 2@101
+        in: pool.securityIndex,
+        out: pool.currencyIndex,
+        amount: fp(2),
+        from: trader,
+        balances: currentBalances,
+        data: abiCoder.encode(["string", "uint"], ['Limit', fp(101)]),
+         
+      });
+      await pool.swapGivenIn({ // Sell Security 3@102
+        in: pool.securityIndex,
+        out: pool.currencyIndex,
+        amount: fp(3),
+        from: trader,
+        balances: currentBalances,
+        data: abiCoder.encode(["string", "uint"], ['Limit', fp(102)]),
+         
+      });
+      await pool.swapGivenIn({ // Sell Security 4@103
+        in: pool.securityIndex,
+        out: pool.currencyIndex,
+        amount: fp(4),
+        from: trader,
+        balances: currentBalances,
+        data: abiCoder.encode(["string", "uint"], ['Limit', fp(103)]),
+         
+      });
+      await pool.swapGivenIn({ // Sell Security 5@104
+        in: pool.securityIndex,
+        out: pool.currencyIndex,
+        amount: fp(5),
+        from: trader,
+        balances: currentBalances,
+        data: abiCoder.encode(["string", "uint"], ['Stop', fp(104)]),
+         
+      });
+      const buy_order = await pool.swapGivenOut({ // Buy Security 10@CMP
+        in: pool.currencyIndex,
+        out: pool.securityIndex,
+        amount: fp(10),
+        from: lp,
+        balances: currentBalances,
+        data: abiCoder.encode([], []),
+         
+      });
+      expect(buy_order[0].toString()).to.be.equals(avgCurrencyTraded.toString()); 
+    });
+    it('Sell 3 orders & 1 Buy Market Order [Insufficient Liquidity]', async () => {
+      
+      await pool.swapGivenIn({ // Sell Security 1@100
+        in: pool.securityIndex,
+        out: pool.currencyIndex,
+        amount: fp(1),
+        from: trader,
+        balances: currentBalances, 
+        data: abiCoder.encode(["string", "uint"], ['Limit', fp(100)]),
+      });
+      await pool.swapGivenIn({ // Sell Security 2@101
+        in: pool.securityIndex,
+        out: pool.currencyIndex,
+        amount: fp(2),
+        from: trader,
+        balances: currentBalances,
+        data: abiCoder.encode(["string", "uint"], ['Limit', fp(101)]),
+         
+      });
+      await pool.swapGivenIn({ // Sell Security 3@102
+        in: pool.securityIndex,
+        out: pool.currencyIndex,
+        amount: fp(3),
+        from: trader,
+        balances: currentBalances,
+        data: abiCoder.encode(["string", "uint"], ['Limit', fp(102)]),
+         
+      });
+      await expect(pool.swapGivenOut({ // Buy Security 10@CMP
+        in: pool.currencyIndex,
+        out: pool.securityIndex,
+        amount: fp(10),
+        from: lp,
+        balances: currentBalances,
+        data: abiCoder.encode([], []),
+         
+      })).to.be.revertedWith("Insufficient liquidity");
+      
+    });
+    it('Sell 4 Buy orders & 1 Sell Market Order', async () => {
+      
+      await pool.swapGivenOut({ 
+        in: pool.currencyIndex,
+        out: pool.securityIndex,
+        amount: fp(1),
+        from: lp,
+        balances: currentBalances,
+        data: abiCoder.encode(["string", "uint"], ['Limit', fp(100)]),
+         
+      });
+      await pool.swapGivenOut({ 
+        in: pool.currencyIndex,
+        out: pool.securityIndex,
+        amount: fp(2),
+        from: lp,
+        balances: currentBalances,
+        data: abiCoder.encode(["string", "uint"], ['Limit', fp(101)]),
+         
+      });
+      await pool.swapGivenOut({ 
+        in: pool.currencyIndex,
+        out: pool.securityIndex,
+        amount: fp(3),
+        from: lp,
+        balances: currentBalances,
+        data: abiCoder.encode(["string", "uint"], ['Limit', fp(102)]),
+         
+      });
+      await pool.swapGivenOut({ 
+        in: pool.currencyIndex,
+        out: pool.securityIndex,
+        amount: fp(4),
+        from: lp,
+        balances: currentBalances,
+        data: abiCoder.encode(["string", "uint"], ['Limit', fp(103)]),
+         
+      });
+      await pool.swapGivenOut({ 
+        in: pool.currencyIndex,
+        out: pool.securityIndex,
+        amount: fp(5),
+        from: lp,
+        balances: currentBalances,
+        data: abiCoder.encode(["string", "uint"], ['Limit', fp(104)]),
+         
+      });
+      const sell_order = await pool.swapGivenIn({ 
+        in: pool.securityIndex,
+        out: pool.currencyIndex,
+        amount: fp(10),
+        from: trader,
+        balances: currentBalances,
+        data: abiCoder.encode([], []), 
+         
+      });
+
+      expect(sell_order[0].toString()).to.be.equal(avgCurrencyTraded.toString());
+      
+    });
+    it('===== Gerg\'s Test =====', async () => {
+      const numTrades = 25;
+      const amount = 0.1;
+      for (var i = 0; i < numTrades; i++) {
+        await pool.swapGivenIn({ // Sell Security 0.1@100
+          in: pool.securityIndex,
+          out: pool.currencyIndex,
+          amount: fp(amount),
+          from: trader,
+          balances: currentBalances,
+          data: abiCoder.encode(["string", "uint"], ['Limit', fp(100 + i/100)]),
+        });
+      }
+      console.log("--- Market order ---")
+      const buy_order = await pool.swapGivenOut({ // Buy Security 10@CMP
+        in: pool.currencyIndex,
+        out: pool.securityIndex,
+        amount: fp(amount * numTrades * 0.99),
+        from: lp,
+        balances: currentBalances,
+        data: abiCoder.encode([], [])
+      });
+    });
+  })
+
+});
+
+  describe('joins and exits', () => {
+    let maxAmountsIn : BigNumber[];
+    sharedBeforeEach('deploy pool', async () => {
+      await deployPool({ securityToken, currencyToken }, false);
+      await tokens.approve({ from: owner, to: pool.vault.address, amount: fp(500) });
+
+        maxAmountsIn = new Array(tokens.length);
+        maxAmountsIn[pool.securityIndex] = maxSecurityOffered; 
+        maxAmountsIn[pool.currencyIndex] = maxCurrencyOffered;
+        maxAmountsIn[pool.bptIndex] = fp(0);
+
+        await pool.init({ from: owner, recipient: owner.address, initialBalances: maxAmountsIn });
+    });
+
+    it('regular joins should revert', async () => {
+      const { tokens: allTokens } = await pool.getTokens();
+
+      const tx = pool.vault.joinPool({
+        poolAddress: pool.address,
+        poolId: await pool.getPoolId(),
+        recipient: lp.address,
+        tokens: allTokens,
+        data: '0x',
+      });
+
+      await expect(tx).to.be.revertedWith('UNHANDLED_BY_SECONDARY_POOL');
+    });
+    
+    context('when paused for emergency proportional exit', () => {
+      it('gives back tokens', async () => {
+          const previousBalances = await pool.getBalances();
+          const prevSecurityBalance = await securityToken.balanceOf(owner);
+          const prevCurrencyBalance = await currencyToken.balanceOf(owner);
+
+          const bptAmountIn = MAX_UINT112.sub(_DEFAULT_MINIMUM_BPT);
+          await pool.exitGivenOut({
+            from: owner, 
+            recipient: owner.address, 
+            amountsOut: previousBalances, 
+            bptAmountIn: bptAmountIn
+          });
+     
+          const afterExitOwnerBalance = await pool.balanceOf(owner);
+          const currentBalances = await pool.getBalances();
+          const afterExitSecurityBalance = await securityToken.balanceOf(owner);
+          const afterExitCurrencyBalance = await securityToken.balanceOf(owner);
+
+          expect(currentBalances[pool.bptIndex]).to.be.equal(0);
+          expect(currentBalances[pool.securityIndex]).to.be.equal(0);
+          expect(currentBalances[pool.currencyIndex]).to.be.equal(0);
+
+          expect(afterExitSecurityBalance).to.be.equal(prevSecurityBalance.add(previousBalances[pool.securityIndex]));
+          expect(afterExitCurrencyBalance).to.be.equal(prevCurrencyBalance.add(previousBalances[pool.currencyIndex]));
+
+          expect(afterExitOwnerBalance).to.be.equal(0);
+        }); 
+    });
+
+  });
 });