--- conflicted
+++ resolved
@@ -1438,16 +1438,9 @@
 
                 it('updates the denormalized sum correctly', async () => {
                   const beforeSum = await pool.instance.getDenormalizedWeightSum();
-
-<<<<<<< HEAD
-                    const normalizedWeight = fp(0.5);
-                    const weightSumRatio = fp(FP_SCALING_FACTOR).div(FP_100_PCT.sub(normalizedWeight));
-                    const expectedDenormWeightSum = fpMul(beforeSum, weightSumRatio);
-=======
                   const normalizedWeight = fp(0.5);
-                  const weightSumRatio = fp(FP_SCALING_FACTOR).div(fp(1).sub(normalizedWeight));
+                  const weightSumRatio = fp(FP_ONE).div(FP_100_PCT.sub(normalizedWeight));
                   const expectedDenormWeightSum = fpMul(beforeSum, weightSumRatio);
->>>>>>> adbcce7a
 
                   await pool.addToken(sender, newToken, fp(0.5), 0, other.address);
 
