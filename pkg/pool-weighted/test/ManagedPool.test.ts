import { ethers } from 'hardhat';
import { expect } from 'chai';
import { BigNumber, Contract, ContractReceipt } from 'ethers';
<<<<<<< HEAD
import { ANY_ADDRESS, ZERO_ADDRESS } from '@balancer-labs/v2-helpers/src/constants';
=======
import { MAX_UINT256, ANY_ADDRESS, ZERO_ADDRESS, DELEGATE_OWNER } from '@balancer-labs/v2-helpers/src/constants';
>>>>>>> ad3ece6b
import {
  MONTH,
  WEEK,
  DAY,
  MINUTE,
  advanceTime,
  advanceToTimestamp,
  currentTimestamp,
  receiptTimestamp,
} from '@balancer-labs/v2-helpers/src/time';
import { BigNumberish, bn, FP_100_PCT, FP_ZERO, fp, fpMul, pct } from '@balancer-labs/v2-helpers/src/numbers';
import * as expectEvent from '@balancer-labs/v2-helpers/src/test/expectEvent';
import { deploy, getArtifact } from '@balancer-labs/v2-helpers/src/contract';
import TokenList from '@balancer-labs/v2-helpers/src/models/tokens/TokenList';

import Vault from '@balancer-labs/v2-helpers/src/models/vault/Vault';
import WeightedPool from '@balancer-labs/v2-helpers/src/models/pools/weighted/WeightedPool';
import { WeightedPoolType } from '@balancer-labs/v2-helpers/src/models/pools/weighted/types';
import { expectEqualWithError } from '@balancer-labs/v2-helpers/src/test/relativeError';
import { SignerWithAddress } from '@nomiclabs/hardhat-ethers/dist/src/signer-with-address';
import { toNormalizedWeights, SwapKind } from '@balancer-labs/balancer-js';
import TokensDeployer from '@balancer-labs/v2-helpers/src/models/tokens/TokensDeployer';
import { actionId } from '@balancer-labs/v2-helpers/src/models/misc/actions';

import { range } from 'lodash';
import { ProtocolFee } from '@balancer-labs/v2-helpers/src/models/vault/types';
import { Interface } from 'ethers/lib/utils';

describe('ManagedPool', function () {
  let allTokens: TokenList;
  let poolTokens: TokenList;
  let tooManyWeights: BigNumber[];
  let admin: SignerWithAddress, owner: SignerWithAddress, other: SignerWithAddress;
  let pool: WeightedPool;
  let authorizer: Contract;
  let vault: Vault;

  before('setup signers', async () => {
    [, admin, owner, other] = await ethers.getSigners();
  });

  const MAX_TOKENS = 38;
  const TOKEN_COUNT = 20;

  const POOL_SWAP_FEE_PERCENTAGE = fp(0.05);
  const POOL_MANAGEMENT_AUM_FEE_PERCENTAGE = fp(0.01);

  const WEIGHTS = range(10000, 10000 + MAX_TOKENS); // These will be normalized to weights that are close to each other, but different

  const poolWeights: BigNumber[] = Array(TOKEN_COUNT).fill(fp(1 / TOKEN_COUNT));
  const initialBalances = Array(TOKEN_COUNT).fill(fp(1000));
  let sender: SignerWithAddress;

  sharedBeforeEach('deploy tokens and AUMProtocolFeeCollector', async () => {
    allTokens = await TokenList.create(MAX_TOKENS + 1, { sorted: true, varyDecimals: true });
    tooManyWeights = Array(allTokens.length).fill(fp(0.01));
    poolTokens = allTokens.subset(20);
    await allTokens.mint({ to: [other, owner], amount: fp(2000) });

    vault = await Vault.create({ admin });
    await allTokens.approve({ from: other, to: vault });
    await allTokens.approve({ from: owner, to: vault });
  });

  function itComputesWeightsAndScalingFactors(numTokens: number): void {
    context(`with ${numTokens} tokens`, () => {
      describe('weights and scaling factors', () => {
        let tokens: TokenList;
        let poolWeights: number[];

        sharedBeforeEach('deploy pool', async () => {
          tokens = allTokens.subset(numTokens);
          poolWeights = WEIGHTS.slice(0, numTokens);

          pool = await WeightedPool.create({
            poolType: WeightedPoolType.MANAGED_POOL,
            tokens,
            weights: poolWeights,
            vault,
            swapFeePercentage: POOL_SWAP_FEE_PERCENTAGE,
            managementAumFeePercentage: POOL_MANAGEMENT_AUM_FEE_PERCENTAGE,
          });
        });

        it('sets token weights', async () => {
          const expectedNormalizedWeights = toNormalizedWeights(poolWeights.map(bn));
          const actualNormalizedWeights = await pool.getNormalizedWeights();

          for (let i = 0; i < numTokens; i++) {
            expectEqualWithError(actualNormalizedWeights[i], expectedNormalizedWeights[i], 0.0000001);
          }
        });

        it('sets scaling factors', async () => {
          const poolScalingFactors = await pool.getScalingFactors();
          const tokenScalingFactors = tokens.map((token) => fp(10 ** (18 - token.decimals)));

          expect(poolScalingFactors).to.deep.equal(tokenScalingFactors);
        });
      });
    });
  }

  for (const numTokens of [2, 3, 17, 32, MAX_TOKENS]) {
    itComputesWeightsAndScalingFactors(numTokens);
  }

  context('with invalid creation parameters', () => {
    it('fails with < 2 tokens', async () => {
      const params = {
        tokens: allTokens.subset(1),
        weights: [fp(0.3)],
        poolType: WeightedPoolType.MANAGED_POOL,
      };
      await expect(WeightedPool.create(params)).to.be.revertedWith('MIN_TOKENS');
    });

    it('fails with > MAX_TOKENS tokens', async () => {
      const params = {
        tokens: allTokens,
        weights: tooManyWeights,
        poolType: WeightedPoolType.MANAGED_POOL,
      };
      await expect(WeightedPool.create(params)).to.be.revertedWith('MAX_TOKENS');
    });

    it('fails with mismatched tokens/weights', async () => {
      const params = {
        tokens: allTokens.subset(20),
        weights: tooManyWeights,
        poolType: WeightedPoolType.MANAGED_POOL,
      };
      await expect(WeightedPool.create(params)).to.be.revertedWith('INPUT_LENGTH_MISMATCH');
    });
  });

  context('when deployed from factory', () => {
    let assetManagers: string[];

    sharedBeforeEach('deploy pool', async () => {
      assetManagers = await Promise.all(
        range(poolTokens.length).map(async () => await ethers.Wallet.createRandom().getAddress())
      );

      const params = {
        tokens: poolTokens,
        assetManagers,
        weights: poolWeights,
        vault,
        poolType: WeightedPoolType.MANAGED_POOL,
        from: owner,
        fromFactory: true,
      };
      pool = await WeightedPool.create(params);
    });

    it('has asset managers', async () => {
      await poolTokens.asyncEach(async (token, i) => {
        const info = await pool.getTokenInfo(token);
        expect(info.assetManager).to.eq(assetManagers[i]);
      });
    });
  });

  describe('when initialized with an LP allowlist', () => {
    sharedBeforeEach('deploy pool', async () => {
      const params = {
        tokens: poolTokens,
        weights: poolWeights,
        poolType: WeightedPoolType.MANAGED_POOL,
        vault,
        swapEnabledOnStart: true,
        mustAllowlistLPs: true,
        owner: owner.address,
      };
      pool = await WeightedPool.create(params);
    });

    it('shows mustAllowlistLPs on and active', async () => {
      expect(await pool.getMustAllowlistLPs()).to.be.true;
      expect(await pool.isAllowedAddress(owner.address)).to.be.false;
      expect(await pool.isAllowedAddress(other.address)).to.be.false;
    });

    context('when an address is added to the allowlist', () => {
      sharedBeforeEach('add address to allowlist', async () => {
        const receipt = await pool.addAllowedAddress(owner, other.address);

        expectEvent.inReceipt(await receipt.wait(), 'AllowlistAddressAdded', {
          member: other.address,
        });

        await pool.init({ from: other, initialBalances });
      });

      it('the LP address is on the list', async () => {
        expect(await pool.isAllowedAddress(other.address)).to.be.true;
        expect(await pool.isAllowedAddress(owner.address)).to.be.false;
      });

      it('an address cannot be added twice', async () => {
        await expect(pool.addAllowedAddress(owner, other.address)).to.be.revertedWith('ADDRESS_ALREADY_ALLOWLISTED');
      });

      it('the listed LP can join', async () => {
        const startingBpt = await pool.balanceOf(other);

        const { amountsIn } = await pool.joinAllGivenOut({ from: other, bptOut: startingBpt });

        expect(amountsIn).to.deep.equal(initialBalances);
      });

      it('addresses not on the list cannot join', async () => {
        const startingBpt = await pool.balanceOf(owner);

        await expect(pool.joinAllGivenOut({ from: owner, bptOut: startingBpt })).to.be.revertedWith(
          'ADDRESS_NOT_ALLOWLISTED'
        );
      });

      it('retains the allowlist when turned off and back on', async () => {
        // Initial state: allowlist is on, and the owner is not on it
        expect(await pool.isAllowedAddress(owner.address)).to.be.false;

        // Open up for public LPs
        await pool.setMustAllowlistLPs(owner, false);

        // Owner is now allowed
        expect(await pool.isAllowedAddress(owner.address)).to.be.true;
        expect(await pool.isAllowedAddress(other.address)).to.be.true;

        // Cannot remove addresses when the allowlist is disabled
        await expect(pool.removeAllowedAddress(owner, other.address)).to.be.revertedWith('FEATURE_DISABLED');

        // Turn the allowlist back on
        await pool.setMustAllowlistLPs(owner, true);

        // Owner is not allowed again
        expect(await pool.isAllowedAddress(owner.address)).to.be.false;
        // Other is still on the allowlist from before
        expect(await pool.isAllowedAddress(other.address)).to.be.true;
      });

      context('when an address is removed', () => {
        sharedBeforeEach('remove address from allowlist', async () => {
          const receipt = await pool.removeAllowedAddress(owner, other.address);

          expectEvent.inReceipt(await receipt.wait(), 'AllowlistAddressRemoved', {
            member: other.address,
          });
        });

        it('the LP address is no longer on the list', async () => {
          expect(await pool.isAllowedAddress(other.address)).to.be.false;
          expect(await pool.isAllowedAddress(owner.address)).to.be.false;
        });

        it('reverts when removing an address not on the list', async () => {
          await expect(pool.removeAllowedAddress(owner, other.address)).to.be.revertedWith('ADDRESS_NOT_ALLOWLISTED');
        });
      });
    });

    context('when mustAllowlistLPs is toggled', () => {
      sharedBeforeEach('initialize pool', async () => {
        await pool.init({ from: other, initialBalances });
      });

      it('allowlist is initially on', async () => {
        const startingBpt = await pool.balanceOf(owner);

        expect(await pool.getMustAllowlistLPs()).to.be.true;
        await expect(pool.joinAllGivenOut({ from: owner, bptOut: startingBpt })).to.be.revertedWith(
          'ADDRESS_NOT_ALLOWLISTED'
        );
      });

      it('allows owner to turn it off (open to public LPs)', async () => {
        const startingBpt = await pool.balanceOf(owner);

        const receipt = await pool.setMustAllowlistLPs(owner, false);
        expectEvent.inReceipt(await receipt.wait(), 'MustAllowlistLPsSet', {
          mustAllowlistLPs: false,
        });

        // Should be turned off
        expect(await pool.getMustAllowlistLPs()).to.be.false;

        // And allow joins from anywhere
        await expect(pool.joinAllGivenOut({ from: other, bptOut: startingBpt })).to.not.be.reverted;

        // Does not allow adding or removing addresses now
        await expect(pool.addAllowedAddress(owner, other.address)).to.be.revertedWith('FEATURE_DISABLED');
        await expect(pool.removeAllowedAddress(owner, other.address)).to.be.revertedWith('FEATURE_DISABLED');
      });

      it('reverts if non-owner tries to enable public LPs', async () => {
        await expect(pool.setMustAllowlistLPs(other, false)).to.be.revertedWith('SENDER_NOT_ALLOWED');
      });
    });
  });

  describe('with valid creation parameters', () => {
    context('when initialized with swaps disabled', () => {
      sharedBeforeEach('deploy pool', async () => {
        const params = {
          tokens: poolTokens,
          weights: poolWeights,
          owner: owner.address,
          poolType: WeightedPoolType.MANAGED_POOL,
          swapEnabledOnStart: false,
        };
        pool = await WeightedPool.create(params);
      });

      it('swaps show disabled on start', async () => {
        expect(await pool.instance.getSwapEnabled()).to.be.false;
      });

      it('swaps are blocked', async () => {
        await expect(pool.swapGivenIn({ in: 1, out: 0, amount: fp(0.1) })).to.be.revertedWith('SWAPS_DISABLED');
      });
    });

    context('when initialized with swaps enabled', () => {
      sharedBeforeEach('deploy pool', async () => {
        const params = {
          tokens: poolTokens,
          weights: poolWeights,
          vault,
          poolType: WeightedPoolType.MANAGED_POOL,
          swapEnabledOnStart: true,
        };
        pool = await WeightedPool.create(params);
      });

      it('swaps show enabled on start', async () => {
        expect(await pool.instance.getSwapEnabled()).to.be.true;
      });

      it('swaps are not blocked', async () => {
        await pool.init({ from: other, initialBalances });

        await expect(pool.swapGivenIn({ in: 1, out: 0, amount: fp(0.1) })).to.not.be.reverted;
      });

      it('sets token weights', async () => {
        const normalizedWeights = await pool.getNormalizedWeights();

        // Not exactly equal due to weight compression
        expect(normalizedWeights).to.equalWithError(pool.normalizedWeights, 0.0001);
      });

      it('stores the initial weights as a zero duration weight change', async () => {
        const { startTime, endTime, startWeights, endWeights } = await pool.getGradualWeightUpdateParams();

        expect(startTime).to.equal(endTime);
        expect(startWeights).to.equalWithError(pool.normalizedWeights, 0.0001);
        expect(endWeights).to.equalWithError(pool.normalizedWeights, 0.0001);
      });

      it('reverts if swap hook caller is not the vault', async () => {
        await expect(
          pool.instance[
            'onSwap((uint8,address,address,uint256,bytes32,uint256,address,address,bytes),uint256,uint256)'
          ](
            {
              kind: SwapKind.GivenIn,
              tokenIn: poolTokens.first.address,
              tokenOut: poolTokens.second.address,
              amount: 0,
              poolId: await pool.getPoolId(),
              lastChangeBlock: 0,
              from: other.address,
              to: other.address,
              userData: '0x',
            },
            0,
            0
          )
        ).to.be.revertedWith('CALLER_NOT_VAULT');
      });
    });
  });

  describe('permissioned actions', () => {
    describe('enable/disable swaps', () => {
      sharedBeforeEach('deploy pool', async () => {
        const params = {
          tokens: poolTokens,
          weights: poolWeights,
          owner: owner.address,
          vault,
          poolType: WeightedPoolType.MANAGED_POOL,
          swapEnabledOnStart: true,
        };
        pool = await WeightedPool.create(params);
      });

      context('when the sender is not the owner', () => {
        it('non-owners cannot disable swaps', async () => {
          await expect(pool.setSwapEnabled(other, false)).to.be.revertedWith('SENDER_NOT_ALLOWED');
        });
      });

      context('when the sender is the owner', () => {
        beforeEach('set sender to owner', () => {
          sender = owner;
        });

        sharedBeforeEach('initialize pool', async () => {
          await pool.init({ from: sender, initialBalances });
        });

        it('cannot add to the allowlist when it is not enabled', async () => {
          await expect(pool.addAllowedAddress(sender, other.address)).to.be.revertedWith('FEATURE_DISABLED');
        });

        it('swaps can be enabled and disabled', async () => {
          await pool.setSwapEnabled(sender, false);
          expect(await pool.instance.getSwapEnabled()).to.be.false;

          await pool.setSwapEnabled(sender, true);
          expect(await pool.instance.getSwapEnabled()).to.be.true;
        });

        it('disabling swaps emits an event', async () => {
          const receipt = await pool.setSwapEnabled(sender, false);

          expectEvent.inReceipt(await receipt.wait(), 'SwapEnabledSet', {
            swapEnabled: false,
          });
        });

        it('enabling swaps emits an event', async () => {
          const receipt = await pool.setSwapEnabled(sender, true);

          expectEvent.inReceipt(await receipt.wait(), 'SwapEnabledSet', {
            swapEnabled: true,
          });
        });

        context('with swaps disabled', () => {
          sharedBeforeEach(async () => {
            await pool.setSwapEnabled(sender, false);
          });

          context('proportional joins/exits', () => {
            it('allows proportionate joins', async () => {
              const startingBpt = await pool.balanceOf(sender);

              const { amountsIn } = await pool.joinAllGivenOut({ from: sender, bptOut: startingBpt });

              const endingBpt = await pool.balanceOf(sender);
              expect(endingBpt).to.be.gt(startingBpt);
              expect(amountsIn).to.deep.equal(initialBalances);
            });

            it('allows proportional exits', async () => {
              const previousBptBalance = await pool.balanceOf(sender);
              const bptIn = pct(previousBptBalance, 0.8);

              await expect(pool.multiExitGivenIn({ from: sender, bptIn })).to.not.be.reverted;

              const newBptBalance = await pool.balanceOf(sender);
              expect(newBptBalance).to.equalWithError(pct(previousBptBalance, 0.2), 0.001);
            });
          });

          context('disproportionate joins/exits', () => {
            it('prevents disproportionate joins (single token)', async () => {
              const bptOut = await pool.balanceOf(sender);

              await expect(pool.joinGivenOut({ from: sender, bptOut, token: poolTokens.get(0) })).to.be.revertedWith(
                'INVALID_JOIN_EXIT_KIND_WHILE_SWAPS_DISABLED'
              );
            });

            it('prevents disproportionate exits (single token)', async () => {
              const previousBptBalance = await pool.balanceOf(sender);
              const bptIn = pct(previousBptBalance, 0.5);

              await expect(
                pool.singleExitGivenIn({ from: sender, bptIn, token: poolTokens.get(0) })
              ).to.be.revertedWith('INVALID_JOIN_EXIT_KIND_WHILE_SWAPS_DISABLED');
            });

            it('prevents disproportionate joins (multi token)', async () => {
              const amountsIn = [...initialBalances];
              amountsIn[0] = 0;

              await expect(pool.joinGivenIn({ from: sender, amountsIn })).to.be.revertedWith(
                'INVALID_JOIN_EXIT_KIND_WHILE_SWAPS_DISABLED'
              );
            });

            it('prevents disproportionate exits (multi token)', async () => {
              const amountsOut = [...initialBalances];
              // Make it disproportionate (though it will fail with this exit type even if it's technically proportionate)
              amountsOut[0] = 0;

              await expect(pool.exitGivenOut({ from: sender, amountsOut })).to.be.revertedWith(
                'INVALID_JOIN_EXIT_KIND_WHILE_SWAPS_DISABLED'
              );
            });
          });
        });
      });
    });

    describe('update weights gradually', () => {
      sharedBeforeEach('deploy pool', async () => {
        const params = {
          tokens: poolTokens,
          weights: poolWeights,
          vault,
          owner: owner.address,
          poolType: WeightedPoolType.MANAGED_POOL,
          swapEnabledOnStart: true,
        };
        pool = await WeightedPool.create(params);
      });

      const UPDATE_DURATION = DAY * 2;

      context('when the sender is not the owner', () => {
        it('non-owners cannot update weights', async () => {
          const now = await currentTimestamp();

          await expect(pool.updateWeightsGradually(other, now, now, poolWeights)).to.be.revertedWith(
            'SENDER_NOT_ALLOWED'
          );
        });
      });

      context('when the sender is the owner', () => {
        beforeEach('set sender to owner', () => {
          sender = owner;
        });

        sharedBeforeEach('initialize pool', async () => {
          await pool.init({ from: other, initialBalances });
        });

        context('with invalid parameters', () => {
          let now: BigNumber;

          sharedBeforeEach(async () => {
            now = await currentTimestamp();
          });

          it('fails if end weights are mismatched (too few)', async () => {
            await expect(pool.updateWeightsGradually(sender, now, now, WEIGHTS.slice(0, 1))).to.be.revertedWith(
              'INPUT_LENGTH_MISMATCH'
            );
          });

          it('fails if the end weights are mismatched (too many)', async () => {
            await expect(pool.updateWeightsGradually(sender, now, now, [...WEIGHTS, fp(0.5)])).to.be.revertedWith(
              'INPUT_LENGTH_MISMATCH'
            );
          });

          it('fails with an end weight below the minimum', async () => {
            const badWeights = [...poolWeights];
            badWeights[2] = fp(0.005);

            await expect(
              pool.updateWeightsGradually(sender, now.add(100), now.add(WEEK), badWeights)
            ).to.be.revertedWith('MIN_WEIGHT');
          });

          it('fails with invalid normalized end weights', async () => {
            const badWeights = Array(poolWeights.length).fill(fp(0.6));

            await expect(
              pool.updateWeightsGradually(sender, now.add(100), now.add(WEEK), badWeights)
            ).to.be.revertedWith('NORMALIZED_WEIGHT_INVARIANT');
          });
        });

        context('with valid parameters (ongoing weight update)', () => {
          let startWeights: BigNumber[];
          const endWeights = poolWeights.map((weight, i) => (i % 2 == 0 ? weight.add(fp(0.02)) : weight.sub(fp(0.02))));

          let now, startTime: BigNumber, endTime: BigNumber;
          const START_DELAY = MINUTE * 10;

          sharedBeforeEach('updateWeightsGradually', async () => {
            now = await currentTimestamp();
            startTime = now.add(START_DELAY);
            endTime = startTime.add(UPDATE_DURATION);
            startWeights = await pool.getNormalizedWeights();

            await pool.updateWeightsGradually(owner, startTime, endTime, endWeights);
          });

          it('updating weights emits an event', async () => {
            const receipt = await pool.updateWeightsGradually(owner, startTime, endTime, endWeights);

            expectEvent.inReceipt(await receipt.wait(), 'GradualWeightUpdateScheduled', {
              startTime: startTime,
              endTime: endTime,
              // weights don't exactly match because of the compression
            });
          });

          it('stores the params', async () => {
            const updateParams = await pool.getGradualWeightUpdateParams();

            expect(updateParams.startTime).to.equalWithError(startTime, 0.001);
            expect(updateParams.endTime).to.equalWithError(endTime, 0.001);
            expect(updateParams.startWeights).to.equalWithError(startWeights, 0.001);
            expect(updateParams.endWeights).to.equalWithError(endWeights, 0.001);
          });
        });
      });
    });
  });

  describe('update swap fee', () => {
    const MAX_SWAP_FEE_PERCENTAGE = fp(0.8);

    sharedBeforeEach('deploy pool', async () => {
      const params = {
        tokens: poolTokens,
        weights: poolWeights,
        owner: owner.address,
        swapFeePercentage: POOL_SWAP_FEE_PERCENTAGE,
        poolType: WeightedPoolType.MANAGED_POOL,
        swapEnabledOnStart: true,
      };
      pool = await WeightedPool.create(params);
      await pool.init({ from: owner, initialBalances });
    });

    /* Test that would cause joinSwap to fail at 100% fee, if allowed:

    context('with a 100% swap fee', () => {
      sharedBeforeEach('set swap fee to 100%', async () => {
        await pool.setSwapFeePercentage(owner, fp(1));
      });

      it('reverts on joinSwap', async () => {
        await expect(pool.joinGivenOut({ recipient: owner, bptOut: fp(1), token: 0 })).to.be.revertedWith('ZERO_DIVISION');
      });
    });*/

    context('with the max swap fee', () => {
      sharedBeforeEach('set swap fee to the max value (< 100%)', async () => {
        await pool.setSwapFeePercentage(owner, MAX_SWAP_FEE_PERCENTAGE);
      });

      it('allows (unfavorable) joinSwap', async () => {
        await expect(pool.joinGivenOut({ recipient: owner, bptOut: fp(1), token: 0 })).to.not.be.reverted;
      });
    });

    context('when there is an ongoing gradual change', () => {
      let now, startTime: BigNumber, endTime: BigNumber;
      const START_DELAY = MINUTE * 10;
      const UPDATE_DURATION = DAY * 2;
      const NEW_SWAP_FEE = fp(0.1);

      sharedBeforeEach('start gradual swap fee update', async () => {
        now = await currentTimestamp();
        startTime = now.add(START_DELAY);
        endTime = startTime.add(UPDATE_DURATION);

        await pool.updateSwapFeeGradually(owner, startTime, endTime, POOL_SWAP_FEE_PERCENTAGE, NEW_SWAP_FEE);
      });

      it('fails when gradual change is set to start in the future', async () => {
        await expect(pool.setSwapFeePercentage(owner, NEW_SWAP_FEE)).to.be.revertedWith(
          'SET_SWAP_FEE_PENDING_FEE_CHANGE'
        );
      });

      it('fails when gradual change is in progress', async () => {
        advanceToTimestamp(startTime.add(1));
        await expect(pool.setSwapFeePercentage(owner, NEW_SWAP_FEE)).to.be.revertedWith(
          'SET_SWAP_FEE_DURING_FEE_CHANGE'
        );
      });
    });
  });

  describe('update swap fee gradually', () => {
    let caller: SignerWithAddress;

    let libInterface: Interface;

    let startTime: BigNumber, endTime: BigNumber;
    const START_DELAY = MINUTE * 10;
    const UPDATE_DURATION = DAY * 2;
    const START_SWAP_FEE = fp(0.5);
    const END_SWAP_FEE = fp(0.01);

    sharedBeforeEach(async () => {
      libInterface = new Interface((await getArtifact('ManagedPoolSwapFeesLib')).abi);

      const now = await currentTimestamp();
      startTime = now.add(START_DELAY);
      endTime = startTime.add(UPDATE_DURATION);
    });

    function itReverts() {
      it('reverts', async () => {
        await expect(
          pool.updateSwapFeeGradually(caller, startTime, endTime, START_SWAP_FEE, END_SWAP_FEE)
        ).to.be.revertedWith('SENDER_NOT_ALLOWED');
      });
    }

    function itStartsAGradualFeeChange() {
      it('begins a gradual swap fee update', async () => {
        const receipt = await pool.updateSwapFeeGradually(caller, startTime, endTime, START_SWAP_FEE, END_SWAP_FEE);

        expectEvent.inIndirectReceipt(await receipt.wait(), libInterface, 'GradualSwapFeeUpdateScheduled', {
          startTime: startTime,
          endTime: endTime,
          startSwapFeePercentage: START_SWAP_FEE,
          endSwapFeePercentage: END_SWAP_FEE,
        });
      });
    }

    context('with an owner', () => {
      sharedBeforeEach('deploy pool', async () => {
        pool = await WeightedPool.create({
          vault,
          tokens: poolTokens,
          owner: owner.address,
          poolType: WeightedPoolType.MANAGED_POOL,
        });
      });

      context('when the sender is allowed', () => {
        sharedBeforeEach(() => {
          caller = owner;
        });

        itStartsAGradualFeeChange();
      });

      context('when the sender is not allowed', () => {
        sharedBeforeEach(() => {
          caller = other;
        });

        itReverts();
      });
    });

    context('with a delegated owner', () => {
      sharedBeforeEach('deploy pool', async () => {
        pool = await WeightedPool.create({
          vault,
          tokens: poolTokens,
          owner: DELEGATE_OWNER,
          poolType: WeightedPoolType.MANAGED_POOL,
        });
        caller = other;
      });

      context('when the sender is allowed', () => {
        sharedBeforeEach('grant permissions', async () => {
          const updateSwapFeeGraduallyPermission = await actionId(pool.instance, 'updateSwapFeeGradually');
          await pool.vault.grantPermissionsGlobally([updateSwapFeeGraduallyPermission], other);
        });

        itStartsAGradualFeeChange();
      });

      context('when the sender is not allowed', () => {
        itReverts();
      });
    });
  });

  describe('recovery mode', () => {
    sharedBeforeEach('deploy pool', async () => {
      const params = {
        tokens: poolTokens,
        weights: poolWeights,
        owner: owner.address,
        poolType: WeightedPoolType.MANAGED_POOL,
        swapEnabledOnStart: true,
        vault,
      };
      pool = await WeightedPool.create(params);
      await pool.init({ from: other, initialBalances });

      await pool.collectAumManagementFees(owner);
    });

    context('when leaving recovery mode', () => {
      it('sets the lastAumFeeCollectionTimestamp to the current timestamp', async () => {
        const lastAUMCollectionTimestamp = await pool.instance.getLastAumFeeCollectionTimestamp();
        // Set recovery mode to stop AUM fee calculations.
        await pool.enableRecoveryMode();

        // Advance time so that AUM fees would otherwise be accrued.
        await advanceTime(365 * DAY);

        expect(await pool.instance.getLastAumFeeCollectionTimestamp()).to.be.eq(lastAUMCollectionTimestamp);

        // On disabling recovery mode we expect the `_lastAumFeeCollectionTimestamp` to be be equal to the current time.
        const tx = await pool.disableRecoveryMode();
        const expectedLastAUMCollectionTimestamp = await receiptTimestamp(tx.wait());
        const updatedLastAUMCollectionTimestamp = await pool.instance.getLastAumFeeCollectionTimestamp();
        expect(updatedLastAUMCollectionTimestamp).to.be.eq(expectedLastAUMCollectionTimestamp);
      });
    });
  });

  describe('management fees', () => {
    const swapFeePercentage = fp(0.02);
    const managementAumFeePercentage = fp(0.01);

    sharedBeforeEach('deploy pool', async () => {
      const params = {
        tokens: poolTokens,
        weights: poolWeights,
        owner: owner.address,
        poolType: WeightedPoolType.MANAGED_POOL,
        swapEnabledOnStart: true,
        vault,
        swapFeePercentage,
        managementAumFeePercentage,
      };
      pool = await WeightedPool.create(params);
    });

    describe('management aum fee collection', () => {
      function expectedAUMFees(
        totalSupply: BigNumberish,
        aumFeePercentage: BigNumberish,
        timeElapsed: BigNumberish
      ): BigNumber {
        return bn(totalSupply)
          .mul(timeElapsed)
          .div(365 * DAY)
          .mul(aumFeePercentage)
          .div(fp(1).sub(aumFeePercentage));
      }

      function itReverts(collectAUMFees: () => Promise<ContractReceipt>) {
        it('reverts', async () => {
          await expect(collectAUMFees()).to.be.revertedWith('PAUSED');
        });
      }

      function itCollectsNoAUMFees(collectAUMFees: () => Promise<ContractReceipt>) {
        it('collects no AUM fees', async () => {
          const balanceBefore = await pool.balanceOf(owner);

          const receipt = await collectAUMFees();

          const balanceAfter = await pool.balanceOf(owner);
          expect(balanceAfter).to.equal(balanceBefore);

          expectEvent.notEmitted(receipt, 'ManagementAumFeeCollected');
        });
      }

      function itCollectsAUMFeesForExpectedDuration(
        collectAUMFees: () => Promise<ContractReceipt>,
        timeElapsed: BigNumberish
      ) {
        it('collects the expected amount of fees', async () => {
          const balanceBefore = await pool.balanceOf(owner);

          const totalSupply = await pool.totalSupply();
          const expectedManagementFeeBpt = expectedAUMFees(totalSupply, managementAumFeePercentage, timeElapsed);

          const receipt = await collectAUMFees();

          const balanceAfter = await pool.balanceOf(owner);
          const actualManagementFeeBpt = balanceAfter.sub(balanceBefore);
          expect(actualManagementFeeBpt).to.equalWithError(expectedManagementFeeBpt, 0.0001);

          expectEvent.inIndirectReceipt(receipt, pool.instance.interface, 'ManagementAumFeeCollected', {
            bptAmount: actualManagementFeeBpt,
          });
        });
      }

      function itCollectsAUMFeesCorrectly(collectAUMFees: () => Promise<ContractReceipt>) {
        const timeElapsed = 10 * DAY;

        sharedBeforeEach('advance time', async () => {
          await advanceTime(timeElapsed);
        });

        itCollectsAUMFeesForExpectedDuration(collectAUMFees, timeElapsed);

        context('when the pool is paused and enters into recovery mode', () => {
          sharedBeforeEach('pause pool and enter recovery mode', async () => {
            await pool.pause();
            await pool.enableRecoveryMode();
          });

          itReverts(collectAUMFees);

          context('when the pool is then unpaused and removed from recovery mode', () => {
            sharedBeforeEach('unpause pool and exit recovery mode', async () => {
              // Exiting recovery mode will update the timestamp of the last collection.
              // This avoids the pool overcharging AUM fees after the unpause.
              await pool.unpause();
              await pool.disableRecoveryMode();

              // We now advance time so that we can test that the collected fees correspond to `timeElapsed`,
              // rather than `2 * timeElapsed` as we'd expect if the pool didn't correctly update while paused.
              await advanceTime(timeElapsed);
            });

            itCollectsAUMFeesForExpectedDuration(collectAUMFees, timeElapsed);
          });
        });
      }

      sharedBeforeEach('mint tokens', async () => {
        await poolTokens.mint({ to: other, amount: fp(10000) });
        await poolTokens.approve({ from: other, to: await pool.getVault() });
      });

      context('manual claiming of AUM fees', () => {
        context('when the pool is uninitialized', () => {
          it('reverts', async () => {
            await expect(pool.collectAumManagementFees(owner)).to.be.revertedWith('UNINITIALIZED');
          });
        });

        context('when the pool is initialized', () => {
          sharedBeforeEach('initialize pool', async () => {
            await pool.init({ from: other, initialBalances });
          });

          itCollectsAUMFeesCorrectly(async () => {
            const tx = await pool.collectAumManagementFees(owner);
            return tx.wait();
          });
        });
      });

      context('on pool joins', () => {
        context('on pool initialization', () => {
          itCollectsNoAUMFees(async () => {
            const { receipt } = await pool.init({ from: other, recipient: other, initialBalances });
            return receipt;
          });
        });

        context('after pool initialization', () => {
          sharedBeforeEach('initialize pool', async () => {
            await pool.init({ from: other, initialBalances });
          });

          itCollectsAUMFeesCorrectly(async () => {
            const amountsIn = initialBalances.map((x) => x.div(2));
            const { receipt } = await pool.joinGivenIn({ from: other, amountsIn });
            return receipt;
          });
        });
      });

      context('on pool exits', () => {
        sharedBeforeEach('initialize pool', async () => {
          await pool.init({ from: other, initialBalances });
        });

        itCollectsAUMFeesCorrectly(async () => {
          const { receipt } = await pool.multiExitGivenIn({ from: other, bptIn: await pool.balanceOf(other) });
          return receipt;
        });
      });

      context('on token removal', () => {
        context('after pool initialization', () => {
          sharedBeforeEach('initialize pool', async () => {
            await pool.init({ from: other, initialBalances });
          });

          itCollectsAUMFeesCorrectly(async () => {
            const { tokens } = await pool.getTokens();
            const tx = await pool.removeToken(owner, tokens[tokens.length - 1], other.address);
            return tx.wait();
          });
        });
      });

      context('on updating the protocol fee cache', () => {
        context('when the pool is uninitialized', () => {
          itCollectsNoAUMFees(async () => {
            const tx = await pool.updateProtocolFeePercentageCache();
            return tx.wait();
          });
        });

        context('when the pool is initialized', () => {
          sharedBeforeEach('initialize pool', async () => {
            await pool.init({ from: other, initialBalances });
          });

          itCollectsAUMFeesCorrectly(async () => {
            const tx = await pool.updateProtocolFeePercentageCache();
            return tx.wait();
          });
        });
      });
    });
  });

  describe('non-zero AUM protocol fees', () => {
    let authorizedVault: Contract;
    let protocolFeesProvider: Contract;
    let vault: Vault;

    const AUM_PROTOCOL_FEE_PERCENTAGE = fp(0.1);
    const swapFeePercentage = fp(0.02);
    const managementAumFeePercentage = fp(0.1);
    const maxYieldValue = fp(1);
    const maxAUMValue = fp(1);

    sharedBeforeEach('deploy and set protocol AUM fee', async () => {
      const WETH = await TokensDeployer.deployToken({ symbol: 'WETH' });

      authorizer = await deploy('v2-vault/TimelockAuthorizer', { args: [admin.address, ZERO_ADDRESS, MONTH] });
      authorizedVault = await deploy('v2-vault/Vault', { args: [authorizer.address, WETH.address, MONTH, MONTH] });
      protocolFeesProvider = await deploy('v2-standalone-utils/ProtocolFeePercentagesProvider', {
        args: [authorizedVault.address, maxYieldValue, maxAUMValue],
      });

      const action = await actionId(protocolFeesProvider, 'setFeeTypePercentage');
      await authorizer.connect(admin).grantPermissions([action], admin.address, [ANY_ADDRESS]);
      await protocolFeesProvider.connect(admin).setFeeTypePercentage(ProtocolFee.AUM, AUM_PROTOCOL_FEE_PERCENTAGE);
    });

    sharedBeforeEach('deploy and initialize pool', async () => {
      // protocolFeesProvider unused for now
      vault = new Vault(false, authorizedVault, authorizer, protocolFeesProvider, admin);

      const params = {
        tokens: poolTokens,
        weights: poolWeights,
        owner: owner.address,
        poolType: WeightedPoolType.MANAGED_POOL,
        swapEnabledOnStart: true,
        vault,
        swapFeePercentage,
        managementAumFeePercentage,
      };
      pool = await WeightedPool.create(params);

      await poolTokens.mint({ to: owner, amount: fp(100) });
      await poolTokens.approve({ from: owner, to: await pool.getVault() });
      await pool.init({ from: owner, initialBalances });

      // Clock no longer starts at initialization
      // Now we have to do a join to start the clock
      await expect(pool.joinAllGivenOut({ from: owner, bptOut: FP_ZERO }));
    });

    it('accounts for the protocol portion of the AUM fee', async () => {
      const protocolFeesCollector = await vault.getFeesCollector();

      const totalSupply = await pool.totalSupply();
      const expectedBpt = totalSupply
        .mul(180)
        .div(365)
        .mul(managementAumFeePercentage)
        .div(FP_100_PCT.sub(managementAumFeePercentage));

      const balanceBefore = await pool.balanceOf(owner);

      const protocolPortion = fpMul(expectedBpt, AUM_PROTOCOL_FEE_PERCENTAGE);
      const ownerPortion = expectedBpt.sub(protocolPortion);

      await advanceTime(180 * DAY);

      const receipt = await pool.collectAumManagementFees(owner);
      expectEvent.inReceipt(await receipt.wait(), 'ManagementAumFeeCollected');

      const balanceAfter = await pool.balanceOf(owner);
      expect(balanceAfter.sub(balanceBefore)).to.equalWithError(ownerPortion, 0.0001);

      // Fee collector should have its balance
      const protocolFees = await pool.balanceOf(protocolFeesCollector.address);
      expect(protocolFees).to.equalWithError(protocolPortion, 0.00001);
    });
  });
});<|MERGE_RESOLUTION|>--- conflicted
+++ resolved
@@ -1,11 +1,7 @@
 import { ethers } from 'hardhat';
 import { expect } from 'chai';
 import { BigNumber, Contract, ContractReceipt } from 'ethers';
-<<<<<<< HEAD
-import { ANY_ADDRESS, ZERO_ADDRESS } from '@balancer-labs/v2-helpers/src/constants';
-=======
-import { MAX_UINT256, ANY_ADDRESS, ZERO_ADDRESS, DELEGATE_OWNER } from '@balancer-labs/v2-helpers/src/constants';
->>>>>>> ad3ece6b
+import { ANY_ADDRESS, ZERO_ADDRESS, DELEGATE_OWNER } from '@balancer-labs/v2-helpers/src/constants';
 import {
   MONTH,
   WEEK,
