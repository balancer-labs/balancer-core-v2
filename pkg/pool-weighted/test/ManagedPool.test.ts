--- conflicted
+++ resolved
@@ -1,7 +1,6 @@
 import { ethers } from 'hardhat';
 import { expect } from 'chai';
 import { BigNumber, Contract, ContractReceipt } from 'ethers';
-<<<<<<< HEAD
 import { MINUTE, DAY, advanceTime, currentTimestamp, WEEK, MONTH } from '@balancer-labs/v2-helpers/src/time';
 import { MAX_UINT256 } from '@balancer-labs/v2-helpers/src/constants';
 import { BigNumberish, bn, fp, fromFp, pct } from '@balancer-labs/v2-helpers/src/numbers';
@@ -9,21 +8,11 @@
 import { deploy } from '@balancer-labs/v2-helpers/src/contract';
 import TokenList from '@balancer-labs/v2-helpers/src/models/tokens/TokenList';
 import { ZERO_ADDRESS, ANY_ADDRESS } from '@balancer-labs/v2-helpers/src/constants';
-=======
-import { MAX_UINT256 } from '@balancer-labs/v2-helpers/src/constants';
-import { BigNumberish, bn, fp, fromFp, pct } from '@balancer-labs/v2-helpers/src/numbers';
-import { MINUTE, DAY, currentTimestamp, WEEK } from '@balancer-labs/v2-helpers/src/time';
-import * as expectEvent from '@balancer-labs/v2-helpers/src/test/expectEvent';
-import { deploy } from '@balancer-labs/v2-helpers/src/contract';
-import TokenList from '@balancer-labs/v2-helpers/src/models/tokens/TokenList';
-import { ZERO_ADDRESS } from '@balancer-labs/v2-helpers/src/constants';
->>>>>>> 22f05393
 import Vault from '@balancer-labs/v2-helpers/src/models/vault/Vault';
 import WeightedPool from '@balancer-labs/v2-helpers/src/models/pools/weighted/WeightedPool';
 import { WeightedPoolType } from '@balancer-labs/v2-helpers/src/models/pools/weighted/types';
 import { expectEqualWithError } from '@balancer-labs/v2-helpers/src/test/relativeError';
 import { SignerWithAddress } from '@nomiclabs/hardhat-ethers/dist/src/signer-with-address';
-import { advanceTime } from '@balancer-labs/v2-helpers/src/time';
 import { SwapKind } from '@balancer-labs/balancer-js';
 import TokensDeployer from '@balancer-labs/v2-helpers/src/models/tokens/TokensDeployer';
 import { actionId } from '@balancer-labs/v2-helpers/src/models/misc/actions';
@@ -87,10 +76,7 @@
               swapFeePercentage: POOL_SWAP_FEE_PERCENTAGE,
               managementSwapFeePercentage: POOL_MANAGEMENT_SWAP_FEE_PERCENTAGE,
               managementAumFeePercentage: POOL_MANAGEMENT_AUM_FEE_PERCENTAGE,
-<<<<<<< HEAD
               aumProtocolFeesCollector: aumProtocolFeesCollector.address,
-=======
->>>>>>> 22f05393
             });
           });
 
@@ -872,10 +858,7 @@
           swapFeePercentage,
           managementSwapFeePercentage,
           managementAumFeePercentage,
-<<<<<<< HEAD
           aumProtocolFeesCollector: aumProtocolFeesCollector.address,
-=======
->>>>>>> 22f05393
         };
         pool = await WeightedPool.create(params);
       });
@@ -906,8 +889,6 @@
               await expect(pool.setManagementAumFeePercentage(owner, fp(0.2))).to.be.revertedWith(
                 'MAX_MANAGEMENT_AUM_FEE_PERCENTAGE'
               );
-<<<<<<< HEAD
-=======
             });
           });
         });
@@ -1134,7 +1115,6 @@
                 const { receipt } = await pool.multiExitGivenIn({ from: other, bptIn: await pool.balanceOf(other) });
                 return receipt;
               }, timeElapsed);
->>>>>>> 22f05393
             });
           });
         });
