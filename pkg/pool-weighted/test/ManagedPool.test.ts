import { ethers } from 'hardhat';
import { expect } from 'chai';
import { BigNumber, Contract, ContractReceipt } from 'ethers';
<<<<<<< HEAD
import { MAX_UINT256, ZERO_ADDRESS } from '@balancer-labs/v2-helpers/src/constants';
import { DAY, SECOND, advanceTime, advanceToTimestamp, currentTimestamp } from '@balancer-labs/v2-helpers/src/time';
=======
import { MAX_UINT256, ANY_ADDRESS, ZERO_ADDRESS } from '@balancer-labs/v2-helpers/src/constants';
import {
  MONTH,
  WEEK,
  DAY,
  MINUTE,
  advanceTime,
  advanceToTimestamp,
  currentTimestamp,
  receiptTimestamp,
} from '@balancer-labs/v2-helpers/src/time';
>>>>>>> dcef4bc3
import {
  BigNumberish,
  bn,
  FP_100_PCT,
  FP_ZERO,
  fp,
  fpDiv,
  fpMul,
  fromFp,
  pct,
} from '@balancer-labs/v2-helpers/src/numbers';
import * as expectEvent from '@balancer-labs/v2-helpers/src/test/expectEvent';
import { deploy } from '@balancer-labs/v2-helpers/src/contract';
import TokenList from '@balancer-labs/v2-helpers/src/models/tokens/TokenList';

import Vault from '@balancer-labs/v2-helpers/src/models/vault/Vault';
import WeightedPool from '@balancer-labs/v2-helpers/src/models/pools/weighted/WeightedPool';
import { WeightedPoolType } from '@balancer-labs/v2-helpers/src/models/pools/weighted/types';
import { SignerWithAddress } from '@nomiclabs/hardhat-ethers/dist/src/signer-with-address';
<<<<<<< HEAD
import { ManagedPoolEncoder, toNormalizedWeights, SwapKind } from '@balancer-labs/balancer-js';

import { random, range } from 'lodash';
import { expectBalanceChange } from '@balancer-labs/v2-helpers/src/test/tokenBalance';
=======
import { toNormalizedWeights, SwapKind } from '@balancer-labs/balancer-js';
import TokensDeployer from '@balancer-labs/v2-helpers/src/models/tokens/TokensDeployer';
import { actionId } from '@balancer-labs/v2-helpers/src/models/misc/actions';

import { range } from 'lodash';
import { ProtocolFee } from '@balancer-labs/v2-helpers/src/models/vault/types';
import { Interface } from 'ethers/lib/utils';
>>>>>>> dcef4bc3

describe('ManagedPool', function () {
  let allTokens: TokenList;
  let poolTokens: TokenList;
  let admin: SignerWithAddress, owner: SignerWithAddress, other: SignerWithAddress;
  let pool: WeightedPool;
  let vault: Vault;

  before('setup signers', async () => {
    [, admin, owner, other] = await ethers.getSigners();
  });

  const MAX_TOKENS = 38;
  const TOKEN_COUNT = 20;

  const POOL_SWAP_FEE_PERCENTAGE = fp(0.05);

  const poolWeights: BigNumber[] = Array(TOKEN_COUNT).fill(fp(1 / TOKEN_COUNT));
  const initialBalances = Array(TOKEN_COUNT).fill(fp(1000));
  let sender: SignerWithAddress;

  sharedBeforeEach('deploy tokens and AUMProtocolFeeCollector', async () => {
    allTokens = await TokenList.create(MAX_TOKENS + 1, { sorted: true, varyDecimals: true });
    poolTokens = allTokens.subset(20);
    await allTokens.mint({ to: [other, owner], amount: fp(2000) });

    vault = await Vault.create({ admin });
    await allTokens.approve({ from: other, to: vault });
    await allTokens.approve({ from: owner, to: vault });
  });

  describe('when initialized with an LP allowlist', () => {
    sharedBeforeEach('deploy pool', async () => {
      const params = {
        tokens: poolTokens,
        weights: poolWeights,
        poolType: WeightedPoolType.MANAGED_POOL,
        vault,
        swapEnabledOnStart: true,
        mustAllowlistLPs: true,
        owner: owner.address,
      };
      pool = await WeightedPool.create(params);
    });

    context('when an address is added to the allowlist', () => {
      sharedBeforeEach('add address to allowlist', async () => {
        const receipt = await pool.addAllowedAddress(owner, other.address);

        expectEvent.inReceipt(await receipt.wait(), 'AllowlistAddressAdded', {
          member: other.address,
        });

        await pool.init({ from: other, initialBalances });
      });

      it('the listed LP can join', async () => {
        const startingBpt = await pool.balanceOf(other);

        const { amountsIn } = await pool.joinAllGivenOut({ from: other, bptOut: startingBpt });

        expect(amountsIn).to.deep.equal(initialBalances);
      });

      it('addresses not on the list cannot join', async () => {
        const startingBpt = await pool.balanceOf(owner);

        await expect(pool.joinAllGivenOut({ from: owner, bptOut: startingBpt })).to.be.revertedWith(
          'ADDRESS_NOT_ALLOWLISTED'
        );
      });
    });

    context('when mustAllowlistLPs is toggled', () => {
      sharedBeforeEach('initialize pool', async () => {
        await pool.init({ from: other, initialBalances });
      });

      it('allows owner to turn it off (open to public LPs)', async () => {
        const startingBpt = await pool.balanceOf(owner);

        const receipt = await pool.setMustAllowlistLPs(owner, false);
        expectEvent.inReceipt(await receipt.wait(), 'MustAllowlistLPsSet', {
          mustAllowlistLPs: false,
        });

        // Should be turned off
        expect(await pool.getMustAllowlistLPs()).to.be.false;

        // And allow joins from anywhere
        await expect(pool.joinAllGivenOut({ from: other, bptOut: startingBpt })).to.not.be.reverted;

        // Does not allow adding or removing addresses now
        await expect(pool.addAllowedAddress(owner, other.address)).to.be.revertedWith('FEATURE_DISABLED');
        await expect(pool.removeAllowedAddress(owner, other.address)).to.be.revertedWith('FEATURE_DISABLED');
      });
    });
  });

  describe('with valid creation parameters', () => {
    context('when initialized with swaps disabled', () => {
      sharedBeforeEach('deploy pool', async () => {
        const params = {
          tokens: poolTokens,
          weights: poolWeights,
          owner: owner.address,
          poolType: WeightedPoolType.MANAGED_POOL,
          swapEnabledOnStart: false,
        };
        pool = await WeightedPool.create(params);
      });

      it('swaps are blocked', async () => {
        await expect(pool.swapGivenIn({ in: 1, out: 0, amount: fp(0.1) })).to.be.revertedWith('SWAPS_DISABLED');
      });
    });

    context('when initialized with swaps enabled', () => {
      sharedBeforeEach('deploy pool', async () => {
        const params = {
          tokens: poolTokens,
          weights: poolWeights,
          vault,
          poolType: WeightedPoolType.MANAGED_POOL,
          swapEnabledOnStart: true,
        };
        pool = await WeightedPool.create(params);
      });

      it('swaps are not blocked', async () => {
        await pool.init({ from: other, initialBalances });

        await expect(pool.swapGivenIn({ in: 1, out: 0, amount: fp(0.1) })).to.not.be.reverted;
      });

      it('reverts if swap hook caller is not the vault', async () => {
        await expect(
          pool.instance[
            'onSwap((uint8,address,address,uint256,bytes32,uint256,address,address,bytes),uint256,uint256)'
          ](
            {
              kind: SwapKind.GivenIn,
              tokenIn: poolTokens.first.address,
              tokenOut: poolTokens.second.address,
              amount: 0,
              poolId: await pool.getPoolId(),
              lastChangeBlock: 0,
              from: other.address,
              to: other.address,
              userData: '0x',
            },
            0,
            0
          )
        ).to.be.revertedWith('CALLER_NOT_VAULT');
      });
    });
  });

  describe('permissioned actions', () => {
    describe('enable/disable swaps', () => {
      sharedBeforeEach('deploy pool', async () => {
        const params = {
          tokens: poolTokens,
          weights: poolWeights,
          owner: owner.address,
          vault,
          poolType: WeightedPoolType.MANAGED_POOL,
          swapEnabledOnStart: true,
        };
        pool = await WeightedPool.create(params);
      });

      context('when the sender is the owner', () => {
        beforeEach('set sender to owner', () => {
          sender = owner;
        });

        sharedBeforeEach('initialize pool', async () => {
          await pool.init({ from: sender, initialBalances });
        });

        context('with swaps disabled', () => {
          sharedBeforeEach(async () => {
            await pool.setSwapEnabled(sender, false);
          });

          context('proportional joins/exits', () => {
            it('allows proportionate joins', async () => {
              const startingBpt = await pool.balanceOf(sender);

              const { amountsIn } = await pool.joinAllGivenOut({ from: sender, bptOut: startingBpt });

              const endingBpt = await pool.balanceOf(sender);
              expect(endingBpt).to.be.gt(startingBpt);
              expect(amountsIn).to.deep.equal(initialBalances);
            });

            it('allows proportional exits', async () => {
              const previousBptBalance = await pool.balanceOf(sender);
              const bptIn = pct(previousBptBalance, 0.8);

              await expect(pool.multiExitGivenIn({ from: sender, bptIn })).to.not.be.reverted;

              const newBptBalance = await pool.balanceOf(sender);
              expect(newBptBalance).to.equalWithError(pct(previousBptBalance, 0.2), 0.001);
            });
          });

          context('disproportionate joins/exits', () => {
            it('prevents disproportionate joins (single token)', async () => {
              const bptOut = await pool.balanceOf(sender);

              await expect(pool.joinGivenOut({ from: sender, bptOut, token: poolTokens.get(0) })).to.be.revertedWith(
                'INVALID_JOIN_EXIT_KIND_WHILE_SWAPS_DISABLED'
              );
            });

            it('prevents disproportionate exits (single token)', async () => {
              const previousBptBalance = await pool.balanceOf(sender);
              const bptIn = pct(previousBptBalance, 0.5);

              await expect(
                pool.singleExitGivenIn({ from: sender, bptIn, token: poolTokens.get(0) })
              ).to.be.revertedWith('INVALID_JOIN_EXIT_KIND_WHILE_SWAPS_DISABLED');
            });

            it('prevents disproportionate joins (multi token)', async () => {
              const amountsIn = [...initialBalances];
              amountsIn[0] = 0;

              await expect(pool.joinGivenIn({ from: sender, amountsIn })).to.be.revertedWith(
                'INVALID_JOIN_EXIT_KIND_WHILE_SWAPS_DISABLED'
              );
            });

            it('prevents disproportionate exits (multi token)', async () => {
              const amountsOut = [...initialBalances];
              // Make it disproportionate (though it will fail with this exit type even if it's technically proportionate)
              amountsOut[0] = 0;

              await expect(pool.exitGivenOut({ from: sender, amountsOut })).to.be.revertedWith(
                'INVALID_JOIN_EXIT_KIND_WHILE_SWAPS_DISABLED'
              );
            });
          });
        });
      });
    });
  });

  describe('update swap fee', () => {
    const MAX_SWAP_FEE_PERCENTAGE = fp(0.8);

    sharedBeforeEach('deploy pool', async () => {
      const params = {
        tokens: poolTokens,
        weights: poolWeights,
        owner: owner.address,
        swapFeePercentage: POOL_SWAP_FEE_PERCENTAGE,
        poolType: WeightedPoolType.MANAGED_POOL,
        swapEnabledOnStart: true,
      };
      pool = await WeightedPool.create(params);
      await pool.init({ from: owner, initialBalances });
    });

    /* Test that would cause joinSwap to fail at 100% fee, if allowed:

    context('with a 100% swap fee', () => {
      sharedBeforeEach('set swap fee to 100%', async () => {
        await pool.setSwapFeePercentage(owner, fp(1));
      });

      it('reverts on joinSwap', async () => {
        await expect(pool.joinGivenOut({ recipient: owner, bptOut: fp(1), token: 0 })).to.be.revertedWith('ZERO_DIVISION');
      });
    });*/

    context('with the max swap fee', () => {
      sharedBeforeEach('set swap fee to the max value (< 100%)', async () => {
        await pool.setSwapFeePercentage(owner, MAX_SWAP_FEE_PERCENTAGE);
      });

      it('allows (unfavorable) joinSwap', async () => {
        await expect(pool.joinGivenOut({ recipient: owner, bptOut: fp(1), token: 0 })).to.not.be.reverted;
      });
    });
  });

  describe('BPT protocol fees', () => {
    let protocolFeesCollector: Contract;
    let vault: Vault;
    const swapFeePercentage = fp(0.02);
    const protocolFeePercentage = fp(0.5); // 50 %
    const managementSwapFeePercentage = FP_ZERO; // Set to zero to isolate BPT fees
    const tokenAmount = 100;
    const poolWeights = [fp(0.8), fp(0.2)];
    let bptFeeBalance: BigNumber;
    let mockMath: Contract;
    let mockFees: Contract;

    let twoTokens: TokenList;
    let localBalances: Array<BigNumber>;
    let swapAmount: BigNumber;

    sharedBeforeEach('deploy pool', async () => {
      vault = await Vault.create({ admin });
      await vault.setSwapFeePercentage(protocolFeePercentage, { from: admin });
      protocolFeesCollector = await vault.getFeesCollector();

      twoTokens = poolTokens.subset(2);
      localBalances = [
        bn(tokenAmount * 10 ** twoTokens.first.decimals),
        bn(tokenAmount * 10 ** twoTokens.second.decimals),
      ];

      // 10% of the initial balance
      swapAmount = localBalances[0].div(10);

      // Make a 2-token pool for this purpose
      const params = {
        tokens: twoTokens,
        weights: poolWeights,
        owner: owner.address,
        poolType: WeightedPoolType.MANAGED_POOL,
        swapEnabledOnStart: true,
        vault,
        swapFeePercentage,
        managementSwapFeePercentage,
      };
      pool = await WeightedPool.create(params);
      mockMath = await deploy('MockWeightedMath');
      mockFees = await deploy('v2-pool-utils/MockInvariantGrowthProtocolSwapFees');
    });

    sharedBeforeEach('initialize pool', async () => {
      await poolTokens.mint({ to: owner, amount: fp(10000) });
      await poolTokens.approve({ from: owner, to: await pool.getVault() });
      await pool.init({ from: owner, initialBalances: localBalances });
    });

    it('protocol fees are initially zero', async () => {
      bptFeeBalance = await pool.balanceOf(protocolFeesCollector.address);

      expect(bptFeeBalance).to.equal(0);
    });

    describe('pays protocol fees on swaps', () => {
      let upscaledBalances: Array<BigNumber>;
      let upscaledSwapAmount: BigNumber;

      sharedBeforeEach('upscale balances and amounts', async () => {
        const scaleFactor0 = bn(10 ** (18 - twoTokens.first.decimals));
        const scaleFactor1 = bn(10 ** (18 - twoTokens.second.decimals));
        upscaledBalances = [localBalances[0].mul(scaleFactor0), localBalances[1].mul(scaleFactor1)];
        upscaledSwapAmount = swapAmount.mul(scaleFactor0);
      });

      it('charges the expected protocol fee', async () => {
        const actualProtocolFee = await protocolFeesCollector.getSwapFeePercentage();
        expect(actualProtocolFee).to.equal(protocolFeePercentage);
      });

      context('on swap given in', () => {
        it('pays fees on swap given in', async () => {
          const singleSwap = {
            poolId: await pool.getPoolId(),
            kind: SwapKind.GivenIn,
            assetIn: poolTokens.first.address,
            assetOut: poolTokens.second.address,
            amount: swapAmount,
            userData: '0x',
          };
          const funds = {
            sender: owner.address,
            fromInternalBalance: false,
            recipient: other.address,
            toInternalBalance: false,
          };
          const limit = 0; // Minimum amount out
          const deadline = MAX_UINT256;

          const prevInvariant = await mockMath.invariant(poolWeights, upscaledBalances);

          const adjustedAmountIn = fpMul(upscaledSwapAmount, fp(1).sub(swapFeePercentage));
          const amountOut = await mockMath.outGivenIn(
            upscaledBalances[0],
            poolWeights[0],
            upscaledBalances[1],
            poolWeights[1],
            adjustedAmountIn
          );

          const postBalances = [upscaledBalances[0].add(upscaledSwapAmount), upscaledBalances[1].sub(amountOut)];
          const postInvariant = await mockMath.invariant(poolWeights, postBalances);
          const totalSupply = await pool.totalSupply();

          const expectedProtocolFees = await mockFees.calculateDueProtocolFees(
            fpDiv(postInvariant, prevInvariant),
            totalSupply,
            totalSupply,
            protocolFeePercentage
          );

          await vault.instance.connect(owner).swap(singleSwap, funds, limit, deadline);

          bptFeeBalance = await pool.balanceOf(protocolFeesCollector.address);

          expect(bptFeeBalance).to.equalWithError(expectedProtocolFees, 0.000001);
        });
      });

      context('on swap given out', () => {
        it('pays fees on swap given out', async () => {
          const singleSwap = {
            poolId: await pool.getPoolId(),
            kind: SwapKind.GivenOut,
            assetIn: poolTokens.second.address,
            assetOut: poolTokens.first.address,
            amount: swapAmount,
            userData: '0x',
          };
          const funds = {
            sender: owner.address,
            fromInternalBalance: false,
            recipient: other.address,
            toInternalBalance: false,
          };
          const limit = MAX_UINT256; // Maximum amount in
          const deadline = MAX_UINT256;

          const prevInvariant = await mockMath.invariant(poolWeights, upscaledBalances);

          const amountIn = await mockMath.inGivenOut(
            upscaledBalances[1],
            poolWeights[1],
            upscaledBalances[0],
            poolWeights[0],
            upscaledSwapAmount
          );

          // Has to be a better way to do this...
          const proportion = fp(1).sub(swapFeePercentage);
          const adjustedAmountIn = fp(fromFp(amountIn).toNumber() / fromFp(proportion).toNumber());

          const postBalances = [upscaledBalances[1].sub(upscaledSwapAmount), upscaledBalances[0].add(adjustedAmountIn)];
          const postInvariant = await mockMath.invariant(poolWeights, postBalances);
          const totalSupply = await pool.totalSupply();

          const expectedProtocolFees = await mockFees.calculateDueProtocolFees(
            fpDiv(postInvariant, prevInvariant),
            totalSupply,
            totalSupply,
            protocolFeePercentage
          );

          await vault.instance.connect(owner).swap(singleSwap, funds, limit, deadline);

          bptFeeBalance = await pool.balanceOf(protocolFeesCollector.address);

          expect(bptFeeBalance).to.equalWithError(expectedProtocolFees, 0.000001);
        });
      });
    });

    describe('does not pay on join/exit', () => {
      context('with balance changes', () => {
        let currentBalances: BigNumber[];
        let bptIn: BigNumber;

        sharedBeforeEach('simulate increased initial balances', async () => {
          // 4/3 of the initial balances
          currentBalances = initialBalances.map((balance) => balance.mul(4).div(3));
          bptIn = (await pool.balanceOf(owner)).div(10);
        });

        it('no protocol fees on join exact tokens in for BPT out', async () => {
          await pool.joinGivenIn({ from: owner, amountsIn: fp(1), currentBalances });
          bptFeeBalance = await pool.balanceOf(protocolFeesCollector.address);

          expect(bptFeeBalance).to.be.zero;
        });

        it('no protocol fees on exit exact BPT in for one token out', async () => {
          await pool.singleExitGivenIn({
            from: owner,
            bptIn: bptIn,
            token: 0,
            currentBalances,
            protocolFeePercentage,
          });

          bptFeeBalance = await pool.balanceOf(protocolFeesCollector.address);

          expect(bptFeeBalance).to.be.zero;
        });

        it('no protocol fees on exit exact BPT in for all tokens out', async () => {
          await pool.multiExitGivenIn({
            from: owner,
            bptIn: bptIn,
            currentBalances,
            protocolFeePercentage,
          });

          bptFeeBalance = await pool.balanceOf(protocolFeesCollector.address);

          expect(bptFeeBalance).to.be.zero;
        });

        it('no protocol fees on exit BPT In for exact tokens out', async () => {
          const { balances } = await pool.getTokens();

          await pool.exitGivenOut({
            from: owner,
            amountsOut: [balances[0].div(5), balances[1].div(5)],
            maximumBptIn: MAX_UINT256,
            protocolFeePercentage,
          });

          bptFeeBalance = await pool.balanceOf(protocolFeesCollector.address);

          expect(bptFeeBalance).to.be.zero;
        });
      });
    });
  });

  describe('management fees', () => {
    const swapFeePercentage = fp(0.02);
    const managementSwapFeePercentage = fp(0.8);
    const managementAumFeePercentage = fp(0.01);

    sharedBeforeEach('deploy pool', async () => {
      const params = {
        tokens: poolTokens,
        weights: poolWeights,
        owner: owner.address,
        poolType: WeightedPoolType.MANAGED_POOL,
        swapEnabledOnStart: true,
        vault,
        swapFeePercentage,
        managementSwapFeePercentage,
        managementAumFeePercentage,
      };
      pool = await WeightedPool.create(params);
    });

    describe('management aum fee collection', () => {
      function expectedAUMFees(
        totalSupply: BigNumberish,
        aumFeePercentage: BigNumberish,
        timeElapsed: BigNumberish
      ): BigNumber {
        return bn(totalSupply)
          .mul(timeElapsed)
          .div(365 * DAY)
          .mul(aumFeePercentage)
          .div(fp(1).sub(aumFeePercentage));
      }

      function itReverts(collectAUMFees: () => Promise<ContractReceipt>) {
        it('reverts', async () => {
          await expect(collectAUMFees()).to.be.revertedWith('PAUSED');
        });
      }

      function itCollectsNoAUMFees(collectAUMFees: () => Promise<ContractReceipt>) {
        it('collects no AUM fees', async () => {
          const balanceBefore = await pool.balanceOf(owner);

          const receipt = await collectAUMFees();

          const balanceAfter = await pool.balanceOf(owner);
          expect(balanceAfter).to.equal(balanceBefore);

          expectEvent.notEmitted(receipt, 'ManagementAumFeeCollected');
        });
      }

      function itCollectsAUMFeesForExpectedDuration(
        collectAUMFees: () => Promise<ContractReceipt>,
        timeElapsed: BigNumberish
      ) {
        it('collects the expected amount of fees', async () => {
          const balanceBefore = await pool.balanceOf(owner);

          const totalSupply = await pool.totalSupply();
          const expectedManagementFeeBpt = expectedAUMFees(totalSupply, managementAumFeePercentage, timeElapsed);

          const receipt = await collectAUMFees();

          const balanceAfter = await pool.balanceOf(owner);
          const actualManagementFeeBpt = balanceAfter.sub(balanceBefore);
          expect(actualManagementFeeBpt).to.equalWithError(expectedManagementFeeBpt, 0.0001);

          expectEvent.inIndirectReceipt(receipt, pool.instance.interface, 'ManagementAumFeeCollected', {
            bptAmount: actualManagementFeeBpt,
          });
        });
      }

      function itCollectsAUMFeesCorrectly(collectAUMFees: () => Promise<ContractReceipt>) {
        const timeElapsed = 10 * DAY;

        sharedBeforeEach('advance time', async () => {
          await advanceTime(timeElapsed);
        });

        itCollectsAUMFeesForExpectedDuration(collectAUMFees, timeElapsed);

        context('when the pool is paused and enters into recovery mode', () => {
          sharedBeforeEach('pause pool and enter recovery mode', async () => {
            await pool.pause();
            await pool.enableRecoveryMode();
          });

          itReverts(collectAUMFees);

          context('when the pool is then unpaused and removed from recovery mode', () => {
            sharedBeforeEach('unpause pool and exit recovery mode', async () => {
              // Exiting recovery mode will update the timestamp of the last collection.
              // This avoids the pool overcharging AUM fees after the unpause.
              await pool.unpause();
              await pool.disableRecoveryMode();

              // We now advance time so that we can test that the collected fees correspond to `timeElapsed`,
              // rather than `2 * timeElapsed` as we'd expect if the pool didn't correctly update while paused.
              await advanceTime(timeElapsed);
            });

            itCollectsAUMFeesForExpectedDuration(collectAUMFees, timeElapsed);
          });
        });
      }

      sharedBeforeEach('mint tokens', async () => {
        await poolTokens.mint({ to: other, amount: fp(10000) });
        await poolTokens.approve({ from: other, to: await pool.getVault() });
      });

      context('on pool joins', () => {
        context('on pool initialization', () => {
          itCollectsNoAUMFees(async () => {
            const { receipt } = await pool.init({ from: other, recipient: other, initialBalances });
            return receipt;
          });
        });

        context('after pool initialization', () => {
          sharedBeforeEach('initialize pool', async () => {
            await pool.init({ from: other, initialBalances });
          });

          itCollectsAUMFeesCorrectly(async () => {
            const amountsIn = initialBalances.map((x) => x.div(2));
            const { receipt } = await pool.joinGivenIn({ from: other, amountsIn });
            return receipt;
          });
        });
      });

      context('on pool exits', () => {
        sharedBeforeEach('initialize pool', async () => {
          await pool.init({ from: other, initialBalances });
        });

        itCollectsAUMFeesCorrectly(async () => {
          const { receipt } = await pool.multiExitGivenIn({ from: other, bptIn: await pool.balanceOf(other) });
          return receipt;
        });
      });
    });
  });
});<|MERGE_RESOLUTION|>--- conflicted
+++ resolved
@@ -1,33 +1,10 @@
 import { ethers } from 'hardhat';
 import { expect } from 'chai';
 import { BigNumber, Contract, ContractReceipt } from 'ethers';
-<<<<<<< HEAD
-import { MAX_UINT256, ZERO_ADDRESS } from '@balancer-labs/v2-helpers/src/constants';
-import { DAY, SECOND, advanceTime, advanceToTimestamp, currentTimestamp } from '@balancer-labs/v2-helpers/src/time';
-=======
-import { MAX_UINT256, ANY_ADDRESS, ZERO_ADDRESS } from '@balancer-labs/v2-helpers/src/constants';
-import {
-  MONTH,
-  WEEK,
-  DAY,
-  MINUTE,
-  advanceTime,
-  advanceToTimestamp,
-  currentTimestamp,
-  receiptTimestamp,
-} from '@balancer-labs/v2-helpers/src/time';
->>>>>>> dcef4bc3
-import {
-  BigNumberish,
-  bn,
-  FP_100_PCT,
-  FP_ZERO,
-  fp,
-  fpDiv,
-  fpMul,
-  fromFp,
-  pct,
-} from '@balancer-labs/v2-helpers/src/numbers';
+
+import { DAY, advanceTime } from '@balancer-labs/v2-helpers/src/time';
+import { MAX_UINT256 } from '@balancer-labs/v2-helpers/src/constants';
+import { BigNumberish, bn, FP_ZERO, fp, fpDiv, fpMul, fromFp, pct } from '@balancer-labs/v2-helpers/src/numbers';
 import * as expectEvent from '@balancer-labs/v2-helpers/src/test/expectEvent';
 import { deploy } from '@balancer-labs/v2-helpers/src/contract';
 import TokenList from '@balancer-labs/v2-helpers/src/models/tokens/TokenList';
@@ -36,20 +13,7 @@
 import WeightedPool from '@balancer-labs/v2-helpers/src/models/pools/weighted/WeightedPool';
 import { WeightedPoolType } from '@balancer-labs/v2-helpers/src/models/pools/weighted/types';
 import { SignerWithAddress } from '@nomiclabs/hardhat-ethers/dist/src/signer-with-address';
-<<<<<<< HEAD
-import { ManagedPoolEncoder, toNormalizedWeights, SwapKind } from '@balancer-labs/balancer-js';
-
-import { random, range } from 'lodash';
-import { expectBalanceChange } from '@balancer-labs/v2-helpers/src/test/tokenBalance';
-=======
-import { toNormalizedWeights, SwapKind } from '@balancer-labs/balancer-js';
-import TokensDeployer from '@balancer-labs/v2-helpers/src/models/tokens/TokensDeployer';
-import { actionId } from '@balancer-labs/v2-helpers/src/models/misc/actions';
-
-import { range } from 'lodash';
-import { ProtocolFee } from '@balancer-labs/v2-helpers/src/models/vault/types';
-import { Interface } from 'ethers/lib/utils';
->>>>>>> dcef4bc3
+import { SwapKind } from '@balancer-labs/balancer-js';
 
 describe('ManagedPool', function () {
   let allTokens: TokenList;
