--- conflicted
+++ resolved
@@ -11,11 +11,8 @@
 import WeightedPool from '@balancer-labs/v2-helpers/src/models/pools/weighted/WeightedPool';
 import { RawWeightedPoolDeployment, WeightedPoolType } from '@balancer-labs/v2-helpers/src/models/pools/weighted/types';
 import { SignerWithAddress } from '@nomiclabs/hardhat-ethers/dist/src/signer-with-address';
-<<<<<<< HEAD
-=======
-import { PoolSpecialization, SwapKind } from '@balancer-labs/balancer-js';
+import { PoolSpecialization } from '@balancer-labs/balancer-js';
 import { ZERO_ADDRESS } from '@balancer-labs/v2-helpers/src/constants';
->>>>>>> 4411ceb2
 
 describe('ManagedPool', function () {
   let allTokens: TokenList;
@@ -46,55 +43,6 @@
     await allTokens.approve({ from: owner, to: vault });
   });
 
-<<<<<<< HEAD
-  describe('swap', () => {
-    sharedBeforeEach('deploy pool', async () => {
-      const params = {
-        tokens: poolTokens,
-        weights: poolWeights,
-        owner,
-        poolType: WeightedPoolType.MANAGED_POOL,
-        swapEnabledOnStart: true,
-      };
-      pool = await WeightedPool.create(params);
-
-      await pool.init({ from: other, initialBalances });
-    });
-
-    context('when swaps are disabled', () => {
-      sharedBeforeEach('deploy pool', async () => {
-        await pool.setSwapEnabled(owner, false);
-      });
-
-      it('it reverts', async () => {
-        await expect(pool.swapGivenIn({ in: 1, out: 0, amount: fp(0.1) })).to.be.revertedWith('SWAPS_DISABLED');
-      });
-    });
-
-    context('when swaps are enabled', () => {
-      sharedBeforeEach('deploy pool', async () => {
-        await pool.setSwapEnabled(owner, true);
-      });
-
-      it('swaps are not blocked', async () => {
-        await expect(pool.swapGivenIn({ in: 1, out: 0, amount: fp(0.1) })).to.not.be.reverted;
-      });
-    });
-  });
-
-  describe('initialization', () => {
-    function deployPool(mustAllowlistLPs: boolean): Promise<WeightedPool> {
-      return WeightedPool.create({
-        tokens: poolTokens,
-        weights: poolWeights,
-        poolType: WeightedPoolType.MANAGED_POOL,
-        vault,
-        swapEnabledOnStart: true,
-        mustAllowlistLPs,
-        owner: owner.address,
-      });
-    }
-=======
   async function deployPool(overrides: RawWeightedPoolDeployment = {}): Promise<WeightedPool> {
     const params = {
       vault,
@@ -106,7 +54,65 @@
     };
     return WeightedPool.create(params);
   }
->>>>>>> 4411ceb2
+
+  describe('construction', () => {
+    context('pool registration', () => {
+      sharedBeforeEach('deploy pool', async () => {
+        pool = await deployPool();
+      });
+
+      it('returns pool ID registered by the vault', async () => {
+        const poolId = await pool.getPoolId();
+        const { address: poolAddress } = await vault.getPool(poolId);
+        expect(poolAddress).to.be.eq(pool.address);
+      });
+
+      it('registers with the MinimalSwapInfo specialization', async () => {
+        const { specialization } = await vault.getPool(pool.poolId);
+        expect(specialization).to.be.eq(PoolSpecialization.MinimalSwapInfoPool);
+      });
+
+      it('registers all the expected tokens', async () => {
+        const { tokens } = await vault.getPoolTokens(pool.poolId);
+        expect(tokens).to.be.deep.eq(poolTokens.addresses);
+      });
+
+      it('registers all the expected asset managers', async () => {
+        await poolTokens.asyncEach(async (token) => {
+          const { assetManager } = await vault.getPoolTokenInfo(pool.poolId, token);
+          expect(assetManager).to.be.eq(ZERO_ADDRESS);
+        });
+      });
+    });
+  });
+
+  describe('swap', () => {
+    sharedBeforeEach('deploy pool', async () => {
+      pool = await deployPool({ vault: undefined, swapEnabledOnStart: true });
+
+      await pool.init({ from: other, initialBalances });
+    });
+
+    context('when swaps are disabled', () => {
+      sharedBeforeEach('deploy pool', async () => {
+        await pool.setSwapEnabled(owner, false);
+      });
+
+      it('it reverts', async () => {
+        await expect(pool.swapGivenIn({ in: 1, out: 0, amount: fp(0.1) })).to.be.revertedWith('SWAPS_DISABLED');
+      });
+    });
+
+    context('when swaps are enabled', () => {
+      sharedBeforeEach('deploy pool', async () => {
+        await pool.setSwapEnabled(owner, true);
+      });
+
+      it('swaps are not blocked', async () => {
+        await expect(pool.swapGivenIn({ in: 1, out: 0, amount: fp(0.1) })).to.not.be.reverted;
+      });
+    });
+  });
 
   describe('initialization', () => {
     function itInitializesThePoolCorrectly() {
@@ -153,34 +159,10 @@
     });
   });
 
-<<<<<<< HEAD
   describe('joinPool', () => {
     context('when LP allowlist is enabled', () => {
       sharedBeforeEach('deploy pool', async () => {
-        const params = {
-          tokens: poolTokens,
-          weights: poolWeights,
-          poolType: WeightedPoolType.MANAGED_POOL,
-          vault,
-          swapEnabledOnStart: true,
-          owner: owner.address,
-        };
-        pool = await WeightedPool.create(params);
-=======
-  describe('when initialized with an LP allowlist', () => {
-    sharedBeforeEach('deploy pool', async () => {
-      pool = await deployPool({ mustAllowlistLPs: true });
-    });
-
-    context('when an address is added to the allowlist', () => {
-      sharedBeforeEach('add address to allowlist', async () => {
-        const receipt = await pool.addAllowedAddress(owner, other);
-
-        expectEvent.inReceipt(await receipt.wait(), 'AllowlistAddressAdded', {
-          member: other.address,
-        });
-
->>>>>>> 4411ceb2
+        pool = await deployPool();
         await pool.init({ from: other, initialBalances });
 
         await pool.setMustAllowlistLPs(owner, true);
@@ -207,61 +189,10 @@
       });
     });
 
-<<<<<<< HEAD
     context('when swaps are disabled', () => {
       sharedBeforeEach('deploy pool', async () => {
-        const params = {
-          tokens: poolTokens,
-          weights: poolWeights,
-          poolType: WeightedPoolType.MANAGED_POOL,
-          vault,
-          swapEnabledOnStart: true,
-          owner: owner.address,
-        };
-        pool = await WeightedPool.create(params);
+        pool = await deployPool({ swapEnabledOnStart: false });
         await pool.init({ from: other, initialBalances });
-=======
-  describe('with valid creation parameters', () => {
-    context('pool registration', () => {
-      sharedBeforeEach('deploy pool', async () => {
-        pool = await deployPool();
-      });
-
-      it('returns pool ID registered by the vault', async () => {
-        const poolId = await pool.getPoolId();
-        const { address: poolAddress } = await vault.getPool(poolId);
-        expect(poolAddress).to.be.eq(pool.address);
-      });
-
-      it('registers with the MinimalSwapInfo specialization', async () => {
-        const { specialization } = await vault.getPool(pool.poolId);
-        expect(specialization).to.be.eq(PoolSpecialization.MinimalSwapInfoPool);
-      });
-
-      it('registers all the expected tokens', async () => {
-        const { tokens } = await vault.getPoolTokens(pool.poolId);
-        expect(tokens).to.be.deep.eq(poolTokens.addresses);
-      });
-
-      it('registers all the expected asset managers', async () => {
-        await poolTokens.asyncEach(async (token) => {
-          const { assetManager } = await vault.getPoolTokenInfo(pool.poolId, token);
-          expect(assetManager).to.be.eq(ZERO_ADDRESS);
-        });
-      });
-    });
-
-    context('when initialized with swaps disabled', () => {
-      sharedBeforeEach('deploy pool', async () => {
-        pool = await deployPool({
-          vault: undefined,
-          swapEnabledOnStart: false,
-        });
->>>>>>> 4411ceb2
-      });
-
-      sharedBeforeEach('disable swaps', async () => {
-        await pool.setSwapEnabled(owner, false);
       });
 
       context('proportional joins', () => {
@@ -300,25 +231,10 @@
   describe('exitPool', () => {
     context('when LP allowlist is enabled', () => {
       sharedBeforeEach('deploy pool', async () => {
-<<<<<<< HEAD
-        const params = {
-          tokens: poolTokens,
-          weights: poolWeights,
-          poolType: WeightedPoolType.MANAGED_POOL,
-          vault,
-          swapEnabledOnStart: true,
-          owner: owner.address,
-        };
-        pool = await WeightedPool.create(params);
+        pool = await deployPool();
         await pool.init({ from: other, initialBalances });
 
         await pool.setMustAllowlistLPs(owner, true);
-=======
-        pool = await deployPool({
-          vault: undefined,
-          swapEnabledOnStart: true,
-        });
->>>>>>> 4411ceb2
       });
 
       context('when LP is on the allowlist', () => {
@@ -340,26 +256,10 @@
 
     context('when swaps are disabled', () => {
       sharedBeforeEach('deploy pool', async () => {
-<<<<<<< HEAD
-        const params = {
-          tokens: poolTokens,
-          weights: poolWeights,
-          poolType: WeightedPoolType.MANAGED_POOL,
-          vault,
-          swapEnabledOnStart: true,
-          owner: owner.address,
-        };
-        pool = await WeightedPool.create(params);
+        pool = await deployPool({
+          swapEnabledOnStart: false,
+        });
         await pool.init({ from: other, initialBalances });
-=======
-        pool = await deployPool({
-          swapEnabledOnStart: true,
-        });
->>>>>>> 4411ceb2
-      });
-
-      sharedBeforeEach('disable swaps', async () => {
-        await pool.setSwapEnabled(owner, false);
       });
 
       context('proportional exits', () => {
