--- conflicted
+++ resolved
@@ -39,10 +39,6 @@
 
 import { range } from 'lodash';
 import { ProtocolFee } from '@balancer-labs/v2-helpers/src/models/vault/types';
-<<<<<<< HEAD
-import { Interface } from 'ethers/lib/utils';
-=======
->>>>>>> 0c25b30a
 import { sharedBeforeEach } from '@balancer-labs/v2-common/sharedBeforeEach';
 
 describe('ManagedPoolSettings', function () {
