--- conflicted
+++ resolved
@@ -28,10 +28,7 @@
           weightedMath: math.address,
           pauseWindowDuration: 0,
           bufferPeriodDuration: 0,
-<<<<<<< HEAD
           version: '',
-=======
->>>>>>> 8b96f549
         },
         {
           tokens: tokens.addresses,
