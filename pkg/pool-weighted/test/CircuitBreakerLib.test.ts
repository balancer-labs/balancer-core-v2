--- conflicted
+++ resolved
@@ -59,91 +59,8 @@
       const data = await lib.setCircuitBreaker(fp(BPT_PRICE), fp(NORMALIZED_WEIGHT), lowerBound, upperBound);
 
       // Pass in the same weight factor it was constructed with to get the reference bounds
-<<<<<<< HEAD
-      const lowerBptPriceBound = await lib.getCurrentCircuitBreakerBound(data, fp(NORMALIZED_WEIGHT), true);
-      const upperBptPriceBound = await lib.getCurrentCircuitBreakerBound(data, fp(NORMALIZED_WEIGHT), false);
-=======
-      const [lowerBptPriceBound, upperBptPriceBound] = await lib.getBptPriceBounds(data, fp(NORMALIZED_WEIGHT));
-
-      let lowerBoundTripped: boolean;
-      let upperBoundTripped: boolean;
-      let priceMultiplier: BigNumber;
-      let supplyAtBoundary: BigNumber;
-
-      // if the lowerBound/lowerBound is 0, the corresponding price bound should also be zero
-      if (lowerBound == FP_ZERO) {
-        expect(lowerBptPriceBound).to.equal(FP_ZERO);
-        // It is never tripped, even with a 0 price (0 supply = 0 price)
-        [lowerBoundTripped] = await lib.hasCircuitBreakerTripped(
-          data,
-          FP_ZERO,
-          fp(NORMALIZED_WEIGHT),
-          fp(TOKEN_BALANCE)
-        );
-        expect(lowerBoundTripped).to.be.false;
-      } else {
-        // The breaker should NOT be tripped with the nominal bpt price
-        [lowerBoundTripped] = await lib.hasCircuitBreakerTripped(
-          data,
-          fp(TOTAL_SUPPLY),
-          fp(NORMALIZED_WEIGHT),
-          fp(TOKEN_BALANCE)
-        );
-        expect(lowerBoundTripped).to.be.false;
-
-        // The breaker should be tripped with a price slightly below the bound
-        priceMultiplier = fpDiv(lowerBptPriceBound, fp(BPT_PRICE));
-        supplyAtBoundary = fpMul(fp(TOTAL_SUPPLY), priceMultiplier);
-
-        [lowerBoundTripped] = await lib.hasCircuitBreakerTripped(
-          data,
-          fpMul(supplyAtBoundary, fp(0.9999)),
-          fp(NORMALIZED_WEIGHT),
-          fp(TOKEN_BALANCE)
-        );
-        expect(lowerBoundTripped).to.be.true;
-      }
-
-      if (upperBound == FP_ZERO) {
-        expect(upperBptPriceBound).to.equal(FP_ZERO);
-        // It is never tripped, even with a max price
-        const [, upperBoundTripped] = await lib.hasCircuitBreakerTripped(
-          data,
-          MAX_UINT96,
-          fp(NORMALIZED_WEIGHT),
-          fp(TOKEN_BALANCE)
-        );
-        expect(upperBoundTripped).to.be.false;
-      } else {
-        // The breaker should NOT be tripped with the nominal bpt price
-        [, upperBoundTripped] = await lib.hasCircuitBreakerTripped(
-          data,
-          fp(TOTAL_SUPPLY),
-          fp(NORMALIZED_WEIGHT),
-          fp(TOKEN_BALANCE)
-        );
-        expect(upperBoundTripped).to.be.false;
-
-        // The breaker should be tripped with a price slightly above the bound
-        priceMultiplier = fpDiv(upperBptPriceBound, fp(BPT_PRICE));
-        supplyAtBoundary = fpMul(fp(TOTAL_SUPPLY), priceMultiplier);
-
-        [, upperBoundTripped] = await lib.hasCircuitBreakerTripped(
-          data,
-          fpMul(supplyAtBoundary, fp(1.0001)),
-          fp(NORMALIZED_WEIGHT),
-          fp(TOKEN_BALANCE)
-        );
-        expect(upperBoundTripped).to.be.true;
-      }
-    });
-
-    it('checks single-sided tripped status', async () => {
-      const data = await lib.setCircuitBreaker(fp(BPT_PRICE), fp(NORMALIZED_WEIGHT), lowerBound, upperBound);
-
-      // Pass in the same weight factor it was constructed with to get the reference bounds
-      const [lowerBptPriceBound, upperBptPriceBound] = await lib.getBptPriceBounds(data, fp(NORMALIZED_WEIGHT));
->>>>>>> ebc3475b
+      const lowerBptPriceBound = await lib.getBptPriceBound(data, fp(NORMALIZED_WEIGHT), true);
+      const upperBptPriceBound = await lib.getBptPriceBound(data, fp(NORMALIZED_WEIGHT), false);
 
       let lowerBoundTripped: boolean;
       let upperBoundTripped: boolean;
@@ -287,12 +204,8 @@
 
     it('should store default reference values', async () => {
       // Pass in the same weight factor it was constructed with
-<<<<<<< HEAD
-      const lowerBptPriceBound = await lib.getCurrentCircuitBreakerBound(data, fp(NORMALIZED_WEIGHT), true);
-      const upperBptPriceBound = await lib.getCurrentCircuitBreakerBound(data, fp(NORMALIZED_WEIGHT), false);
-=======
-      const [lowerBptPriceBound, upperBptPriceBound] = await lib.getBptPriceBounds(data, fp(NORMALIZED_WEIGHT));
->>>>>>> ebc3475b
+      const lowerBptPriceBound = await lib.getBptPriceBound(data, fp(NORMALIZED_WEIGHT), true);
+      const upperBptPriceBound = await lib.getBptPriceBound(data, fp(NORMALIZED_WEIGHT), false);
 
       const expLower = LOWER_BOUND ** (1 - NORMALIZED_WEIGHT);
       const expHigher = UPPER_BOUND ** (1 - NORMALIZED_WEIGHT);
@@ -324,12 +237,8 @@
     it('should compute the bounds manually when necessary', async () => {
       const newNormalizedWeight = randomFromInterval(MIN_WEIGHT, MAX_WEIGHT);
 
-<<<<<<< HEAD
-      const lowerBptPriceBound = await lib.getCurrentCircuitBreakerBound(data, fp(newNormalizedWeight), true);
-      const upperBptPriceBound = await lib.getCurrentCircuitBreakerBound(data, fp(newNormalizedWeight), false);
-=======
-      const [lowerBptPriceBound, upperBptPriceBound] = await lib.getBptPriceBounds(data, fp(newNormalizedWeight));
->>>>>>> ebc3475b
+      const lowerBptPriceBound = await lib.getBptPriceBound(data, fp(newNormalizedWeight), true);
+      const upperBptPriceBound = await lib.getBptPriceBound(data, fp(newNormalizedWeight), false);
 
       const expLower = LOWER_BOUND ** (1 - newNormalizedWeight);
       const expHigher = UPPER_BOUND ** (1 - newNormalizedWeight);
@@ -355,12 +264,8 @@
 
       data = await lib.updateAdjustedBounds(data, fp(newNormalizedWeight));
 
-<<<<<<< HEAD
-      const lowerBptPriceBound = await lib.getCurrentCircuitBreakerBound(data, fp(newNormalizedWeight), true);
-      const upperBptPriceBound = await lib.getCurrentCircuitBreakerBound(data, fp(newNormalizedWeight), false);
-=======
-      const [lowerBptPriceBound, upperBptPriceBound] = await lib.getBptPriceBounds(data, fp(newNormalizedWeight));
->>>>>>> ebc3475b
+      const lowerBptPriceBound = await lib.getBptPriceBound(data, fp(newNormalizedWeight), true);
+      const upperBptPriceBound = await lib.getBptPriceBound(data, fp(newNormalizedWeight), false);
 
       const expLower = LOWER_BOUND ** (1 - newNormalizedWeight);
       const expHigher = UPPER_BOUND ** (1 - newNormalizedWeight);
