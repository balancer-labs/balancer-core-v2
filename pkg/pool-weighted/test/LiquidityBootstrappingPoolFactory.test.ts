--- conflicted
+++ resolved
@@ -51,11 +51,8 @@
         POOL_SWAP_FEE_PERCENTAGE,
         ZERO_ADDRESS,
         swapEnabled,
-<<<<<<< HEAD
-        ValueChangeMode.LINEAR_TIME
-=======
+        ValueChangeMode.LINEAR_TIME,
         randomBytes(32)
->>>>>>> 5be54c2e
       )
     ).wait();
 
