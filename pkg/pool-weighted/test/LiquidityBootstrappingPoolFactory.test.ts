--- conflicted
+++ resolved
@@ -41,7 +41,6 @@
 
   async function createPool(swapEnabled = true): Promise<Contract> {
     const receipt = await (
-<<<<<<< HEAD
       await factory.create(
         NAME,
         SYMBOL,
@@ -49,12 +48,9 @@
         WEIGHTS,
         POOL_SWAP_FEE_PERCENTAGE,
         ZERO_ADDRESS,
-        swapsEnabled,
+        swapEnabled,
         ValueChangeMode.LINEAR_TIME
       )
-=======
-      await factory.create(NAME, SYMBOL, tokens.addresses, WEIGHTS, POOL_SWAP_FEE_PERCENTAGE, ZERO_ADDRESS, swapEnabled)
->>>>>>> 21abc0c0
     ).wait();
 
     const event = expectEvent.inReceipt(receipt, 'PoolCreated');
