import { ethers } from 'hardhat';
<<<<<<< HEAD
=======
import { SignerWithAddress } from '@nomiclabs/hardhat-ethers/signers';
import { Contract } from 'ethers';
>>>>>>> 102c4aa5
import { expect } from 'chai';
import { fp } from '@balancer-labs/v2-helpers/src/numbers';

import TokenList from '@balancer-labs/v2-helpers/src/models/tokens/TokenList';
import WeightedPool from '@balancer-labs/v2-helpers/src/models/pools/weighted/WeightedPool';
import { WeightedPoolType } from '@balancer-labs/v2-helpers/src/models/pools/weighted/types';

import { range } from 'lodash';
import { itPaysProtocolFeesFromInvariantGrowth } from './WeightedPoolProtocolFees.behavior';
import { actionId } from '@balancer-labs/v2-helpers/src/models/misc/actions';
import { deploy, getArtifact } from '@balancer-labs/v2-helpers/src/contract';
import { MAX_UINT256, ZERO_ADDRESS } from '@balancer-labs/v2-helpers/src/constants';
import Vault from '@balancer-labs/v2-helpers/src/models/vault/Vault';
<<<<<<< HEAD
import { BigNumber, Contract } from 'ethers';
import { SignerWithAddress } from '@nomiclabs/hardhat-ethers/signers';
import { FundManagement, SwapKind } from '@balancer-labs/balancer-js';
=======
>>>>>>> 102c4aa5

describe('WeightedPool', function () {
  let allTokens: TokenList;
  let admin: SignerWithAddress;
  let lp: SignerWithAddress;

  let lp: SignerWithAddress;

  const MAX_TOKENS = 8;

  const POOL_SWAP_FEE_PERCENTAGE = fp(0.01);
  const WEIGHTS = range(1000, 1000 + MAX_TOKENS); // These will be normalized to weights that are close to each other, but different

<<<<<<< HEAD
  before('setup signers', async () => {
    [, admin, lp] = await ethers.getSigners();
=======
  sharedBeforeEach('setup signers', async () => {
    [, lp] = await ethers.getSigners();
>>>>>>> 102c4aa5
  });

  sharedBeforeEach('deploy tokens', async () => {
    allTokens = await TokenList.create(MAX_TOKENS, { sorted: true, varyDecimals: true });
  });

  itPaysProtocolFeesFromInvariantGrowth();

  describe('recovery mode', () => {
    let pool: WeightedPool;
    let tokens: TokenList;

    const initialBalances = range(1, 3).map(fp);

    sharedBeforeEach('deploy pool', async () => {
      tokens = allTokens.subset(2);

      pool = await WeightedPool.create({
        poolType: WeightedPoolType.WEIGHTED_POOL,
        tokens,
        weights: WEIGHTS.slice(0, 2),
        swapFeePercentage: POOL_SWAP_FEE_PERCENTAGE,
      });

      await pool.init({ initialBalances, recipient: lp });
    });

    context('when leaving recovery mode', () => {
      it('sets the lastPostJoinInvariant to the current invariant', async () => {
        // Set recovery mode to stop protocol fee calculations.
        await pool.enableRecoveryMode();

        // Perform a recovery mode exit. This will reduce the invariant but this isn't tracked due to recovery mode.
        const preExitInvariant = await pool.getLastPostJoinExitInvariant();
        await pool.recoveryModeExit({ from: lp, bptIn: fp(100) });
        const realPostExitInvariant = await pool.estimateInvariant();

        // Check that the real invariant is has dropped as a result of the exit.
        expect(realPostExitInvariant).to.be.lt(preExitInvariant);

        // On disabling recovery mode we expect the `lastPostJoinExitInvariant` to be be equal to the current value.
        await pool.disableRecoveryMode();
        const updatedLastPostJoinExitInvariant = await pool.getLastPostJoinExitInvariant();
        expect(updatedLastPostJoinExitInvariant).to.be.almostEqual(realPostExitInvariant);
      });
    });
  });

  describe('weights and scaling factors', () => {
    for (const numTokens of range(2, MAX_TOKENS + 1)) {
      context(`with ${numTokens} tokens`, () => {
        let pool: WeightedPool;
        let tokens: TokenList;

        sharedBeforeEach('deploy pool', async () => {
          tokens = allTokens.subset(numTokens);

          pool = await WeightedPool.create({
            poolType: WeightedPoolType.WEIGHTED_POOL,
            tokens,
            weights: WEIGHTS.slice(0, numTokens),
            swapFeePercentage: POOL_SWAP_FEE_PERCENTAGE,
          });
        });

        it('sets token weights', async () => {
          const normalizedWeights = await pool.getNormalizedWeights();

          expect(normalizedWeights).to.deep.equal(pool.normalizedWeights);
        });

        it('sets scaling factors', async () => {
          const poolScalingFactors = await pool.getScalingFactors();
          const tokenScalingFactors = tokens.map((token) => fp(10 ** (18 - token.decimals)));

          expect(poolScalingFactors).to.deep.equal(tokenScalingFactors);
        });
      });
    }
  });

  describe('permissioned actions', () => {
    let pool: Contract;

    sharedBeforeEach('deploy pool', async () => {
      const vault = await Vault.create();

      pool = await deploy('MockWeightedPool', {
        args: [
          {
            name: '',
            symbol: '',
            tokens: allTokens.subset(2).addresses,
            normalizedWeights: [fp(0.5), fp(0.5)],
            rateProviders: new Array(2).fill(ZERO_ADDRESS),
            assetManagers: new Array(2).fill(ZERO_ADDRESS),
            swapFeePercentage: POOL_SWAP_FEE_PERCENTAGE,
          },

          vault.address,
          vault.getFeesProvider().address,
          0,
          0,
          ZERO_ADDRESS,
        ],
      });
    });

    function itIsOwnerOnly(method: string) {
      it(`${method} can only be called by non-delegated owners`, async () => {
        expect(await pool.isOwnerOnlyAction(await actionId(pool, method))).to.be.true;
      });
    }

    function itIsNotOwnerOnly(method: string) {
      it(`${method} can never be called by the owner`, async () => {
        expect(await pool.isOwnerOnlyAction(await actionId(pool, method))).to.be.false;
      });
    }

    const poolArtifact = getArtifact('v2-pool-weighted/WeightedPool');
    const nonViewFunctions = poolArtifact.abi
      .filter(
        (elem) =>
          elem.type === 'function' && (elem.stateMutability === 'payable' || elem.stateMutability === 'nonpayable')
      )
      .map((fn) => fn.name);

    const expectedOwnerOnlyFunctions = ['setSwapFeePercentage', 'setAssetManagerPoolConfig'];

    const expectedNotOwnerOnlyFunctions = nonViewFunctions.filter((fn) => !expectedOwnerOnlyFunctions.includes(fn));

    describe('owner only actions', () => {
      for (const expectedOwnerOnlyFunction of expectedOwnerOnlyFunctions) {
        itIsOwnerOnly(expectedOwnerOnlyFunction);
      }
    });

    describe('non owner only actions', () => {
      for (const expectedNotOwnerOnlyFunction of expectedNotOwnerOnlyFunctions) {
        itIsNotOwnerOnly(expectedNotOwnerOnlyFunction);
      }
    });
  });

  describe('getRate', () => {
    const swapFeePercentage = fp(0.1); // 10 %
    const protocolFeePercentage = fp(0.5); // 50 %
    const numTokens = 2;

    let tokens: TokenList;
    let pool: WeightedPool;
    let vaultContract: Contract;

    sharedBeforeEach('deploy pool', async () => {
      tokens = allTokens.subset(numTokens);
      const vault = await Vault.create({ admin });
      vaultContract = vault.instance;

      pool = await WeightedPool.create({
        poolType: WeightedPoolType.WEIGHTED_POOL,
        tokens,
        weights: WEIGHTS.slice(0, numTokens),
        swapFeePercentage: swapFeePercentage,
        vault,
      });
      await vault.setSwapFeePercentage(protocolFeePercentage);

      await pool.updateProtocolFeePercentageCache();
    });

    context('before initialized', () => {
      it('rate is zero', async () => {
        await expect(pool.getRate()).to.be.revertedWith('ZERO_INVARIANT');
      });
    });

    context('once initialized', () => {
      sharedBeforeEach('initialize pool', async () => {
        // Init pool with equal balances so that each BPT accounts for approximately one underlying token.
        const equalBalances = Array(numTokens).fill(fp(100));

        await allTokens.mint({ to: lp.address, amount: fp(1000) });
        await allTokens.approve({ from: lp, to: pool.vault.address });

        await pool.init({ from: lp, recipient: lp.address, initialBalances: equalBalances });
      });

      context('without protocol fees', () => {
        it('reports correctly', async () => {
          const totalSupply = await pool.totalSupply();
          const invariant = await pool.estimateInvariant();

          const expectedRate = invariant.mul(numTokens).div(totalSupply).mul(fp(1));
          const rate = await pool.getRate();

          expect(rate).to.be.equalWithError(expectedRate, 0.0001);
        });
      });

      context('with protocol fees', () => {
        let originalRate: BigNumber;

        sharedBeforeEach('swap bpt in', async () => {
          const amount = fp(20);
          const tokenIn = tokens.first;
          const tokenOut = tokens.second;

          originalRate = await pool.getRate();

          const singleSwap = {
            poolId: await pool.getPoolId(),
            kind: SwapKind.GivenIn,
            assetIn: tokenIn.address,
            assetOut: tokenOut.address,
            amount: amount,
            userData: '0x',
          };

          const funds: FundManagement = {
            sender: lp.address,
            recipient: lp.address,
            fromInternalBalance: false,
            toInternalBalance: false,
          };

          await vaultContract.connect(lp).swap(singleSwap, funds, 0, MAX_UINT256);
        });

        it("doesn't include the value of uncollected protocol fees in the rate", async () => {
          const rate = await pool.getRate();

          // The rate considering fees should be lower. Check that we have a difference of at least 0.01% to discard
          // rounding error.
          expect(originalRate).to.be.lt(rate.mul(9999).div(10000));
        });

        it.skip('minting protocol fee BPT should not affect rate', async () => {
          const rateBeforeJoin = await pool.getRate();

          // Perform a very small proportional join. This ensures that the rate should not increase from swap fees
          // due to this join so this can't mask issues with the rate.
          const poolBalances = await pool.getBalances();
          const amountsIn = poolBalances.map((balance) => balance.div(10000));

          const latInvariant1 = await pool.getLastPostJoinExitInvariant();
          const invariant1 = await pool.estimateInvariant();
          console.log(`last ${latInvariant1}: current ${invariant1}`);

          await pool.joinGivenIn({ from: lp, amountsIn });

          const rateAfterJoin = await pool.getRate();
          const latInvariant = await pool.getLastPostJoinExitInvariant();
          const invariant = await pool.estimateInvariant();
          console.log(`last ${latInvariant}: current ${invariant}`);

          const rateDelta = rateAfterJoin.sub(rateBeforeJoin);
          expect(rateDelta.abs()).to.be.lte(2);
        });
      });
    });
  });
});<|MERGE_RESOLUTION|>--- conflicted
+++ resolved
@@ -1,48 +1,32 @@
 import { ethers } from 'hardhat';
-<<<<<<< HEAD
-=======
+import { BigNumber, Contract } from 'ethers';
 import { SignerWithAddress } from '@nomiclabs/hardhat-ethers/signers';
-import { Contract } from 'ethers';
->>>>>>> 102c4aa5
 import { expect } from 'chai';
-import { fp } from '@balancer-labs/v2-helpers/src/numbers';
 
 import TokenList from '@balancer-labs/v2-helpers/src/models/tokens/TokenList';
 import WeightedPool from '@balancer-labs/v2-helpers/src/models/pools/weighted/WeightedPool';
+import Vault from '@balancer-labs/v2-helpers/src/models/vault/Vault';
+import { FundManagement, SwapKind } from '@balancer-labs/balancer-js';
 import { WeightedPoolType } from '@balancer-labs/v2-helpers/src/models/pools/weighted/types';
-
+import { fp } from '@balancer-labs/v2-helpers/src/numbers';
 import { range } from 'lodash';
 import { itPaysProtocolFeesFromInvariantGrowth } from './WeightedPoolProtocolFees.behavior';
 import { actionId } from '@balancer-labs/v2-helpers/src/models/misc/actions';
 import { deploy, getArtifact } from '@balancer-labs/v2-helpers/src/contract';
 import { MAX_UINT256, ZERO_ADDRESS } from '@balancer-labs/v2-helpers/src/constants';
-import Vault from '@balancer-labs/v2-helpers/src/models/vault/Vault';
-<<<<<<< HEAD
-import { BigNumber, Contract } from 'ethers';
-import { SignerWithAddress } from '@nomiclabs/hardhat-ethers/signers';
-import { FundManagement, SwapKind } from '@balancer-labs/balancer-js';
-=======
->>>>>>> 102c4aa5
 
 describe('WeightedPool', function () {
   let allTokens: TokenList;
   let admin: SignerWithAddress;
   let lp: SignerWithAddress;
 
-  let lp: SignerWithAddress;
-
   const MAX_TOKENS = 8;
 
   const POOL_SWAP_FEE_PERCENTAGE = fp(0.01);
   const WEIGHTS = range(1000, 1000 + MAX_TOKENS); // These will be normalized to weights that are close to each other, but different
 
-<<<<<<< HEAD
   before('setup signers', async () => {
     [, admin, lp] = await ethers.getSigners();
-=======
-  sharedBeforeEach('setup signers', async () => {
-    [, lp] = await ethers.getSigners();
->>>>>>> 102c4aa5
   });
 
   sharedBeforeEach('deploy tokens', async () => {
