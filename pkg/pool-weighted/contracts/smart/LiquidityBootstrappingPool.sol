// SPDX-License-Identifier: GPL-3.0-or-later
// This program is free software: you can redistribute it and/or modify
// it under the terms of the GNU General Public License as published by
// the Free Software Foundation, either version 3 of the License, or
// (at your option) any later version.

// This program is distributed in the hope that it will be useful,
// but WITHOUT ANY WARRANTY; without even the implied warranty of
// MERCHANTABILITY or FITNESS FOR A PARTICULAR PURPOSE.  See the
// GNU General Public License for more details.

// You should have received a copy of the GNU General Public License
// along with this program.  If not, see <http://www.gnu.org/licenses/>.

pragma solidity ^0.7.0;
pragma experimental ABIEncoderV2;

import "@balancer-labs/v2-solidity-utils/contracts/openzeppelin/ReentrancyGuard.sol";
import "@balancer-labs/v2-solidity-utils/contracts/helpers/WordCodec.sol";
import "@balancer-labs/v2-solidity-utils/contracts/math/Math.sol";

import "../BaseWeightedPool.sol";
import "./WeightCompression.sol";

/**
 * @dev Weighted Pool with mutable weights, designed to support V2 Liquidity Bootstrapping
 */
contract LiquidityBootstrappingPool is BaseWeightedPool, ReentrancyGuard {
    // The Pause Window and Buffer Period are timestamp-based: they should not be relied upon for sub-minute accuracy.
    // solhint-disable not-rely-on-time

    using FixedPoint for uint256;
    using WordCodec for bytes32;
    using WeightCompression for uint256;

    // LBPs often involve only two tokens - we support up to four since we're able to pack the entire config in a single
    // storage slot.
    uint256 private constant _MAX_LBP_TOKENS = 4;

    // State variables

    uint256 private immutable _totalTokens;

    IERC20 internal immutable _token0;
    IERC20 internal immutable _token1;
    IERC20 internal immutable _token2;
    IERC20 internal immutable _token3;

    // All token balances are normalized to behave as if the token had 18 decimals. We assume a token's decimals will
    // not change throughout its lifetime, and store the corresponding scaling factor for each at construction time.
    // These factors are always greater than or equal to one: tokens with more than 18 decimals are not supported.

    uint256 internal immutable _scalingFactor0;
    uint256 internal immutable _scalingFactor1;
    uint256 internal immutable _scalingFactor2;
    uint256 internal immutable _scalingFactor3;

    // For gas optimization, store start/end weights and timestamps in one bytes32
    // Start weights need to be high precision, since restarting the update resets them to "spot"
    // values. Target end weights do not need as much precision.
    // [     32 bits   |     32 bits     |      64 bits     |      124 bits      |    3 bits    |     1 bit    ]
    // [ end timestamp | start timestamp | 4x16 end weights | 4x31 start weights |   not used   | swap enabled ]
    // |MSB                                                                                                 LSB|

    bytes32 private _poolState;

    // Offsets for data elements in _poolState
    uint256 private constant _SWAP_ENABLED_OFFSET = 0;
    uint256 private constant _START_WEIGHT_OFFSET = 4;
    uint256 private constant _END_WEIGHT_OFFSET = 128;
    uint256 private constant _START_TIME_OFFSET = 192;
    uint256 private constant _END_TIME_OFFSET = 224;

    // Event declarations

    event SwapEnabledSet(bool swapEnabled);
    event GradualWeightUpdateScheduled(
        uint256 startTime,
        uint256 endTime,
        uint256[] startWeights,
        uint256[] endWeights
    );

    constructor(
        IVault vault,
        string memory name,
        string memory symbol,
        IERC20[] memory tokens,
        uint256[] memory normalizedWeights,
        uint256 swapFeePercentage,
        uint256 pauseWindowDuration,
        uint256 bufferPeriodDuration,
        address owner,
        bool swapEnabledOnStart
    )
        BaseWeightedPool(
            vault,
            name,
            symbol,
            tokens,
            new address[](tokens.length), // Pass the zero address: LBPs can't have asset managers
            swapFeePercentage,
            pauseWindowDuration,
            bufferPeriodDuration,
            owner
        )
    {
        uint256 totalTokens = tokens.length;
        InputHelpers.ensureInputLengthMatch(totalTokens, normalizedWeights.length);

        _totalTokens = totalTokens;

        // Immutable variables cannot be initialized inside an if statement, so we must do conditional assignments
        _token0 = tokens[0];
        _token1 = tokens[1];
        _token2 = totalTokens > 2 ? tokens[2] : IERC20(0);
        _token3 = totalTokens > 3 ? tokens[3] : IERC20(0);

        _scalingFactor0 = _computeScalingFactor(tokens[0]);
        _scalingFactor1 = _computeScalingFactor(tokens[1]);
        _scalingFactor2 = totalTokens > 2 ? _computeScalingFactor(tokens[2]) : 0;
        _scalingFactor3 = totalTokens > 3 ? _computeScalingFactor(tokens[3]) : 0;

        uint256 currentTime = block.timestamp;

        _startGradualWeightChange(currentTime, currentTime, normalizedWeights, normalizedWeights);

        // If false, the pool will start in the disabled state (prevents front-running the enable swaps transaction)
        _setSwapEnabled(swapEnabledOnStart);
    }

    // External functions

    /**
     * @dev Tells whether swaps are enabled or not for the given pool.
     */
    function getSwapEnabled() public view returns (bool) {
        return _poolState.decodeBool(_SWAP_ENABLED_OFFSET);
    }

    /**
     * @dev Return start time, end time, and endWeights as an array.
     * Current weights should be retrieved via `getNormalizedWeights()`.
     */
    function getGradualWeightUpdateParams()
        external
        view
        returns (
            uint256 startTime,
            uint256 endTime,
            uint256[] memory endWeights
        )
    {
        // Load current pool state from storage
        bytes32 poolState = _poolState;

        startTime = poolState.decodeUint32(_START_TIME_OFFSET);
        endTime = poolState.decodeUint32(_END_TIME_OFFSET);
        uint256 totalTokens = _getTotalTokens();
        endWeights = new uint256[](totalTokens);

        for (uint256 i = 0; i < totalTokens; i++) {
            endWeights[i] = poolState.decodeUint16(_END_WEIGHT_OFFSET + i * 16).uncompress16();
        }
    }

    /**
     * @dev Can pause/unpause trading
     */
    function setSwapEnabled(bool swapEnabled) external authenticate whenNotPaused nonReentrant {
        _setSwapEnabled(swapEnabled);
    }

    /**
     * @dev Schedule a gradual weight change, from the current weights to the given endWeights,
     * over startTime to endTime
     */
    function updateWeightsGradually(
        uint256 startTime,
        uint256 endTime,
        uint256[] memory endWeights
    ) external authenticate whenNotPaused nonReentrant {
        InputHelpers.ensureInputLengthMatch(_getTotalTokens(), endWeights.length);

        // If the start time is in the past, "fast forward" to start now
        // This avoids discontinuities in the weight curve. Otherwise, if you set the start/end times with
        // only 10% of the period in the future, the weights would immediately jump 90%
        uint256 currentTime = block.timestamp;
        startTime = Math.max(currentTime, startTime);

        _require(startTime <= endTime, Errors.GRADUAL_UPDATE_TIME_TRAVEL);

        _startGradualWeightChange(startTime, endTime, _getNormalizedWeights(), endWeights);
    }

    // Internal functions

    function _getNormalizedWeight(IERC20 token) internal view override returns (uint256) {
        uint256 i;

        // First, convert token address to a token index

        // prettier-ignore
        if (token == _token0) { i = 0; }
        else if (token == _token1) { i = 1; }
        else if (token == _token2) { i = 2; }
        else if (token == _token3) { i = 3; }
        else {
            _revert(Errors.INVALID_TOKEN);
        }

        return _getNormalizedWeightByIndex(i, _poolState);
    }

    function _getNormalizedWeightByIndex(uint256 i, bytes32 poolState) internal view returns (uint256) {
        uint256 startWeight = poolState.decodeUint31(_START_WEIGHT_OFFSET + i * 31).uncompress31();
        uint256 endWeight = poolState.decodeUint16(_END_WEIGHT_OFFSET + i * 16).uncompress16();

        uint256 pctProgress = _calculateWeightChangeProgress(poolState);

        return _interpolateWeight(startWeight, endWeight, pctProgress);
    }

    function _getNormalizedWeights() internal view override returns (uint256[] memory) {
        uint256 totalTokens = _getTotalTokens();
        uint256[] memory normalizedWeights = new uint256[](totalTokens);

        bytes32 poolState = _poolState;

        // prettier-ignore
        {
            normalizedWeights[0] = _getNormalizedWeightByIndex(0, poolState);
            normalizedWeights[1] = _getNormalizedWeightByIndex(1, poolState);
            if (totalTokens == 2) return normalizedWeights;
            normalizedWeights[2] = _getNormalizedWeightByIndex(2, poolState);
            if (totalTokens == 3) return normalizedWeights;
            normalizedWeights[3] = _getNormalizedWeightByIndex(3, poolState);
        }

        return normalizedWeights;
    }

    function _getNormalizedWeightsAndMaxWeightIndex()
        internal
        view
        override
        returns (uint256[] memory normalizedWeights, uint256 maxWeightTokenIndex)
    {
        normalizedWeights = _getNormalizedWeights();

        maxWeightTokenIndex = 0;
        uint256 maxNormalizedWeight = normalizedWeights[0];

        for (uint256 i = 1; i < normalizedWeights.length; i++) {
            if (normalizedWeights[i] > maxNormalizedWeight) {
                maxWeightTokenIndex = i;
                maxNormalizedWeight = normalizedWeights[i];
            }
        }
    }

    // Pool callback functions

    // Prevent any account other than the owner from joining the pool

    function _onInitializePool(
        bytes32 poolId,
        address sender,
        address recipient,
        uint256[] memory scalingFactors,
        bytes memory userData
    ) internal override returns (uint256, uint256[] memory) {
        // Only the owner can initialize the pool
        _require(sender == getOwner(), Errors.CALLER_IS_NOT_LBP_OWNER);

        return super._onInitializePool(poolId, sender, recipient, scalingFactors, userData);
    }

    function _onJoinPool(
        bytes32 poolId,
        address sender,
        address recipient,
        uint256[] memory balances,
        uint256 lastChangeBlock,
        uint256 protocolSwapFeePercentage,
        uint256[] memory scalingFactors,
        bytes memory userData
    )
        internal
        override
        returns (
            uint256,
            uint256[] memory,
            uint256[] memory
        )
    {
        // Only the owner can add liquidity; block public LPs
        _require(sender == getOwner(), Errors.CALLER_IS_NOT_LBP_OWNER);

        return
            super._onJoinPool(
                poolId,
                sender,
                recipient,
                balances,
                lastChangeBlock,
                protocolSwapFeePercentage,
                scalingFactors,
                userData
            );
    }

    // Swap overrides - revert unless swaps are enabled

    function _onSwapGivenIn(
        SwapRequest memory swapRequest,
        uint256 currentBalanceTokenIn,
        uint256 currentBalanceTokenOut
    ) internal view override returns (uint256) {
        _require(getSwapEnabled(), Errors.SWAPS_DISABLED);

        return super._onSwapGivenIn(swapRequest, currentBalanceTokenIn, currentBalanceTokenOut);
    }

    function _onSwapGivenOut(
        SwapRequest memory swapRequest,
        uint256 currentBalanceTokenIn,
        uint256 currentBalanceTokenOut
    ) internal view override returns (uint256) {
        _require(getSwapEnabled(), Errors.SWAPS_DISABLED);

        return super._onSwapGivenOut(swapRequest, currentBalanceTokenIn, currentBalanceTokenOut);
    }

    /**
     * @dev Extend ownerOnly functions to include the LBP control functions
     */
    function _isOwnerOnlyAction(bytes32 actionId) internal view override returns (bool) {
        return
            (actionId == getActionId(LiquidityBootstrappingPool.setSwapEnabled.selector)) ||
            (actionId == getActionId(LiquidityBootstrappingPool.updateWeightsGradually.selector)) ||
            super._isOwnerOnlyAction(actionId);
    }

    // Private functions

    /**
     * @dev Returns a fixed-point number representing how far along the current weight change is, where 0 means the
     * change has not yet started, and FixedPoint.ONE means it has fully completed.
     */
    function _calculateWeightChangeProgress(bytes32 poolState) private view returns (uint256) {
        uint256 currentTime = block.timestamp;
        uint256 startTime = poolState.decodeUint32(_START_TIME_OFFSET);
        uint256 endTime = poolState.decodeUint32(_END_TIME_OFFSET);

        if (currentTime > endTime) {
            return FixedPoint.ONE;
        } else if (currentTime < startTime) {
            return 0;
        }

        // No need for SafeMath as it was checked right above: endTime >= currentTime >= startTime
        uint256 totalSeconds = endTime - startTime;
        uint256 secondsElapsed = currentTime - startTime;

        // In the degenerate case of a zero duration change, consider it completed (and avoid division by zero)
        return totalSeconds == 0 ? FixedPoint.ONE : secondsElapsed.divDown(totalSeconds);
    }

    /**
     * @dev When calling updateWeightsGradually again during an update, reset the start weights to the current weights,
     * if necessary.
     */
    function _startGradualWeightChange(
        uint256 startTime,
        uint256 endTime,
        uint256[] memory startWeights,
        uint256[] memory endWeights
    ) internal virtual {
        bytes32 newPoolState = _poolState;

        uint256 normalizedSum = 0;
        for (uint256 i = 0; i < endWeights.length; i++) {
            uint256 endWeight = endWeights[i];
            _require(endWeight >= _MIN_WEIGHT, Errors.MIN_WEIGHT);

<<<<<<< HEAD
            newPoolState = newPoolState.insertUint31(startWeights[i].compress31(), _START_WEIGHT_OFFSET + i * 31);
            newPoolState = newPoolState.insertUint16(endWeight.compress16(), _END_WEIGHT_OFFSET + i * 16);
=======
            newPoolState = newPoolState
                .insertUint32(startWeights[i].compress32(), _START_WEIGHT_OFFSET + i * 32)
                .insertUint16(endWeight.compress16(), _END_WEIGHT_OFFSET + i * 16);
>>>>>>> 1a407c97

            normalizedSum = normalizedSum.add(endWeight);
        }
        // Ensure that the normalized weights sum to ONE
        _require(normalizedSum == FixedPoint.ONE, Errors.NORMALIZED_WEIGHT_INVARIANT);

        _poolState = newPoolState
            .insertUint32(startTime, _START_TIME_OFFSET)
            .insertUint32(endTime, _END_TIME_OFFSET);

        emit GradualWeightUpdateScheduled(startTime, endTime, startWeights, endWeights);
    }

    function _interpolateWeight(
        uint256 startWeight,
        uint256 endWeight,
        uint256 pctProgress
    ) private pure returns (uint256) {
        if (pctProgress == 0 || startWeight == endWeight) return startWeight;
        if (pctProgress >= FixedPoint.ONE) return endWeight;

        if (startWeight > endWeight) {
            uint256 weightDelta = pctProgress.mulDown(startWeight - endWeight);
            return startWeight.sub(weightDelta);
        } else {
            uint256 weightDelta = pctProgress.mulDown(endWeight - startWeight);
            return startWeight.add(weightDelta);
        }
    }

    function _setSwapEnabled(bool swapEnabled) private {
        _poolState = _poolState.insertBool(swapEnabled, _SWAP_ENABLED_OFFSET);
        emit SwapEnabledSet(swapEnabled);
    }

    function _getMaxTokens() internal pure override returns (uint256) {
        return _MAX_LBP_TOKENS;
    }

    function _getTotalTokens() internal view virtual override returns (uint256) {
        return _totalTokens;
    }

    function _scalingFactor(IERC20 token) internal view virtual override returns (uint256) {
        // prettier-ignore
        if (token == _token0) { return _scalingFactor0; }
        else if (token == _token1) { return _scalingFactor1; }
        else if (token == _token2) { return _scalingFactor2; }
        else if (token == _token3) { return _scalingFactor3; }
        else {
            _revert(Errors.INVALID_TOKEN);
        }
    }

    function _scalingFactors() internal view virtual override returns (uint256[] memory) {
        uint256 totalTokens = _getTotalTokens();
        uint256[] memory scalingFactors = new uint256[](totalTokens);

        // prettier-ignore
        {
            if (totalTokens > 0) { scalingFactors[0] = _scalingFactor0; } else { return scalingFactors; }
            if (totalTokens > 1) { scalingFactors[1] = _scalingFactor1; } else { return scalingFactors; }
            if (totalTokens > 2) { scalingFactors[2] = _scalingFactor2; } else { return scalingFactors; }
            if (totalTokens > 3) { scalingFactors[3] = _scalingFactor3; } else { return scalingFactors; }
        }

        return scalingFactors;
    }
}<|MERGE_RESOLUTION|>--- conflicted
+++ resolved
@@ -384,14 +384,9 @@
             uint256 endWeight = endWeights[i];
             _require(endWeight >= _MIN_WEIGHT, Errors.MIN_WEIGHT);
 
-<<<<<<< HEAD
-            newPoolState = newPoolState.insertUint31(startWeights[i].compress31(), _START_WEIGHT_OFFSET + i * 31);
-            newPoolState = newPoolState.insertUint16(endWeight.compress16(), _END_WEIGHT_OFFSET + i * 16);
-=======
             newPoolState = newPoolState
-                .insertUint32(startWeights[i].compress32(), _START_WEIGHT_OFFSET + i * 32)
+                .insertUint32(startWeights[i].compress31(), _START_WEIGHT_OFFSET + i * 31)
                 .insertUint16(endWeight.compress16(), _END_WEIGHT_OFFSET + i * 16);
->>>>>>> 1a407c97
 
             normalizedSum = normalizedSum.add(endWeight);
         }
