// SPDX-License-Identifier: GPL-3.0-or-later
// This program is free software: you can redistribute it and/or modify
// it under the terms of the GNU General Public License as published by
// the Free Software Foundation, either version 3 of the License, or
// (at your option) any later version.

// This program is distributed in the hope that it will be useful,
// but WITHOUT ANY WARRANTY; without even the implied warranty of
// MERCHANTABILITY or FITNESS FOR A PARTICULAR PURPOSE.  See the
// GNU General Public License for more details.

// You should have received a copy of the GNU General Public License
// along with this program.  If not, see <http://www.gnu.org/licenses/>.

pragma solidity ^0.7.0;
pragma experimental ABIEncoderV2;

import "@balancer-labs/v2-solidity-utils/contracts/openzeppelin/ReentrancyGuard.sol";
import "@balancer-labs/v2-solidity-utils/contracts/helpers/ERC20Helpers.sol";
import "@balancer-labs/v2-solidity-utils/contracts/helpers/WordCodec.sol";
import "@balancer-labs/v2-solidity-utils/contracts/helpers/ArrayHelpers.sol";

import "@balancer-labs/v2-pool-utils/contracts/ProtocolFeeCache.sol";

import "../lib/GradualValueChange.sol";
import "../lib/WeightCompression.sol";

import "../BaseWeightedPool.sol";
import "../WeightedPoolUserData.sol";

/**
 * @dev Weighted Pool with mutable tokens and weights, designed to be used in conjunction with a pool controller
 * contract (as the owner, containing any specific business logic). Since the pool itself permits "dangerous"
 * operations, it should never be deployed with an EOA as the owner.
 *
 * Pool controllers can add functionality: for example, allow the effective "owner" to be transferred to another
 * address. (The actual pool owner is still immutable, set to the pool controller contract.) Another pool owner
 * might allow fine-grained permissioning of protected operations: perhaps a multisig can add/remove tokens, but
 * a third-party EOA is allowed to set the swap fees.
 *
 * Pool controllers might also impose limits on functionality so that operations that might endanger LPs can be
 * performed more safely. For instance, the pool by itself places no restrictions on the duration of a gradual
 * weight change, but a pool controller might restrict this in various ways, from a simple minimum duration,
 * to a more complex rate limit.
 *
 * Pool controllers can also serve as intermediate contracts to hold tokens, deploy timelocks, consult with other
 * protocols or on-chain oracles, or bundle several operations into one transaction that re-entrancy protection
 * would prevent initiating from the pool contract.
 *
 * Managed Pools and their controllers are designed to support many asset management use cases, including: large
 * token counts, rebalancing through token changes, gradual weight or fee updates, fine-grained control of
 * protocol and management fees, allowlisting of LPs, and more.
 */
contract ManagedPool is BaseWeightedPool, ProtocolFeeCache, ReentrancyGuard {
    // ManagedPool weights and swap fees can change over time: these periods are expected to be long enough (e.g. days)
    // that any timestamp manipulation would achieve very little.
    // solhint-disable not-rely-on-time

    using FixedPoint for uint256;
    using WordCodec for bytes32;
    using WeightCompression for uint256;
    using WeightedPoolUserData for bytes;

    // State variables

    // The upper bound is WeightedMath.MAX_WEIGHTED_TOKENS, but this is constrained by other factors, such as Pool
    // creation gas consumption.
    uint256 private constant _MAX_MANAGED_TOKENS = 50;

    uint256 private constant _MAX_MANAGEMENT_SWAP_FEE_PERCENTAGE = 1e18; // 100%

    // Use the _miscData slot in BasePool
    // The first 64 bits are reserved for the swap fee
    //
    // Store non-token-based values:
    // Start/end timestamps for gradual weight update
    // Cache total tokens
    // [ 64 bits  | 119 bits |    1 bit    |  32 bits  |   32 bits  |    7 bits    |   1 bit   ]
    // [ reserved |  unused  | restrict LP | end time  | start time | total tokens | swap flag ]
    // |MSB                                                                                 LSB|
    uint256 private constant _SWAP_ENABLED_OFFSET = 0;
    uint256 private constant _TOTAL_TOKENS_OFFSET = 1;
    uint256 private constant _START_TIME_OFFSET = 8;
    uint256 private constant _END_TIME_OFFSET = 40;
    uint256 private constant _MUST_ALLOWLIST_LPS_OFFSET = 72;

    // 7 bits is enough for the token count, since _MAX_MANAGED_TOKENS is 50

    // Store scaling factor and start/end denormalized weights for each token
    // Mapping should be more efficient than trying to compress it further
    // [ 123 bits |  5 bits  |  64 bits   |   64 bits    |
    // [ unused   | decimals | end denorm | start denorm |
    // |MSB                                           LSB|
    mapping(IERC20 => bytes32) private _tokenState;

    // Denormalized weights are stored using the WeightCompression library as a percentage of the maximum absolute
    // denormalized weight: independent of the current _denormWeightSum, which avoids having to recompute the denorm
    // weights as the sum changes.
    uint256 private constant _MAX_DENORM_WEIGHT = 1e22; // FP 10,000

    uint256 private constant _START_DENORM_WEIGHT_OFFSET = 0;
    uint256 private constant _END_DENORM_WEIGHT_OFFSET = 64;
    uint256 private constant _DECIMAL_DIFF_OFFSET = 128;

    // If mustAllowlistLPs is enabled, this is the list of addresses allowed to join the pool
    mapping(address => bool) private _allowedAddresses;

    // We need to work with normalized weights (i.e. they should add up to 100%), but storing normalized weights
    // would require updating all weights whenever one of them changes, for example in an add or remove token
    // operation. Instead, we keep track of the sum of all denormalized weights, and dynamically normalize them
    // for I/O by multiplying or dividing by the `_denormWeightSum`.
    //
    // In this contract, "weights" mean normalized weights, and "denormWeights" refer to how they are stored internally.
    uint256 private _denormWeightSum;

    // Percentage of swap fees that are allocated to the Pool owner, after protocol fees
    uint256 private _managementSwapFeePercentage;

    // Event declarations

    event GradualWeightUpdateScheduled(
        uint256 startTime,
        uint256 endTime,
        uint256[] startWeights,
        uint256[] endWeights
    );
    event SwapEnabledSet(bool swapEnabled);
    event MustAllowlistLPsSet(bool mustAllowlistLPs);
    event ManagementFeePercentageChanged(uint256 managementFeePercentage);
    event AllowlistAddressAdded(address indexed member);
    event AllowlistAddressRemoved(address indexed member);
    event TokenRemoved(IERC20 indexed token, uint256 tokenAmountOut);

    struct NewPoolParams {
        string name;
        string symbol;
        IERC20[] tokens;
        uint256[] normalizedWeights;
        address[] assetManagers;
        uint256 swapFeePercentage;
        bool swapEnabledOnStart;
        bool mustAllowlistLPs;
        uint256 protocolSwapFeePercentage;
        uint256 managementSwapFeePercentage;
    }

    constructor(
        NewPoolParams memory params,
        IVault vault,
        address owner,
        uint256 pauseWindowDuration,
        uint256 bufferPeriodDuration
    )
        BaseWeightedPool(
            vault,
            params.name,
            params.symbol,
            params.tokens,
            params.assetManagers,
            params.swapFeePercentage,
            pauseWindowDuration,
            bufferPeriodDuration,
            owner
        )
        ProtocolFeeCache(vault, params.protocolSwapFeePercentage)
    {
        uint256 totalTokens = params.tokens.length;
        InputHelpers.ensureInputLengthMatch(totalTokens, params.normalizedWeights.length, params.assetManagers.length);

        _setMiscData(_getMiscData().insertUint7(totalTokens, _TOTAL_TOKENS_OFFSET));

        // Double check it fits in 7 bits
        _require(_getTotalTokens() == totalTokens, Errors.MAX_TOKENS);

        // Validate and set initial fee
        _setManagementSwapFeePercentage(params.managementSwapFeePercentage);

        // Initialize the denorm weight sum to the initial normalized weight sum of ONE
        _denormWeightSum = FixedPoint.ONE;

        uint256 currentTime = block.timestamp;
        _startGradualWeightChange(
            currentTime,
            currentTime,
            params.normalizedWeights,
            params.normalizedWeights,
            params.tokens
        );

        // If false, the pool will start in the disabled state (prevents front-running the enable swaps transaction).
        _setSwapEnabled(params.swapEnabledOnStart);

        // If true, only addresses on the manager-controlled allowlist may join the pool.
        _setMustAllowlistLPs(params.mustAllowlistLPs);
    }

    /**
     * @dev Returns true if swaps are enabled.
     */
    function getSwapEnabled() public view returns (bool) {
        return _getMiscData().decodeBool(_SWAP_ENABLED_OFFSET);
    }

    /**
     * @dev Returns true if the allowlist for LPs is enabled.
     */
    function getMustAllowlistLPs() public view returns (bool) {
        return _getMiscData().decodeBool(_MUST_ALLOWLIST_LPS_OFFSET);
    }

    /**
     * @dev Verifies that a given address is allowed to hold tokens.
     */
    function isAllowedAddress(address member) public view returns (bool) {
        return !getMustAllowlistLPs() || _allowedAddresses[member];
    }

    /**
     * @dev Returns the management swap fee percentage as a 18-decimals fixed point number.
     */
    function getManagementSwapFeePercentage() public view returns (uint256) {
        return _managementSwapFeePercentage;
    }

    /**
     * @dev Return start time, end time, and endWeights as an array.
     * Current weights should be retrieved via `getNormalizedWeights()`.
     */
    function getGradualWeightUpdateParams()
        external
        view
        returns (
            uint256 startTime,
            uint256 endTime,
            uint256[] memory endWeights
        )
    {
        // Load current pool state from storage
        bytes32 poolState = _getMiscData();

        startTime = poolState.decodeUint32(_START_TIME_OFFSET);
        endTime = poolState.decodeUint32(_END_TIME_OFFSET);

        (IERC20[] memory tokens, , ) = getVault().getPoolTokens(getPoolId());
        uint256 totalTokens = tokens.length;

        endWeights = new uint256[](totalTokens);

        for (uint256 i = 0; i < totalTokens; i++) {
            endWeights[i] = _normalizeWeight(
                _tokenState[tokens[i]].decodeUint64(_END_DENORM_WEIGHT_OFFSET).uncompress64(_MAX_DENORM_WEIGHT)
            );
        }
    }

    /**
     * @dev Returns the normalization factor, which is used to efficiently scale weights when adding and removing
     * tokens. This value is an internal implementation detail and typically useless from the outside.
     */
    function getDenormalizedWeightSum() public view returns (uint256) {
        return _denormWeightSum;
    }

    function _getMaxTokens() internal pure virtual override returns (uint256) {
        return _MAX_MANAGED_TOKENS;
    }

    function _getTotalTokens() internal view virtual override returns (uint256) {
        return _getMiscData().decodeUint7(_TOTAL_TOKENS_OFFSET);
    }

    /**
     * @dev Schedule a gradual weight change, from the current weights to the given endWeights,
     * over startTime to endTime.
     */
    function updateWeightsGradually(
        uint256 startTime,
        uint256 endTime,
        uint256[] memory endWeights
    ) external authenticate whenNotPaused nonReentrant {
        (IERC20[] memory tokens, , ) = getVault().getPoolTokens(getPoolId());

        InputHelpers.ensureInputLengthMatch(tokens.length, endWeights.length);

        startTime = GradualValueChange.resolveStartTime(startTime, endTime);

        _startGradualWeightChange(startTime, endTime, _getNormalizedWeights(), endWeights, tokens);
    }

    /**
     * @dev Adds an address to the allowlist.
     */
    function addAllowedAddress(address member) external authenticate whenNotPaused {
        _require(getMustAllowlistLPs(), Errors.UNAUTHORIZED_OPERATION);
        _require(!_allowedAddresses[member], Errors.ADDRESS_ALREADY_ALLOWLISTED);

        _allowedAddresses[member] = true;
        emit AllowlistAddressAdded(member);
    }

    /**
     * @dev Removes an address from the allowlist.
     */
    function removeAllowedAddress(address member) external authenticate whenNotPaused {
        _require(_allowedAddresses[member], Errors.ADDRESS_NOT_ALLOWLISTED);

        delete _allowedAddresses[member];
        emit AllowlistAddressRemoved(member);
    }

    /**
     * @dev Can enable/disable the LP allowlist. Note that any addresses added to the allowlist
     * will be retained if the allowlist is toggled off and back on again.
     */
    function setMustAllowlistLPs(bool mustAllowlistLPs) external authenticate whenNotPaused {
        _setMustAllowlistLPs(mustAllowlistLPs);
    }

    function _setMustAllowlistLPs(bool mustAllowlistLPs) private {
        _setMiscData(_getMiscData().insertBool(mustAllowlistLPs, _MUST_ALLOWLIST_LPS_OFFSET));

        emit MustAllowlistLPsSet(mustAllowlistLPs);
    }

    /**
     * @dev Enable/disable trading
     */
    function setSwapEnabled(bool swapEnabled) external authenticate whenNotPaused {
        _setSwapEnabled(swapEnabled);
    }

    function _setSwapEnabled(bool swapEnabled) private {
        _setMiscData(_getMiscData().insertBool(swapEnabled, _SWAP_ENABLED_OFFSET));

        emit SwapEnabledSet(swapEnabled);
    }

    /**
     * @notice Removes a token from the Pool's list of tradeable tokens.
     * @dev Removes a token from the Pool's composition, withdrawing all funds from the Vault and sending them to
     * `recipient`, and adjusting the weights of all other tokens.
     *
     * Tokens can only be removed if the Pool has more than 2 tokens, as it can never have fewer than 2. Token removal
     * is also forbidden during a weight change, or if one is scheduled to happen in the future.
     *
     * The caller may aditionally pass a non-zero `burnAmount` to have some of their BPT be burned, which might be
     * useful in some scenarios to account for the fact that the Pool now has fewer tokens.
     * @param token - The ERC20 token to be removed from the Pool.
     * @param recipient - The address which is to receive the Pool's balance of `token` after it is removed.
     * @param burnAmount - An amount of BPT which is to be burnt as a result of removing `token` from the Pool.
     * @return The amount of tokens the Pool held, sent to `recipient`.
     */
    function removeToken(
        IERC20 token,
        address recipient,
        uint256 burnAmount,
        uint256 minAmountOut
    ) external authenticate nonReentrant whenNotPaused returns (uint256) {
        // Exit the pool, returning the full balance of the token to the recipient
        (IERC20[] memory tokens, uint256[] memory unscaledBalances, ) = getVault().getPoolTokens(getPoolId());
        _require(tokens.length > 2, Errors.MIN_TOKENS);

        // Tokens cannot be removed during or before a weight change to reduce complexity of weight interactions
        _ensureNoWeightChange();

        // Reverts if token does not exist in pool.
        uint256 tokenIndex = _tokenAddressToIndex(tokens, token);
        uint256 tokenBalance = unscaledBalances[tokenIndex];
        uint256 tokenNormalizedWeight = _getNormalizedWeight(token);

        // We first perform a special exit operation at the Vault, which will withdraw the entire tokenBalance from it.
        // Only the Pool itself is authorized to initiate such an exit.
        uint256[] memory minAmountsOut = new uint256[](tokens.length);
        minAmountsOut[tokenIndex] = minAmountOut;

        getVault().exitPool(
            getPoolId(),
            address(this),
            payable(recipient),
            IVault.ExitPoolRequest({
                assets: _asIAsset(tokens),
                minAmountsOut: minAmountsOut,
                userData: abi.encode(WeightedPoolUserData.ExitKind.REMOVE_TOKEN, tokenIndex),
                toInternalBalance: false
            })
        );

        // The Pool is now in an invalid state, since one of its tokens has a balance of zero (making the invariant also
        // zero). We immediately deregister the emptied-out token to restore a valid state.
        // Since all non-view Vault functions are non-reentrant, and we make no external calls between the two Vault
        // calls (`exitPool` and `deregisterTokens`), it is impossible for any actor to interact with the Pool while it
        // is in this inconsistent state (except for view calls).

        IERC20[] memory tokensToRemove = new IERC20[](1);
        tokensToRemove[0] = token;
        getVault().deregisterTokens(getPoolId(), tokensToRemove);

        // Now all we need to do is delete the removed token's entry and update the sum of denormalized weights to scale
        // all other token weights accordingly.
        // Clean up data structures and update the token count
        delete _tokenState[token];
        _denormWeightSum -= _denormalizeWeight(tokenNormalizedWeight);

        _setMiscData(_getMiscData().insertUint7(tokens.length - 1, _TOTAL_TOKENS_OFFSET));

        if (burnAmount > 0) {
            _burnPoolTokens(msg.sender, burnAmount);
        }

        emit TokenRemoved(token, tokenBalance);

        return tokenBalance;
    }

    function _ensureNoWeightChange() private view {
        uint256 currentTime = block.timestamp;
        bytes32 poolState = _getMiscData();

        uint256 startTime = poolState.decodeUint32(_START_TIME_OFFSET);
        uint256 endTime = poolState.decodeUint32(_END_TIME_OFFSET);

        if (currentTime < startTime) {
            _revert(Errors.CHANGE_TOKENS_PENDING_WEIGHT_CHANGE);
        } else if (currentTime < endTime) {
            _revert(Errors.CHANGE_TOKENS_DURING_WEIGHT_CHANGE);
        }
    }

    /**
     * @dev Set the management fee percentage
     */
    function setManagementSwapFeePercentage(uint256 managementFeePercentage) external authenticate whenNotPaused {
        _setManagementSwapFeePercentage(managementFeePercentage);
    }

    function _setManagementSwapFeePercentage(uint256 managementSwapFeePercentage) private {
        _require(
            managementSwapFeePercentage <= _MAX_MANAGEMENT_SWAP_FEE_PERCENTAGE,
            Errors.MAX_MANAGEMENT_SWAP_FEE_PERCENTAGE
        );

        _managementSwapFeePercentage = managementSwapFeePercentage;
        emit ManagementFeePercentageChanged(managementSwapFeePercentage);
    }

    function _scalingFactor(IERC20 token) internal view virtual override returns (uint256) {
        return _readScalingFactor(_getTokenData(token));
    }

    function _scalingFactors() internal view virtual override returns (uint256[] memory scalingFactors) {
        (IERC20[] memory tokens, , ) = getVault().getPoolTokens(getPoolId());
        uint256 numTokens = tokens.length;

        scalingFactors = new uint256[](numTokens);

        for (uint256 i = 0; i < numTokens; i++) {
            scalingFactors[i] = _readScalingFactor(_tokenState[tokens[i]]);
        }
    }

    function _getNormalizedWeight(IERC20 token) internal view override returns (uint256) {
        bytes32 tokenData = _getTokenData(token);
        uint256 startWeight = tokenData.decodeUint64(_START_DENORM_WEIGHT_OFFSET).uncompress64(_MAX_DENORM_WEIGHT);
        uint256 endWeight = tokenData.decodeUint64(_END_DENORM_WEIGHT_OFFSET).uncompress64(_MAX_DENORM_WEIGHT);

        bytes32 poolState = _getMiscData();
        uint256 startTime = poolState.decodeUint32(_START_TIME_OFFSET);
        uint256 endTime = poolState.decodeUint32(_END_TIME_OFFSET);

        return _normalizeWeight(GradualValueChange.getInterpolatedValue(startWeight, endWeight, startTime, endTime));
    }

    function _getNormalizedWeights() internal view override returns (uint256[] memory normalizedWeights) {
        (IERC20[] memory tokens, , ) = getVault().getPoolTokens(getPoolId());
        uint256 numTokens = tokens.length;

        normalizedWeights = new uint256[](numTokens);

        bytes32 poolState = _getMiscData();
        uint256 startTime = poolState.decodeUint32(_START_TIME_OFFSET);
        uint256 endTime = poolState.decodeUint32(_END_TIME_OFFSET);

        for (uint256 i = 0; i < numTokens; i++) {
            bytes32 tokenData = _tokenState[tokens[i]];
            uint256 startWeight = tokenData.decodeUint64(_START_DENORM_WEIGHT_OFFSET).uncompress64(_MAX_DENORM_WEIGHT);
            uint256 endWeight = tokenData.decodeUint64(_END_DENORM_WEIGHT_OFFSET).uncompress64(_MAX_DENORM_WEIGHT);

            normalizedWeights[i] = _normalizeWeight(
                GradualValueChange.getInterpolatedValue(startWeight, endWeight, startTime, endTime)
            );
        }
    }

    // Swap overrides - revert unless swaps are enabled

    function _onSwapGivenIn(
        SwapRequest memory swapRequest,
        uint256 currentBalanceTokenIn,
        uint256 currentBalanceTokenOut
    ) internal virtual override returns (uint256) {
        _require(getSwapEnabled(), Errors.SWAPS_DISABLED);

        (uint256[] memory normalizedWeights, uint256[] memory preSwapBalances) = _getWeightsAndPreSwapBalances(
            swapRequest,
            currentBalanceTokenIn,
            currentBalanceTokenOut
        );

        // balances (and swapRequest.amount) are already upscaled by BaseMinimalSwapInfoPool.onSwap
        uint256 amountOut = super._onSwapGivenIn(swapRequest, currentBalanceTokenIn, currentBalanceTokenOut);

        uint256[] memory postSwapBalances = ArrayHelpers.arrayFill(
            currentBalanceTokenIn.add(_addSwapFeeAmount(swapRequest.amount)),
            currentBalanceTokenOut.sub(amountOut)
        );

        _payProtocolAndManagementFees(normalizedWeights, preSwapBalances, postSwapBalances);

        return amountOut;
    }

    function _onSwapGivenOut(
        SwapRequest memory swapRequest,
        uint256 currentBalanceTokenIn,
        uint256 currentBalanceTokenOut
    ) internal virtual override returns (uint256) {
        _require(getSwapEnabled(), Errors.SWAPS_DISABLED);

        (uint256[] memory normalizedWeights, uint256[] memory preSwapBalances) = _getWeightsAndPreSwapBalances(
            swapRequest,
            currentBalanceTokenIn,
            currentBalanceTokenOut
        );

        // balances (and swapRequest.amount) are already upscaled by BaseMinimalSwapInfoPool.onSwap
        uint256 amountIn = super._onSwapGivenOut(swapRequest, currentBalanceTokenIn, currentBalanceTokenOut);

        uint256[] memory postSwapBalances = ArrayHelpers.arrayFill(
            currentBalanceTokenIn.add(_addSwapFeeAmount(amountIn)),
            currentBalanceTokenOut.sub(swapRequest.amount)
        );

        _payProtocolAndManagementFees(normalizedWeights, preSwapBalances, postSwapBalances);

        return amountIn;
    }

    function _getWeightsAndPreSwapBalances(
        SwapRequest memory swapRequest,
        uint256 currentBalanceTokenIn,
        uint256 currentBalanceTokenOut
    ) private view returns (uint256[] memory, uint256[] memory) {
        uint256[] memory normalizedWeights = ArrayHelpers.arrayFill(
            _getNormalizedWeight(swapRequest.tokenIn),
            _getNormalizedWeight(swapRequest.tokenOut)
        );

        uint256[] memory preSwapBalances = ArrayHelpers.arrayFill(currentBalanceTokenIn, currentBalanceTokenOut);

        return (normalizedWeights, preSwapBalances);
    }

    function _payProtocolAndManagementFees(
        uint256[] memory normalizedWeights,
        uint256[] memory preSwapBalances,
        uint256[] memory postSwapBalances
    ) private {
        // Calculate total BPT for the protocol and management fee
        // The management fee percentage applies to the remainder,
        // after the protocol fee has been collected.
        // So totalFee = protocolFee + (1 - protocolFee) * managementFee
        uint256 protocolSwapFeePercentage = getProtocolSwapFeePercentageCache();
        uint256 managementSwapFeePercentage = _managementSwapFeePercentage;

        if (protocolSwapFeePercentage == 0 && managementSwapFeePercentage == 0) {
            return;
        }

        // Fees are bounded, so we don't need checked math
        uint256 totalFeePercentage = protocolSwapFeePercentage +
            (FixedPoint.ONE - protocolSwapFeePercentage).mulDown(managementSwapFeePercentage);

        // No other balances are changing, so the other terms in the invariant will cancel out
        // when computing the ratio. So this partial invariant calculation is sufficient
        uint256 totalBptAmount = WeightedMath._calcDueProtocolSwapFeeBptAmount(
            totalSupply(),
            WeightedMath._calculateInvariant(normalizedWeights, preSwapBalances),
            WeightedMath._calculateInvariant(normalizedWeights, postSwapBalances),
            totalFeePercentage
        );

        // Calculate the portion of the total fee due the protocol
        // If the protocol fee were 30% and the manager fee 10%, the protocol would take 30% first.
        // Then the manager would take 10% of the remaining 70% (that is, 7%), for a total fee of 37%
        // The protocol would then earn 0.3/0.37 ~=81% of the total fee,
        // and the manager would get 0.1/0.75 ~=13%.
        uint256 protocolBptAmount = totalBptAmount.mulUp(protocolSwapFeePercentage.divUp(totalFeePercentage));

        if (protocolBptAmount > 0) {
            _payProtocolFees(protocolBptAmount);
        }

        // Pay the remainder in management fees
        // This goes to the controller, which needs to be able to withdraw them
        if (managementSwapFeePercentage > 0) {
            _mintPoolTokens(getOwner(), totalBptAmount.sub(protocolBptAmount));
        }
    }

    // We override _onJoinPool and _onExitPool as we do not need to compute the current invariant and calculate protocol
    // fees, since that mechanism does not work for Pools where the weights change over time.
    // Instead, we calculate protocol fees on each swap.
    // Additionally, we also check that only non-swap join and exit kinds are allowed while swaps are disabled.

    function _onJoinPool(
        bytes32 poolId,
        address sender,
        address recipient,
        uint256[] memory balances,
        uint256 lastChangeBlock,
        uint256 protocolSwapFeePercentage,
        uint256[] memory scalingFactors,
        bytes memory userData
    )
        internal
        virtual
        override
        whenNotPaused // All joins are disabled while the contract is paused.
        returns (uint256, uint256[] memory)
    {
        // If swaps are disabled, only proportional joins are allowed. All others involve implicit swaps,
        // and alter token prices.
        _require(
            getSwapEnabled() || userData.joinKind() == WeightedPoolUserData.JoinKind.ALL_TOKENS_IN_FOR_EXACT_BPT_OUT,
            Errors.INVALID_JOIN_EXIT_KIND_WHILE_SWAPS_DISABLED
        );
        // Check allowlist for LPs, if applicable
        _require(isAllowedAddress(sender), Errors.ADDRESS_NOT_ALLOWLISTED);

        return
            super._onJoinPool(
                poolId,
                sender,
                recipient,
                balances,
                lastChangeBlock,
                protocolSwapFeePercentage,
                scalingFactors,
                userData
            );
    }

    function _onExitPool(
        bytes32 poolId,
        address sender,
        address recipient,
        uint256[] memory balances,
        uint256 lastChangeBlock,
        uint256 protocolSwapFeePercentage,
        uint256[] memory scalingFactors,
        bytes memory userData
    ) internal virtual override returns (uint256, uint256[] memory) {
<<<<<<< HEAD
        // If swaps are disabled, the only exit kinds that are allowed are the proportional one (as all others involve
        // implicit swaps and alter token prices) and the internal mechanism for token removal.
        WeightedPoolUserData.ExitKind kind = userData.exitKind();
=======
        // Exits are not completely disabled while the contract is paused: proportional exits (exact BPT in for tokens
        // out) remain functional.

        // If swaps are disabled, only proportional exits are allowed. All others involve implicit swaps,
        // and alter token prices.
>>>>>>> e269bc9a
        _require(
            getSwapEnabled() ||
                kind == WeightedPoolUserData.ExitKind.EXACT_BPT_IN_FOR_TOKENS_OUT ||
                kind == WeightedPoolUserData.ExitKind.REMOVE_TOKEN,
            Errors.INVALID_JOIN_EXIT_KIND_WHILE_SWAPS_DISABLED
        );

        return
            kind == WeightedPoolUserData.ExitKind.REMOVE_TOKEN
                ? _doExitRemoveToken(sender, balances, userData)
                : super._onExitPool(
                    poolId,
                    sender,
                    recipient,
                    balances,
                    lastChangeBlock,
                    protocolSwapFeePercentage,
                    scalingFactors,
                    userData
                );
    }

    function _doExitRemoveToken(
        address sender,
        uint256[] memory balances,
        bytes memory userData
    ) private view whenNotPaused returns (uint256, uint256[] memory) {
        // This exit function is disabled if the contract is paused.

        // This exit function can only be called by the Pool itself - the authorization logic that governs when that
        // call can be made resides in removeToken.
        _require(sender == address(this), Errors.UNAUTHORIZED_EXIT);

        uint256 tokenIndex = userData.removeToken();

        // No BPT is required to remove the token - it is up to the caller to determine under which conditions removing
        // a token makes sense, and if e.g. burning BPT is required.
        uint256 bptAmountIn = 0;

        uint256[] memory amountsOut = new uint256[](balances.length);
        amountsOut[tokenIndex] = balances[tokenIndex];

        return (bptAmountIn, amountsOut);
    }

    function _tokenAddressToIndex(IERC20[] memory tokens, IERC20 token) internal pure returns (uint256) {
        uint256 tokensLength = tokens.length;
        for (uint256 i = 0; i < tokensLength; i++) {
            if (tokens[i] == token) {
                return i;
            }
        }

        _revert(Errors.INVALID_TOKEN);
    }

    /**
     * @dev When calling updateWeightsGradually again during an update, reset the start weights to the current weights,
     * if necessary.
     */
    function _startGradualWeightChange(
        uint256 startTime,
        uint256 endTime,
        uint256[] memory startWeights,
        uint256[] memory endWeights,
        IERC20[] memory tokens
    ) internal virtual {
        uint256 normalizedSum;

        for (uint256 i = 0; i < endWeights.length; i++) {
            uint256 endWeight = endWeights[i];
            _require(endWeight >= WeightedMath._MIN_WEIGHT, Errors.MIN_WEIGHT);
            normalizedSum = normalizedSum.add(endWeight);

            IERC20 token = tokens[i];
            _tokenState[token] = _encodeTokenState(token, startWeights[i], endWeight);
        }

        // Ensure that the normalized weights sum to ONE
        _require(normalizedSum == FixedPoint.ONE, Errors.NORMALIZED_WEIGHT_INVARIANT);

        _setMiscData(
            _getMiscData().insertUint32(startTime, _START_TIME_OFFSET).insertUint32(endTime, _END_TIME_OFFSET)
        );

        emit GradualWeightUpdateScheduled(startTime, endTime, startWeights, endWeights);
    }

    // Factored out to avoid stack issues
    function _encodeTokenState(
        IERC20 token,
        uint256 startWeight,
        uint256 endWeight
    ) private view returns (bytes32) {
        bytes32 tokenState;

        // Tokens with more than 18 decimals are not supported
        // Scaling calculations must be exact/lossless
        // Store decimal difference instead of actual scaling factor
        return
            tokenState
                .insertUint64(
                _denormalizeWeight(startWeight).compress64(_MAX_DENORM_WEIGHT),
                _START_DENORM_WEIGHT_OFFSET
            )
                .insertUint64(_denormalizeWeight(endWeight).compress64(_MAX_DENORM_WEIGHT), _END_DENORM_WEIGHT_OFFSET)
                .insertUint5(uint256(18).sub(ERC20(address(token)).decimals()), _DECIMAL_DIFF_OFFSET);
    }

    // Convert a decimal difference value to the scaling factor
    function _readScalingFactor(bytes32 tokenState) private pure returns (uint256) {
        uint256 decimalsDifference = tokenState.decodeUint5(_DECIMAL_DIFF_OFFSET);

        return FixedPoint.ONE * 10**decimalsDifference;
    }

    /**
     * @dev Extend ownerOnly functions to include the Managed Pool control functions.
     */
    function _isOwnerOnlyAction(bytes32 actionId) internal view override returns (bool) {
        return
            (actionId == getActionId(ManagedPool.updateWeightsGradually.selector)) ||
            (actionId == getActionId(ManagedPool.setSwapEnabled.selector)) ||
            (actionId == getActionId(ManagedPool.addAllowedAddress.selector)) ||
            (actionId == getActionId(ManagedPool.removeAllowedAddress.selector)) ||
            (actionId == getActionId(ManagedPool.setMustAllowlistLPs.selector)) ||
            (actionId == getActionId(ManagedPool.removeToken.selector)) ||
            (actionId == getActionId(ManagedPool.setManagementSwapFeePercentage.selector)) ||
            super._isOwnerOnlyAction(actionId);
    }

    function _getTokenData(IERC20 token) private view returns (bytes32 tokenData) {
        tokenData = _tokenState[token];

        // A valid token can't be zero (must have non-zero weights)
        _require(tokenData != 0, Errors.INVALID_TOKEN);
    }

    // Functions that convert weights between internal (denormalized) and external (normalized) representations

    // Convert from the internal representation to normalized weights (summing to ONE)
    function _normalizeWeight(uint256 denormWeight) private view returns (uint256) {
        return denormWeight.divDown(_denormWeightSum);
    }

    // converts from normalized form to the internal representation (summing to _denormWeightSum)
    function _denormalizeWeight(uint256 weight) private view returns (uint256) {
        return weight.mulUp(_denormWeightSum);
    }
}<|MERGE_RESOLUTION|>--- conflicted
+++ resolved
@@ -660,17 +660,12 @@
         uint256[] memory scalingFactors,
         bytes memory userData
     ) internal virtual override returns (uint256, uint256[] memory) {
-<<<<<<< HEAD
-        // If swaps are disabled, the only exit kinds that are allowed are the proportional one (as all others involve
-        // implicit swaps and alter token prices) and the internal mechanism for token removal.
-        WeightedPoolUserData.ExitKind kind = userData.exitKind();
-=======
         // Exits are not completely disabled while the contract is paused: proportional exits (exact BPT in for tokens
         // out) remain functional.
 
         // If swaps are disabled, only proportional exits are allowed. All others involve implicit swaps,
         // and alter token prices.
->>>>>>> e269bc9a
+        WeightedPoolUserData.ExitKind kind = userData.exitKind();
         _require(
             getSwapEnabled() ||
                 kind == WeightedPoolUserData.ExitKind.EXACT_BPT_IN_FOR_TOKENS_OUT ||
