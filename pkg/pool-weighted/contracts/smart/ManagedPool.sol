// SPDX-License-Identifier: GPL-3.0-or-later
// This program is free software: you can redistribute it and/or modify
// it under the terms of the GNU General Public License as published by
// the Free Software Foundation, either version 3 of the License, or
// (at your option) any later version.

// This program is distributed in the hope that it will be useful,
// but WITHOUT ANY WARRANTY; without even the implied warranty of
// MERCHANTABILITY or FITNESS FOR A PARTICULAR PURPOSE.  See the
// GNU General Public License for more details.

// You should have received a copy of the GNU General Public License
// along with this program.  If not, see <http://www.gnu.org/licenses/>.

pragma solidity ^0.7.0;
pragma experimental ABIEncoderV2;

import "@balancer-labs/v2-solidity-utils/contracts/openzeppelin/EnumerableMap.sol";
import "@balancer-labs/v2-solidity-utils/contracts/openzeppelin/ReentrancyGuard.sol";
import "@balancer-labs/v2-solidity-utils/contracts/helpers/ERC20Helpers.sol";
import "@balancer-labs/v2-solidity-utils/contracts/helpers/WordCodec.sol";
import "@balancer-labs/v2-solidity-utils/contracts/helpers/ArrayHelpers.sol";

import "@balancer-labs/v2-pool-utils/contracts/ProtocolFeeCache.sol";

<<<<<<< HEAD
import "../lib/GradualValueChange.sol";
=======
import "../lib/WeightChange.sol";
>>>>>>> f24638be
import "../lib/WeightCompression.sol";

import "../BaseWeightedPool.sol";
import "../WeightedPoolUserData.sol";

/**
 * @dev Weighted Pool with mutable tokens and weights, designed to be used in conjunction with a pool controller
 * contract (as the owner, containing any specific business logic). Since the pool itself permits "dangerous"
 * operations, it should never be deployed with an EOA as the owner.
 *
 * Pool controllers can add functionality: for example, allow the effective "owner" to be transferred to another
 * address. (The actual pool owner is still immutable, set to the pool controller contract.) Another pool owner
 * might allow fine-grained permissioning of protected operations: perhaps a multisig can add/remove tokens, but
 * a third-party EOA is allowed to set the swap fees.
 *
 * Pool controllers might also impose limits on functionality so that operations that might endanger LPs can be
 * performed more safely. For instance, the pool by itself places no restrictions on the duration of a gradual
 * weight change, but a pool controller might restrict this in various ways, from a simple minimum duration,
 * to a more complex rate limit.
 *
 * Pool controllers can also serve as intermediate contracts to hold tokens, deploy timelocks, consult with other
 * protocols or on-chain oracles, or bundle several operations into one transaction that re-entrancy protection
 * would prevent initiating from the pool contract.
 *
 * Managed Pools and their controllers are designed to support many asset management use cases, including: large
 * token counts, rebalancing through token changes, gradual weight or fee updates, circuit breakers for
 * IL-protection, and more.
 */
contract ManagedPool is BaseWeightedPool, ProtocolFeeCache, ReentrancyGuard {
    // ManagedPool weights can change over time: these periods are expected to be long enough (e.g. days)
    // that any timestamp manipulation would achieve very little.
    // solhint-disable not-rely-on-time

    using FixedPoint for uint256;
    using WordCodec for bytes32;
    using WeightCompression for uint256;
    using WeightedPoolUserData for bytes;
    using EnumerableMap for EnumerableMap.IERC20ToUint256Map;

    // State variables

    // The upper bound is WeightedMath.MAX_WEIGHTED_TOKENS, but this is constrained by other factors, such as Pool
    // creation gas consumption.
    uint256 private constant _MAX_MANAGED_TOKENS = 50;

    uint256 private constant _MAX_MANAGEMENT_SWAP_FEE_PERCENTAGE = 1e18; // 100%

    // Use the _miscData slot in BasePool
    // First 64 bits are reserved for the swap fee
    //
    // Store non-token-based values:
    // Start/end timestamps for gradual weight update
    // Cache total tokens
    // [ 64 bits  | 119 bits |    1 bit    |  32 bits  |   32 bits  |    7 bits    |   1 bit   ]
    // [ reserved |  unused  | restrict LP | end time  | start time | total tokens | swap flag ]
    // |MSB                                                                                 LSB|
    uint256 private constant _SWAP_ENABLED_OFFSET = 0;
    uint256 private constant _TOTAL_TOKENS_OFFSET = 1;
    uint256 private constant _START_TIME_OFFSET = 8;
    uint256 private constant _END_TIME_OFFSET = 40;
    uint256 private constant _MUST_ALLOWLIST_LPS_OFFSET = 72;

    // 7 bits is enough for the token count, since _MAX_MANAGED_TOKENS is 50

    // Store scaling factor and start/end denormalized weights for each token
    // Mapping should be more efficient than trying to compress it further
    // [ 123 bits |  5 bits  |  64 bits   |   64 bits    |
    // [ unused   | decimals | end denorm | start denorm |
    // |MSB                                           LSB|
    mapping(IERC20 => bytes32) private _tokenState;

    // Denormalized weights are stored using the WeightCompression library as a percentage of the maximum absolute
    // denormalized weight: independent of the current _denormWeightSum, which avoids having to recompute the denorm
    // weights as the sum changes.
    uint256 private constant _MAX_DENORM_WEIGHT = 1e22; // FP 10,000

    uint256 private constant _START_DENORM_WEIGHT_OFFSET = 0;
    uint256 private constant _END_DENORM_WEIGHT_OFFSET = 64;
    uint256 private constant _DECIMAL_DIFF_OFFSET = 128;

    // If mustAllowlistLPs is enabled, this is the list of addresses allowed to join the pool
    mapping(address => bool) private _allowedAddresses;

    // We need to work with normalized weights (i.e. they should add up to 100%), but storing normalized weights
    // would require updating all weights whenever one of them changes, for example in an add or remove token
    // operation. Instead, we keep track of the sum of all denormalized weights, and dynamically normalize them
    // for I/O by multiplying or dividing by the `_denormWeightSum`.
    //
    // In this contract, "weights" mean normalized weights, and "denormWeights" refer to how they are stored internally.
    uint256 private _denormWeightSum;

    // Percentage of swap fees that are allocated to the Pool owner, after protocol fees
    uint256 private _managementSwapFeePercentage;

    // Event declarations

    event GradualWeightUpdateScheduled(
        uint256 startTime,
        uint256 endTime,
        uint256[] startWeights,
        uint256[] endWeights
    );
    event SwapEnabledSet(bool swapEnabled);
    event MustAllowlistLPsSet(bool mustAllowlistLPs);
    event ManagementFeePercentageChanged(uint256 managementFeePercentage);
    event AllowlistAddressAdded(address indexed member);
    event AllowlistAddressRemoved(address indexed member);

    struct NewPoolParams {
        string name;
        string symbol;
        IERC20[] tokens;
        uint256[] normalizedWeights;
        address[] assetManagers;
        uint256 swapFeePercentage;
        bool swapEnabledOnStart;
        bool mustAllowlistLPs;
        uint256 protocolSwapFeePercentage;
        uint256 managementSwapFeePercentage;
    }

    constructor(
        NewPoolParams memory params,
        IVault vault,
        address owner,
        uint256 pauseWindowDuration,
        uint256 bufferPeriodDuration
    )
        BaseWeightedPool(
            vault,
            params.name,
            params.symbol,
            params.tokens,
            params.assetManagers,
            params.swapFeePercentage,
            pauseWindowDuration,
            bufferPeriodDuration,
            owner
        )
        ProtocolFeeCache(vault, params.protocolSwapFeePercentage)
    {
        uint256 totalTokens = params.tokens.length;
        InputHelpers.ensureInputLengthMatch(totalTokens, params.normalizedWeights.length, params.assetManagers.length);

        _setMiscData(_getMiscData().insertUint7(totalTokens, _TOTAL_TOKENS_OFFSET));

        // Double check it fits in 7 bits
        _require(_getTotalTokens() == totalTokens, Errors.MAX_TOKENS);

        // Validate and set initial fee
        _setManagementSwapFeePercentage(params.managementSwapFeePercentage);

        // Initialize the denorm weight sum to the initial normalized weight sum of ONE
        _denormWeightSum = FixedPoint.ONE;

        uint256 currentTime = block.timestamp;
        _startGradualWeightChange(
            currentTime,
            currentTime,
            params.normalizedWeights,
            params.normalizedWeights,
            params.tokens
        );

        // If false, the pool will start in the disabled state (prevents front-running the enable swaps transaction).
        _setSwapEnabled(params.swapEnabledOnStart);

        // If true, only addresses on the manager-controlled allowlist may join the pool.
        _setMustAllowlistLPs(params.mustAllowlistLPs);
    }

    /**
     * @dev Returns true if swaps are enabled.
     */
    function getSwapEnabled() public view returns (bool) {
        return _getMiscData().decodeBool(_SWAP_ENABLED_OFFSET);
    }

    /**
     * @dev Returns true if the allowlist for LPs is enabled.
     */
    function getMustAllowlistLPs() public view returns (bool) {
        return _getMiscData().decodeBool(_MUST_ALLOWLIST_LPS_OFFSET);
    }

    /**
     * @dev Verifies that a given address is allowed to hold tokens.
     */
    function isAllowedAddress(address member) public view returns (bool) {
        return !getMustAllowlistLPs() || _allowedAddresses[member];
    }

    /**
     * @dev Returns the management swap fee percentage as a 18-decimals fixed point number.
     */
    function getManagementSwapFeePercentage() public view returns (uint256) {
        return _managementSwapFeePercentage;
    }

    /**
     * @dev Return start time, end time, and endWeights as an array.
     * Current weights should be retrieved via `getNormalizedWeights()`.
     */
    function getGradualWeightUpdateParams()
        external
        view
        returns (
            uint256 startTime,
            uint256 endTime,
            uint256[] memory endWeights
        )
    {
        // Load current pool state from storage
        bytes32 poolState = _getMiscData();

        startTime = poolState.decodeUint32(_START_TIME_OFFSET);
        endTime = poolState.decodeUint32(_END_TIME_OFFSET);

        (IERC20[] memory tokens, , ) = getVault().getPoolTokens(getPoolId());
        uint256 totalTokens = tokens.length;

        endWeights = new uint256[](totalTokens);

        for (uint256 i = 0; i < totalTokens; i++) {
            endWeights[i] = _normalizeWeight(
                _tokenState[tokens[i]].decodeUint64(_END_DENORM_WEIGHT_OFFSET).uncompress64(_MAX_DENORM_WEIGHT)
            );
        }
    }

    function _getMaxTokens() internal pure virtual override returns (uint256) {
        return _MAX_MANAGED_TOKENS;
    }

    function _getTotalTokens() internal view virtual override returns (uint256) {
        return _getMiscData().decodeUint7(_TOTAL_TOKENS_OFFSET);
    }

    /**
     * @dev Schedule a gradual weight change, from the current weights to the given endWeights,
     * over startTime to endTime.
     */
    function updateWeightsGradually(
        uint256 startTime,
        uint256 endTime,
        uint256[] memory endWeights
    ) external authenticate whenNotPaused nonReentrant {
        InputHelpers.ensureInputLengthMatch(_getTotalTokens(), endWeights.length);

        startTime = GradualValueChange.resolveStartTime(startTime, endTime);

        (IERC20[] memory tokens, , ) = getVault().getPoolTokens(getPoolId());

        _startGradualWeightChange(startTime, endTime, _getNormalizedWeights(), endWeights, tokens);
    }

    /**
     * @dev Adds an address to the allowlist.
     */
    function addAllowedAddress(address member) external authenticate whenNotPaused {
        _require(getMustAllowlistLPs(), Errors.UNAUTHORIZED_OPERATION);
        _require(!_allowedAddresses[member], Errors.ADDRESS_ALREADY_ALLOWLISTED);

        _allowedAddresses[member] = true;
        emit AllowlistAddressAdded(member);
    }

    /**
     * @dev Removes an address from the allowlist.
     */
    function removeAllowedAddress(address member) external authenticate whenNotPaused {
        _require(_allowedAddresses[member], Errors.ADDRESS_NOT_ALLOWLISTED);

        delete _allowedAddresses[member];
        emit AllowlistAddressRemoved(member);
    }

    /**
     * @dev Can enable/disable the LP allowlist. Note that any addresses added to the allowlist
     * will be retained if the allowlist is toggled off and back on again.
     */
    function setMustAllowlistLPs(bool mustAllowlistLPs) external authenticate whenNotPaused {
        _setMustAllowlistLPs(mustAllowlistLPs);
    }

    function _setMustAllowlistLPs(bool mustAllowlistLPs) private {
        _setMiscData(_getMiscData().insertBool(mustAllowlistLPs, _MUST_ALLOWLIST_LPS_OFFSET));

        emit MustAllowlistLPsSet(mustAllowlistLPs);
    }

    /**
     * @dev Enable/disable trading
     */
    function setSwapEnabled(bool swapEnabled) external authenticate whenNotPaused {
        _setSwapEnabled(swapEnabled);
    }

    function _setSwapEnabled(bool swapEnabled) private {
        _setMiscData(_getMiscData().insertBool(swapEnabled, _SWAP_ENABLED_OFFSET));

        emit SwapEnabledSet(swapEnabled);
    }

    /**
     * @dev Getter for the sum of all weights. In initially FixedPoint.ONE, it can be higher or lower
     * as a result of adds and removes.
     */
    function getDenormWeightSum() external view returns (uint256) {
        return _denormWeightSum;
    }

    /**
     * @dev Set the management fee percentage
     */
    function setManagementSwapFeePercentage(uint256 managementFeePercentage) external authenticate whenNotPaused {
        _setManagementSwapFeePercentage(managementFeePercentage);
    }

    function _setManagementSwapFeePercentage(uint256 managementSwapFeePercentage) private {
        _require(
            managementSwapFeePercentage <= _MAX_MANAGEMENT_SWAP_FEE_PERCENTAGE,
            Errors.MAX_MANAGEMENT_SWAP_FEE_PERCENTAGE
        );

        _managementSwapFeePercentage = managementSwapFeePercentage;
        emit ManagementFeePercentageChanged(managementSwapFeePercentage);
    }

    function _scalingFactor(IERC20 token) internal view virtual override returns (uint256) {
        return _readScalingFactor(_getTokenData(token));
    }

    function _scalingFactors() internal view virtual override returns (uint256[] memory scalingFactors) {
        (IERC20[] memory tokens, , ) = getVault().getPoolTokens(getPoolId());
        uint256 numTokens = tokens.length;

        scalingFactors = new uint256[](numTokens);

        for (uint256 i = 0; i < numTokens; i++) {
            scalingFactors[i] = _readScalingFactor(_tokenState[tokens[i]]);
        }
    }

    function _getNormalizedWeight(IERC20 token) internal view override returns (uint256) {
        bytes32 tokenData = _getTokenData(token);
<<<<<<< HEAD
        uint256 startWeight = tokenData.decodeUint64(_START_DENORM_WEIGHT_OFFSET).uncompress64(_MAX_DENORM_WEIGHT);
        uint256 endWeight = tokenData.decodeUint64(_END_DENORM_WEIGHT_OFFSET).uncompress64(_MAX_DENORM_WEIGHT);
=======
        uint256 startWeight = _normalizeWeight(
            tokenData.decodeUint64(_START_DENORM_WEIGHT_OFFSET).uncompress64(_MAX_DENORM_WEIGHT)
        );
        uint256 endWeight = _normalizeWeight(
            tokenData.decodeUint64(_END_DENORM_WEIGHT_OFFSET).uncompress64(_MAX_DENORM_WEIGHT)
        );
>>>>>>> f24638be

        bytes32 poolState = _getMiscData();
        uint256 startTime = poolState.decodeUint32(_START_TIME_OFFSET);
        uint256 endTime = poolState.decodeUint32(_END_TIME_OFFSET);

<<<<<<< HEAD
        return GradualValueChange.getInterpolatedValue(startWeight, endWeight, startTime, endTime);
=======
        return WeightChange.getNormalizedWeight(startWeight, endWeight, startTime, endTime);
>>>>>>> f24638be
    }

    function _getNormalizedWeights() internal view override returns (uint256[] memory normalizedWeights) {
        (IERC20[] memory tokens, , ) = getVault().getPoolTokens(getPoolId());
        uint256 numTokens = tokens.length;

        normalizedWeights = new uint256[](numTokens);

        bytes32 poolState = _getMiscData();
        uint256 startTime = poolState.decodeUint32(_START_TIME_OFFSET);
        uint256 endTime = poolState.decodeUint32(_END_TIME_OFFSET);

        for (uint256 i = 0; i < numTokens; i++) {
            bytes32 tokenData = _tokenState[tokens[i]];
<<<<<<< HEAD
            uint256 startWeight = tokenData.decodeUint64(_START_DENORM_WEIGHT_OFFSET).uncompress64(_MAX_DENORM_WEIGHT);
            uint256 endWeight = tokenData.decodeUint64(_END_DENORM_WEIGHT_OFFSET).uncompress64(_MAX_DENORM_WEIGHT);

            normalizedWeights[i] = GradualValueChange.getInterpolatedValue(startWeight, endWeight, startTime, endTime);
=======
            uint256 startWeight = _normalizeWeight(
                tokenData.decodeUint64(_START_DENORM_WEIGHT_OFFSET).uncompress64(_MAX_DENORM_WEIGHT)
            );
            uint256 endWeight = _normalizeWeight(
                tokenData.decodeUint64(_END_DENORM_WEIGHT_OFFSET).uncompress64(_MAX_DENORM_WEIGHT)
            );

            normalizedWeights[i] = WeightChange.getNormalizedWeight(startWeight, endWeight, startTime, endTime);
>>>>>>> f24638be
        }
    }

    // Swap overrides - revert unless swaps are enabled

    function _onSwapGivenIn(
        SwapRequest memory swapRequest,
        uint256 currentBalanceTokenIn,
        uint256 currentBalanceTokenOut
    ) internal virtual override returns (uint256) {
        _require(getSwapEnabled(), Errors.SWAPS_DISABLED);

        (uint256[] memory normalizedWeights, uint256[] memory preSwapBalances) = _getWeightsAndPreSwapBalances(
            swapRequest,
            currentBalanceTokenIn,
            currentBalanceTokenOut
        );

        // balances (and swapRequest.amount) are already upscaled by BaseMinimalSwapInfoPool.onSwap
        uint256 amountOut = super._onSwapGivenIn(swapRequest, currentBalanceTokenIn, currentBalanceTokenOut);

        uint256[] memory postSwapBalances = ArrayHelpers.arrayFill(
            currentBalanceTokenIn.add(_addSwapFeeAmount(swapRequest.amount)),
            currentBalanceTokenOut.sub(amountOut)
        );

        _payProtocolAndManagementFees(normalizedWeights, preSwapBalances, postSwapBalances);

        return amountOut;
    }

    function _onSwapGivenOut(
        SwapRequest memory swapRequest,
        uint256 currentBalanceTokenIn,
        uint256 currentBalanceTokenOut
    ) internal virtual override returns (uint256) {
        _require(getSwapEnabled(), Errors.SWAPS_DISABLED);

        (uint256[] memory normalizedWeights, uint256[] memory preSwapBalances) = _getWeightsAndPreSwapBalances(
            swapRequest,
            currentBalanceTokenIn,
            currentBalanceTokenOut
        );

        // balances (and swapRequest.amount) are already upscaled by BaseMinimalSwapInfoPool.onSwap
        uint256 amountIn = super._onSwapGivenOut(swapRequest, currentBalanceTokenIn, currentBalanceTokenOut);

        uint256[] memory postSwapBalances = ArrayHelpers.arrayFill(
            currentBalanceTokenIn.add(_addSwapFeeAmount(amountIn)),
            currentBalanceTokenOut.sub(swapRequest.amount)
        );

        _payProtocolAndManagementFees(normalizedWeights, preSwapBalances, postSwapBalances);

        return amountIn;
    }

    function _getWeightsAndPreSwapBalances(
        SwapRequest memory swapRequest,
        uint256 currentBalanceTokenIn,
        uint256 currentBalanceTokenOut
    ) private view returns (uint256[] memory, uint256[] memory) {
        uint256[] memory normalizedWeights = ArrayHelpers.arrayFill(
            _getNormalizedWeight(swapRequest.tokenIn),
            _getNormalizedWeight(swapRequest.tokenOut)
        );

        uint256[] memory preSwapBalances = ArrayHelpers.arrayFill(currentBalanceTokenIn, currentBalanceTokenOut);

        return (normalizedWeights, preSwapBalances);
    }

    function _payProtocolAndManagementFees(
        uint256[] memory normalizedWeights,
        uint256[] memory preSwapBalances,
        uint256[] memory postSwapBalances
    ) private {
        // Calculate total BPT for the protocol and management fee
        // The management fee percentage applies to the remainder,
        // after the protocol fee has been collected.
        // So totalFee = protocolFee + (1 - protocolFee) * managementFee
        uint256 protocolSwapFeePercentage = getProtocolSwapFeePercentageCache();
        uint256 managementSwapFeePercentage = _managementSwapFeePercentage;

        if (protocolSwapFeePercentage == 0 && managementSwapFeePercentage == 0) {
            return;
        }

        // Fees are bounded, so we don't need checked math
        uint256 totalFeePercentage = protocolSwapFeePercentage +
            (FixedPoint.ONE - protocolSwapFeePercentage).mulDown(managementSwapFeePercentage);

        // No other balances are changing, so the other terms in the invariant will cancel out
        // when computing the ratio. So this partial invariant calculation is sufficient
        uint256 totalBptAmount = WeightedMath._calcDueProtocolSwapFeeBptAmount(
            totalSupply(),
            WeightedMath._calculateInvariant(normalizedWeights, preSwapBalances),
            WeightedMath._calculateInvariant(normalizedWeights, postSwapBalances),
            totalFeePercentage
        );

        // Calculate the portion of the total fee due the protocol
        // If the protocol fee were 30% and the manager fee 10%, the protocol would take 30% first.
        // Then the manager would take 10% of the remaining 70% (that is, 7%), for a total fee of 37%
        // The protocol would then earn 0.3/0.37 ~=81% of the total fee,
        // and the manager would get 0.1/0.75 ~=13%.
        uint256 protocolBptAmount = totalBptAmount.mulUp(protocolSwapFeePercentage.divUp(totalFeePercentage));

        if (protocolBptAmount > 0) {
            _payProtocolFees(protocolBptAmount);
        }

        // Pay the remainder in management fees
        // This goes to the controller, which needs to be able to withdraw them
        if (managementSwapFeePercentage > 0) {
            _mintPoolTokens(getOwner(), totalBptAmount.sub(protocolBptAmount));
        }
    }

    // We override _onJoinPool and _onExitPool as we need to not compute the current invariant and calculate protocol
    // fees, since that mechanism does not work for Pools in which the weights change over time. Instead, this Pool
    // always pays zero protocol fees.
    // Additionally, we also check that only non-swap join and exit kinds are allowed while swaps are disabled.

    function _onJoinPool(
        bytes32 poolId,
        address sender,
        address recipient,
        uint256[] memory balances,
        uint256 lastChangeBlock,
        uint256 protocolSwapFeePercentage,
        uint256[] memory scalingFactors,
        bytes memory userData
    )
        internal
        virtual
        override
        whenNotPaused // All joins are disabled while the contract is paused.
        returns (uint256, uint256[] memory)
    {
        // If swaps are disabled, the only join kind that is allowed is the proportional one, as all others involve
        // implicit swaps and alter token prices.
        _require(
            getSwapEnabled() || userData.joinKind() == WeightedPoolUserData.JoinKind.ALL_TOKENS_IN_FOR_EXACT_BPT_OUT,
            Errors.INVALID_JOIN_EXIT_KIND_WHILE_SWAPS_DISABLED
        );
        // Check allowlist for LPs, if applicable
        _require(isAllowedAddress(sender), Errors.ADDRESS_NOT_ALLOWLISTED);

        return
            super._onJoinPool(
                poolId,
                sender,
                recipient,
                balances,
                lastChangeBlock,
                protocolSwapFeePercentage,
                scalingFactors,
                userData
            );
    }

    function _onExitPool(
        bytes32 poolId,
        address sender,
        address recipient,
        uint256[] memory balances,
        uint256 lastChangeBlock,
        uint256 protocolSwapFeePercentage,
        uint256[] memory scalingFactors,
        bytes memory userData
    ) internal virtual override returns (uint256, uint256[] memory) {
        // Exits are not completely disabled while the contract is paused: proportional exits (exact BPT in for tokens
        // out) remain functional.

        // If swaps are disabled, the only exit kind that is allowed is the proportional one (as all others involve
        // implicit swaps and alter token prices).
        _require(
            getSwapEnabled() || userData.exitKind() == WeightedPoolUserData.ExitKind.EXACT_BPT_IN_FOR_TOKENS_OUT,
            Errors.INVALID_JOIN_EXIT_KIND_WHILE_SWAPS_DISABLED
        );

        return
            super._onExitPool(
                poolId,
                sender,
                recipient,
                balances,
                lastChangeBlock,
                protocolSwapFeePercentage,
                scalingFactors,
                userData
            );
    }

    /**
     * @dev When calling updateWeightsGradually again during an update, reset the start weights to the current weights,
     * if necessary.
     */
    function _startGradualWeightChange(
        uint256 startTime,
        uint256 endTime,
        uint256[] memory startWeights,
        uint256[] memory endWeights,
        IERC20[] memory tokens
    ) internal virtual {
        uint256 normalizedSum;

        for (uint256 i = 0; i < endWeights.length; i++) {
            uint256 endWeight = endWeights[i];
            _require(endWeight >= WeightedMath._MIN_WEIGHT, Errors.MIN_WEIGHT);
            normalizedSum = normalizedSum.add(endWeight);

            IERC20 token = tokens[i];
            _tokenState[token] = _encodeTokenState(token, startWeights[i], endWeight);
        }

        // Ensure that the normalized weights sum to ONE
        _require(normalizedSum == FixedPoint.ONE, Errors.NORMALIZED_WEIGHT_INVARIANT);

        _setMiscData(
            _getMiscData().insertUint32(startTime, _START_TIME_OFFSET).insertUint32(endTime, _END_TIME_OFFSET)
        );

        emit GradualWeightUpdateScheduled(startTime, endTime, startWeights, endWeights);
    }

    // Factored out to avoid stack issues
    function _encodeTokenState(
        IERC20 token,
        uint256 startWeight,
        uint256 endWeight
    ) private view returns (bytes32) {
        bytes32 tokenState;

        // Tokens with more than 18 decimals are not supported
        // Scaling calculations must be exact/lossless
        // Store decimal difference instead of actual scaling factor
        return
            tokenState
                .insertUint64(
                _denormalizeWeight(startWeight).compress64(_MAX_DENORM_WEIGHT),
                _START_DENORM_WEIGHT_OFFSET
            )
                .insertUint64(_denormalizeWeight(endWeight).compress64(_MAX_DENORM_WEIGHT), _END_DENORM_WEIGHT_OFFSET)
                .insertUint5(uint256(18).sub(ERC20(address(token)).decimals()), _DECIMAL_DIFF_OFFSET);
    }

    // Convert a decimal difference value to the scaling factor
    function _readScalingFactor(bytes32 tokenState) private pure returns (uint256) {
        uint256 decimalsDifference = tokenState.decodeUint5(_DECIMAL_DIFF_OFFSET);

        return FixedPoint.ONE * 10**decimalsDifference;
    }

    /**
     * @dev Extend ownerOnly functions to include the Managed Pool control functions.
     */
    function _isOwnerOnlyAction(bytes32 actionId) internal view override returns (bool) {
        return
            (actionId == getActionId(ManagedPool.updateWeightsGradually.selector)) ||
            (actionId == getActionId(ManagedPool.setSwapEnabled.selector)) ||
            (actionId == getActionId(ManagedPool.addAllowedAddress.selector)) ||
            (actionId == getActionId(ManagedPool.removeAllowedAddress.selector)) ||
            (actionId == getActionId(ManagedPool.setMustAllowlistLPs.selector)) ||
            (actionId == getActionId(ManagedPool.setManagementSwapFeePercentage.selector)) ||
            super._isOwnerOnlyAction(actionId);
    }

    function _getTokenData(IERC20 token) private view returns (bytes32 tokenData) {
        tokenData = _tokenState[token];

        // A valid token can't be zero (must have non-zero weights)
        _require(tokenData != 0, Errors.INVALID_TOKEN);
    }

    // Functions that convert weights between internal (denormalized) and external (normalized) representations

    // Convert from the internal representation to normalized weights (summing to ONE)
    function _normalizeWeight(uint256 denormWeight) private view returns (uint256) {
        return denormWeight.divDown(_denormWeightSum);
    }

    // converts from normalized form to the internal representation (summing to _denormWeightSum)
    function _denormalizeWeight(uint256 weight) private view returns (uint256) {
        return weight.mulUp(_denormWeightSum);
    }
}<|MERGE_RESOLUTION|>--- conflicted
+++ resolved
@@ -23,11 +23,7 @@
 
 import "@balancer-labs/v2-pool-utils/contracts/ProtocolFeeCache.sol";
 
-<<<<<<< HEAD
 import "../lib/GradualValueChange.sol";
-=======
-import "../lib/WeightChange.sol";
->>>>>>> f24638be
 import "../lib/WeightCompression.sol";
 
 import "../BaseWeightedPool.sol";
@@ -374,27 +370,18 @@
 
     function _getNormalizedWeight(IERC20 token) internal view override returns (uint256) {
         bytes32 tokenData = _getTokenData(token);
-<<<<<<< HEAD
-        uint256 startWeight = tokenData.decodeUint64(_START_DENORM_WEIGHT_OFFSET).uncompress64(_MAX_DENORM_WEIGHT);
-        uint256 endWeight = tokenData.decodeUint64(_END_DENORM_WEIGHT_OFFSET).uncompress64(_MAX_DENORM_WEIGHT);
-=======
         uint256 startWeight = _normalizeWeight(
             tokenData.decodeUint64(_START_DENORM_WEIGHT_OFFSET).uncompress64(_MAX_DENORM_WEIGHT)
         );
         uint256 endWeight = _normalizeWeight(
             tokenData.decodeUint64(_END_DENORM_WEIGHT_OFFSET).uncompress64(_MAX_DENORM_WEIGHT)
         );
->>>>>>> f24638be
 
         bytes32 poolState = _getMiscData();
         uint256 startTime = poolState.decodeUint32(_START_TIME_OFFSET);
         uint256 endTime = poolState.decodeUint32(_END_TIME_OFFSET);
 
-<<<<<<< HEAD
         return GradualValueChange.getInterpolatedValue(startWeight, endWeight, startTime, endTime);
-=======
-        return WeightChange.getNormalizedWeight(startWeight, endWeight, startTime, endTime);
->>>>>>> f24638be
     }
 
     function _getNormalizedWeights() internal view override returns (uint256[] memory normalizedWeights) {
@@ -409,12 +396,6 @@
 
         for (uint256 i = 0; i < numTokens; i++) {
             bytes32 tokenData = _tokenState[tokens[i]];
-<<<<<<< HEAD
-            uint256 startWeight = tokenData.decodeUint64(_START_DENORM_WEIGHT_OFFSET).uncompress64(_MAX_DENORM_WEIGHT);
-            uint256 endWeight = tokenData.decodeUint64(_END_DENORM_WEIGHT_OFFSET).uncompress64(_MAX_DENORM_WEIGHT);
-
-            normalizedWeights[i] = GradualValueChange.getInterpolatedValue(startWeight, endWeight, startTime, endTime);
-=======
             uint256 startWeight = _normalizeWeight(
                 tokenData.decodeUint64(_START_DENORM_WEIGHT_OFFSET).uncompress64(_MAX_DENORM_WEIGHT)
             );
@@ -422,8 +403,7 @@
                 tokenData.decodeUint64(_END_DENORM_WEIGHT_OFFSET).uncompress64(_MAX_DENORM_WEIGHT)
             );
 
-            normalizedWeights[i] = WeightChange.getNormalizedWeight(startWeight, endWeight, startTime, endTime);
->>>>>>> f24638be
+            normalizedWeights[i] = GradualValueChange.getInterpolatedValue(startWeight, endWeight, startTime, endTime);
         }
     }
 
