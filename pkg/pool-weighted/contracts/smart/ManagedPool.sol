// SPDX-License-Identifier: GPL-3.0-or-later
// This program is free software: you can redistribute it and/or modify
// it under the terms of the GNU General Public License as published by
// the Free Software Foundation, either version 3 of the License, or
// (at your option) any later version.

// This program is distributed in the hope that it will be useful,
// but WITHOUT ANY WARRANTY; without even the implied warranty of
// MERCHANTABILITY or FITNESS FOR A PARTICULAR PURPOSE.  See the
// GNU General Public License for more details.

// You should have received a copy of the GNU General Public License
// along with this program.  If not, see <http://www.gnu.org/licenses/>.

pragma solidity ^0.7.0;
pragma experimental ABIEncoderV2;

import "@balancer-labs/v2-solidity-utils/contracts/openzeppelin/EnumerableMap.sol";
import "@balancer-labs/v2-solidity-utils/contracts/openzeppelin/ReentrancyGuard.sol";
import "@balancer-labs/v2-solidity-utils/contracts/helpers/ERC20Helpers.sol";
import "@balancer-labs/v2-solidity-utils/contracts/helpers/WordCodec.sol";

import "../BaseWeightedPool.sol";
import "../WeightedPoolUserData.sol";
import "./WeightCompression.sol";

/**
 * @dev Weighted Pool with mutable tokens and weights, designed to be used in conjunction with a pool controller
 * contract (as the owner, containing any specific business logic). Since the pool itself permits "dangerous"
 * operations, it should never be deployed with an EOA as the owner.
 *
 * Pool controllers can add functionality: for example, allow the effective "owner" to be transferred to another
 * address. (The actual pool owner is still immutable, set to the pool controller contract.) Another pool owner
 * might allow fine-grained permissioning of protected operations: perhaps a multisig can add/remove tokens, but
 * a third-party EOA is allowed to set the swap fees.
 *
 * Pool controllers might also impose limits on functionality so that operations that might endanger LPs can be
 * performed more safely. For instance, the pool by itself places no restrictions on the duration of a gradual
 * weight change, but a pool controller might restrict this in various ways, from a simple minimum duration,
 * to a more complex rate limit.
 *
 * Pool controllers can also serve as intermediate contracts to hold tokens, deploy timelocks, consult with other
 * protocols or on-chain oracles, or bundle several operations into one transaction that re-entrancy protection
 * would prevent initiating from the pool contract.
 *
 * Managed Pools and their controllers are designed to support many asset management use cases, including: large
 * token counts, rebalancing through token changes, gradual weight or fee updates, circuit breakers for
 * IL-protection, and more.
 */
contract ManagedPool is BaseWeightedPool, ReentrancyGuard {
    // ManagedPool weights can change over time: these periods are expected to be long enough (e.g. days)
    // that any timestamp manipulation would achieve very little.
    // solhint-disable not-rely-on-time

    using FixedPoint for uint256;
    using WordCodec for bytes32;
    using WeightCompression for uint256;
    using WeightedPoolUserData for bytes;
    using EnumerableMap for EnumerableMap.IERC20ToUint256Map;

    // State variables

    // The upper bound is WeightedMath.MAX_WEIGHTED_TOKENS, but this is constrained by other factors, such as Pool
    // creation gas consumption.
    uint256 private constant _MAX_MANAGED_TOKENS = 50;

    uint256 private constant _MAX_MANAGEMENT_SWAP_FEE_PERCENTAGE = 1e18; // 100%

    // Use the _miscData slot in BasePool
    // First 64 bits are reserved for the swap fee
    //
    // Store non-token-based values:
    // Start/end timestamps for gradual weight update
    // Cache total tokens
    // [ 64 bits  | 119 bits |    1 bit    |  32 bits  |   32 bits  |    7 bits    |   1 bit   ]
    // [ reserved |  unused  | restrict LP | end time  | start time | total tokens | swap flag ]
    // |MSB                                                                                 LSB|
    uint256 private constant _SWAP_ENABLED_OFFSET = 0;
    uint256 private constant _TOTAL_TOKENS_OFFSET = 1;
    uint256 private constant _START_TIME_OFFSET = 8;
    uint256 private constant _END_TIME_OFFSET = 40;
    uint256 private constant _MUST_ALLOWLIST_LPS_OFFSET = 72;

    // 7 bits is enough for the token count, since _MAX_MANAGED_TOKENS is 50

    // Store scaling factor and start/end weights for each token
    // Mapping should be more efficient than trying to compress it further
    // [ 155 bits|   5 bits |  32 bits   |   64 bits    |
    // [ unused  | decimals | end weight | start weight |
    // |MSB                                          LSB|
    mapping(IERC20 => bytes32) private _tokenState;

    EnumerableMap.IERC20ToUint256Map private _tokenCollectedManagementFees;

    uint256 private constant _START_WEIGHT_OFFSET = 0;
    uint256 private constant _END_WEIGHT_OFFSET = 64;
    uint256 private constant _DECIMAL_DIFF_OFFSET = 96;

    // If mustAllowlistLPs is enabled, this is the list of addresses allowed to join the pool
    mapping(address => bool) private _allowedAddresses;

<<<<<<< HEAD
    uint256 private _totalWeight = FixedPoint.ONE;
=======
    // Percentage of swap fees that are allocated to the Pool owner, after protocol fees
    uint256 private _managementSwapFeePercentage;
>>>>>>> ea0e10d4

    // Event declarations

    event GradualWeightUpdateScheduled(
        uint256 startTime,
        uint256 endTime,
        uint256[] startWeights,
        uint256[] endWeights
    );
    event SwapEnabledSet(bool swapEnabled);
    event MustAllowlistLPsSet(bool mustAllowlistLPs);
    event ManagementFeePercentageChanged(uint256 managementFeePercentage);
    event ManagementFeesCollected(IERC20[] tokens, uint256[] amounts);
    event AllowlistAddressAdded(address indexed member);
    event AllowlistAddressRemoved(address indexed member);
    event TokenRemoved(IERC20 indexed token);

    struct NewPoolParams {
        IVault vault;
        string name;
        string symbol;
        IERC20[] tokens;
        uint256[] normalizedWeights;
        address[] assetManagers;
        uint256 swapFeePercentage;
        uint256 pauseWindowDuration;
        uint256 bufferPeriodDuration;
        address owner;
        bool swapEnabledOnStart;
        bool mustAllowlistLPs;
        uint256 managementSwapFeePercentage;
    }

    constructor(NewPoolParams memory params)
        BaseWeightedPool(
            params.vault,
            params.name,
            params.symbol,
            params.tokens,
            params.assetManagers,
            params.swapFeePercentage,
            params.pauseWindowDuration,
            params.bufferPeriodDuration,
            params.owner
        )
    {
        uint256 totalTokens = params.tokens.length;
        InputHelpers.ensureInputLengthMatch(totalTokens, params.normalizedWeights.length, params.assetManagers.length);

        _setMiscData(_getMiscData().insertUint7(totalTokens, _TOTAL_TOKENS_OFFSET));

        // Double check it fits in 7 bits
        _require(_getTotalTokens() == totalTokens, Errors.MAX_TOKENS);

        // Validate and set initial fee
        _setManagementSwapFeePercentage(params.managementSwapFeePercentage);

        uint256 currentTime = block.timestamp;
        _startGradualWeightChange(
            currentTime,
            currentTime,
            params.normalizedWeights,
            params.normalizedWeights,
            params.tokens
        );

        // Initialize the accrued management fees map with the Pool's tokens and zero collected fees.
        for (uint256 i = 0; i < totalTokens; ++i) {
            _tokenCollectedManagementFees.set(params.tokens[i], 0);
        }

        // If false, the pool will start in the disabled state (prevents front-running the enable swaps transaction).
        _setSwapEnabled(params.swapEnabledOnStart);

        // If true, only addresses on the manager-controlled allowlist may join the pool.
        _setMustAllowlistLPs(params.mustAllowlistLPs);
    }

    /**
     * @dev Returns true if swaps are enabled.
     */
    function getSwapEnabled() public view returns (bool) {
        return _getMiscData().decodeBool(_SWAP_ENABLED_OFFSET);
    }

    /**
     * @dev Returns true if the allowlist for LPs is enabled.
     */
    function getMustAllowlistLPs() public view returns (bool) {
        return _getMiscData().decodeBool(_MUST_ALLOWLIST_LPS_OFFSET);
    }

    /**
     * @dev Verifies that a given address is allowed to hold tokens.
     */
    function isAllowedAddress(address member) public view returns (bool) {
        return !getMustAllowlistLPs() || _allowedAddresses[member];
    }

    /**
     * @dev Returns the management swap fee percentage as a 18-decimals fixed point number.
     */
    function getManagementSwapFeePercentage() public view returns (uint256) {
        return _managementSwapFeePercentage;
    }

    /**
     * @dev Return start time, end time, and endWeights as an array.
     * Current weights should be retrieved via `getNormalizedWeights()`.
     */
    function getGradualWeightUpdateParams()
        external
        view
        returns (
            uint256 startTime,
            uint256 endTime,
            uint256[] memory endWeights
        )
    {
        // Load current pool state from storage
        bytes32 poolState = _getMiscData();

        startTime = poolState.decodeUint32(_START_TIME_OFFSET);
        endTime = poolState.decodeUint32(_END_TIME_OFFSET);

        (IERC20[] memory tokens, , ) = getVault().getPoolTokens(getPoolId());
        uint256 totalTokens = tokens.length;

        endWeights = new uint256[](totalTokens);

        for (uint256 i = 0; i < totalTokens; i++) {
            endWeights[i] = _tokenState[tokens[i]].decodeUint32(_END_WEIGHT_OFFSET).uncompress32();
        }
    }

    function _getMaxTokens() internal pure virtual override returns (uint256) {
        return _MAX_MANAGED_TOKENS;
    }

    function _getTotalTokens() internal view virtual override returns (uint256) {
        return _getMiscData().decodeUint7(_TOTAL_TOKENS_OFFSET);
    }

    /**
     * @dev Schedule a gradual weight change, from the current weights to the given endWeights,
     * over startTime to endTime.
     */
    function updateWeightsGradually(
        uint256 startTime,
        uint256 endTime,
        uint256[] memory endWeights
    ) external authenticate whenNotPaused nonReentrant {
        InputHelpers.ensureInputLengthMatch(_getTotalTokens(), endWeights.length);

        // If the start time is in the past, "fast forward" to start now
        // This avoids discontinuities in the weight curve. Otherwise, if you set the start/end times with
        // only 10% of the period in the future, the weights would immediately jump 90%
        uint256 currentTime = block.timestamp;
        startTime = Math.max(currentTime, startTime);

        _require(startTime <= endTime, Errors.GRADUAL_UPDATE_TIME_TRAVEL);

        (IERC20[] memory tokens, , ) = getVault().getPoolTokens(getPoolId());

        _startGradualWeightChange(startTime, endTime, _getNormalizedWeights(), endWeights, tokens);
    }

    function getCollectedManagementFees() public view returns (IERC20[] memory tokens, uint256[] memory collectedFees) {
        tokens = new IERC20[](_getTotalTokens());
        collectedFees = new uint256[](_getTotalTokens());

        for (uint256 i = 0; i < _getTotalTokens(); ++i) {
            // We can use unchecked getters as we know the map has the same size (and order!) as the Pool's tokens.
            (IERC20 token, uint256 fees) = _tokenCollectedManagementFees.unchecked_at(i);
            tokens[i] = token;
            collectedFees[i] = fees;
        }

        _downscaleDownArray(collectedFees, _scalingFactors());
    }

    function withdrawCollectedManagementFees(address recipient) external authenticate whenNotPaused nonReentrant {
        (IERC20[] memory tokens, uint256[] memory collectedFees) = getCollectedManagementFees();

        getVault().exitPool(
            getPoolId(),
            address(this),
            payable(recipient),
            IVault.ExitPoolRequest({
                assets: _asIAsset(tokens),
                minAmountsOut: collectedFees,
                userData: abi.encode(WeightedPoolUserData.ExitKind.MANAGEMENT_FEE_TOKENS_OUT),
                toInternalBalance: false
            })
        );

        // Technically collectedFees is the minimum amount, not the actual amount. However, since no fees will be
        // collected during the exit, it will also be the actual amount.
        emit ManagementFeesCollected(tokens, collectedFees);
    }

    /**
     * @dev Adds an address to the allowlist.
     */
    function addAllowedAddress(address member) external authenticate whenNotPaused {
        _require(getMustAllowlistLPs(), Errors.UNAUTHORIZED_OPERATION);
        _require(!_allowedAddresses[member], Errors.ADDRESS_ALREADY_ALLOWLISTED);

        _allowedAddresses[member] = true;
        emit AllowlistAddressAdded(member);
    }

    /**
     * @dev Removes an address from the allowlist.
     */
    function removeAllowedAddress(address member) external authenticate whenNotPaused {
        _require(_allowedAddresses[member], Errors.ADDRESS_NOT_ALLOWLISTED);

        delete _allowedAddresses[member];
        emit AllowlistAddressRemoved(member);
    }

    /**
     * @dev Can enable/disable the LP allowlist. Note that any addresses added to the allowlist
     * will be retained if the allowlist is toggled off and back on again.
     */
    function setMustAllowlistLPs(bool mustAllowlistLPs) external authenticate whenNotPaused {
        _setMustAllowlistLPs(mustAllowlistLPs);
    }

    function _setMustAllowlistLPs(bool mustAllowlistLPs) private {
        _setMiscData(_getMiscData().insertBool(mustAllowlistLPs, _MUST_ALLOWLIST_LPS_OFFSET));

        emit MustAllowlistLPsSet(mustAllowlistLPs);
    }

    /**
     * @dev Enable/disable trading
     */
    function setSwapEnabled(bool swapEnabled) external authenticate whenNotPaused {
        _setSwapEnabled(swapEnabled);
    }

    function _setSwapEnabled(bool swapEnabled) private {
        _setMiscData(_getMiscData().insertBool(swapEnabled, _SWAP_ENABLED_OFFSET));

        emit SwapEnabledSet(swapEnabled);
    }

    /**
<<<<<<< HEAD
     * @dev Remove a token from the pool. This is a permissioned function that performs the following operations:
     * - Verify there are enough tokens, and there is no ongoing weight change
     * - Calculate the BPT value of the full token balance, and returns it for possible use by the caller
     * - Exit the pool, returning the full balance of the token to the recipient
     * - Deregister the token in the Vault (since it now has zero balance)
     * - Reduce the total weight by the weight of the token removed, and update the number of tokens and `_tokenState`
     *   (all other weights then scale accordingly)
     */
    function removeToken(uint256 tokenIndex, address recipient) external authenticate whenNotPaused returns (uint256) {
        return _removeToken(tokenIndex, recipient);
    }

    function _removeToken(uint256 tokenIndex, address recipient) internal returns (uint256) {
        // Calculate the BPT value of the full token balance (other values returned to avoid duplication)
        //(uint256 bptAmountIn, uint256 minAmountOut, uint256 normalizedWeight) = getTotalBptForToken(tokenIndex);
        // Exit the pool, returning the full balance of the token to the recipient
        (IERC20[] memory tokens, uint256[] memory rawBalances, ) = getVault().getPoolTokens(getPoolId());
        _require(tokenIndex < tokens.length, Errors.OUT_OF_BOUNDS);
        _require(tokens.length > 2, Errors.MIN_TOKENS);
        // Verify there is no ongoing weight change
        _require(
            0 == _calculateWeightChangeProgress() || FixedPoint.ONE == _calculateWeightChangeProgress(),
            Errors.REMOVE_TOKEN_DURING_WEIGHT_CHANGE
        );

        IERC20 removedToken = tokens[tokenIndex];
        uint256 weightOfRemovedToken = _exitWithEntireBalance(
            tokens,
            _getNormalizedWeights(),
            tokenIndex,
            _scalingFactor(removedToken),
            rawBalances[tokenIndex],
            recipient
        );

        // Deregister the token in the Vault
        IERC20[] memory tokensToRemove = new IERC20[](1);
        tokensToRemove[0] = removedToken;
        getVault().deregisterTokens(getPoolId(), tokensToRemove);

        emit TokenRemoved(removedToken);

        // Clean up data structures and update the token count
        delete _tokenState[removedToken];
        _setMiscData(_getMiscData().insertUint7(tokens.length - 1, _TOTAL_TOKENS_OFFSET));

        // Decrease the total weight by the weight of the token being removed
        _totalWeight -= weightOfRemovedToken;

        // The bpt amount corresponding to the token is simply its proportional share of the totalSupply
        return weightOfRemovedToken.mulDown(totalSupply());
    }

    // Separated to avoid stack too deep
    function _exitWithEntireBalance(
        IERC20[] memory tokens,
        uint256[] memory normalizedWeights,
        uint256 tokenIndex,
        uint256 scalingFactor,
        uint256 unscaledTokenAmountOut,
        address recipient
    ) private returns (uint256) {
        uint256[] memory minAmountsOut = new uint256[](tokens.length);
        // In the limit, compensate for BasePool downscaling of amountOut
        minAmountsOut[tokenIndex] = _downscaleUp(unscaledTokenAmountOut, scalingFactor);

        getVault().exitPool(
            getPoolId(),
            address(this),
            payable(recipient),
            IVault.ExitPoolRequest({
                assets: _asIAsset(tokens),
                minAmountsOut: minAmountsOut,
                userData: abi.encode(
                    WeightedPoolUserData.ExitKind.REMOVE_TOKEN,
                    tokenIndex,
                    _upscale(unscaledTokenAmountOut, scalingFactor) // Upscale raw amount for Vault
                ),
                toInternalBalance: false
            })
        );

        return normalizedWeights[tokenIndex];
    }

    /**
     * @dev Getter for the sum of all weights. In initially FixedPoint.ONE, it can be higher or lower
     * as a result of adds and removes.
     */
    function getTotalWeight() external view returns (uint256) {
        return _totalWeight;
=======
     * @dev Set the management fee percentage
     */
    function setManagementSwapFeePercentage(uint256 managementFeePercentage) external authenticate whenNotPaused {
        _setManagementSwapFeePercentage(managementFeePercentage);
    }

    function _setManagementSwapFeePercentage(uint256 managementSwapFeePercentage) private {
        _require(
            managementSwapFeePercentage <= _MAX_MANAGEMENT_SWAP_FEE_PERCENTAGE,
            Errors.MAX_MANAGEMENT_SWAP_FEE_PERCENTAGE
        );

        _managementSwapFeePercentage = managementSwapFeePercentage;
        emit ManagementFeePercentageChanged(managementSwapFeePercentage);
>>>>>>> ea0e10d4
    }

    function _scalingFactor(IERC20 token) internal view virtual override returns (uint256) {
        return _readScalingFactor(_getTokenData(token));
    }

    function _scalingFactors() internal view virtual override returns (uint256[] memory scalingFactors) {
        (IERC20[] memory tokens, , ) = getVault().getPoolTokens(getPoolId());
        uint256 numTokens = tokens.length;

        scalingFactors = new uint256[](numTokens);

        for (uint256 i = 0; i < numTokens; i++) {
            scalingFactors[i] = _readScalingFactor(_tokenState[tokens[i]]);
        }
    }

    function _getNormalizedWeight(IERC20 token) internal view override returns (uint256) {
        uint256 pctProgress = _calculateWeightChangeProgress();
        bytes32 tokenData = _getTokenData(token);

        return _interpolateWeight(tokenData, pctProgress);
    }

    function _getNormalizedWeights() internal view override returns (uint256[] memory normalizedWeights) {
        (IERC20[] memory tokens, , ) = getVault().getPoolTokens(getPoolId());
        uint256 numTokens = tokens.length;

        normalizedWeights = new uint256[](numTokens);

        uint256 pctProgress = _calculateWeightChangeProgress();

        for (uint256 i = 0; i < numTokens; i++) {
            bytes32 tokenData = _tokenState[tokens[i]];

            normalizedWeights[i] = _interpolateWeight(tokenData, pctProgress);
        }
    }

    function _getNormalizedWeightsAndMaxWeightIndex()
        internal
        view
        override
        returns (uint256[] memory normalizedWeights, uint256 maxWeightTokenIndex)
    {
        normalizedWeights = _getNormalizedWeights();

        maxWeightTokenIndex = 0;
        uint256 maxNormalizedWeight = normalizedWeights[0];

        for (uint256 i = 1; i < normalizedWeights.length; i++) {
            if (normalizedWeights[i] > maxNormalizedWeight) {
                maxWeightTokenIndex = i;
                maxNormalizedWeight = normalizedWeights[i];
            }
        }
    }

    // Swap overrides - revert unless swaps are enabled

    function _onSwapGivenIn(
        SwapRequest memory swapRequest,
        uint256 currentBalanceTokenIn,
        uint256 currentBalanceTokenOut
    ) internal override returns (uint256) {
        _require(getSwapEnabled(), Errors.SWAPS_DISABLED);

        return super._onSwapGivenIn(swapRequest, currentBalanceTokenIn, currentBalanceTokenOut);
    }

    function _onSwapGivenOut(
        SwapRequest memory swapRequest,
        uint256 currentBalanceTokenIn,
        uint256 currentBalanceTokenOut
    ) internal override returns (uint256) {
        _require(getSwapEnabled(), Errors.SWAPS_DISABLED);

        return super._onSwapGivenOut(swapRequest, currentBalanceTokenIn, currentBalanceTokenOut);
    }

    /**
     * @dev Used to adjust balances by subtracting all collected fees from them, as if they had been withdrawn from the
     * Vault.
     */
    function _subtractCollectedFees(uint256[] memory balances) private view {
        for (uint256 i = 0; i < _getTotalTokens(); ++i) {
            // We can use unchecked getters as we know the map has the same size (and order!) as the Pool's tokens.
            balances[i] = balances[i].sub(_tokenCollectedManagementFees.unchecked_valueAt(i));
        }
    }

    // We override _onJoinPool and _onExitPool as we need to not compute the current invariant and calculate protocol
    // fees, since that mechanism does not work for Pools in which the weights change over time. Instead, this Pool
    // always pays zero protocol fees.
    // Additionally, we also check that only non-swap join and exit kinds are allowed while swaps are disabled.

    function getLastInvariant() public pure override returns (uint256) {
        _revert(Errors.UNHANDLED_BY_MANAGED_POOL);
    }

    function _onJoinPool(
        bytes32,
        address sender,
        address,
        uint256[] memory balances,
        uint256,
        uint256,
        uint256[] memory scalingFactors,
        bytes memory userData
    )
        internal
        virtual
        override
        whenNotPaused // All joins are disabled while the contract is paused.
        returns (
            uint256 bptAmountOut,
            uint256[] memory amountsIn,
            uint256[] memory dueProtocolFeeAmounts
        )
    {
        // If swaps are disabled, the only join kind that is allowed is the proportional one, as all others involve
        // implicit swaps and alter token prices.
        _require(
            getSwapEnabled() || userData.joinKind() == WeightedPoolUserData.JoinKind.ALL_TOKENS_IN_FOR_EXACT_BPT_OUT,
            Errors.INVALID_JOIN_EXIT_KIND_WHILE_SWAPS_DISABLED
        );
        // Check allowlist for LPs, if applicable
        _require(isAllowedAddress(sender), Errors.ADDRESS_NOT_ALLOWLISTED);

        _subtractCollectedFees(balances);

        (bptAmountOut, amountsIn) = _doJoin(balances, _getNormalizedWeights(), scalingFactors, userData);
        dueProtocolFeeAmounts = new uint256[](_getTotalTokens());
    }

    function _onExitPool(
        bytes32,
        address sender,
        address,
        uint256[] memory balances,
        uint256,
        uint256,
        uint256[] memory scalingFactors,
        bytes memory userData
    )
        internal
        virtual
        override
        returns (
            uint256 bptAmountIn,
            uint256[] memory amountsOut,
            uint256[] memory dueProtocolFeeAmounts
        )
    {
        // Exits are not completely disabled while the contract is paused: proportional exits (exact BPT in for tokens
        // out) remain functional.

        // If swaps are disabled, the only exit kind that is allowed is the proportional one (as all others involve
        // implicit swaps and alter token prices) and management fee collection (as there's no point in restricting
        // that). It also allows removing a token.
        WeightedPoolUserData.ExitKind kind = userData.exitKind();
        _require(
            getSwapEnabled() ||
                kind == WeightedPoolUserData.ExitKind.EXACT_BPT_IN_FOR_TOKENS_OUT ||
                kind == WeightedPoolUserData.ExitKind.MANAGEMENT_FEE_TOKENS_OUT ||
                kind == WeightedPoolUserData.ExitKind.REMOVE_TOKEN,
            Errors.INVALID_JOIN_EXIT_KIND_WHILE_SWAPS_DISABLED
        );

        _subtractCollectedFees(balances);

        (bptAmountIn, amountsOut) = _doManagedPoolExit(
            sender,
            balances,
            _getNormalizedWeights(),
            scalingFactors,
            userData
        );
        dueProtocolFeeAmounts = new uint256[](_getTotalTokens());
    }

    function _doManagedPoolExit(
        address sender,
        uint256[] memory balances,
        uint256[] memory normalizedWeights,
        uint256[] memory scalingFactors,
        bytes memory userData
    ) internal returns (uint256, uint256[] memory) {
        WeightedPoolUserData.ExitKind kind = userData.exitKind();

        if (kind == WeightedPoolUserData.ExitKind.MANAGEMENT_FEE_TOKENS_OUT) {
            return _exitManagerFeeTokensOut(sender);
        } else if (kind == WeightedPoolUserData.ExitKind.REMOVE_TOKEN) {
            return _exitRemoveToken(sender, userData);
        } else {
            return _doExit(balances, normalizedWeights, scalingFactors, userData);
        }
    }

    function _exitManagerFeeTokensOut(address sender)
        private
        whenNotPaused
        returns (uint256 bptAmountIn, uint256[] memory amountsOut)
    {
        // This exit function is disabled if the contract is paused.

        // This exit function can only be called by the Pool itself - the authorization logic that governs when that
        // call can be made resides in withdrawCollectedManagementFees.
        _require(sender == address(this), Errors.UNAUTHORIZED_EXIT);

        // Since what we're doing is sending out collected management fees, we don't require any BPT in exchange: we
        // simply send those funds over.
        bptAmountIn = 0;

        amountsOut = new uint256[](_getTotalTokens());
        for (uint256 i = 0; i < _getTotalTokens(); ++i) {
            // We can use unchecked getters and setters as we know the map has the same size (and order!) as the Pool's
            // tokens.
            amountsOut[i] = _tokenCollectedManagementFees.unchecked_valueAt(i);
            _tokenCollectedManagementFees.unchecked_setAt(i, 0);
        }
    }

    function _exitRemoveToken(address sender, bytes memory userData)
        private
        view
        whenNotPaused
        returns (uint256 bptAmountIn, uint256[] memory amountsOut)
    {
        // This exit function is disabled if the contract is paused.

        // This exit function can only be called by the Pool itself - the authorization logic that governs when that
        // call can be made resides in withdrawCollectedManagementFees.
        _require(sender == address(this), Errors.UNAUTHORIZED_EXIT);

        // No BPT is required for the exit operation itself. The `removeToken` function calculates and returns
        // the bptAmountIn, but leaves any further action, such as burning BPT, up to the caller.
        bptAmountIn = 0;

        (uint256 tokenIndex, uint256 amountOut) = userData.removeToken();

        amountsOut = new uint256[](_getTotalTokens());
        amountsOut[tokenIndex] = amountOut;
    }

    function _tokenAddressToIndex(IERC20 token) internal view override returns (uint256) {
        return _tokenCollectedManagementFees.indexOf(token, Errors.INVALID_TOKEN);
    }

    function _processSwapFeeAmount(uint256 index, uint256 amount) internal virtual override {
        if (amount > 0) {
            uint256 managementFeeAmount = amount.mulDown(_managementSwapFeePercentage);

            uint256 previousCollectedFees = _tokenCollectedManagementFees.unchecked_valueAt(index);
            _tokenCollectedManagementFees.unchecked_setAt(index, previousCollectedFees.add(managementFeeAmount));
        }

        super._processSwapFeeAmount(index, amount);
    }

    // Pool swap hook override - subtract collected fees from all token amounts. We do this here as the original
    // `onSwap` does quite a bit of work, including computing swap fees, so we need to intercept that.

    function onSwap(
        SwapRequest memory swapRequest,
        uint256 currentBalanceTokenIn,
        uint256 currentBalanceTokenOut
    ) public override returns (uint256) {
        uint256 tokenInUpscaledCollectedFees = _tokenCollectedManagementFees.get(
            swapRequest.tokenIn,
            Errors.INVALID_TOKEN
        );
        uint256 adjustedBalanceTokenIn = currentBalanceTokenIn.sub(
            _downscaleDown(tokenInUpscaledCollectedFees, _scalingFactor(swapRequest.tokenIn))
        );

        uint256 tokenOutUpscaledCollectedFees = _tokenCollectedManagementFees.get(
            swapRequest.tokenOut,
            Errors.INVALID_TOKEN
        );
        uint256 adjustedBalanceTokenOut = currentBalanceTokenOut.sub(
            _downscaleDown(tokenOutUpscaledCollectedFees, _scalingFactor(swapRequest.tokenOut))
        );

        return super.onSwap(swapRequest, adjustedBalanceTokenIn, adjustedBalanceTokenOut);
    }

    /**
     * @dev When calling updateWeightsGradually again during an update, reset the start weights to the current weights,
     * if necessary. Time travel elements commented out.
     */
    function _startGradualWeightChange(
        uint256 startTime,
        uint256 endTime,
        uint256[] memory startWeights,
        uint256[] memory endWeights,
        IERC20[] memory tokens
    ) internal virtual {
        uint256 normalizedSum = 0;
        bytes32 tokenState;

        for (uint256 i = 0; i < endWeights.length; i++) {
            uint256 endWeight = endWeights[i];
            _require(endWeight >= WeightedMath._MIN_WEIGHT, Errors.MIN_WEIGHT);

            IERC20 token = tokens[i];

            // Tokens with more than 18 decimals are not supported
            // Scaling calculations must be exact/lossless
            // Store decimal difference instead of actual scaling factor
            _tokenState[token] = tokenState
                .insertUint64(startWeights[i].compress64(), _START_WEIGHT_OFFSET)
                .insertUint32(endWeight.compress32(), _END_WEIGHT_OFFSET)
                .insertUint5(uint256(18).sub(ERC20(address(token)).decimals()), _DECIMAL_DIFF_OFFSET);

            normalizedSum = normalizedSum.add(endWeight);
        }
        // Ensure that the normalized weights sum to ONE
        _require(normalizedSum == FixedPoint.ONE, Errors.NORMALIZED_WEIGHT_INVARIANT);

        _setMiscData(
            _getMiscData().insertUint32(startTime, _START_TIME_OFFSET).insertUint32(endTime, _END_TIME_OFFSET)
        );

        emit GradualWeightUpdateScheduled(startTime, endTime, startWeights, endWeights);
    }

    function _readScalingFactor(bytes32 tokenState) private pure returns (uint256) {
        uint256 decimalsDifference = tokenState.decodeUint5(_DECIMAL_DIFF_OFFSET);

        return FixedPoint.ONE * 10**decimalsDifference;
    }

    /**
     * @dev Extend ownerOnly functions to include the Managed Pool control functions.
     */
    function _isOwnerOnlyAction(bytes32 actionId) internal view override returns (bool) {
        return
            (actionId == getActionId(ManagedPool.updateWeightsGradually.selector)) ||
            (actionId == getActionId(ManagedPool.setSwapEnabled.selector)) ||
            (actionId == getActionId(ManagedPool.withdrawCollectedManagementFees.selector)) ||
            (actionId == getActionId(ManagedPool.addAllowedAddress.selector)) ||
            (actionId == getActionId(ManagedPool.removeAllowedAddress.selector)) ||
            (actionId == getActionId(ManagedPool.setMustAllowlistLPs.selector)) ||
<<<<<<< HEAD
            (actionId == getActionId(ManagedPool.removeToken.selector)) ||
=======
            (actionId == getActionId(ManagedPool.setManagementSwapFeePercentage.selector)) ||
>>>>>>> ea0e10d4
            super._isOwnerOnlyAction(actionId);
    }

    /**
     * @dev Returns a fixed-point number representing how far along the current weight change is, where 0 means the
     * change has not yet started, and FixedPoint.ONE means it has fully completed.
     */
    function _calculateWeightChangeProgress() private view returns (uint256) {
        uint256 currentTime = block.timestamp;
        bytes32 poolState = _getMiscData();

        uint256 startTime = poolState.decodeUint32(_START_TIME_OFFSET);
        uint256 endTime = poolState.decodeUint32(_END_TIME_OFFSET);

        if (currentTime >= endTime) {
            return FixedPoint.ONE;
        } else if (currentTime <= startTime) {
            return 0;
        }

        uint256 totalSeconds = endTime - startTime;
        uint256 secondsElapsed = currentTime - startTime;

        // In the degenerate case of a zero duration change, consider it completed (and avoid division by zero)
        return secondsElapsed.divDown(totalSeconds);
    }

    function _interpolateWeight(bytes32 tokenData, uint256 pctProgress) private pure returns (uint256 finalWeight) {
        uint256 startWeight = tokenData.decodeUint64(_START_WEIGHT_OFFSET).uncompress64();
        uint256 endWeight = tokenData.decodeUint32(_END_WEIGHT_OFFSET).uncompress32();

        if (pctProgress == 0 || startWeight == endWeight) return startWeight;
        if (pctProgress >= FixedPoint.ONE) return endWeight;

        if (startWeight > endWeight) {
            uint256 weightDelta = pctProgress.mulDown(startWeight - endWeight);
            return startWeight - weightDelta;
        } else {
            uint256 weightDelta = pctProgress.mulDown(endWeight - startWeight);
            return startWeight + weightDelta;
        }
    }

    function _getTokenData(IERC20 token) private view returns (bytes32 tokenData) {
        tokenData = _tokenState[token];

        // A valid token can't be zero (must have non-zero weights)
        _require(tokenData != 0, Errors.INVALID_TOKEN);
    }
}<|MERGE_RESOLUTION|>--- conflicted
+++ resolved
@@ -99,12 +99,10 @@
     // If mustAllowlistLPs is enabled, this is the list of addresses allowed to join the pool
     mapping(address => bool) private _allowedAddresses;
 
-<<<<<<< HEAD
     uint256 private _totalWeight = FixedPoint.ONE;
-=======
+
     // Percentage of swap fees that are allocated to the Pool owner, after protocol fees
     uint256 private _managementSwapFeePercentage;
->>>>>>> ea0e10d4
 
     // Event declarations
 
@@ -355,7 +353,6 @@
     }
 
     /**
-<<<<<<< HEAD
      * @dev Remove a token from the pool. This is a permissioned function that performs the following operations:
      * - Verify there are enough tokens, and there is no ongoing weight change
      * - Calculate the BPT value of the full token balance, and returns it for possible use by the caller
@@ -447,7 +444,9 @@
      */
     function getTotalWeight() external view returns (uint256) {
         return _totalWeight;
-=======
+    }
+
+    /**
      * @dev Set the management fee percentage
      */
     function setManagementSwapFeePercentage(uint256 managementFeePercentage) external authenticate whenNotPaused {
@@ -462,7 +461,6 @@
 
         _managementSwapFeePercentage = managementSwapFeePercentage;
         emit ManagementFeePercentageChanged(managementSwapFeePercentage);
->>>>>>> ea0e10d4
     }
 
     function _scalingFactor(IERC20 token) internal view virtual override returns (uint256) {
@@ -807,11 +805,8 @@
             (actionId == getActionId(ManagedPool.addAllowedAddress.selector)) ||
             (actionId == getActionId(ManagedPool.removeAllowedAddress.selector)) ||
             (actionId == getActionId(ManagedPool.setMustAllowlistLPs.selector)) ||
-<<<<<<< HEAD
             (actionId == getActionId(ManagedPool.removeToken.selector)) ||
-=======
             (actionId == getActionId(ManagedPool.setManagementSwapFeePercentage.selector)) ||
->>>>>>> ea0e10d4
             super._isOwnerOnlyAction(actionId);
     }
 
