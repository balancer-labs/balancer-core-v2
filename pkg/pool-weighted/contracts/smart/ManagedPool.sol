// SPDX-License-Identifier: GPL-3.0-or-later
// This program is free software: you can redistribute it and/or modify
// it under the terms of the GNU General Public License as published by
// the Free Software Foundation, either version 3 of the License, or
// (at your option) any later version.

// This program is distributed in the hope that it will be useful,
// but WITHOUT ANY WARRANTY; without even the implied warranty of
// MERCHANTABILITY or FITNESS FOR A PARTICULAR PURPOSE.  See the
// GNU General Public License for more details.

// You should have received a copy of the GNU General Public License
// along with this program.  If not, see <http://www.gnu.org/licenses/>.

pragma solidity ^0.7.0;
pragma experimental ABIEncoderV2;

import "@balancer-labs/v2-interfaces/contracts/pool-weighted/WeightedPoolUserData.sol";

import "@balancer-labs/v2-solidity-utils/contracts/openzeppelin/ReentrancyGuard.sol";
import "@balancer-labs/v2-solidity-utils/contracts/openzeppelin/EnumerableMap.sol";
import "@balancer-labs/v2-solidity-utils/contracts/helpers/ERC20Helpers.sol";
import "@balancer-labs/v2-solidity-utils/contracts/helpers/WordCodec.sol";
import "@balancer-labs/v2-solidity-utils/contracts/helpers/ArrayHelpers.sol";

import "@balancer-labs/v2-pool-utils/contracts/AumProtocolFeeCache.sol";

import "../lib/GradualValueChange.sol";
import "../lib/WeightCompression.sol";

import "../lib/WeightChange.sol";
import "../lib/WeightCompression.sol";

import "../BaseWeightedPool.sol";
<<<<<<< HEAD
import "../WeightedPoolUserData.sol";
=======
>>>>>>> e84d6f71

/**
 * @dev Weighted Pool with mutable tokens and weights, designed to be used in conjunction with a pool controller
 * contract (as the owner, containing any specific business logic). Since the pool itself permits "dangerous"
 * operations, it should never be deployed with an EOA as the owner.
 *
 * Pool controllers can add functionality: for example, allow the effective "owner" to be transferred to another
 * address. (The actual pool owner is still immutable, set to the pool controller contract.) Another pool owner
 * might allow fine-grained permissioning of protected operations: perhaps a multisig can add/remove tokens, but
 * a third-party EOA is allowed to set the swap fees.
 *
 * Pool controllers might also impose limits on functionality so that operations that might endanger LPs can be
 * performed more safely. For instance, the pool by itself places no restrictions on the duration of a gradual
 * weight change, but a pool controller might restrict this in various ways, from a simple minimum duration,
 * to a more complex rate limit.
 *
 * Pool controllers can also serve as intermediate contracts to hold tokens, deploy timelocks, consult with other
 * protocols or on-chain oracles, or bundle several operations into one transaction that re-entrancy protection
 * would prevent initiating from the pool contract.
 *
 * Managed Pools and their controllers are designed to support many asset management use cases, including: large
 * token counts, rebalancing through token changes, gradual weight or fee updates, fine-grained control of
 * protocol and management fees, allowlisting of LPs, and more.
 */
contract ManagedPool is BaseWeightedPool, AumProtocolFeeCache, ReentrancyGuard {
    // ManagedPool weights and swap fees can change over time: these periods are expected to be long enough (e.g. days)
    // that any timestamp manipulation would achieve very little.
    // solhint-disable not-rely-on-time

    using FixedPoint for uint256;
    using WordCodec for bytes32;
    using WeightCompression for uint256;
    using WeightedPoolUserData for bytes;

    // State variables

    // The upper bound is WeightedMath.MAX_WEIGHTED_TOKENS, but this is constrained by other factors, such as Pool
    // creation gas consumption.
    uint256 private constant _MAX_MANAGED_TOKENS = 38;

    // The swap fee cannot be 100%: calculations that divide by (1-fee) would revert with division by zero.
    // Swap fees close to 100% can still cause reverts when performing join/exit swaps, if the calculated fee
    // amounts exceed the pool's token balances in the Vault. 80% is a very high, but relatively safe maximum value.
    uint256 private constant _MAX_SWAP_FEE_PERCENTAGE = 80e16; // 80%

    uint256 private constant _MAX_MANAGEMENT_SWAP_FEE_PERCENTAGE = 1e18; // 100%

    uint256 private constant _MAX_MANAGEMENT_AUM_FEE_PERCENTAGE = 1e17; // 10%

    // Use the _miscData slot in BasePool
    // The first 64 bits are reserved for the swap fee
    //
    // Store non-token-based values:
    // Start/end timestamps for gradual weight and swap fee updates
    // Start/end values of the swap fee (The MSB "start" swap fee corresponds to the reserved bits in BasePool,
    // and cannot be written from this contract.)
    // Flags for the LP allowlist and enabling/disabling trading
    // [ 64 bits  |  1 bit  |   1 bit   |  62 bits | 32 bits |  32 bits  |  32 bits |  32 bits  ]
    // [ swap fee | LP flag | swap flag | end swap | fee end | fee start | end wgt  | start wgt ]
    // |MSB                                                                                  LSB|
    uint256 private constant _WEIGHT_START_TIME_OFFSET = 0;
    uint256 private constant _WEIGHT_END_TIME_OFFSET = 32;
    uint256 private constant _FEE_START_TIME_OFFSET = 64;
    uint256 private constant _FEE_END_TIME_OFFSET = 96;
    uint256 private constant _END_SWAP_FEE_PERCENTAGE_OFFSET = 128;
    uint256 private constant _SWAP_ENABLED_OFFSET = 190;
    uint256 private constant _MUST_ALLOWLIST_LPS_OFFSET = 191;
    uint256 private constant _SWAP_FEE_PERCENTAGE_OFFSET = 192;

    // Store scaling factor and start/end denormalized weights for each token
    // Mapping should be more efficient than trying to compress it further
    // [ 123 bits |  5 bits  |  64 bits   |   64 bits    |
    // [ unused   | decimals | end denorm | start denorm |
    // |MSB                                           LSB|
    mapping(IERC20 => bytes32) private _tokenState;

    // Denormalized weights are stored using the WeightCompression library as a percentage of the maximum absolute
    // denormalized weight: independent of the current _denormWeightSum, which avoids having to recompute the denorm
    // weights as the sum changes.
    uint256 private constant _MAX_DENORM_WEIGHT = 1e22; // FP 10,000

    uint256 private constant _START_DENORM_WEIGHT_OFFSET = 0;
    uint256 private constant _END_DENORM_WEIGHT_OFFSET = 64;
    uint256 private constant _DECIMAL_DIFF_OFFSET = 128;

    // If mustAllowlistLPs is enabled, this is the list of addresses allowed to join the pool
    mapping(address => bool) private _allowedAddresses;

    // We need to work with normalized weights (i.e. they should add up to 100%), but storing normalized weights
    // would require updating all weights whenever one of them changes, for example in an add or remove token
    // operation. Instead, we keep track of the sum of all denormalized weights, and dynamically normalize them
    // for I/O by multiplying or dividing by the `_denormWeightSum`.
    //
    // In this contract, "weights" mean normalized weights, and "denormWeights" refer to how they are stored internally.
    uint256 private _denormWeightSum;

    // Percentage of swap fees that are allocated to the Pool owner, after protocol fees
    uint256 private _managementSwapFeePercentage;

    // Store the token count locally (can change if tokens are added or removed)
    uint256 private _totalTokensCache;

    // Percentage of the pool's TVL to pay as management AUM fees over the course of a year.
    uint256 private _managementAumFeePercentage;

    // Timestamp of the most recent collection of management AUM fees.
    // Note that this is only initialized the first time fees are collected.
    uint256 private _lastAumFeeCollectionTimestamp;

    // Event declarations

    event GradualWeightUpdateScheduled(
        uint256 startTime,
        uint256 endTime,
        uint256[] startWeights,
        uint256[] endWeights
    );
    event SwapEnabledSet(bool swapEnabled);
    event MustAllowlistLPsSet(bool mustAllowlistLPs);
    event ManagementSwapFeePercentageChanged(uint256 managementSwapFeePercentage);
    event ManagementAumFeePercentageChanged(uint256 managementAumFeePercentage);
    event ManagementAumFeeCollected(uint256 bptAmount);
    event AllowlistAddressAdded(address indexed member);
    event AllowlistAddressRemoved(address indexed member);
    event GradualSwapFeeUpdateScheduled(
        uint256 startTime,
        uint256 endTime,
        uint256 startSwapFeePercentage,
        uint256 endSwapFeePercentage
    );
    event TokenAdded(IERC20 indexed token, uint256 normalizedWeight, uint256 tokenAmountIn);
    event TokenRemoved(IERC20 indexed token, uint256 normalizedWeight, uint256 tokenAmountOut);

    // Making aumProtocolFeesCollector a constructor parameter would be more consistent with the intent
    // of NewPoolParams: it is supposed to be for parameters passed in by users. However, adding the
    // argument caused "stack too deep" errors in the constructor.
    struct NewPoolParams {
        string name;
        string symbol;
        IERC20[] tokens;
        uint256[] normalizedWeights;
        address[] assetManagers;
        uint256 swapFeePercentage;
        bool swapEnabledOnStart;
        bool mustAllowlistLPs;
        uint256 protocolSwapFeePercentage;
        uint256 managementSwapFeePercentage;
        uint256 managementAumFeePercentage;
        IAumProtocolFeesCollector aumProtocolFeesCollector;
    }

    constructor(
        NewPoolParams memory params,
        IVault vault,
        address owner,
        uint256 pauseWindowDuration,
        uint256 bufferPeriodDuration
    )
        BaseWeightedPool(
            vault,
            params.name,
            params.symbol,
            params.tokens,
            params.assetManagers,
            params.swapFeePercentage,
            pauseWindowDuration,
            bufferPeriodDuration,
            owner,
            true
        )
        AumProtocolFeeCache(vault, params.protocolSwapFeePercentage, params.aumProtocolFeesCollector)
    {
        uint256 totalTokens = params.tokens.length;
        InputHelpers.ensureInputLengthMatch(totalTokens, params.normalizedWeights.length, params.assetManagers.length);

        _totalTokensCache = totalTokens;

        // Validate and set initial fees
        _setManagementSwapFeePercentage(params.managementSwapFeePercentage);

        _setManagementAumFeePercentage(params.managementAumFeePercentage);

        // Initialize the denormalized weight sum to ONE. This value can only be changed by adding or removing tokens.
        _denormWeightSum = FixedPoint.ONE;

        uint256 currentTime = block.timestamp;
        _startGradualWeightChange(
            currentTime,
            currentTime,
            params.normalizedWeights,
            params.normalizedWeights,
            params.tokens
        );

        _startGradualSwapFeeChange(currentTime, currentTime, params.swapFeePercentage, params.swapFeePercentage);

        // If false, the pool will start in the disabled state (prevents front-running the enable swaps transaction).
        _setSwapEnabled(params.swapEnabledOnStart);

        // If true, only addresses on the manager-controlled allowlist may join the pool.
        _setMustAllowlistLPs(params.mustAllowlistLPs);
    }

    /**
     * @notice Returns whether swaps are enabled.
     */
    function getSwapEnabled() public view returns (bool) {
        return _getMiscData().decodeBool(_SWAP_ENABLED_OFFSET);
    }

    /**
     * @notice Returns whether the allowlist for LPs is enabled.
     */
    function getMustAllowlistLPs() public view returns (bool) {
        return _getMiscData().decodeBool(_MUST_ALLOWLIST_LPS_OFFSET);
    }

    /**
     * @notice Check an LP address against the allowlist.
     * @dev If the allowlist is not enabled, this returns true for every address.
     * @param member - The address to check against the allowlist.
     * @return true if the given address is allowed to join the pool.
     */
    function isAllowedAddress(address member) public view returns (bool) {
        return !getMustAllowlistLPs() || _allowedAddresses[member];
    }

    /**
     * @notice Returns the management swap fee percentage as an 18-decimal fixed point number.
     */
    function getManagementSwapFeePercentage() public view returns (uint256) {
        return _managementSwapFeePercentage;
    }

    /**
     * @notice Returns the current value of the swap fee percentage.
     * @dev Computes the current swap fee percentage, which can change every block if a gradual swap fee
     * update is in progress.
     */
    function getSwapFeePercentage() public view virtual override returns (uint256) {
        (
            uint256 startTime,
            uint256 endTime,
            uint256 startSwapFeePercentage,
            uint256 endSwapFeePercentage
        ) = _getSwapFeeFields();

        return
            GradualValueChange.getInterpolatedValue(startSwapFeePercentage, endSwapFeePercentage, startTime, endTime);
    }

    /**
     * @notice Returns the current gradual swap fee update parameters.
     * @dev The current swap fee can be retrieved via `getSwapFeePercentage()`.
     * @return startTime - The timestamp when the swap fee update will begin.
     * @return endTime - The timestamp when the swap fee update will end.
     * @return startSwapFeePercentage - The starting swap fee percentage (could be different from the current value).
     * @return endSwapFeePercentage - The final swap fee percentage, when the current timestamp >= endTime.
     */
    function getGradualSwapFeeUpdateParams()
        external
        view
        returns (
            uint256 startTime,
            uint256 endTime,
            uint256 startSwapFeePercentage,
            uint256 endSwapFeePercentage
        )
    {
        (startTime, endTime, startSwapFeePercentage, endSwapFeePercentage) = _getSwapFeeFields();
    }

    function _getSwapFeeFields()
        private
        view
        returns (
            uint256 startTime,
            uint256 endTime,
            uint256 startSwapFeePercentage,
            uint256 endSwapFeePercentage
        )
    {
        // Load the current pool state from storage
        bytes32 poolState = _getMiscData();

        startTime = poolState.decodeUint(_FEE_START_TIME_OFFSET, 32);
        endTime = poolState.decodeUint(_FEE_END_TIME_OFFSET, 32);
        startSwapFeePercentage = poolState.decodeUint(_SWAP_FEE_PERCENTAGE_OFFSET, 64);
        endSwapFeePercentage = poolState.decodeUint(_END_SWAP_FEE_PERCENTAGE_OFFSET, 62);
    }

    function _setSwapFeePercentage(uint256 swapFeePercentage) internal virtual override {
        // Do not allow setting if there is an ongoing fee change
        uint256 currentTime = block.timestamp;
        bytes32 poolState = _getMiscData();

        uint256 endTime = poolState.decodeUint(_FEE_END_TIME_OFFSET, 32);
        if (currentTime < endTime) {
            uint256 startTime = poolState.decodeUint(_FEE_START_TIME_OFFSET, 32);
            _revert(
                currentTime < startTime ? Errors.SET_SWAP_FEE_PENDING_FEE_CHANGE : Errors.SET_SWAP_FEE_DURING_FEE_CHANGE
            );
        }

        _setSwapFeeData(currentTime, currentTime, swapFeePercentage);

        super._setSwapFeePercentage(swapFeePercentage);
    }

    /**
     * @notice Returns the management AUM fee percentage as an 18-decimal fixed point number.
     */
    function getManagementAumFeePercentage() public view returns (uint256) {
        return _managementAumFeePercentage;
    }

    /**
     * @notice Returns the current gradual weight change update parameters.
     * @dev The current weights can be retrieved via `getNormalizedWeights()`.
     * @return startTime - The timestamp when the weight update will begin.
     * @return endTime - The timestamp when the weight update will end.
     * @return startWeights - The starting weights, when the weight change was initiated.
     * @return endWeights - The final weights, when the current timestamp >= endTime.
     */
    function getGradualWeightUpdateParams()
        external
        view
        returns (
            uint256 startTime,
            uint256 endTime,
            uint256[] memory startWeights,
            uint256[] memory endWeights
        )
    {
        // Load current pool state from storage
        bytes32 poolState = _getMiscData();

        startTime = poolState.decodeUint(_WEIGHT_START_TIME_OFFSET, 32);
        endTime = poolState.decodeUint(_WEIGHT_END_TIME_OFFSET, 32);

        (IERC20[] memory tokens, , ) = getVault().getPoolTokens(getPoolId());
        uint256 totalTokens = tokens.length;

        startWeights = new uint256[](totalTokens);
        endWeights = new uint256[](totalTokens);

        uint256 denormWeightSum = _denormWeightSum;
        for (uint256 i = 0; i < totalTokens; i++) {
            bytes32 state = _tokenState[tokens[i]];

            startWeights[i] = _normalizeWeight(
                state.decodeUint(_START_DENORM_WEIGHT_OFFSET, 64).decompress(64, _MAX_DENORM_WEIGHT),
                denormWeightSum
            );
            endWeights[i] = _normalizeWeight(
                state.decodeUint(_END_DENORM_WEIGHT_OFFSET, 64).decompress(64, _MAX_DENORM_WEIGHT),
                denormWeightSum
            );
        }
    }

    /**
     * @dev Returns the current sum of denormalized weights.
     * @dev The normalization factor, which is used to efficiently scale weights when adding and removing.
     * tokens. This value is an internal implementation detail and typically useless from the outside.
     */
    function getDenormalizedWeightSum() public view returns (uint256) {
        return _denormWeightSum;
    }

    function _getMaxTokens() internal pure virtual override returns (uint256) {
        return _MAX_MANAGED_TOKENS;
    }

    function _getTotalTokens() internal view virtual override returns (uint256) {
        return _totalTokensCache;
    }

    /**
     * @notice Schedule a gradual weight change.
     * @dev The weights will change from their current values to the given endWeights, over startTime to endTime.
     * This is a permissioned function.
     *
     * Since, unlike with swap fee updates, we do not generally want to allow instantanous weight changes,
     * the weights always start from their current values. This also guarantees a smooth transition when
     * updateWeightsGradually is called during an ongoing weight change.
     * @param startTime - The timestamp when the weight change will begin.
     * @param endTime - The timestamp when the weight change will end (can be >= startTime).
     * @param endWeights - The target weights. If the current timestamp >= endTime, `getNormalizedWeights()`
     * will return these values.
     */
    function updateWeightsGradually(
        uint256 startTime,
        uint256 endTime,
        uint256[] memory endWeights
    ) external authenticate whenNotPaused nonReentrant {
        (IERC20[] memory tokens, , ) = getVault().getPoolTokens(getPoolId());

        InputHelpers.ensureInputLengthMatch(tokens.length, endWeights.length);

        startTime = GradualValueChange.resolveStartTime(startTime, endTime);

        _startGradualWeightChange(startTime, endTime, _getNormalizedWeights(), endWeights, tokens);
    }

    /**
     * @notice Schedule a gradual swap fee update.
     * @dev The swap fee will change from the given starting value (which may or may not be the current
     * value) to the given ending fee percentage, over startTime to endTime. Calling this with a starting
     * value avoids requiring an explicit external `setSwapFeePercentage` call.
     *
     * Note that calling this with a starting swap fee different from the current value will immediately change the
     * current swap fee to `startSwapFeePercentage` (including emitting the SwapFeePercentageChanged event),
     * before commencing the gradual change at `startTime`. Emits the GradualSwapFeeUpdateScheduled event.
     * This is a permissioned function.
     *
     * @param startTime - The timestamp when the swap fee change will begin.
     * @param endTime - The timestamp when the swap fee change will end (must be >= startTime).
     * @param startSwapFeePercentage - The starting value for the swap fee change.
     * @param endSwapFeePercentage - The ending value for the swap fee change. If the current timestamp >= endTime,
     * `getSwapFeePercentage()` will return this value.
     */
    function updateSwapFeeGradually(
        uint256 startTime,
        uint256 endTime,
        uint256 startSwapFeePercentage,
        uint256 endSwapFeePercentage
    ) external authenticate whenNotPaused nonReentrant {
        _validateSwapFeePercentage(startSwapFeePercentage);
        _validateSwapFeePercentage(endSwapFeePercentage);

        startTime = GradualValueChange.resolveStartTime(startTime, endTime);

        _startGradualSwapFeeChange(startTime, endTime, startSwapFeePercentage, endSwapFeePercentage);
    }

    function _validateSwapFeePercentage(uint256 swapFeePercentage) private pure {
        _require(swapFeePercentage >= _getMinSwapFeePercentage(), Errors.MIN_SWAP_FEE_PERCENTAGE);
        _require(swapFeePercentage <= _getMaxSwapFeePercentage(), Errors.MAX_SWAP_FEE_PERCENTAGE);
    }

    /**
     * @notice Adds an address to the LP allowlist.
     * @dev Will fail if the LP allowlist is not enabled, or the address is already allowlisted.
     * Emits the AllowlistAddressAdded event. This is a permissioned function.
     * @param member - The address to be added to the allowlist.
     */
    function addAllowedAddress(address member) external authenticate whenNotPaused {
        _require(getMustAllowlistLPs(), Errors.UNAUTHORIZED_OPERATION);
        _require(!_allowedAddresses[member], Errors.ADDRESS_ALREADY_ALLOWLISTED);

        _allowedAddresses[member] = true;
        emit AllowlistAddressAdded(member);
    }

    /**
     * @notice Removes an address from the LP allowlist.
     * @dev Will fail if the LP allowlist is not enabled, or the address was not previously allowlisted.
     * Emits the AllowlistAddressRemoved event. Do not allow removing addresses while the allowlist
     * is disabled. This is a permissioned function.
     * @param member - The address to be removed from the allowlist.
     */
    function removeAllowedAddress(address member) external authenticate whenNotPaused {
        _require(getMustAllowlistLPs(), Errors.UNAUTHORIZED_OPERATION);
        _require(_allowedAddresses[member], Errors.ADDRESS_NOT_ALLOWLISTED);

        delete _allowedAddresses[member];
        emit AllowlistAddressRemoved(member);
    }

    /**
     * @notice Enable or disable the LP allowlist.
     * @dev Note that any addresses added to the allowlist will be retained if the allowlist is toggled off and
     * back on again, because adding or removing addresses is not allowed while the allowlist is disabled.
     * Emits the MustAllowlistLPsSet event. This is a permissioned function.
     * @param mustAllowlistLPs - The new value of the mustAllowlistLPs flag.
     */
    function setMustAllowlistLPs(bool mustAllowlistLPs) external authenticate whenNotPaused {
        _setMustAllowlistLPs(mustAllowlistLPs);
    }

    function _setMustAllowlistLPs(bool mustAllowlistLPs) private {
        _setMiscData(_getMiscData().insertBool(mustAllowlistLPs, _MUST_ALLOWLIST_LPS_OFFSET));

        emit MustAllowlistLPsSet(mustAllowlistLPs);
    }

    /**
     * @notice Enable or disable trading.
     * @dev Emits the SwapEnabledSet event. This is a permissioned function.
     * @param swapEnabled - The new value of the swap enabled flag.
     */
    function setSwapEnabled(bool swapEnabled) external authenticate whenNotPaused {
        _setSwapEnabled(swapEnabled);
    }

    function _setSwapEnabled(bool swapEnabled) private {
        _setMiscData(_getMiscData().insertBool(swapEnabled, _SWAP_ENABLED_OFFSET));

        emit SwapEnabledSet(swapEnabled);
    }

    /**
     * @notice Adds a token to the Pool's list of tradeable tokens.
     * @dev Adds a token to the Pool's composition, sending funds to the Vault from `msg.sender`,
     * and adjusting the weights of all other tokens.
     *
     * When calling this function with particular values for `normalizedWeight` and `tokenAmountIn`,
     * the caller is stating that `tokenAmountIn` of the added token will correspond to a fraction `normalizedWeight`
     * of the Pool's total value after it is added. Choosing these values inappropriately could result in large
     * mispricings occurring between the new token and the existing assets in the Pool, causing loss of funds.
     *
     * Token addition is forbidden during a weight change, or if one is scheduled to happen in the future.
     *
     * The caller may additionally pass a non-zero `mintAmount` to have some BPT be minted for them, which might be
     * useful in some scenarios to account for the fact that the Pool now has more tokens.
     *
     * This function takes the token, and the normalizedWeight it should have in the pool after being added.
     * The stored (denormalized) weights of all other tokens remain unchanged, but `denormWeightSum` will increase,
     * such that the normalized weight of the new token will match the target value, and the normalized weights of
     * all other tokens will be reduced proportionately.
     *
     * Emits the TokenAdded event. This is a permissioned function.
     *
     * @param token - The ERC20 token to be added to the Pool.
     * @param normalizedWeight - The normalized weight of `token` relative to the other tokens in the Pool.
     * @param tokenAmountIn - The amount of `token` to be sent to the pool as its initial balance.
     * @param mintAmount - The amount of BPT to be minted as a result of adding `token` to the Pool.
     * @param recipient - The address to receive the BPT minted by the Pool.
     */
    function addToken(
        IERC20 token,
        uint256 normalizedWeight,
        uint256 tokenAmountIn,
        uint256 mintAmount,
        address recipient
    ) external authenticate whenNotPaused {
        (IERC20[] memory currentTokens, , ) = getVault().getPoolTokens(getPoolId());

        uint256 weightSumAfterAdd = _validateAddToken(currentTokens, normalizedWeight);

        // In order to add a token to a Pool we must perform a two step process:
        // - First, the new token must be registered in the Vault as belonging to this Pool.
        // - Second, a special join must be performed to seed the Pool with its initial balance of the new token.

        // We only allow the Pool to perform the special join mentioned above to ensure it only happens
        // as part of adding a new token to the Pool. The necessary tokens must then be held by the Pool.
        // Transferring these tokens from the caller before the registration step ensures reentrancy safety.
        token.transferFrom(msg.sender, address(this), tokenAmountIn);
        token.approve(address(getVault()), tokenAmountIn);

        _registerNewToken(token, normalizedWeight, weightSumAfterAdd);

        // The Pool is now in an invalid state, since one of its tokens has a balance of zero (making the invariant also
        // zero). We immediately perform a join using the newly added token to restore a valid state.
        // Since all non-view Vault functions are non-reentrant, and we make no external calls between the two Vault
        // calls (`registerTokens` and `joinPool`), it is impossible for any actor to interact with the Pool while it
        // is in this inconsistent state (except for view calls).

        // We now need the updated list of tokens in the Pool to construct the join call.
        // As we know that the new token will be appended to the end of the existing array of tokens, we can save gas
        // by constructing the updated list of tokens in memory rather than rereading from storage.
        IERC20[] memory tokensAfterAdd = _appendToken(currentTokens, token);

        // As described above, the new token corresponds the last position of the `maxAmountsIn` array.
        uint256[] memory maxAmountsIn = new uint256[](tokensAfterAdd.length);
        maxAmountsIn[tokensAfterAdd.length - 1] = tokenAmountIn;

        getVault().joinPool(
            getPoolId(),
            address(this),
            address(this),
            IVault.JoinPoolRequest({
                assets: _asIAsset(tokensAfterAdd),
                maxAmountsIn: maxAmountsIn,
                userData: abi.encode(WeightedPoolUserData.JoinKind.ADD_TOKEN, tokenAmountIn),
                fromInternalBalance: false
            })
        );

        // Adding the new token to the pool increases the total weight across all the Pool's tokens.
        // We then update the sum of denormalized weights used to account for this.
        _denormWeightSum = weightSumAfterAdd;

        if (mintAmount > 0) {
            _mintPoolTokens(recipient, mintAmount);
        }

        emit TokenAdded(token, normalizedWeight, tokenAmountIn);
    }

    function _validateAddToken(IERC20[] memory tokens, uint256 normalizedWeight) private view returns (uint256) {
        // Sanity check that the new token will make up less than 100% of the Pool.
        _require(normalizedWeight < FixedPoint.ONE, Errors.MAX_WEIGHT);
        // Make sure the new token is above the minimum weight.
        _require(normalizedWeight >= WeightedMath._MIN_WEIGHT, Errors.MIN_WEIGHT);

        // To reduce the complexity of weight interactions, tokens cannot be removed during or before a weight change.
        // Otherwise we'd have to reason about how changes in the weights of other tokens could affect the pricing
        // between them and the newly added token, etc.
        _ensureNoWeightChange();

        uint256 numTokens = tokens.length;
        _require(numTokens + 1 <= _getMaxTokens(), Errors.MAX_TOKENS);

        // The growth in the total weight of the pool can be easily calculated by:
        //
        // weightSumRatio = totalWeight / (totalWeight - newTokenWeight)
        //
        // As we're working with normalized weights, `totalWeight` is equal to 1.
        //
        // We can then easily calculate the new denormalized weight sum by applying this ratio to the old sum.
        uint256 weightSumAfterAdd = _denormWeightSum.mulUp(FixedPoint.ONE.divDown(FixedPoint.ONE - normalizedWeight));

        // We want to check if adding this new token results in any tokens falling below the minimum weight limit.
        // Adding a new token could cause one of the other tokens to be pushed below the minimum weight.
        // If any would fail this check, it would be the token with the lowest weight, so we search through all
        // tokens to find the minimum weight. We can delay decompressing the weight until after the search.
        uint256 minimumCompressedWeight = type(uint256).max;
        for (uint256 i = 0; i < numTokens; i++) {
            uint256 newCompressedWeight = _getTokenData(tokens[i]).decodeUint(_END_DENORM_WEIGHT_OFFSET, 64);
            if (newCompressedWeight < minimumCompressedWeight) {
                minimumCompressedWeight = newCompressedWeight;
            }
        }

        // Now we know the minimum weight we can decompress it and check that it doesn't get pushed below the minimum.
        _require(
            minimumCompressedWeight.decompress(64, _MAX_DENORM_WEIGHT) >=
                _denormalizeWeight(WeightedMath._MIN_WEIGHT, weightSumAfterAdd),
            Errors.MIN_WEIGHT
        );

        return weightSumAfterAdd;
    }

    function _registerNewToken(
        IERC20 token,
        uint256 normalizedWeight,
        uint256 newDenormWeightSum
    ) private {
        IERC20[] memory tokensToAdd = new IERC20[](1);
        tokensToAdd[0] = token;

        // Since we do not allow new tokens to be registered with asset managers,
        // pass an empty array for this parameter.
        getVault().registerTokens(getPoolId(), tokensToAdd, new address[](1));

        // `_encodeTokenState` performs an external call to `token` (to get its decimals). Nevertheless, this is
        // reentrancy safe. View functions are called in a STATICCALL context, and will revert if they modify state.
        _tokenState[token] = _encodeTokenState(token, normalizedWeight, normalizedWeight, newDenormWeightSum);
        _totalTokensCache += 1;
    }

    /**
     * @notice Removes a token from the Pool's list of tradeable tokens.
     * @dev Removes a token from the Pool's composition, withdraws all funds from the Vault (sending them to
     * `recipient`), and finally adjusts the weights of all other tokens.
     *
     * Tokens can only be removed if the Pool has more than 2 tokens, as it can never have fewer than 2. Token removal
     * is also forbidden during a weight change, or if one is scheduled to happen in the future.
     *
     * Emits the TokenRemoved event. This is a permissioned function.
     *
     * The caller may additionally pass a non-zero `burnAmount` to burn some of their BPT, which might be useful
     * in some scenarios to account for the fact that the Pool now has fewer tokens. This is a permissioned function.
     * @param token - The ERC20 token to be removed from the Pool.
     * @param recipient - The address to receive the Pool's balance of `token` after it is removed.
     * @param burnAmount - The amount of BPT to be burned after removing `token` from the Pool.
     * @param minAmountOut - Will revert if the number of tokens transferred from the Vault is less than this value.
     * @return The amount of tokens the Pool held, sent to `recipient`.
     */
    function removeToken(
        IERC20 token,
        address recipient,
        uint256 burnAmount,
        uint256 minAmountOut
    ) external authenticate nonReentrant whenNotPaused returns (uint256) {
        // We require the pool to be initialized (shown by the total supply being nonzero) in order to remove a token,
        // maintaining the behaviour that no exits can occur before the pool has been initialized.
        // This prevents the AUM fee calculation being triggered before the pool contains any assets.
        _require(totalSupply() > 0, Errors.UNINITIALIZED);

        // Exit the pool, returning the full balance of the token to the recipient
        (IERC20[] memory tokens, uint256[] memory unscaledBalances, ) = getVault().getPoolTokens(getPoolId());
        _require(tokens.length > 2, Errors.MIN_TOKENS);

        // To reduce the complexity of weight interactions, tokens cannot be removed during or before a weight change.
        _ensureNoWeightChange();

        // Reverts if the token does not exist in the pool.
        uint256 tokenIndex = _tokenAddressToIndex(tokens, token);
        uint256 tokenBalance = unscaledBalances[tokenIndex];
        uint256 tokenNormalizedWeight = _getNormalizedWeight(token);

        // We first perform a special exit operation, which will withdraw the entire token balance from the Vault.
        // Only the Pool itself is authorized to initiate this kind of exit.
        uint256[] memory minAmountsOut = new uint256[](tokens.length);
        minAmountsOut[tokenIndex] = minAmountOut;

        // Note that this exit will trigger collection of the AUM fees payable up to now.
        getVault().exitPool(
            getPoolId(),
            address(this),
            payable(recipient),
            IVault.ExitPoolRequest({
                assets: _asIAsset(tokens),
                minAmountsOut: minAmountsOut,
                userData: abi.encode(WeightedPoolUserData.ExitKind.REMOVE_TOKEN, tokenIndex),
                toInternalBalance: false
            })
        );

        // The Pool is now in an invalid state, since one of its tokens has a balance of zero (making the invariant also
        // zero). We immediately deregister the emptied-out token to restore a valid state.
        // Since all non-view Vault functions are non-reentrant, and we make no external calls between the two Vault
        // calls (`exitPool` and `deregisterTokens`), it is impossible for any actor to interact with the Pool while it
        // is in this inconsistent state (except for view calls).

        IERC20[] memory tokensToRemove = new IERC20[](1);
        tokensToRemove[0] = token;
        getVault().deregisterTokens(getPoolId(), tokensToRemove);

        // Now all we need to do is delete the removed token's entry and update the sum of denormalized weights to scale
        // all other token weights accordingly.
        // Clean up data structures and update the token count
        delete _tokenState[token];
        _denormWeightSum -= _denormalizeWeight(tokenNormalizedWeight, _denormWeightSum);

        _totalTokensCache = tokens.length - 1;

        if (burnAmount > 0) {
            _burnPoolTokens(msg.sender, burnAmount);
        }

        emit TokenRemoved(token, tokenNormalizedWeight, tokenBalance);

        return tokenBalance;
    }

    function _ensureNoWeightChange() private view {
        uint256 currentTime = block.timestamp;
        bytes32 poolState = _getMiscData();

        uint256 endTime = poolState.decodeUint(_WEIGHT_END_TIME_OFFSET, 32);
        if (currentTime < endTime) {
            uint256 startTime = poolState.decodeUint(_WEIGHT_START_TIME_OFFSET, 32);
            _revert(
                currentTime < startTime
                    ? Errors.CHANGE_TOKENS_PENDING_WEIGHT_CHANGE
                    : Errors.CHANGE_TOKENS_DURING_WEIGHT_CHANGE
            );
        }
    }

    /**
     * @notice Setter for the management swap fee percentage.
     * @dev Attempting to collect swap fees in excess of the maximum permitted percentage will revert.
     * Emits the ManagementSwapFeePercentageChanged event. This is a permissioned function.
     * @param managementSwapFeePercentage - The new management swap fee percentage.
     */
    function setManagementSwapFeePercentage(uint256 managementSwapFeePercentage) external authenticate whenNotPaused {
        _setManagementSwapFeePercentage(managementSwapFeePercentage);
    }

    function _setManagementSwapFeePercentage(uint256 managementSwapFeePercentage) private {
        _require(
            managementSwapFeePercentage <= _MAX_MANAGEMENT_SWAP_FEE_PERCENTAGE,
            Errors.MAX_MANAGEMENT_SWAP_FEE_PERCENTAGE
        );

        _managementSwapFeePercentage = managementSwapFeePercentage;
        emit ManagementSwapFeePercentageChanged(managementSwapFeePercentage);
    }

    /**
     * @notice Setter for the yearly percentage AUM management fee, which is payable to the pool manager.
     * @dev Attempting to collect AUM fees in excess of the maximum permitted percentage will revert.
     * To avoid retroactive fee increases, we force collection at the current fee percentage before processing
     * the update. Emits the ManagementAumFeePercentageChanged event. This is a permissioned function.
     * @param managementAumFeePercentage - The new management AUM fee percentage.
     * @return amount - The amount of BPT minted to the manager before the update, if any.
     */
    function setManagementAumFeePercentage(uint256 managementAumFeePercentage)
        external
        authenticate
        whenNotPaused
        returns (uint256 amount)
    {
        // We want to prevent the pool manager from retroactively increasing the amount of AUM fees payable.
        // To prevent this, we perform a collection before updating the fee percentage.
        // This is only necessary if the pool has been initialized (which is indicated by a nonzero total supply).
        if (totalSupply() > 0) {
            amount = _collectAumManagementFees();
        }

        _setManagementAumFeePercentage(managementAumFeePercentage);
    }

    function _setManagementAumFeePercentage(uint256 managementAumFeePercentage) private {
        _require(
            managementAumFeePercentage <= _MAX_MANAGEMENT_AUM_FEE_PERCENTAGE,
            Errors.MAX_MANAGEMENT_AUM_FEE_PERCENTAGE
        );

        _managementAumFeePercentage = managementAumFeePercentage;
        emit ManagementAumFeePercentageChanged(managementAumFeePercentage);
    }

    /**
     * @notice Collect any accrued AUM fees and send them to the pool manager.
     * @dev This can be called by anyone to collect accrued AUM fees - and will be called automatically on
     * joins and exits.
     * @return The amount of BPT minted to the manager.
     */
    function collectAumManagementFees() external returns (uint256) {
        // It only makes sense to collect AUM fees after the pool is initialized (as before then the AUM is zero).
        // We can query if the pool is initialized by checking for a nonzero total supply.
        // Reverting here prevents zero value AUM fee collections causing bogus events.
        if (totalSupply() == 0) _revert(Errors.UNINITIALIZED);

        return _collectAumManagementFees();
    }

    function _scalingFactor(IERC20 token) internal view virtual override returns (uint256) {
        return _readScalingFactor(_getTokenData(token));
    }

    function _scalingFactors() internal view virtual override returns (uint256[] memory scalingFactors) {
        (IERC20[] memory tokens, , ) = getVault().getPoolTokens(getPoolId());
        uint256 numTokens = tokens.length;

        scalingFactors = new uint256[](numTokens);

        for (uint256 i = 0; i < numTokens; i++) {
            scalingFactors[i] = _readScalingFactor(_tokenState[tokens[i]]);
        }
    }

    function _getNormalizedWeight(IERC20 token) internal view override returns (uint256) {
        bytes32 tokenData = _getTokenData(token);
<<<<<<< HEAD
        uint256 startWeight = tokenData.decodeUint64(_START_WEIGHT_OFFSET).uncompress64();
        uint256 endWeight = tokenData.decodeUint32(_END_WEIGHT_OFFSET).uncompress32();

        bytes32 poolState = _getMiscData();
        uint256 startTime = poolState.decodeUint32(_START_TIME_OFFSET);
        uint256 endTime = poolState.decodeUint32(_END_TIME_OFFSET);

        return
            WeightChange.getNormalizedWeight(
                WeightChange.WeightChangeMode.EQUAL_WEIGHT_CHANGE,
                startWeight,
                endWeight,
                startTime,
                endTime
=======
        uint256 startWeight = tokenData.decodeUint(_START_DENORM_WEIGHT_OFFSET, 64).decompress(64, _MAX_DENORM_WEIGHT);
        uint256 endWeight = tokenData.decodeUint(_END_DENORM_WEIGHT_OFFSET, 64).decompress(64, _MAX_DENORM_WEIGHT);

        bytes32 poolState = _getMiscData();
        uint256 startTime = poolState.decodeUint(_WEIGHT_START_TIME_OFFSET, 32);
        uint256 endTime = poolState.decodeUint(_WEIGHT_END_TIME_OFFSET, 32);

        return
            _normalizeWeight(
                GradualValueChange.getInterpolatedValue(startWeight, endWeight, startTime, endTime),
                _denormWeightSum
>>>>>>> e84d6f71
            );
    }

    // This could be simplified by simply iteratively calling _getNormalizedWeight(), but this routine is
    // called very frequently, so we are optimizing for runtime performance.
    function _getNormalizedWeights() internal view override returns (uint256[] memory normalizedWeights) {
        (IERC20[] memory tokens, , ) = getVault().getPoolTokens(getPoolId());
        uint256 numTokens = tokens.length;

        normalizedWeights = new uint256[](numTokens);

        bytes32 poolState = _getMiscData();
<<<<<<< HEAD
        uint256 startTime = poolState.decodeUint32(_START_TIME_OFFSET);
        uint256 endTime = poolState.decodeUint32(_END_TIME_OFFSET);
=======
        uint256 startTime = poolState.decodeUint(_WEIGHT_START_TIME_OFFSET, 32);
        uint256 endTime = poolState.decodeUint(_WEIGHT_END_TIME_OFFSET, 32);
>>>>>>> e84d6f71

        uint256 denormWeightSum = _denormWeightSum;
        for (uint256 i = 0; i < numTokens; i++) {
            bytes32 tokenData = _tokenState[tokens[i]];
<<<<<<< HEAD
            uint256 startWeight = tokenData.decodeUint64(_START_WEIGHT_OFFSET).uncompress64();
            uint256 endWeight = tokenData.decodeUint32(_END_WEIGHT_OFFSET).uncompress32();

            normalizedWeights[i] = WeightChange.getNormalizedWeight(
                WeightChange.WeightChangeMode.EQUAL_WEIGHT_CHANGE,
                startWeight,
                endWeight,
                startTime,
                endTime
            );
        }
    }

    function _getNormalizedWeightsAndMaxWeightIndex()
        internal
        view
        override
        returns (uint256[] memory normalizedWeights, uint256 maxWeightTokenIndex)
    {
        normalizedWeights = _getNormalizedWeights();

        maxWeightTokenIndex = 0;
        uint256 maxNormalizedWeight = normalizedWeights[0];

        for (uint256 i = 1; i < normalizedWeights.length; i++) {
            if (normalizedWeights[i] > maxNormalizedWeight) {
                maxWeightTokenIndex = i;
                maxNormalizedWeight = normalizedWeights[i];
            }
=======
            uint256 startWeight = tokenData.decodeUint(_START_DENORM_WEIGHT_OFFSET, 64).decompress(
                64,
                _MAX_DENORM_WEIGHT
            );
            uint256 endWeight = tokenData.decodeUint(_END_DENORM_WEIGHT_OFFSET, 64).decompress(64, _MAX_DENORM_WEIGHT);

            normalizedWeights[i] = _normalizeWeight(
                GradualValueChange.getInterpolatedValue(startWeight, endWeight, startTime, endTime),
                denormWeightSum
            );
>>>>>>> e84d6f71
        }
    }

    // Swap overrides - revert unless swaps are enabled

    function _onSwapGivenIn(
        SwapRequest memory swapRequest,
        uint256 currentBalanceTokenIn,
        uint256 currentBalanceTokenOut
    ) internal virtual override returns (uint256) {
        _require(getSwapEnabled(), Errors.SWAPS_DISABLED);

        (uint256[] memory normalizedWeights, uint256[] memory preSwapBalances) = _getWeightsAndPreSwapBalances(
            swapRequest,
            currentBalanceTokenIn,
            currentBalanceTokenOut
        );

        // balances (and swapRequest.amount) are already upscaled by BaseMinimalSwapInfoPool.onSwap
        uint256 amountOut = super._onSwapGivenIn(swapRequest, currentBalanceTokenIn, currentBalanceTokenOut);

        uint256[] memory postSwapBalances = ArrayHelpers.arrayFill(
            currentBalanceTokenIn.add(_addSwapFeeAmount(swapRequest.amount)),
            currentBalanceTokenOut.sub(amountOut)
        );

        _payProtocolAndManagementFees(normalizedWeights, preSwapBalances, postSwapBalances);

        return amountOut;
    }

    function _onSwapGivenOut(
        SwapRequest memory swapRequest,
        uint256 currentBalanceTokenIn,
        uint256 currentBalanceTokenOut
    ) internal virtual override returns (uint256) {
        _require(getSwapEnabled(), Errors.SWAPS_DISABLED);

        (uint256[] memory normalizedWeights, uint256[] memory preSwapBalances) = _getWeightsAndPreSwapBalances(
            swapRequest,
            currentBalanceTokenIn,
            currentBalanceTokenOut
        );

        // balances (and swapRequest.amount) are already upscaled by BaseMinimalSwapInfoPool.onSwap
        uint256 amountIn = super._onSwapGivenOut(swapRequest, currentBalanceTokenIn, currentBalanceTokenOut);

        uint256[] memory postSwapBalances = ArrayHelpers.arrayFill(
            currentBalanceTokenIn.add(_addSwapFeeAmount(amountIn)),
            currentBalanceTokenOut.sub(swapRequest.amount)
        );

        _payProtocolAndManagementFees(normalizedWeights, preSwapBalances, postSwapBalances);

        return amountIn;
    }

    function _getWeightsAndPreSwapBalances(
        SwapRequest memory swapRequest,
        uint256 currentBalanceTokenIn,
        uint256 currentBalanceTokenOut
    ) private view returns (uint256[] memory, uint256[] memory) {
        uint256[] memory normalizedWeights = ArrayHelpers.arrayFill(
            _getNormalizedWeight(swapRequest.tokenIn),
            _getNormalizedWeight(swapRequest.tokenOut)
        );

        uint256[] memory preSwapBalances = ArrayHelpers.arrayFill(currentBalanceTokenIn, currentBalanceTokenOut);

        return (normalizedWeights, preSwapBalances);
    }

    function _payProtocolAndManagementFees(
        uint256[] memory normalizedWeights,
        uint256[] memory preSwapBalances,
        uint256[] memory postSwapBalances
    ) private {
        // Calculate total BPT for the protocol and management fee
        // The management fee percentage applies to the remainder,
        // after the protocol fee has been collected.
        // So totalFee = protocolFee + (1 - protocolFee) * managementFee
        uint256 protocolSwapFeePercentage = getProtocolSwapFeePercentageCache();
        uint256 managementSwapFeePercentage = _managementSwapFeePercentage;

        if (protocolSwapFeePercentage == 0 && managementSwapFeePercentage == 0) {
            return;
        }

        // Fees are bounded, so we don't need checked math
        uint256 totalFeePercentage = protocolSwapFeePercentage +
            (FixedPoint.ONE - protocolSwapFeePercentage).mulDown(managementSwapFeePercentage);

        // No other balances are changing, so the other terms in the invariant will cancel out
        // when computing the ratio. So this partial invariant calculation is sufficient
        uint256 totalBptAmount = WeightedMath._calcDueProtocolSwapFeeBptAmount(
            totalSupply(),
            WeightedMath._calculateInvariant(normalizedWeights, preSwapBalances),
            WeightedMath._calculateInvariant(normalizedWeights, postSwapBalances),
            totalFeePercentage
        );

        // Calculate the portion of the total fee due the protocol
        // If the protocol fee were 30% and the manager fee 10%, the protocol would take 30% first.
        // Then the manager would take 10% of the remaining 70% (that is, 7%), for a total fee of 37%
        // The protocol would then earn 0.3/0.37 ~=81% of the total fee,
        // and the manager would get 0.1/0.75 ~=13%.
        uint256 protocolBptAmount = totalBptAmount.mulUp(protocolSwapFeePercentage.divUp(totalFeePercentage));

        if (protocolBptAmount > 0) {
            _payProtocolFees(protocolBptAmount);
        }

        // Pay the remainder in management fees
        // This goes to the controller, which needs to be able to withdraw them
        if (managementSwapFeePercentage > 0) {
            _mintPoolTokens(getOwner(), totalBptAmount.sub(protocolBptAmount));
        }
    }

    // Join/Exit overrides

    function _doJoin(
        address sender,
        uint256[] memory balances,
        uint256[] memory normalizedWeights,
        uint256[] memory scalingFactors,
        bytes memory userData
    ) internal view override returns (uint256, uint256[] memory) {
        // If swaps are disabled, only proportional joins are allowed. All others involve implicit swaps, and alter
        // token prices.
        // Adding tokens is also allowed, as that action can only be performed by the manager, who is assumed to
        // perform sensible checks.
        WeightedPoolUserData.JoinKind kind = userData.joinKind();
        _require(
            getSwapEnabled() ||
                kind == WeightedPoolUserData.JoinKind.ALL_TOKENS_IN_FOR_EXACT_BPT_OUT ||
                kind == WeightedPoolUserData.JoinKind.ADD_TOKEN,
            Errors.INVALID_JOIN_EXIT_KIND_WHILE_SWAPS_DISABLED
        );

        if (kind == WeightedPoolUserData.JoinKind.ADD_TOKEN) {
            return _doJoinAddToken(sender, scalingFactors, userData);
        } else {
            // Check allowlist for LPs, if applicable
            _require(isAllowedAddress(sender), Errors.ADDRESS_NOT_ALLOWLISTED);

            return super._doJoin(sender, balances, normalizedWeights, scalingFactors, userData);
        }
    }

    function _doJoinAddToken(
        address sender,
        uint256[] memory scalingFactors,
        bytes memory userData
    ) private view returns (uint256, uint256[] memory) {
        // This join function can only be called by the Pool itself - the authorization logic that governs when that
        // call can be made resides in addToken.
        _require(sender == address(this), Errors.UNAUTHORIZED_JOIN);

        // No BPT will be issued for the join operation itself.
        // The `addToken` function mints a user specified `mintAmount` of BPT atomically with this call.
        uint256 bptAmountOut = 0;

        uint256 tokenIndex = scalingFactors.length - 1;
        uint256 amountIn = userData.addToken();

        // amountIn is unscaled so we need to upscale it using the token's scale factor.
        uint256[] memory amountsIn = new uint256[](scalingFactors.length);
        amountsIn[tokenIndex] = _upscale(amountIn, scalingFactors[tokenIndex]);

        return (bptAmountOut, amountsIn);
    }

    function _doExit(
        address sender,
        uint256[] memory balances,
        uint256[] memory normalizedWeights,
        uint256[] memory scalingFactors,
        bytes memory userData
    ) internal view override returns (uint256, uint256[] memory) {
        // If swaps are disabled, only proportional exits are allowed. All others involve implicit swaps, and alter
        // token prices.
        // Removing tokens is also allowed, as that action can only be performed by the manager, who is assumed to
        // perform sensible checks.
        WeightedPoolUserData.ExitKind kind = userData.exitKind();
        _require(
            getSwapEnabled() ||
                kind == WeightedPoolUserData.ExitKind.EXACT_BPT_IN_FOR_TOKENS_OUT ||
                kind == WeightedPoolUserData.ExitKind.REMOVE_TOKEN,
            Errors.INVALID_JOIN_EXIT_KIND_WHILE_SWAPS_DISABLED
        );

        return
            kind == WeightedPoolUserData.ExitKind.REMOVE_TOKEN
                ? _doExitRemoveToken(sender, balances, userData)
                : super._doExit(sender, balances, normalizedWeights, scalingFactors, userData);
    }

    function _doExitRemoveToken(
        address sender,
        uint256[] memory balances,
        bytes memory userData
    ) private view whenNotPaused returns (uint256, uint256[] memory) {
        // This exit function is disabled if the contract is paused.

        // This exit function can only be called by the Pool itself - the authorization logic that governs when that
        // call can be made resides in removeToken.
        _require(sender == address(this), Errors.UNAUTHORIZED_EXIT);

        uint256 tokenIndex = userData.removeToken();

        // No BPT is required to remove the token - it is up to the caller to determine under which conditions removing
        // a token makes sense, and if e.g. burning BPT is required.
        uint256 bptAmountIn = 0;

        uint256[] memory amountsOut = new uint256[](balances.length);
        amountsOut[tokenIndex] = balances[tokenIndex];

        return (bptAmountIn, amountsOut);
    }

    function _tokenAddressToIndex(IERC20[] memory tokens, IERC20 token) internal pure returns (uint256) {
        uint256 tokensLength = tokens.length;
        for (uint256 i = 0; i < tokensLength; i++) {
            if (tokens[i] == token) {
                return i;
            }
        }

        _revert(Errors.INVALID_TOKEN);
    }

    /**
     * @dev When calling updateWeightsGradually again during an update, reset the start weights to the current weights,
     * if necessary.
     */
    function _startGradualWeightChange(
        uint256 startTime,
        uint256 endTime,
        uint256[] memory startWeights,
        uint256[] memory endWeights,
        IERC20[] memory tokens
    ) internal virtual {
        uint256 normalizedSum;

        uint256 denormWeightSum = _denormWeightSum;
        for (uint256 i = 0; i < endWeights.length; i++) {
            uint256 endWeight = endWeights[i];
            _require(endWeight >= WeightedMath._MIN_WEIGHT, Errors.MIN_WEIGHT);
            normalizedSum = normalizedSum.add(endWeight);

            IERC20 token = tokens[i];
            _tokenState[token] = _encodeTokenState(token, startWeights[i], endWeight, denormWeightSum);
        }

        // Ensure that the normalized weights sum to ONE
        _require(normalizedSum == FixedPoint.ONE, Errors.NORMALIZED_WEIGHT_INVARIANT);

        _setMiscData(
            _getMiscData().insertUint(startTime, _WEIGHT_START_TIME_OFFSET, 32).insertUint(
                endTime,
                _WEIGHT_END_TIME_OFFSET,
                32
            )
        );

        emit GradualWeightUpdateScheduled(startTime, endTime, startWeights, endWeights);
    }

    function _startGradualSwapFeeChange(
        uint256 startTime,
        uint256 endTime,
        uint256 startSwapFeePercentage,
        uint256 endSwapFeePercentage
    ) internal virtual {
        if (startSwapFeePercentage != getSwapFeePercentage()) {
            super._setSwapFeePercentage(startSwapFeePercentage);
        }

        _setSwapFeeData(startTime, endTime, endSwapFeePercentage);

        emit GradualSwapFeeUpdateScheduled(startTime, endTime, startSwapFeePercentage, endSwapFeePercentage);
    }

    function _setSwapFeeData(
        uint256 startTime,
        uint256 endTime,
        uint256 endSwapFeePercentage
    ) private {
        _setMiscData(
            _getMiscData()
                .insertUint(startTime, _FEE_START_TIME_OFFSET, 32)
                .insertUint(endTime, _FEE_END_TIME_OFFSET, 32)
                .insertUint(endSwapFeePercentage, _END_SWAP_FEE_PERCENTAGE_OFFSET, 62)
        );
    }

    // Factored out to avoid stack issues
    function _encodeTokenState(
        IERC20 token,
        uint256 normalizedStartWeight,
        uint256 normalizedEndWeight,
        uint256 denormWeightSum
    ) private view returns (bytes32) {
        bytes32 tokenState;

        // Tokens with more than 18 decimals are not supported
        // Scaling calculations must be exact/lossless
        // Store decimal difference instead of actual scaling factor
        return
            tokenState
                .insertUint(_encodeWeight(normalizedStartWeight, denormWeightSum), _START_DENORM_WEIGHT_OFFSET, 64)
                .insertUint(_encodeWeight(normalizedEndWeight, denormWeightSum), _END_DENORM_WEIGHT_OFFSET, 64)
                .insertUint(uint256(18).sub(ERC20(address(token)).decimals()), _DECIMAL_DIFF_OFFSET, 5);
    }

    // Broken out because the stack was too deep
    function _encodeWeight(uint256 weight, uint256 sum) private pure returns (uint256) {
        return _denormalizeWeight(weight, sum).compress(64, _MAX_DENORM_WEIGHT);
    }

    // Convert a decimal difference value to the scaling factor
    function _readScalingFactor(bytes32 tokenState) private pure returns (uint256) {
        uint256 decimalsDifference = tokenState.decodeUint(_DECIMAL_DIFF_OFFSET, 5);

        return FixedPoint.ONE * 10**decimalsDifference;
    }

    /**
     * @dev Extend ownerOnly functions to include the Managed Pool control functions.
     */
    function _isOwnerOnlyAction(bytes32 actionId) internal view override returns (bool) {
        return
            (actionId == getActionId(ManagedPool.updateWeightsGradually.selector)) ||
            (actionId == getActionId(ManagedPool.updateSwapFeeGradually.selector)) ||
            (actionId == getActionId(ManagedPool.setSwapEnabled.selector)) ||
            (actionId == getActionId(ManagedPool.addAllowedAddress.selector)) ||
            (actionId == getActionId(ManagedPool.removeAllowedAddress.selector)) ||
            (actionId == getActionId(ManagedPool.setMustAllowlistLPs.selector)) ||
            (actionId == getActionId(ManagedPool.addToken.selector)) ||
            (actionId == getActionId(ManagedPool.removeToken.selector)) ||
            (actionId == getActionId(ManagedPool.setManagementSwapFeePercentage.selector)) ||
            (actionId == getActionId(ManagedPool.setManagementAumFeePercentage.selector)) ||
            super._isOwnerOnlyAction(actionId);
    }

<<<<<<< HEAD
    function _getTokenData(IERC20 token) private view returns (bytes32 tokenData) {
        tokenData = _tokenState[token];
=======
    function _getMaxSwapFeePercentage() internal pure virtual override returns (uint256) {
        return _MAX_SWAP_FEE_PERCENTAGE;
    }

    function _getTokenData(IERC20 token) private view returns (bytes32 tokenData) {
        tokenData = _tokenState[token];

        // A valid token can't be zero (must have non-zero weights)
        _require(tokenData != 0, Errors.INVALID_TOKEN);
    }

    // Join/exit callbacks

    function _beforeJoinExit(
        uint256[] memory,
        uint256[] memory,
        uint256
    ) internal virtual override {
        // The AUM fee calculation is based on inflating the Pool's BPT supply by a target rate.
        // We then must collect AUM fees whenever joining or exiting the pool to ensure that LPs only pay AUM fees
        // for the period during which they are an LP within the pool: otherwise an LP could shift their share of the
        // AUM fees onto the remaining LPs in the pool by exiting before they were paid.
        _collectAumManagementFees();
    }

    /**
     * @dev Calculates the AUM fees accrued since the last collection and pays it to the pool manager.
     * This function is called automatically on joins and exits.
     */
    function _collectAumManagementFees() internal returns (uint256 bptAmount) {
        uint256 lastCollection = _lastAumFeeCollectionTimestamp;
        uint256 currentTime = block.timestamp;

        // Collect fees based on the time elapsed
        if (currentTime > lastCollection) {
            // Reset the collection timer to the current block
            _lastAumFeeCollectionTimestamp = currentTime;

            uint256 managementAumFeePercentage = getManagementAumFeePercentage();

            // If `lastCollection` has not been set then we don't know what period over which to collect fees.
            // We then perform an early return after initializing it so that we can collect fees next time. This
            // means that AUM fees are not collected for any tokens the Pool is initialized with until the first
            // non-initialization join or exit.
            // We also perform an early return if the AUM fee is zero, to save gas.
            //
            // If the Pool has been paused, all fee calculation and minting is skipped to reduce execution
            // complexity to a minimum (and therefore the likelihood of errors). We do still update the last
            // collection timestamp however, to avoid potentially collecting extra fees if the Pool were to
            // be unpaused later. Any fees that would have been collected while the Pool was paused are lost.
            if (managementAumFeePercentage == 0 || lastCollection == 0 || !_isNotPaused()) {
                return 0;
            }

            // We want to collect fees so that the manager will receive `f` percent of the Pool's AUM after a year.
            // We compute the amount of BPT to mint for the manager that would allow it to proportionally exit the Pool
            // and receive this fraction of the Pool's assets.
            // Note that the total BPT supply will increase when minting, so we need to account for this
            // in order to compute the percentage of Pool ownership the manager will have.

            // The formula can be derived from:
            //
            // f = toMint / (supply + toMint)
            //
            // which can be rearranged into:
            //
            // toMint = supply * f / (1 - f)
            uint256 annualizedFee = totalSupply().mulDown(managementAumFeePercentage).divDown(
                managementAumFeePercentage.complement()
            );

            // This value is annualized: in normal operation we will collect fees regularly over the course of the year.
            // We then multiply this value by the fraction of the year which has elapsed since we last collected fees.
            uint256 elapsedTime = currentTime - lastCollection;
            uint256 fractionalTimePeriod = elapsedTime.divDown(365 days);
            bptAmount = annualizedFee.mulDown(fractionalTimePeriod);

            // Compute the protocol's share of the AUM fee
            uint256 protocolBptAmount = bptAmount.mulUp(getProtocolAumFeePercentageCache());
            uint256 managerBPTAmount = bptAmount.sub(protocolBptAmount);

            _payProtocolFees(protocolBptAmount);

            emit ManagementAumFeeCollected(managerBPTAmount);

            _mintPoolTokens(getOwner(), managerBPTAmount);
        }
    }

    // Functions that convert weights between internal (denormalized) and external (normalized) representations
>>>>>>> e84d6f71

    /**
     * @dev Converts a token weight from the internal representation (summing to denormWeightSum) to the normalized form
     */
    function _normalizeWeight(uint256 denormWeight, uint256 denormWeightSum) private pure returns (uint256) {
        return denormWeight.divDown(denormWeightSum);
    }

    /**
     * @dev Converts a token weight from normalized form to the internal representation (summing to denormWeightSum)
     */
    function _denormalizeWeight(uint256 weight, uint256 denormWeightSum) private pure returns (uint256) {
        return weight.mulUp(denormWeightSum);
    }
}<|MERGE_RESOLUTION|>--- conflicted
+++ resolved
@@ -32,10 +32,6 @@
 import "../lib/WeightCompression.sol";
 
 import "../BaseWeightedPool.sol";
-<<<<<<< HEAD
-import "../WeightedPoolUserData.sol";
-=======
->>>>>>> e84d6f71
 
 /**
  * @dev Weighted Pool with mutable tokens and weights, designed to be used in conjunction with a pool controller
@@ -877,22 +873,6 @@
 
     function _getNormalizedWeight(IERC20 token) internal view override returns (uint256) {
         bytes32 tokenData = _getTokenData(token);
-<<<<<<< HEAD
-        uint256 startWeight = tokenData.decodeUint64(_START_WEIGHT_OFFSET).uncompress64();
-        uint256 endWeight = tokenData.decodeUint32(_END_WEIGHT_OFFSET).uncompress32();
-
-        bytes32 poolState = _getMiscData();
-        uint256 startTime = poolState.decodeUint32(_START_TIME_OFFSET);
-        uint256 endTime = poolState.decodeUint32(_END_TIME_OFFSET);
-
-        return
-            WeightChange.getNormalizedWeight(
-                WeightChange.WeightChangeMode.EQUAL_WEIGHT_CHANGE,
-                startWeight,
-                endWeight,
-                startTime,
-                endTime
-=======
         uint256 startWeight = tokenData.decodeUint(_START_DENORM_WEIGHT_OFFSET, 64).decompress(64, _MAX_DENORM_WEIGHT);
         uint256 endWeight = tokenData.decodeUint(_END_DENORM_WEIGHT_OFFSET, 64).decompress(64, _MAX_DENORM_WEIGHT);
 
@@ -902,9 +882,14 @@
 
         return
             _normalizeWeight(
-                GradualValueChange.getInterpolatedValue(startWeight, endWeight, startTime, endTime),
+                WeightChange.getWeight(
+                    WeightChange.WeightChangeMode.EQUAL_WEIGHT_CHANGE,
+                    startWeight,
+                    endWeight,
+                    startTime,
+                    endTime
+                ),
                 _denormWeightSum
->>>>>>> e84d6f71
             );
     }
 
@@ -917,48 +902,12 @@
         normalizedWeights = new uint256[](numTokens);
 
         bytes32 poolState = _getMiscData();
-<<<<<<< HEAD
-        uint256 startTime = poolState.decodeUint32(_START_TIME_OFFSET);
-        uint256 endTime = poolState.decodeUint32(_END_TIME_OFFSET);
-=======
         uint256 startTime = poolState.decodeUint(_WEIGHT_START_TIME_OFFSET, 32);
         uint256 endTime = poolState.decodeUint(_WEIGHT_END_TIME_OFFSET, 32);
->>>>>>> e84d6f71
 
         uint256 denormWeightSum = _denormWeightSum;
         for (uint256 i = 0; i < numTokens; i++) {
             bytes32 tokenData = _tokenState[tokens[i]];
-<<<<<<< HEAD
-            uint256 startWeight = tokenData.decodeUint64(_START_WEIGHT_OFFSET).uncompress64();
-            uint256 endWeight = tokenData.decodeUint32(_END_WEIGHT_OFFSET).uncompress32();
-
-            normalizedWeights[i] = WeightChange.getNormalizedWeight(
-                WeightChange.WeightChangeMode.EQUAL_WEIGHT_CHANGE,
-                startWeight,
-                endWeight,
-                startTime,
-                endTime
-            );
-        }
-    }
-
-    function _getNormalizedWeightsAndMaxWeightIndex()
-        internal
-        view
-        override
-        returns (uint256[] memory normalizedWeights, uint256 maxWeightTokenIndex)
-    {
-        normalizedWeights = _getNormalizedWeights();
-
-        maxWeightTokenIndex = 0;
-        uint256 maxNormalizedWeight = normalizedWeights[0];
-
-        for (uint256 i = 1; i < normalizedWeights.length; i++) {
-            if (normalizedWeights[i] > maxNormalizedWeight) {
-                maxWeightTokenIndex = i;
-                maxNormalizedWeight = normalizedWeights[i];
-            }
-=======
             uint256 startWeight = tokenData.decodeUint(_START_DENORM_WEIGHT_OFFSET, 64).decompress(
                 64,
                 _MAX_DENORM_WEIGHT
@@ -969,7 +918,6 @@
                 GradualValueChange.getInterpolatedValue(startWeight, endWeight, startTime, endTime),
                 denormWeightSum
             );
->>>>>>> e84d6f71
         }
     }
 
@@ -1316,10 +1264,6 @@
             super._isOwnerOnlyAction(actionId);
     }
 
-<<<<<<< HEAD
-    function _getTokenData(IERC20 token) private view returns (bytes32 tokenData) {
-        tokenData = _tokenState[token];
-=======
     function _getMaxSwapFeePercentage() internal pure virtual override returns (uint256) {
         return _MAX_SWAP_FEE_PERCENTAGE;
     }
@@ -1410,7 +1354,6 @@
     }
 
     // Functions that convert weights between internal (denormalized) and external (normalized) representations
->>>>>>> e84d6f71
 
     /**
      * @dev Converts a token weight from the internal representation (summing to denormWeightSum) to the normalized form
