--- conflicted
+++ resolved
@@ -103,9 +103,6 @@
     // If mustAllowlistLPs is enabled, this is the list of addresses allowed to join the pool
     mapping(address => bool) private _allowedAddresses;
 
-<<<<<<< HEAD
-    uint256 private _weightSum = FixedPoint.ONE;
-=======
     // We need to work with normalized weights (i.e. they should add up to 100%), but storing normalized weights
     // would require updating all weights whenever one of them changes, for example in an add or remove token
     // operation. Instead, we keep track of the sum of all denormalized weights, and dynamically normalize them
@@ -113,7 +110,6 @@
     //
     // In this contract, "weights" mean normalized weights, and "denormWeights" refer to how they are stored internally.
     uint256 private _denormWeightSum = FixedPoint.ONE;
->>>>>>> f074dd21
 
     // Percentage of swap fees that are allocated to the Pool owner, after protocol fees
     uint256 private _managementSwapFeePercentage;
@@ -369,7 +365,6 @@
     }
 
     /**
-<<<<<<< HEAD
      * @dev Remove a token from the pool. This is a permissioned function that performs the following operations:
      * - Verify there are enough tokens, and there is no ongoing weight change
      * - Calculate the BPT value of the full token balance, and returns it for possible use by the caller
@@ -423,7 +418,7 @@
         }
 
         // Decrease the total weight by the weight of the token being removed
-        _weightSum -= normalizedWeightBeforeRemove;
+        _denormWeightSum -= normalizedWeightBeforeRemove;
 
         // The bpt amount corresponding to the token is simply its proportional share of the totalSupply
         return normalizedWeightBeforeRemove.mulDown(totalSupply());
@@ -473,15 +468,8 @@
      * @dev Getter for the sum of all weights. In initially FixedPoint.ONE, it can be higher or lower
      * as a result of adds and removes.
      */
-    function getWeightSum() external view returns (uint256) {
-        return _weightSum;
-=======
-     * @dev Getter for the sum of all weights. In initially FixedPoint.ONE, it can be higher or lower
-     * as a result of adds and removes.
-     */
     function getDenormWeightSum() public view returns (uint256) {
         return _denormWeightSum;
->>>>>>> f074dd21
     }
 
     /**
