// SPDX-License-Identifier: GPL-3.0-or-later
// This program is free software: you can redistribute it and/or modify
// it under the terms of the GNU General Public License as published by
// the Free Software Foundation, either version 3 of the License, or
// (at your option) any later version.

// This program is distributed in the hope that it will be useful,
// but WITHOUT ANY WARRANTY; without even the implied warranty of
// MERCHANTABILITY or FITNESS FOR A PARTICULAR PURPOSE.  See the
// GNU General Public License for more details.

// You should have received a copy of the GNU General Public License
// along with this program.  If not, see <http://www.gnu.org/licenses/>.

pragma solidity ^0.7.0;
pragma experimental ABIEncoderV2;

import "@balancer-labs/v2-solidity-utils/contracts/openzeppelin/EnumerableMap.sol";
import "@balancer-labs/v2-solidity-utils/contracts/openzeppelin/ReentrancyGuard.sol";
import "@balancer-labs/v2-solidity-utils/contracts/helpers/ERC20Helpers.sol";
import "@balancer-labs/v2-solidity-utils/contracts/helpers/WordCodec.sol";
import "@balancer-labs/v2-solidity-utils/contracts/helpers/ArrayHelpers.sol";
import "@balancer-labs/v2-standalone-utils/contracts/interfaces/IAumProtocolFeesCollector.sol";

import "../BaseWeightedPool.sol";
import "../WeightedPoolUserData.sol";
import "./WeightCompression.sol";

/**
 * @dev Weighted Pool with mutable tokens and weights, designed to be used in conjunction with a pool controller
 * contract (as the owner, containing any specific business logic). Since the pool itself permits "dangerous"
 * operations, it should never be deployed with an EOA as the owner.
 *
 * Pool controllers can add functionality: for example, allow the effective "owner" to be transferred to another
 * address. (The actual pool owner is still immutable, set to the pool controller contract.) Another pool owner
 * might allow fine-grained permissioning of protected operations: perhaps a multisig can add/remove tokens, but
 * a third-party EOA is allowed to set the swap fees.
 *
 * Pool controllers might also impose limits on functionality so that operations that might endanger LPs can be
 * performed more safely. For instance, the pool by itself places no restrictions on the duration of a gradual
 * weight change, but a pool controller might restrict this in various ways, from a simple minimum duration,
 * to a more complex rate limit.
 *
 * Pool controllers can also serve as intermediate contracts to hold tokens, deploy timelocks, consult with other
 * protocols or on-chain oracles, or bundle several operations into one transaction that re-entrancy protection
 * would prevent initiating from the pool contract.
 *
 * Managed Pools and their controllers are designed to support many asset management use cases, including: large
 * token counts, rebalancing through token changes, gradual weight or fee updates, circuit breakers for
 * IL-protection, and more.
 */
contract ManagedPool is BaseWeightedPool, ReentrancyGuard {
    // ManagedPool weights can change over time: these periods are expected to be long enough (e.g. days)
    // that any timestamp manipulation would achieve very little.
    // solhint-disable not-rely-on-time

    using FixedPoint for uint256;
    using WordCodec for bytes32;
    using WeightCompression for uint256;
    using WeightedPoolUserData for bytes;
    using EnumerableMap for EnumerableMap.IERC20ToUint256Map;

    // State variables

    // The upper bound is WeightedMath.MAX_WEIGHTED_TOKENS, but this is constrained by other factors, such as Pool
    // creation gas consumption.
    uint256 private constant _MAX_MANAGED_TOKENS = 50;

    uint256 private constant _MAX_MANAGEMENT_SWAP_FEE_PERCENTAGE = 1e18; // 100%

    uint256 private constant _MAX_MANAGEMENT_AUM_FEE_PERCENTAGE = 1e17; // 10%

    // Use the _miscData slot in BasePool
    // First 64 bits are reserved for the swap fee
    //
    // Store non-token-based values:
    // Start/end timestamps for gradual weight update
    // Cache total tokens
    // [ 64 bits  | 118 bits |    1 bit     |    1 bit    |  32 bits  |   32 bits  |    7 bits    |   1 bit   ]
    // [ reserved |  unused  | protocol fee | restrict LP | end time  | start time | total tokens | swap flag ]
    // |MSB                                                                                                LSB|
    uint256 private constant _SWAP_ENABLED_OFFSET = 0;
    uint256 private constant _TOTAL_TOKENS_OFFSET = 1;
    uint256 private constant _START_TIME_OFFSET = 8;
    uint256 private constant _END_TIME_OFFSET = 40;
    uint256 private constant _MUST_ALLOWLIST_LPS_OFFSET = 72;
    uint256 private constant _DELEGATES_PROTOCOL_FEES_OFFSET = 73;

    IAumProtocolFeesCollector private immutable _aumProtocolFeesCollector;

    // 7 bits is enough for the token count, since _MAX_MANAGED_TOKENS is 50

    // Store scaling factor and start/end denormalized weights for each token
    // Mapping should be more efficient than trying to compress it further
    // [ 123 bits |  5 bits  |  64 bits   |   64 bits    |
    // [ unused   | decimals | end denorm | start denorm |
    // |MSB                                           LSB|
    mapping(IERC20 => bytes32) private _tokenState;

    // Denormalized weights are stored using the WeightCompression library as a percentage of the maximum absolute
    // denormalized weight: independent of the current _denormWeightSum, which avoids having to recompute the denorm
    // weights as the sum changes.
    uint256 private constant _MAX_DENORM_WEIGHT = 1e22; // FP 10,000

    uint256 private constant _START_DENORM_WEIGHT_OFFSET = 0;
    uint256 private constant _END_DENORM_WEIGHT_OFFSET = 64;
    uint256 private constant _DECIMAL_DIFF_OFFSET = 128;

    uint256 private constant _DELEGATE_PROTOCOL_FEES_SENTINEL = type(uint256).max;

    // Matches ProtocolFeesCollector
    uint256 private constant _MAX_PROTOCOL_SWAP_FEE_PERCENTAGE = 50e16; // 50%

    // If mustAllowlistLPs is enabled, this is the list of addresses allowed to join the pool
    mapping(address => bool) private _allowedAddresses;

    // We need to work with normalized weights (i.e. they should add up to 100%), but storing normalized weights
    // would require updating all weights whenever one of them changes, for example in an add or remove token
    // operation. Instead, we keep track of the sum of all denormalized weights, and dynamically normalize them
    // for I/O by multiplying or dividing by the `_denormWeightSum`.
    //
    // In this contract, "weights" mean normalized weights, and "denormWeights" refer to how they are stored internally.
    uint256 private _denormWeightSum;

    // Percentage of swap fees that are allocated to the Pool owner, after protocol fees
    uint256 private _managementSwapFeePercentage;

    // This is an annual value
    uint256 private _managementAumFeePercentage;

    uint256 private _lastAumFeeCollectionTimestamp;

    // Cache protocol swap fee percentage, since we need it on swaps, but it is not passed in then
    uint256 private _cachedProtocolSwapFeePercentage;

    // Event declarations

    event GradualWeightUpdateScheduled(
        uint256 startTime,
        uint256 endTime,
        uint256[] startWeights,
        uint256[] endWeights
    );
    event SwapEnabledSet(bool swapEnabled);
    event MustAllowlistLPsSet(bool mustAllowlistLPs);
    event ManagementSwapFeePercentageChanged(uint256 managementSwapFeePercentage);
    event ManagementAumFeePercentageChanged(uint256 managementAumFeePercentage);
    event ManagementAumFeeCollected(uint256 bptAmount);
    event AllowlistAddressAdded(address indexed member);
    event AllowlistAddressRemoved(address indexed member);
    event ProtocolSwapFeeCacheUpdated(uint256 protocolSwapFeePercentage);

    struct NewPoolParams {
        string name;
        string symbol;
        IERC20[] tokens;
        uint256[] normalizedWeights;
        address[] assetManagers;
        uint256 swapFeePercentage;
        bool swapEnabledOnStart;
        bool mustAllowlistLPs;
        uint256 protocolSwapFeePercentage;
        uint256 managementSwapFeePercentage;
        uint256 managementAumFeePercentage;
    }

    constructor(
        NewPoolParams memory params,
        IVault vault,
        address owner,
        uint256 pauseWindowDuration,
        uint256 bufferPeriodDuration,
        address aumProtocolFeesCollector
    )
        BaseWeightedPool(
            vault,
            params.name,
            params.symbol,
            params.tokens,
            params.assetManagers,
            params.swapFeePercentage,
            pauseWindowDuration,
            bufferPeriodDuration,
            owner
        )
    {
        uint256 totalTokens = params.tokens.length;
        InputHelpers.ensureInputLengthMatch(totalTokens, params.normalizedWeights.length, params.assetManagers.length);

        _setMiscData(_getMiscData().insertUint7(totalTokens, _TOTAL_TOKENS_OFFSET));

        // Double check it fits in 7 bits
        _require(_getTotalTokens() == totalTokens, Errors.MAX_TOKENS);

        // Verify this is pointing to the same Vault
        if (aumProtocolFeesCollector != address(0)) {
            _require(
                vault == IAumProtocolFeesCollector(aumProtocolFeesCollector).vault(),
                Errors.INVALID_INITIALIZATION
            );
        }
        _aumProtocolFeesCollector = IAumProtocolFeesCollector(aumProtocolFeesCollector);

        // Set initial value of the protocolSwapFeePercentage; can be updated externally if it is delegated
        bool delegatedProtocolFees = params.protocolSwapFeePercentage == _DELEGATE_PROTOCOL_FEES_SENTINEL;

        if (delegatedProtocolFees) {
            _updateCachedProtocolSwapFee(vault);
        } else {
            _require(
                params.protocolSwapFeePercentage <= _MAX_PROTOCOL_SWAP_FEE_PERCENTAGE,
                Errors.SWAP_FEE_PERCENTAGE_TOO_HIGH
            );

            // Set the fixed protocol fee percentage, which can be zero
            _cachedProtocolSwapFeePercentage = params.protocolSwapFeePercentage;

            emit ProtocolSwapFeeCacheUpdated(params.protocolSwapFeePercentage);
        }

        // Validate and set initial fees
        _setManagementSwapFeePercentage(params.managementSwapFeePercentage);

        _setManagementAumFeePercentage(params.managementAumFeePercentage);

        // Update flag (even if false, for consistency)
        _setMiscData(_getMiscData().insertBool(delegatedProtocolFees, _DELEGATES_PROTOCOL_FEES_OFFSET));

        // Initialize the denorm weight sum to the initial normalized weight sum of ONE
        _denormWeightSum = FixedPoint.ONE;

        uint256 currentTime = block.timestamp;
        _startGradualWeightChange(
            currentTime,
            currentTime,
            params.normalizedWeights,
            params.normalizedWeights,
            params.tokens
        );

        // If false, the pool will start in the disabled state (prevents front-running the enable swaps transaction).
        _setSwapEnabled(params.swapEnabledOnStart);

        // If true, only addresses on the manager-controlled allowlist may join the pool.
        _setMustAllowlistLPs(params.mustAllowlistLPs);
    }

    function updateCachedProtocolSwapFeePercentage() external {
        if (getProtocolFeeDelegation()) {
            _updateCachedProtocolSwapFee(getVault());
        }
    }

    function _updateCachedProtocolSwapFee(IVault vault) private {
        uint256 currentProtocolSwapFeePercentage = vault.getProtocolFeesCollector().getSwapFeePercentage();

        emit ProtocolSwapFeeCacheUpdated(currentProtocolSwapFeePercentage);

        _cachedProtocolSwapFeePercentage = currentProtocolSwapFeePercentage;
    }

    /**
     * @dev Returns true if swaps are enabled.
     */
    function getSwapEnabled() public view returns (bool) {
        return _getMiscData().decodeBool(_SWAP_ENABLED_OFFSET);
    }

    /**
     * @dev Returns true if the allowlist for LPs is enabled.
     */
    function getMustAllowlistLPs() public view returns (bool) {
        return _getMiscData().decodeBool(_MUST_ALLOWLIST_LPS_OFFSET);
    }

    /**
     * @dev Verifies that a given address is allowed to hold tokens.
     */
    function isAllowedAddress(address member) public view returns (bool) {
        return !getMustAllowlistLPs() || _allowedAddresses[member];
    }

    /**
     * @dev Returns the management swap fee percentage as a 18-decimals fixed point number.
     */
    function getManagementSwapFeePercentage() public view returns (uint256) {
        return _managementSwapFeePercentage;
    }

    /**
     * @dev Returns the management AUM fee percentage as a 18-decimals fixed point number.
     */
    function getManagementAumFeePercentage() public view returns (uint256) {
        return _managementAumFeePercentage;
    }

    /**
     * @dev Returns whether the pool pays protocol fees.
     */
    function getProtocolFeeDelegation() public view returns (bool) {
        return _getMiscData().decodeBool(_DELEGATES_PROTOCOL_FEES_OFFSET);
    }

    /**
     * @dev Getter for the AUM protocol fees collector singleton
     */
    function getAumProtocolFeesCollector() public view returns (IAumProtocolFeesCollector) {
        return _aumProtocolFeesCollector;
    }

    /**
     * @dev Return start time, end time, and endWeights as an array.
     * Current weights should be retrieved via `getNormalizedWeights()`.
     */
    function getGradualWeightUpdateParams()
        external
        view
        returns (
            uint256 startTime,
            uint256 endTime,
            uint256[] memory endWeights
        )
    {
        // Load current pool state from storage
        bytes32 poolState = _getMiscData();

        startTime = poolState.decodeUint32(_START_TIME_OFFSET);
        endTime = poolState.decodeUint32(_END_TIME_OFFSET);

        (IERC20[] memory tokens, , ) = getVault().getPoolTokens(getPoolId());
        uint256 totalTokens = tokens.length;

        endWeights = new uint256[](totalTokens);

        for (uint256 i = 0; i < totalTokens; i++) {
            endWeights[i] = _normalizeWeight(
                _tokenState[tokens[i]].decodeUint64(_END_DENORM_WEIGHT_OFFSET).uncompress64(_MAX_DENORM_WEIGHT)
            );
        }
    }

    function _getMaxTokens() internal pure virtual override returns (uint256) {
        return _MAX_MANAGED_TOKENS;
    }

    function _getTotalTokens() internal view virtual override returns (uint256) {
        return _getMiscData().decodeUint7(_TOTAL_TOKENS_OFFSET);
    }

    /**
     * @dev Schedule a gradual weight change, from the current weights to the given endWeights,
     * over startTime to endTime.
     */
    function updateWeightsGradually(
        uint256 startTime,
        uint256 endTime,
        uint256[] memory endWeights
    ) external authenticate whenNotPaused nonReentrant {
        InputHelpers.ensureInputLengthMatch(_getTotalTokens(), endWeights.length);

        // If the start time is in the past, "fast forward" to start now
        // This avoids discontinuities in the weight curve. Otherwise, if you set the start/end times with
        // only 10% of the period in the future, the weights would immediately jump 90%
        uint256 currentTime = block.timestamp;
        startTime = Math.max(currentTime, startTime);

        _require(startTime <= endTime, Errors.GRADUAL_UPDATE_TIME_TRAVEL);

        (IERC20[] memory tokens, , ) = getVault().getPoolTokens(getPoolId());

        _startGradualWeightChange(startTime, endTime, _getNormalizedWeights(), endWeights, tokens);
    }

    /**
     * @dev Adds an address to the allowlist.
     */
    function addAllowedAddress(address member) external authenticate whenNotPaused {
        _require(getMustAllowlistLPs(), Errors.UNAUTHORIZED_OPERATION);
        _require(!_allowedAddresses[member], Errors.ADDRESS_ALREADY_ALLOWLISTED);

        _allowedAddresses[member] = true;
        emit AllowlistAddressAdded(member);
    }

    /**
     * @dev Removes an address from the allowlist.
     */
    function removeAllowedAddress(address member) external authenticate whenNotPaused {
        _require(_allowedAddresses[member], Errors.ADDRESS_NOT_ALLOWLISTED);

        delete _allowedAddresses[member];
        emit AllowlistAddressRemoved(member);
    }

    /**
     * @dev Can enable/disable the LP allowlist. Note that any addresses added to the allowlist
     * will be retained if the allowlist is toggled off and back on again.
     */
    function setMustAllowlistLPs(bool mustAllowlistLPs) external authenticate whenNotPaused {
        _setMustAllowlistLPs(mustAllowlistLPs);
    }

    function _setMustAllowlistLPs(bool mustAllowlistLPs) private {
        _setMiscData(_getMiscData().insertBool(mustAllowlistLPs, _MUST_ALLOWLIST_LPS_OFFSET));

        emit MustAllowlistLPsSet(mustAllowlistLPs);
    }

    /**
     * @dev Enable/disable trading
     */
    function setSwapEnabled(bool swapEnabled) external authenticate whenNotPaused {
        _setSwapEnabled(swapEnabled);
    }

    function _setSwapEnabled(bool swapEnabled) private {
        _setMiscData(_getMiscData().insertBool(swapEnabled, _SWAP_ENABLED_OFFSET));

        emit SwapEnabledSet(swapEnabled);
    }

    /**
     * @dev Getter for the sum of all weights. In initially FixedPoint.ONE, it can be higher or lower
     * as a result of adds and removes.
     */
    function getDenormWeightSum() external view returns (uint256) {
        return _denormWeightSum;
    }

    /**
     * @dev Set the management fee percentage
     */
    function setManagementSwapFeePercentage(uint256 managementSwapFeePercentage) external authenticate whenNotPaused {
        _setManagementSwapFeePercentage(managementSwapFeePercentage);
    }

    function _setManagementSwapFeePercentage(uint256 managementSwapFeePercentage) private {
        _require(
            managementSwapFeePercentage <= _MAX_MANAGEMENT_SWAP_FEE_PERCENTAGE,
            Errors.MAX_MANAGEMENT_SWAP_FEE_PERCENTAGE
        );

        _managementSwapFeePercentage = managementSwapFeePercentage;
        emit ManagementSwapFeePercentageChanged(managementSwapFeePercentage);
    }

    function setManagementAumFeePercentage(uint256 managementAumFeePercentage) external authenticate whenNotPaused {
        _setManagementAumFeePercentage(managementAumFeePercentage);
    }

    function _setManagementAumFeePercentage(uint256 managementAumFeePercentage) private {
        _require(
            managementAumFeePercentage <= _MAX_MANAGEMENT_AUM_FEE_PERCENTAGE,
            Errors.MAX_MANAGEMENT_AUM_FEE_PERCENTAGE
        );

        _managementAumFeePercentage = managementAumFeePercentage;
        emit ManagementAumFeePercentageChanged(managementAumFeePercentage);
    }

    function _scalingFactor(IERC20 token) internal view virtual override returns (uint256) {
        return _readScalingFactor(_getTokenData(token));
    }

    function _scalingFactors() internal view virtual override returns (uint256[] memory scalingFactors) {
        (IERC20[] memory tokens, , ) = getVault().getPoolTokens(getPoolId());
        uint256 numTokens = tokens.length;

        scalingFactors = new uint256[](numTokens);

        for (uint256 i = 0; i < numTokens; i++) {
            scalingFactors[i] = _readScalingFactor(_tokenState[tokens[i]]);
        }
    }

    function _getNormalizedWeight(IERC20 token) internal view override returns (uint256) {
        uint256 pctProgress = _calculateWeightChangeProgress();
        bytes32 tokenData = _getTokenData(token);

        return _interpolateWeight(tokenData, pctProgress);
    }

    function _getNormalizedWeights() internal view override returns (uint256[] memory normalizedWeights) {
        (IERC20[] memory tokens, , ) = getVault().getPoolTokens(getPoolId());
        uint256 numTokens = tokens.length;

        normalizedWeights = new uint256[](numTokens);

        uint256 pctProgress = _calculateWeightChangeProgress();

        for (uint256 i = 0; i < numTokens; i++) {
            bytes32 tokenData = _tokenState[tokens[i]];

            normalizedWeights[i] = _interpolateWeight(tokenData, pctProgress);
        }
    }

    // Swap overrides - revert unless swaps are enabled

    function _onSwapGivenIn(
        SwapRequest memory swapRequest,
        uint256 currentBalanceTokenIn,
        uint256 currentBalanceTokenOut
    ) internal virtual override returns (uint256) {
        _require(getSwapEnabled(), Errors.SWAPS_DISABLED);

        (uint256[] memory normalizedWeights, uint256[] memory preSwapBalances) = _getWeightsAndPreSwapBalances(
            swapRequest,
            currentBalanceTokenIn,
            currentBalanceTokenOut
        );

        // balances (and swapRequest.amount) are already upscaled by BaseMinimalSwapInfoPool.onSwap
        uint256 amountOut = super._onSwapGivenIn(swapRequest, currentBalanceTokenIn, currentBalanceTokenOut);

        uint256[] memory postSwapBalances = ArrayHelpers.arrayFill(
            currentBalanceTokenIn.add(_addSwapFeeAmount(swapRequest.amount)),
            currentBalanceTokenOut.sub(amountOut)
        );

        _payProtocolAndManagementFees(normalizedWeights, preSwapBalances, postSwapBalances);

        return amountOut;
    }

    function _onSwapGivenOut(
        SwapRequest memory swapRequest,
        uint256 currentBalanceTokenIn,
        uint256 currentBalanceTokenOut
    ) internal virtual override returns (uint256) {
        _require(getSwapEnabled(), Errors.SWAPS_DISABLED);

        (uint256[] memory normalizedWeights, uint256[] memory preSwapBalances) = _getWeightsAndPreSwapBalances(
            swapRequest,
            currentBalanceTokenIn,
            currentBalanceTokenOut
        );

        // balances (and swapRequest.amount) are already upscaled by BaseMinimalSwapInfoPool.onSwap
        uint256 amountIn = super._onSwapGivenOut(swapRequest, currentBalanceTokenIn, currentBalanceTokenOut);

        uint256[] memory postSwapBalances = ArrayHelpers.arrayFill(
            currentBalanceTokenIn.add(_addSwapFeeAmount(amountIn)),
            currentBalanceTokenOut.sub(swapRequest.amount)
        );

        _payProtocolAndManagementFees(normalizedWeights, preSwapBalances, postSwapBalances);

        return amountIn;
    }

    function _getWeightsAndPreSwapBalances(
        SwapRequest memory swapRequest,
        uint256 currentBalanceTokenIn,
        uint256 currentBalanceTokenOut
    ) private view returns (uint256[] memory, uint256[] memory) {
        uint256[] memory normalizedWeights = ArrayHelpers.arrayFill(
            _getNormalizedWeight(swapRequest.tokenIn),
            _getNormalizedWeight(swapRequest.tokenOut)
        );

        uint256[] memory preSwapBalances = ArrayHelpers.arrayFill(currentBalanceTokenIn, currentBalanceTokenOut);

        return (normalizedWeights, preSwapBalances);
    }

    function _payProtocolAndManagementFees(
        uint256[] memory normalizedWeights,
        uint256[] memory preSwapBalances,
        uint256[] memory postSwapBalances
    ) private {
        // Calculate total BPT for the protocol and management fee
        // The management fee percentage applies to the remainder,
        // after the protocol fee has been collected.
        // So totalFee = protocolFee + (1 - protocolFee) * managementFee
        uint256 protocolSwapFeePercentage = _cachedProtocolSwapFeePercentage;
        uint256 managementSwapFeePercentage = _managementSwapFeePercentage;

        if (protocolSwapFeePercentage == 0 && managementSwapFeePercentage == 0) {
            return;
        }

        // Fees are bounded, so we don't need checked math
        uint256 totalFeePercentage = protocolSwapFeePercentage +
            (FixedPoint.ONE - protocolSwapFeePercentage).mulDown(managementSwapFeePercentage);

        // No other balances are changing, so the other terms in the invariant will cancel out
        // when computing the ratio. So this partial invariant calculation is sufficient
        uint256 totalBptAmount = WeightedMath._calcDueProtocolSwapFeeBptAmount(
            totalSupply(),
            WeightedMath._calculateInvariant(normalizedWeights, preSwapBalances),
            WeightedMath._calculateInvariant(normalizedWeights, postSwapBalances),
            totalFeePercentage
        );

        // Calculate the portion of the total fee due the protocol
        // If the protocol fee were 30% and the manager fee 10%, the protocol would take 30% first.
        // Then the manager would take 10% of the remaining 70% (that is, 7%), for a total fee of 37%
        // The protocol would then earn 0.3/0.37 ~=81% of the total fee,
        // and the manager would get 0.1/0.75 ~=13%.
        uint256 protocolBptAmount = totalBptAmount.mulUp(protocolSwapFeePercentage.divUp(totalFeePercentage));

        if (protocolBptAmount > 0) {
            _payProtocolFees(protocolBptAmount);
        }

        // Pay the remainder in management fees
        // This goes to the controller, which needs to be able to withdraw them
        if (managementSwapFeePercentage > 0) {
            _mintPoolTokens(getOwner(), totalBptAmount.sub(protocolBptAmount));
        }
    }

    // We override _onJoinPool and _onExitPool as we need to not compute the current invariant and calculate protocol
    // fees, since that mechanism does not work for Pools in which the weights change over time. Instead, this Pool
    // always pays zero protocol fees.
    // Additionally, we also check that only non-swap join and exit kinds are allowed while swaps are disabled.

    function _onJoinPool(
        bytes32 poolId,
        address sender,
        address recipient,
        uint256[] memory balances,
        uint256 lastChangeBlock,
        uint256 protocolSwapFeePercentage,
        uint256[] memory scalingFactors,
        bytes memory userData
    )
        internal
        virtual
        override
        whenNotPaused // All joins are disabled while the contract is paused.
        returns (uint256, uint256[] memory)
    {
        // If swaps are disabled, the only join kind that is allowed is the proportional one, as all others involve
        // implicit swaps and alter token prices.
        _require(
            getSwapEnabled() || userData.joinKind() == WeightedPoolUserData.JoinKind.ALL_TOKENS_IN_FOR_EXACT_BPT_OUT,
            Errors.INVALID_JOIN_EXIT_KIND_WHILE_SWAPS_DISABLED
        );
        // Check allowlist for LPs, if applicable
        _require(isAllowedAddress(sender), Errors.ADDRESS_NOT_ALLOWLISTED);

        return
            super._onJoinPool(
                poolId,
                sender,
                recipient,
                balances,
                lastChangeBlock,
                protocolSwapFeePercentage,
                scalingFactors,
                userData
            );
    }

    function _onExitPool(
        bytes32 poolId,
        address sender,
        address recipient,
        uint256[] memory balances,
        uint256 lastChangeBlock,
        uint256 protocolSwapFeePercentage,
        uint256[] memory scalingFactors,
        bytes memory userData
    ) internal virtual override returns (uint256, uint256[] memory) {
        // Exits are not completely disabled while the contract is paused: proportional exits (exact BPT in for tokens
        // out) remain functional.

        // If swaps are disabled, the only exit kind that is allowed is the proportional one (as all others involve
        // implicit swaps and alter token prices).
        _require(
            getSwapEnabled() || userData.exitKind() == WeightedPoolUserData.ExitKind.EXACT_BPT_IN_FOR_TOKENS_OUT,
            Errors.INVALID_JOIN_EXIT_KIND_WHILE_SWAPS_DISABLED
        );

        return
            super._onExitPool(
                poolId,
                sender,
                recipient,
                balances,
                lastChangeBlock,
                protocolSwapFeePercentage,
                scalingFactors,
                userData
            );
    }

    /**
     * @dev When calling updateWeightsGradually again during an update, reset the start weights to the current weights,
     * if necessary.
     */
    function _startGradualWeightChange(
        uint256 startTime,
        uint256 endTime,
        uint256[] memory startWeights,
        uint256[] memory endWeights,
        IERC20[] memory tokens
    ) internal virtual {
        uint256 normalizedSum;

        for (uint256 i = 0; i < endWeights.length; i++) {
            uint256 endWeight = endWeights[i];
            _require(endWeight >= WeightedMath._MIN_WEIGHT, Errors.MIN_WEIGHT);
            normalizedSum = normalizedSum.add(endWeight);

            IERC20 token = tokens[i];
            _tokenState[token] = _encodeTokenState(token, startWeights[i], endWeight);
        }

        // Ensure that the normalized weights sum to ONE
        _require(normalizedSum == FixedPoint.ONE, Errors.NORMALIZED_WEIGHT_INVARIANT);

        _setMiscData(
            _getMiscData().insertUint32(startTime, _START_TIME_OFFSET).insertUint32(endTime, _END_TIME_OFFSET)
        );

        emit GradualWeightUpdateScheduled(startTime, endTime, startWeights, endWeights);
    }

    // Factored out to avoid stack issues
    function _encodeTokenState(
        IERC20 token,
        uint256 startWeight,
        uint256 endWeight
    ) private view returns (bytes32) {
        bytes32 tokenState;

        // Tokens with more than 18 decimals are not supported
        // Scaling calculations must be exact/lossless
        // Store decimal difference instead of actual scaling factor
        return
            tokenState
                .insertUint64(
                _denormalizeWeight(startWeight).compress64(_MAX_DENORM_WEIGHT),
                _START_DENORM_WEIGHT_OFFSET
            )
                .insertUint64(_denormalizeWeight(endWeight).compress64(_MAX_DENORM_WEIGHT), _END_DENORM_WEIGHT_OFFSET)
                .insertUint5(uint256(18).sub(ERC20(address(token)).decimals()), _DECIMAL_DIFF_OFFSET);
    }

    // Convert a decimal difference value to the scaling factor
    function _readScalingFactor(bytes32 tokenState) private pure returns (uint256) {
        uint256 decimalsDifference = tokenState.decodeUint5(_DECIMAL_DIFF_OFFSET);

        return FixedPoint.ONE * 10**decimalsDifference;
    }

    /**
     * @dev Extend ownerOnly functions to include the Managed Pool control functions.
     */
    function _isOwnerOnlyAction(bytes32 actionId) internal view override returns (bool) {
        return
            (actionId == getActionId(ManagedPool.updateWeightsGradually.selector)) ||
            (actionId == getActionId(ManagedPool.setSwapEnabled.selector)) ||
            (actionId == getActionId(ManagedPool.addAllowedAddress.selector)) ||
            (actionId == getActionId(ManagedPool.removeAllowedAddress.selector)) ||
            (actionId == getActionId(ManagedPool.setMustAllowlistLPs.selector)) ||
            (actionId == getActionId(ManagedPool.setManagementSwapFeePercentage.selector)) ||
            (actionId == getActionId(ManagedPool.setManagementAumFeePercentage.selector)) ||
            super._isOwnerOnlyAction(actionId);
    }

    /**
     * @dev Returns a fixed-point number representing how far along the current weight change is, where 0 means the
     * change has not yet started, and FixedPoint.ONE means it has fully completed.
     */
    function _calculateWeightChangeProgress() private view returns (uint256) {
        uint256 currentTime = block.timestamp;
        bytes32 poolState = _getMiscData();

        uint256 startTime = poolState.decodeUint32(_START_TIME_OFFSET);
        uint256 endTime = poolState.decodeUint32(_END_TIME_OFFSET);

        if (currentTime >= endTime) {
            return FixedPoint.ONE;
        } else if (currentTime <= startTime) {
            return 0;
        }

        uint256 totalSeconds = endTime - startTime;
        uint256 secondsElapsed = currentTime - startTime;

        // In the degenerate case of a zero duration change, consider it completed (and avoid division by zero)
        return secondsElapsed.divDown(totalSeconds);
    }

    function _interpolateWeight(bytes32 tokenData, uint256 pctProgress) private view returns (uint256) {
        uint256 startWeight = _normalizeWeight(
            tokenData.decodeUint64(_START_DENORM_WEIGHT_OFFSET).uncompress64(_MAX_DENORM_WEIGHT)
        );
        uint256 endWeight = _normalizeWeight(
            tokenData.decodeUint64(_END_DENORM_WEIGHT_OFFSET).uncompress64(_MAX_DENORM_WEIGHT)
        );

        if (pctProgress == 0 || startWeight == endWeight) return startWeight;
        if (pctProgress >= FixedPoint.ONE) return endWeight;

        if (startWeight > endWeight) {
            uint256 weightDelta = pctProgress.mulDown(startWeight - endWeight);
            return startWeight - weightDelta;
        } else {
            uint256 weightDelta = pctProgress.mulDown(endWeight - startWeight);
            return startWeight + weightDelta;
        }
    }

    function _getTokenData(IERC20 token) private view returns (bytes32 tokenData) {
        tokenData = _tokenState[token];

        // A valid token can't be zero (must have non-zero weights)
        _require(tokenData != 0, Errors.INVALID_TOKEN);
    }

    // Join/exit callbacks

    function _beforeJoin(
        uint256[] memory,
        uint256[] memory,
        uint256
    ) internal virtual override {
        collectAumManagementFees();
    }

    // This is called during `_onInitializePool`
    function _afterJoin(
        uint256[] memory,
        uint256[] memory,
        uint256[] memory
    ) internal virtual override {
        if (_lastAumFeeCollectionTimestamp == 0) {
            // Start the clock on `initializePool`
            _lastAumFeeCollectionTimestamp = block.timestamp;
        }
    }

    function _beforeExit(
        uint256[] memory,
        uint256[] memory,
        uint256
    ) internal virtual override {
        collectAumManagementFees();
    }

    /**
     * @dev This can be called by anyone to collect accrued AUM fees - and will be called automatically on
     * joins and exits.
     */
    function collectAumManagementFees() public whenNotPaused nonReentrant {
        uint256 lastCollection = _lastAumFeeCollectionTimestamp;
        // Do nothing before initialization
        if (lastCollection == 0) {
            return;
        }

        uint256 currentTime = block.timestamp;

        // Collect fees based on the time elapsed
        if (currentTime > lastCollection) {
            // Reset the collection timer to the current block
            _lastAumFeeCollectionTimestamp = currentTime;

            if (getManagementAumFeePercentage() == 0) {
                return;
            }

            uint256 elapsedTime = currentTime - lastCollection;
            // Similar to BPT swap fee calculation, collect fees equal to the AUM % after minting
            // F is the AUM fee percentage, S is the totalSupply, and x is the amount to mint after 1 year:
            // S + x = S + F(S + x)
            // x = F(S + x)
            // x(1 - F) = FS
            // x = S * F/(1 - F); per annual time period
            // Final value needs to be annualized: multiply by elapsedTime/(365 days)
<<<<<<< HEAD
            //
            uint256 feePct = _managementAumFeePercentage.divDown(_managementAumFeePercentage.complement());
=======
            uint256 feePct = getManagementAumFeePercentage().divDown(getManagementAumFeePercentage().complement());
>>>>>>> eec7910d
            uint256 timePeriodPct = elapsedTime.mulUp(FixedPoint.ONE).divDown(365 days);
            uint256 bptAmount = totalSupply().mulDown(feePct).mulDown(timePeriodPct);

            emit ManagementAumFeeCollected(bptAmount);

<<<<<<< HEAD
            // Reset the collection timer to the current block
            _lastAumFeeCollectionTimestamp = currentTime;

            // Compute the protocol's share of the AUM fee
            address aumProtocolFeesCollector = address(getAumProtocolFeesCollector());

            if (aumProtocolFeesCollector != address(0)) {
                uint256 protocolBptAmount = bptAmount.mulUp(getAumProtocolFeesCollector().getAumFeePercentage());
                bptAmount = bptAmount.sub(protocolBptAmount);

                _mintPoolTokens(aumProtocolFeesCollector, protocolBptAmount);
            }

=======
>>>>>>> eec7910d
            _mintPoolTokens(getOwner(), bptAmount);
        }
    }

    // Functions that convert weights between internal (denormalized) and external (normalized) representations

    // Convert from the internal representation to normalized weights (summing to ONE)
    function _normalizeWeight(uint256 denormWeight) private view returns (uint256) {
        return denormWeight.divDown(_denormWeightSum);
    }

    // converts from normalized form to the internal representation (summing to _denormWeightSum)
    function _denormalizeWeight(uint256 weight) private view returns (uint256) {
        return weight.mulUp(_denormWeightSum);
    }
}<|MERGE_RESOLUTION|>--- conflicted
+++ resolved
@@ -873,33 +873,12 @@
             // x(1 - F) = FS
             // x = S * F/(1 - F); per annual time period
             // Final value needs to be annualized: multiply by elapsedTime/(365 days)
-<<<<<<< HEAD
-            //
-            uint256 feePct = _managementAumFeePercentage.divDown(_managementAumFeePercentage.complement());
-=======
             uint256 feePct = getManagementAumFeePercentage().divDown(getManagementAumFeePercentage().complement());
->>>>>>> eec7910d
             uint256 timePeriodPct = elapsedTime.mulUp(FixedPoint.ONE).divDown(365 days);
             uint256 bptAmount = totalSupply().mulDown(feePct).mulDown(timePeriodPct);
 
             emit ManagementAumFeeCollected(bptAmount);
 
-<<<<<<< HEAD
-            // Reset the collection timer to the current block
-            _lastAumFeeCollectionTimestamp = currentTime;
-
-            // Compute the protocol's share of the AUM fee
-            address aumProtocolFeesCollector = address(getAumProtocolFeesCollector());
-
-            if (aumProtocolFeesCollector != address(0)) {
-                uint256 protocolBptAmount = bptAmount.mulUp(getAumProtocolFeesCollector().getAumFeePercentage());
-                bptAmount = bptAmount.sub(protocolBptAmount);
-
-                _mintPoolTokens(aumProtocolFeesCollector, protocolBptAmount);
-            }
-
-=======
->>>>>>> eec7910d
             _mintPoolTokens(getOwner(), bptAmount);
         }
     }
