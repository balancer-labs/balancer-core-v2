--- conflicted
+++ resolved
@@ -187,7 +187,6 @@
         // Double check it fits in 7 bits
         _require(_getTotalTokens() == totalTokens, Errors.MAX_TOKENS);
 
-<<<<<<< HEAD
         // Verify this is pointing to the same Vault
         if (aumProtocolFeesCollector != address(0)) {
             _require(
@@ -197,8 +196,6 @@
         }
         _aumProtocolFeesCollector = IAumProtocolFeesCollector(aumProtocolFeesCollector);
 
-=======
->>>>>>> 22f05393
         // Validate and set initial fees
         _setManagementSwapFeePercentage(params.managementSwapFeePercentage);
 
@@ -259,7 +256,6 @@
     }
 
     /**
-<<<<<<< HEAD
      * @dev Getter for the AUM protocol fees collector singleton
      */
     function getAumProtocolFeesCollector() public view returns (IAumProtocolFeesCollector) {
@@ -267,8 +263,6 @@
     }
 
     /**
-=======
->>>>>>> 22f05393
      * @dev Return start time, end time, and endWeights as an array.
      * Current weights should be retrieved via `getNormalizedWeights()`.
      */
@@ -832,7 +826,6 @@
 
             emit ManagementAumFeeCollected(bptAmount);
 
-<<<<<<< HEAD
             // Compute the protocol's share of the AUM fee
             address aumProtocolFeesCollector = address(getAumProtocolFeesCollector());
 
@@ -843,8 +836,6 @@
                 _mintPoolTokens(aumProtocolFeesCollector, protocolBptAmount);
             }
 
-=======
->>>>>>> 22f05393
             _mintPoolTokens(getOwner(), bptAmount);
         }
     }
