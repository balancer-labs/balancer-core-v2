--- conflicted
+++ resolved
@@ -380,19 +380,11 @@
             bytes32 state = _tokenState[tokens[i]];
 
             startWeights[i] = _normalizeWeight(
-<<<<<<< HEAD
-                state.decodeUint(_START_DENORM_WEIGHT_OFFSET, 64).uncompress64(_MAX_DENORM_WEIGHT),
+                state.decodeUint(_START_DENORM_WEIGHT_OFFSET, 64).decompress(64, _MAX_DENORM_WEIGHT),
                 denormWeightSum
             );
             endWeights[i] = _normalizeWeight(
-                state.decodeUint(_END_DENORM_WEIGHT_OFFSET, 64).uncompress64(_MAX_DENORM_WEIGHT),
-=======
-                state.decodeUint64(_START_DENORM_WEIGHT_OFFSET).decompress(64, _MAX_DENORM_WEIGHT),
-                denormWeightSum
-            );
-            endWeights[i] = _normalizeWeight(
-                state.decodeUint64(_END_DENORM_WEIGHT_OFFSET).decompress(64, _MAX_DENORM_WEIGHT),
->>>>>>> 3ceb9626
+                state.decodeUint(_END_DENORM_WEIGHT_OFFSET, 64).decompress(64, _MAX_DENORM_WEIGHT),
                 denormWeightSum
             );
         }
@@ -878,13 +870,8 @@
 
     function _getNormalizedWeight(IERC20 token) internal view override returns (uint256) {
         bytes32 tokenData = _getTokenData(token);
-<<<<<<< HEAD
-        uint256 startWeight = tokenData.decodeUint(_START_DENORM_WEIGHT_OFFSET, 64).uncompress64(_MAX_DENORM_WEIGHT);
-        uint256 endWeight = tokenData.decodeUint(_END_DENORM_WEIGHT_OFFSET, 64).uncompress64(_MAX_DENORM_WEIGHT);
-=======
-        uint256 startWeight = tokenData.decodeUint64(_START_DENORM_WEIGHT_OFFSET).decompress(64, _MAX_DENORM_WEIGHT);
-        uint256 endWeight = tokenData.decodeUint64(_END_DENORM_WEIGHT_OFFSET).decompress(64, _MAX_DENORM_WEIGHT);
->>>>>>> 3ceb9626
+        uint256 startWeight = tokenData.decodeUint(_START_DENORM_WEIGHT_OFFSET, 64).decompress(64, _MAX_DENORM_WEIGHT);
+        uint256 endWeight = tokenData.decodeUint(_END_DENORM_WEIGHT_OFFSET, 64).decompress(64, _MAX_DENORM_WEIGHT);
 
         bytes32 poolState = _getMiscData();
         uint256 startTime = poolState.decodeUint(_WEIGHT_START_TIME_OFFSET, 32);
@@ -912,18 +899,11 @@
         uint256 denormWeightSum = _denormWeightSum;
         for (uint256 i = 0; i < numTokens; i++) {
             bytes32 tokenData = _tokenState[tokens[i]];
-<<<<<<< HEAD
-            uint256 startWeight = tokenData.decodeUint(_START_DENORM_WEIGHT_OFFSET, 64).uncompress64(
-                _MAX_DENORM_WEIGHT
-            );
-            uint256 endWeight = tokenData.decodeUint(_END_DENORM_WEIGHT_OFFSET, 64).uncompress64(_MAX_DENORM_WEIGHT);
-=======
-            uint256 startWeight = tokenData.decodeUint64(_START_DENORM_WEIGHT_OFFSET).decompress(
+            uint256 startWeight = tokenData.decodeUint(_START_DENORM_WEIGHT_OFFSET, 64).decompress(
                 64,
                 _MAX_DENORM_WEIGHT
             );
-            uint256 endWeight = tokenData.decodeUint64(_END_DENORM_WEIGHT_OFFSET).decompress(64, _MAX_DENORM_WEIGHT);
->>>>>>> 3ceb9626
+            uint256 endWeight = tokenData.decodeUint(_END_DENORM_WEIGHT_OFFSET, 64).decompress(64, _MAX_DENORM_WEIGHT);
 
             normalizedWeights[i] = _normalizeWeight(
                 GradualValueChange.getInterpolatedValue(startWeight, endWeight, startTime, endTime),
@@ -1240,7 +1220,6 @@
         // Store decimal difference instead of actual scaling factor
         return
             tokenState
-<<<<<<< HEAD
                 .insertUint(_encodeWeight(normalizedStartWeight, denormWeightSum), _START_DENORM_WEIGHT_OFFSET, 64)
                 .insertUint(_encodeWeight(normalizedEndWeight, denormWeightSum), _END_DENORM_WEIGHT_OFFSET, 64)
                 .insertUint(uint256(18).sub(ERC20(address(token)).decimals()), _DECIMAL_DIFF_OFFSET, 5);
@@ -1248,18 +1227,7 @@
 
     // Broken out because the stack was too deep
     function _encodeWeight(uint256 weight, uint256 sum) private pure returns (uint256) {
-        return _denormalizeWeight(weight, sum).compress64(_MAX_DENORM_WEIGHT);
-=======
-                .insertUint64(
-                _denormalizeWeight(normalizedStartWeight, denormWeightSum).compress(64, _MAX_DENORM_WEIGHT),
-                _START_DENORM_WEIGHT_OFFSET
-            )
-                .insertUint64(
-                _denormalizeWeight(normalizedEndWeight, denormWeightSum).compress(64, _MAX_DENORM_WEIGHT),
-                _END_DENORM_WEIGHT_OFFSET
-            )
-                .insertUint5(uint256(18).sub(ERC20(address(token)).decimals()), _DECIMAL_DIFF_OFFSET);
->>>>>>> 3ceb9626
+        return _denormalizeWeight(weight, sum).compress(64, _MAX_DENORM_WEIGHT);
     }
 
     // Convert a decimal difference value to the scaling factor
