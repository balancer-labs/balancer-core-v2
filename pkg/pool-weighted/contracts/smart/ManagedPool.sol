--- conflicted
+++ resolved
@@ -28,11 +28,6 @@
 import "../lib/WeightCompression.sol";
 
 import "../BaseWeightedPool.sol";
-<<<<<<< HEAD
-import "./WeightCompression.sol";
-=======
-import "../WeightedPoolUserData.sol";
->>>>>>> 571d10ec
 
 /**
  * @dev Weighted Pool with mutable tokens and weights, designed to be used in conjunction with a pool controller
