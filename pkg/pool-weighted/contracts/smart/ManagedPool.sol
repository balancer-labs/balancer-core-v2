--- conflicted
+++ resolved
@@ -465,15 +465,11 @@
     }
 
     /**
-<<<<<<< HEAD
      * @notice Removes an address from the LP allowlist.
      * @dev Will fail if the LP allowlist is not enabled, or the address was not previously allowlisted.
-     * Emits the AllowlistAddressRemoved event. This is a permissioned function.
+     * Emits the AllowlistAddressRemoved event. Do not allow removing addresses while the allowlist
+     * is disabled. This is a permissioned function.
      * @param member - The address to be removed from the allowlist.
-=======
-     * @dev Removes an address from the LP allowlist. Do not allow removing addresses while the allowlist
-     * is disabled.
->>>>>>> c4736db5
      */
     function removeAllowedAddress(address member) external authenticate whenNotPaused {
         _require(getMustAllowlistLPs(), Errors.UNAUTHORIZED_OPERATION);
@@ -484,16 +480,11 @@
     }
 
     /**
-<<<<<<< HEAD
      * @notice Enable or disable the LP allowlist.
-     * @dev Note that any addresses added to the allowlist will be retained if the allowlist is toggled
-     * off and back on again. Emits the MustAllowlistLPsSet event. This is a permissioned function.
+     * @dev Note that any addresses added to the allowlist will be retained if the allowlist is toggled off and
+     * back on again, because adding or removing addresses is not allowed while the allowlist is disabled.
+     * Emits the MustAllowlistLPsSet event. This is a permissioned function.
      * @param mustAllowlistLPs - The new value of the mustAllowlistLPs flag.
-=======
-     * @dev Can enable/disable the LP allowlist. Note that any addresses added to the allowlist
-     * will be retained if the allowlist is toggled off and back on again, because adding or removing
-     * addresses is not allowed while the allowlist is disabled.
->>>>>>> c4736db5
      */
     function setMustAllowlistLPs(bool mustAllowlistLPs) external authenticate whenNotPaused {
         _setMustAllowlistLPs(mustAllowlistLPs);
