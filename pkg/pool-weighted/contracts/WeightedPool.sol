// SPDX-License-Identifier: GPL-3.0-or-later
// This program is free software: you can redistribute it and/or modify
// it under the terms of the GNU General Public License as published by
// the Free Software Foundation, either version 3 of the License, or
// (at your option) any later version.

// This program is distributed in the hope that it will be useful,
// but WITHOUT ANY WARRANTY; without even the implied warranty of
// MERCHANTABILITY or FITNESS FOR A PARTICULAR PURPOSE.  See the
// GNU General Public License for more details.

// You should have received a copy of the GNU General Public License
// along with this program.  If not, see <http://www.gnu.org/licenses/>.

pragma solidity ^0.7.0;
pragma experimental ABIEncoderV2;

import "./BaseWeightedPool.sol";
import "./WeightedPoolProtocolFees.sol";

/**
 * @dev Basic Weighted Pool with immutable weights.
 */
contract WeightedPool is BaseWeightedPool, WeightedPoolProtocolFees {
    using FixedPoint for uint256;

    uint256 private constant _MAX_TOKENS = 8;

    uint256 private immutable _totalTokens;

    IERC20 internal immutable _token0;
    IERC20 internal immutable _token1;
    IERC20 internal immutable _token2;
    IERC20 internal immutable _token3;
    IERC20 internal immutable _token4;
    IERC20 internal immutable _token5;
    IERC20 internal immutable _token6;
    IERC20 internal immutable _token7;

    // All token balances are normalized to behave as if the token had 18 decimals. We assume a token's decimals will
    // not change throughout its lifetime, and store the corresponding scaling factor for each at construction time.
    // These factors are always greater than or equal to one: tokens with more than 18 decimals are not supported.

    uint256 internal immutable _scalingFactor0;
    uint256 internal immutable _scalingFactor1;
    uint256 internal immutable _scalingFactor2;
    uint256 internal immutable _scalingFactor3;
    uint256 internal immutable _scalingFactor4;
    uint256 internal immutable _scalingFactor5;
    uint256 internal immutable _scalingFactor6;
    uint256 internal immutable _scalingFactor7;

    uint256 internal immutable _normalizedWeight0;
    uint256 internal immutable _normalizedWeight1;
    uint256 internal immutable _normalizedWeight2;
    uint256 internal immutable _normalizedWeight3;
    uint256 internal immutable _normalizedWeight4;
    uint256 internal immutable _normalizedWeight5;
    uint256 internal immutable _normalizedWeight6;
    uint256 internal immutable _normalizedWeight7;

    struct NewPoolParams {
        string name;
        string symbol;
        IERC20[] tokens;
        uint256[] normalizedWeights;
        address[] assetManagers;
        uint256 swapFeePercentage;
    }

    constructor(
        NewPoolParams memory params,
        IVault vault,
        IProtocolFeePercentagesProvider protocolFeeProvider,
        uint256 pauseWindowDuration,
        uint256 bufferPeriodDuration,
        address owner
    )
        BaseWeightedPool(
            vault,
            params.name,
            params.symbol,
            params.tokens,
            params.assetManagers,
            params.swapFeePercentage,
            pauseWindowDuration,
            bufferPeriodDuration,
            owner,
            false
        )
        ProtocolFeeCache(protocolFeeProvider, ProtocolFeeCache.DELEGATE_PROTOCOL_SWAP_FEES_SENTINEL)
    {
        uint256 numTokens = params.tokens.length;
        InputHelpers.ensureInputLengthMatch(numTokens, params.normalizedWeights.length);

        _totalTokens = numTokens;

        // Ensure each normalized weight is above the minimum
        uint256 normalizedSum = 0;
        for (uint8 i = 0; i < numTokens; i++) {
            uint256 normalizedWeight = params.normalizedWeights[i];

            _require(normalizedWeight >= WeightedMath._MIN_WEIGHT, Errors.MIN_WEIGHT);
            normalizedSum = normalizedSum.add(normalizedWeight);
        }
        // Ensure that the normalized weights sum to ONE
        _require(normalizedSum == FixedPoint.ONE, Errors.NORMALIZED_WEIGHT_INVARIANT);

        _normalizedWeight0 = params.normalizedWeights[0];
        _normalizedWeight1 = params.normalizedWeights[1];
        _normalizedWeight2 = numTokens > 2 ? params.normalizedWeights[2] : 0;
        _normalizedWeight3 = numTokens > 3 ? params.normalizedWeights[3] : 0;
        _normalizedWeight4 = numTokens > 4 ? params.normalizedWeights[4] : 0;
        _normalizedWeight5 = numTokens > 5 ? params.normalizedWeights[5] : 0;
        _normalizedWeight6 = numTokens > 6 ? params.normalizedWeights[6] : 0;
        _normalizedWeight7 = numTokens > 7 ? params.normalizedWeights[7] : 0;

        // Immutable variables cannot be initialized inside an if statement, so we must do conditional assignments
        _token0 = params.tokens[0];
        _token1 = params.tokens[1];
        _token2 = numTokens > 2 ? params.tokens[2] : IERC20(0);
        _token3 = numTokens > 3 ? params.tokens[3] : IERC20(0);
        _token4 = numTokens > 4 ? params.tokens[4] : IERC20(0);
        _token5 = numTokens > 5 ? params.tokens[5] : IERC20(0);
        _token6 = numTokens > 6 ? params.tokens[6] : IERC20(0);
        _token7 = numTokens > 7 ? params.tokens[7] : IERC20(0);

        _scalingFactor0 = _computeScalingFactor(params.tokens[0]);
        _scalingFactor1 = _computeScalingFactor(params.tokens[1]);
        _scalingFactor2 = numTokens > 2 ? _computeScalingFactor(params.tokens[2]) : 0;
        _scalingFactor3 = numTokens > 3 ? _computeScalingFactor(params.tokens[3]) : 0;
        _scalingFactor4 = numTokens > 4 ? _computeScalingFactor(params.tokens[4]) : 0;
        _scalingFactor5 = numTokens > 5 ? _computeScalingFactor(params.tokens[5]) : 0;
        _scalingFactor6 = numTokens > 6 ? _computeScalingFactor(params.tokens[6]) : 0;
        _scalingFactor7 = numTokens > 7 ? _computeScalingFactor(params.tokens[7]) : 0;
    }

    function _getNormalizedWeight(IERC20 token) internal view virtual override returns (uint256) {
        // prettier-ignore
        if (token == _token0) { return _normalizedWeight0; }
        else if (token == _token1) { return _normalizedWeight1; }
        else if (token == _token2) { return _normalizedWeight2; }
        else if (token == _token3) { return _normalizedWeight3; }
        else if (token == _token4) { return _normalizedWeight4; }
        else if (token == _token5) { return _normalizedWeight5; }
        else if (token == _token6) { return _normalizedWeight6; }
        else if (token == _token7) { return _normalizedWeight7; }
        else {
            _revert(Errors.INVALID_TOKEN);
        }
    }

    function _getNormalizedWeights() internal view virtual override returns (uint256[] memory) {
        uint256 totalTokens = _getTotalTokens();
        uint256[] memory normalizedWeights = new uint256[](totalTokens);

        // prettier-ignore
        {
            normalizedWeights[0] = _normalizedWeight0;
            normalizedWeights[1] = _normalizedWeight1;
            if (totalTokens > 2) { normalizedWeights[2] = _normalizedWeight2; } else { return normalizedWeights; }
            if (totalTokens > 3) { normalizedWeights[3] = _normalizedWeight3; } else { return normalizedWeights; }
            if (totalTokens > 4) { normalizedWeights[4] = _normalizedWeight4; } else { return normalizedWeights; }
            if (totalTokens > 5) { normalizedWeights[5] = _normalizedWeight5; } else { return normalizedWeights; }
            if (totalTokens > 6) { normalizedWeights[6] = _normalizedWeight6; } else { return normalizedWeights; }
            if (totalTokens > 7) { normalizedWeights[7] = _normalizedWeight7; } else { return normalizedWeights; }
        }

        return normalizedWeights;
    }

    function _getMaxTokens() internal pure virtual override returns (uint256) {
        return _MAX_TOKENS;
    }

    function _getTotalTokens() internal view virtual override returns (uint256) {
        return _totalTokens;
    }

    /**
     * @dev Returns the scaling factor for one of the Pool's tokens. Reverts if `token` is not a token registered by the
     * Pool.
     */
    function _scalingFactor(IERC20 token) internal view virtual override returns (uint256) {
        // prettier-ignore
        if (token == _token0) { return _scalingFactor0; }
        else if (token == _token1) { return _scalingFactor1; }
        else if (token == _token2) { return _scalingFactor2; }
        else if (token == _token3) { return _scalingFactor3; }
        else if (token == _token4) { return _scalingFactor4; }
        else if (token == _token5) { return _scalingFactor5; }
        else if (token == _token6) { return _scalingFactor6; }
        else if (token == _token7) { return _scalingFactor7; }
        else {
            _revert(Errors.INVALID_TOKEN);
        }
    }

    function _scalingFactors() internal view virtual override returns (uint256[] memory) {
        uint256 totalTokens = _getTotalTokens();
        uint256[] memory scalingFactors = new uint256[](totalTokens);

        // prettier-ignore
        {
            scalingFactors[0] = _scalingFactor0;
            scalingFactors[1] = _scalingFactor1;
            if (totalTokens > 2) { scalingFactors[2] = _scalingFactor2; } else { return scalingFactors; }
            if (totalTokens > 3) { scalingFactors[3] = _scalingFactor3; } else { return scalingFactors; }
            if (totalTokens > 4) { scalingFactors[4] = _scalingFactor4; } else { return scalingFactors; }
            if (totalTokens > 5) { scalingFactors[5] = _scalingFactor5; } else { return scalingFactors; }
            if (totalTokens > 6) { scalingFactors[6] = _scalingFactor6; } else { return scalingFactors; }
            if (totalTokens > 7) { scalingFactors[7] = _scalingFactor7; } else { return scalingFactors; }
        }

        return scalingFactors;
    }

    // WeightedPoolProtocolFees functions

    function _beforeJoinExit(uint256[] memory preBalances, uint256[] memory normalizedWeights)
        internal
        virtual
        override
    {
        uint256 protocolFeesToBeMinted = _getSwapProtocolFees(preBalances, normalizedWeights, totalSupply());

        if (protocolFeesToBeMinted > 0) {
            _payProtocolFees(protocolFeesToBeMinted);
        }
    }

    function _afterJoinExit(
        uint256[] memory preBalances,
        uint256[] memory balanceDeltas,
        uint256[] memory normalizedWeights,
        uint256 preJoinExitSupply,
        uint256 postJoinExitSupply
    ) internal virtual override {
        (uint256 protocolFeesToBeMinted, uint256 postJoinExitInvariant) = _getJoinExitProtocolFees(
<<<<<<< HEAD
            isJoin,
=======
>>>>>>> 415d2f2a
            preBalances,
            balanceDeltas,
            normalizedWeights,
            preJoinExitSupply,
            postJoinExitSupply
        );

        if (protocolFeesToBeMinted > 0) {
            _payProtocolFees(protocolFeesToBeMinted);
        }

        _updatePostJoinExit(postJoinExitInvariant);
    }

    function _updatePostJoinExit(uint256 postJoinExitInvariant)
        internal
        virtual
        override(BaseWeightedPool, WeightedPoolProtocolFees)
    {
        WeightedPoolProtocolFees._updatePostJoinExit(postJoinExitInvariant);
    }
}<|MERGE_RESOLUTION|>--- conflicted
+++ resolved
@@ -237,10 +237,6 @@
         uint256 postJoinExitSupply
     ) internal virtual override {
         (uint256 protocolFeesToBeMinted, uint256 postJoinExitInvariant) = _getJoinExitProtocolFees(
-<<<<<<< HEAD
-            isJoin,
-=======
->>>>>>> 415d2f2a
             preBalances,
             balanceDeltas,
             normalizedWeights,
