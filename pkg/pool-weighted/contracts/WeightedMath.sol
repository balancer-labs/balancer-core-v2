--- conflicted
+++ resolved
@@ -1,913 +1,436 @@
-<<<<<<< HEAD
-// SPDX-License-Identifier: GPL-3.0-or-later
-// This program is free software: you can redistribute it and/or modify
-// it under the terms of the GNU General Public License as published by
-// the Free Software Foundation, either version 3 of the License, or
-// (at your option) any later version.
-
-// This program is distributed in the hope that it will be useful,
-// but WITHOUT ANY WARRANTY; without even the implied warranty of
-// MERCHANTABILITY or FITNESS FOR A PARTICULAR PURPOSE.  See the
-// GNU General Public License for more details.
-
-// You should have received a copy of the GNU General Public License
-// along with this program.  If not, see <http://www.gnu.org/licenses/>.
-
-pragma solidity ^0.7.0;
-
-import "@balancer-labs/v2-solidity-utils/contracts/helpers/InputHelpers.sol";
-import "@balancer-labs/v2-solidity-utils/contracts/math/FixedPoint.sol";
-import "@balancer-labs/v2-solidity-utils/contracts/math/Math.sol";
-
-// These functions start with an underscore, as if they were part of a contract and not a library. At some point this
-// should be fixed.
-// solhint-disable private-vars-leading-underscore
-
-library WeightedMath {
-    using FixedPoint for uint256;
-    // A minimum normalized weight imposes a maximum weight ratio. We need this due to limitations in the
-    // implementation of the power function, as these ratios are often exponents.
-    uint256 internal constant _MIN_WEIGHT = 0.01e18;
-    // Having a minimum normalized weight imposes a limit on the maximum number of tokens;
-    // i.e., the largest possible pool is one where all tokens have exactly the minimum weight.
-    uint256 internal constant _MAX_WEIGHTED_TOKENS = 100;
-
-    // Pool limits that arise from limitations in the fixed point power function (and the imposed 1:100 maximum weight
-    // ratio).
-
-    // Swap limits: amounts swapped may not be larger than this percentage of total balance.
-    uint256 internal constant _MAX_IN_RATIO = 0.3e18;
-    uint256 internal constant _MAX_OUT_RATIO = 0.3e18;
-
-    // Invariant growth limit: non-proportional joins cannot cause the invariant to increase by more than this ratio.
-    uint256 internal constant _MAX_INVARIANT_RATIO = 3e18;
-    // Invariant shrink limit: non-proportional exits cannot cause the invariant to decrease by less than this ratio.
-    uint256 internal constant _MIN_INVARIANT_RATIO = 0.7e18;
-
-    // About swap fees on joins and exits:
-    // Any join or exit that is not perfectly balanced (e.g. all single token joins or exits) is mathematically
-    // equivalent to a perfectly balanced join or exit followed by a series of swaps. Since these swaps would charge
-    // swap fees, it follows that (some) joins and exits should as well.
-    // On these operations, we split the token amounts in 'taxable' and 'non-taxable' portions, where the 'taxable' part
-    // is the one to which swap fees are applied.
-
-    // Invariant is used to collect protocol swap fees by comparing its value between two times.
-    // So we can round always to the same direction. It is also used to initiate the BPT amount
-    // and, because there is a minimum BPT, we round down the invariant.
-    function _calculateInvariant(uint256[] memory normalizedWeights, uint256[] memory balances)
-        internal
-        pure
-        returns (uint256 invariant)
-    {
-        /**********************************************************************************************
-        // invariant               _____                                                             //
-        // wi = weight index i      | |      wi                                                      //
-        // bi = balance index i     | |  bi ^   = i                                                  //
-        // i = invariant                                                                             //
-        **********************************************************************************************/
-
-        invariant = FixedPoint.ONE;
-        for (uint256 i = 0; i < normalizedWeights.length; i++) {
-            invariant = invariant.mulDown(balances[i].powDown(normalizedWeights[i]));
-        }
-
-        _require(invariant > 0, Errors.ZERO_INVARIANT);
-    }
-
-    // Computes how many tokens can be taken out of a pool if `amountIn` are sent, given the
-    // current balances and weights.
-    function _calcOutGivenIn(
-        uint256 balanceIn,
-        uint256 weightIn,
-        uint256 balanceOut,
-        uint256 weightOut,
-        uint256 amountIn
-    ) internal pure returns (uint256) {
-        /**********************************************************************************************
-        // outGivenIn                                                                                //
-        // aO = amountOut                                                                            //
-        // bO = balanceOut                                                                           //
-        // bI = balanceIn              /      /            bI             \    (wI / wO) \           //
-        // aI = amountIn    aO = bO * |  1 - | --------------------------  | ^            |          //
-        // wI = weightIn               \      \       ( bI + aI )         /              /           //
-        // wO = weightOut                                                                            //
-        **********************************************************************************************/
-
-        // Amount out, so we round down overall.
-
-        // The multiplication rounds down, and the subtrahend (power) rounds up (so the base rounds up too).
-        // Because bI / (bI + aI) <= 1, the exponent rounds down.
-
-        // Cannot exceed maximum in ratio
-        _require(amountIn <= balanceIn.mulDown(_MAX_IN_RATIO), Errors.MAX_IN_RATIO);
-
-        uint256 denominator = balanceIn.add(amountIn);
-        uint256 base = balanceIn.divUp(denominator);
-        uint256 exponent = weightIn.divDown(weightOut);
-        uint256 power = base.powUp(exponent);
-
-        return balanceOut.mulDown(power.complement());
-    }
-
-    // Computes how many tokens must be sent to a pool in order to take `amountOut`, given the
-    // current balances and weights.
-    function _calcInGivenOut(
-        uint256 balanceIn,
-        uint256 weightIn,
-        uint256 balanceOut,
-        uint256 weightOut,
-        uint256 amountOut
-    ) internal pure returns (uint256) {
-        /**********************************************************************************************
-        // inGivenOut                                                                                //
-        // aO = amountOut                                                                            //
-        // bO = balanceOut                                                                           //
-        // bI = balanceIn              /  /            bO             \    (wO / wI)      \          //
-        // aI = amountIn    aI = bI * |  | --------------------------  | ^            - 1  |         //
-        // wI = weightIn               \  \       ( bO - aO )         /                   /          //
-        // wO = weightOut                                                                            //
-        **********************************************************************************************/
-
-        // Amount in, so we round up overall.
-
-        // The multiplication rounds up, and the power rounds up (so the base rounds up too).
-        // Because b0 / (b0 - a0) >= 1, the exponent rounds up.
-
-        // Cannot exceed maximum out ratio
-        _require(amountOut <= balanceOut.mulDown(_MAX_OUT_RATIO), Errors.MAX_OUT_RATIO);
-
-        uint256 base = balanceOut.divUp(balanceOut.sub(amountOut));
-        uint256 exponent = weightOut.divUp(weightIn);
-        uint256 power = base.powUp(exponent);
-
-        // Because the base is larger than one (and the power rounds up), the power should always be larger than one, so
-        // the following subtraction should never revert.
-        uint256 ratio = power.sub(FixedPoint.ONE);
-
-        return balanceIn.mulUp(ratio);
-    }
-
-    function _calcBptOutGivenExactTokensIn(
-        uint256[] memory balances,
-        uint256[] memory normalizedWeights,
-        uint256[] memory amountsIn,
-        uint256 bptTotalSupply,
-        uint256 swapFeePercentage
-    ) internal pure returns (uint256) {
-        // BPT out, so we round down overall.
-
-        uint256[] memory balanceRatiosWithFee = new uint256[](amountsIn.length);
-
-        uint256 invariantRatioWithFees = 0;
-        for (uint256 i = 0; i < balances.length; i++) {
-            balanceRatiosWithFee[i] = balances[i].add(amountsIn[i]).divDown(balances[i]);
-            invariantRatioWithFees = invariantRatioWithFees.add(balanceRatiosWithFee[i].mulDown(normalizedWeights[i]));
-        }
-
-        uint256 invariantRatio = _computeJoinExactTokensInInvariantRatio(
-            balances,
-            normalizedWeights,
-            amountsIn,
-            balanceRatiosWithFee,
-            invariantRatioWithFees,
-            swapFeePercentage
-        );
-
-        uint256 bptOut = (invariantRatio > FixedPoint.ONE)
-            ? bptTotalSupply.mulDown(invariantRatio.sub(FixedPoint.ONE))
-            : 0;
-        return bptOut;
-    }
-
-    /**
-     * @dev Intermediate function to avoid stack-too-deep errors.
-     */
-    function _computeJoinExactTokensInInvariantRatio(
-        uint256[] memory balances,
-        uint256[] memory normalizedWeights,
-        uint256[] memory amountsIn,
-        uint256[] memory balanceRatiosWithFee,
-        uint256 invariantRatioWithFees,
-        uint256 swapFeePercentage
-    ) private pure returns (uint256 invariantRatio) {
-        // Swap fees are charged on all tokens that are being added in a larger proportion than the overall invariant
-        // increase.
-        invariantRatio = FixedPoint.ONE;
-
-        for (uint256 i = 0; i < balances.length; i++) {
-            uint256 amountInWithoutFee;
-
-            if (balanceRatiosWithFee[i] > invariantRatioWithFees) {
-                uint256 nonTaxableAmount = balances[i].mulDown(invariantRatioWithFees.sub(FixedPoint.ONE));
-                uint256 taxableAmount = amountsIn[i].sub(nonTaxableAmount);
-                uint256 swapFee = taxableAmount.mulUp(swapFeePercentage);
-
-                amountInWithoutFee = nonTaxableAmount.add(taxableAmount.sub(swapFee));
-            } else {
-                amountInWithoutFee = amountsIn[i];
-            }
-
-            uint256 balanceRatio = balances[i].add(amountInWithoutFee).divDown(balances[i]);
-
-            invariantRatio = invariantRatio.mulDown(balanceRatio.powDown(normalizedWeights[i]));
-        }
-    }
-
-    function _calcTokenInGivenExactBptOut(
-        uint256 balance,
-        uint256 normalizedWeight,
-        uint256 bptAmountOut,
-        uint256 bptTotalSupply,
-        uint256 swapFeePercentage
-    ) internal pure returns (uint256) {
-        /******************************************************************************************
-        // tokenInForExactBPTOut                                                                 //
-        // a = amountIn                                                                          //
-        // b = balance                      /  /    totalBPT + bptOut      \    (1 / w)       \  //
-        // bptOut = bptAmountOut   a = b * |  | --------------------------  | ^          - 1  |  //
-        // bpt = totalBPT                   \  \       totalBPT            /                  /  //
-        // w = weight                                                                            //
-        ******************************************************************************************/
-
-        // Token in, so we round up overall.
-
-        // Calculate the factor by which the invariant will increase after minting BPTAmountOut
-        uint256 invariantRatio = bptTotalSupply.add(bptAmountOut).divUp(bptTotalSupply);
-        _require(invariantRatio <= _MAX_INVARIANT_RATIO, Errors.MAX_OUT_BPT_FOR_TOKEN_IN);
-
-        // Calculate by how much the token balance has to increase to match the invariantRatio
-        uint256 balanceRatio = invariantRatio.powUp(FixedPoint.ONE.divUp(normalizedWeight));
-
-        uint256 amountInWithoutFee = balance.mulUp(balanceRatio.sub(FixedPoint.ONE));
-
-        // We can now compute how much extra balance is being deposited and used in virtual swaps, and charge swap fees
-        // accordingly.
-        uint256 taxableAmount = amountInWithoutFee.mulUp(normalizedWeight.complement());
-        uint256 nonTaxableAmount = amountInWithoutFee.sub(taxableAmount);
-
-        uint256 taxableAmountPlusFees = taxableAmount.divUp(swapFeePercentage.complement());
-
-        return nonTaxableAmount.add(taxableAmountPlusFees);
-    }
-
-    function _calcAllTokensInGivenExactBptOut(
-        uint256[] memory balances,
-        uint256 bptAmountOut,
-        uint256 totalBPT
-    ) internal pure returns (uint256[] memory) {
-        /************************************************************************************
-        // tokensInForExactBptOut                                                          //
-        // (per token)                                                                     //
-        // aI = amountIn                   /   bptOut   \                                  //
-        // b = balance           aI = b * | ------------ |                                 //
-        // bptOut = bptAmountOut           \  totalBPT  /                                  //
-        // bpt = totalBPT                                                                  //
-        ************************************************************************************/
-
-        // Tokens in, so we round up overall.
-        uint256 bptRatio = bptAmountOut.divUp(totalBPT);
-
-        uint256[] memory amountsIn = new uint256[](balances.length);
-        for (uint256 i = 0; i < balances.length; i++) {
-            amountsIn[i] = balances[i].mulUp(bptRatio);
-        }
-
-        return amountsIn;
-    }
-
-    function _calcBptInGivenExactTokensOut(
-        uint256[] memory balances,
-        uint256[] memory normalizedWeights,
-        uint256[] memory amountsOut,
-        uint256 bptTotalSupply,
-        uint256 swapFeePercentage
-    ) internal pure returns (uint256) {
-        // BPT in, so we round up overall.
-
-        uint256[] memory balanceRatiosWithoutFee = new uint256[](amountsOut.length);
-        uint256 invariantRatioWithoutFees = 0;
-        for (uint256 i = 0; i < balances.length; i++) {
-            balanceRatiosWithoutFee[i] = balances[i].sub(amountsOut[i]).divUp(balances[i]);
-            invariantRatioWithoutFees = invariantRatioWithoutFees.add(
-                balanceRatiosWithoutFee[i].mulUp(normalizedWeights[i])
-            );
-        }
-
-        uint256 invariantRatio = _computeExitExactTokensOutInvariantRatio(
-            balances,
-            normalizedWeights,
-            amountsOut,
-            balanceRatiosWithoutFee,
-            invariantRatioWithoutFees,
-            swapFeePercentage
-        );
-
-        return bptTotalSupply.mulUp(invariantRatio.complement());
-    }
-
-    /**
-     * @dev Intermediate function to avoid stack-too-deep errors.
-     */
-    function _computeExitExactTokensOutInvariantRatio(
-        uint256[] memory balances,
-        uint256[] memory normalizedWeights,
-        uint256[] memory amountsOut,
-        uint256[] memory balanceRatiosWithoutFee,
-        uint256 invariantRatioWithoutFees,
-        uint256 swapFeePercentage
-    ) private pure returns (uint256 invariantRatio) {
-        invariantRatio = FixedPoint.ONE;
-
-        for (uint256 i = 0; i < balances.length; i++) {
-            // Swap fees are typically charged on 'token in', but there is no 'token in' here, so we apply it to
-            // 'token out'. This results in slightly larger price impact.
-
-            uint256 amountOutWithFee;
-            if (invariantRatioWithoutFees > balanceRatiosWithoutFee[i]) {
-                uint256 nonTaxableAmount = balances[i].mulDown(invariantRatioWithoutFees.complement());
-                uint256 taxableAmount = amountsOut[i].sub(nonTaxableAmount);
-                uint256 taxableAmountPlusFees = taxableAmount.divUp(swapFeePercentage.complement());
-
-                amountOutWithFee = nonTaxableAmount.add(taxableAmountPlusFees);
-            } else {
-                amountOutWithFee = amountsOut[i];
-            }
-
-            uint256 balanceRatio = balances[i].sub(amountOutWithFee).divDown(balances[i]);
-
-            invariantRatio = invariantRatio.mulDown(balanceRatio.powDown(normalizedWeights[i]));
-        }
-    }
-
-    function _calcTokenOutGivenExactBptIn(
-        uint256 balance,
-        uint256 normalizedWeight,
-        uint256 bptAmountIn,
-        uint256 bptTotalSupply,
-        uint256 swapFeePercentage
-    ) internal pure returns (uint256) {
-        /*****************************************************************************************
-        // exactBPTInForTokenOut                                                                //
-        // a = amountOut                                                                        //
-        // b = balance                     /      /    totalBPT - bptIn       \    (1 / w)  \   //
-        // bptIn = bptAmountIn    a = b * |  1 - | --------------------------  | ^           |  //
-        // bpt = totalBPT                  \      \       totalBPT            /             /   //
-        // w = weight                                                                           //
-        *****************************************************************************************/
-
-        // Token out, so we round down overall. The multiplication rounds down, but the power rounds up (so the base
-        // rounds up). Because (totalBPT - bptIn) / totalBPT <= 1, the exponent rounds down.
-
-        // Calculate the factor by which the invariant will decrease after burning BPTAmountIn
-        uint256 invariantRatio = bptTotalSupply.sub(bptAmountIn).divUp(bptTotalSupply);
-        _require(invariantRatio >= _MIN_INVARIANT_RATIO, Errors.MIN_BPT_IN_FOR_TOKEN_OUT);
-
-        // Calculate by how much the token balance has to decrease to match invariantRatio
-        uint256 balanceRatio = invariantRatio.powUp(FixedPoint.ONE.divDown(normalizedWeight));
-
-        // Because of rounding up, balanceRatio can be greater than one. Using complement prevents reverts.
-        uint256 amountOutWithoutFee = balance.mulDown(balanceRatio.complement());
-
-        // We can now compute how much excess balance is being withdrawn as a result of the virtual swaps, which result
-        // in swap fees.
-
-        // Swap fees are typically charged on 'token in', but there is no 'token in' here, so we apply it
-        // to 'token out'. This results in slightly larger price impact. Fees are rounded up.
-        uint256 taxableAmount = amountOutWithoutFee.mulUp(normalizedWeight.complement());
-        uint256 nonTaxableAmount = amountOutWithoutFee.sub(taxableAmount);
-        uint256 taxableAmountMinusFees = taxableAmount.mulUp(swapFeePercentage.complement());
-
-        return nonTaxableAmount.add(taxableAmountMinusFees);
-    }
-
-    function _calcTokensOutGivenExactBptIn(
-        uint256[] memory balances,
-        uint256 bptAmountIn,
-        uint256 totalBPT
-    ) internal pure returns (uint256[] memory) {
-        /**********************************************************************************************
-        // exactBPTInForTokensOut                                                                    //
-        // (per token)                                                                               //
-        // aO = amountOut                  /        bptIn         \                                  //
-        // b = balance           a0 = b * | ---------------------  |                                 //
-        // bptIn = bptAmountIn             \       totalBPT       /                                  //
-        // bpt = totalBPT                                                                            //
-        **********************************************************************************************/
-
-        // Since we're computing an amount out, we round down overall. This means rounding down on both the
-        // multiplication and division.
-
-        uint256 bptRatio = bptAmountIn.divDown(totalBPT);
-
-        uint256[] memory amountsOut = new uint256[](balances.length);
-        for (uint256 i = 0; i < balances.length; i++) {
-            amountsOut[i] = balances[i].mulDown(bptRatio);
-        }
-
-        return amountsOut;
-    }
-
-    function _calcDueProtocolSwapFeeBptAmount(
-        uint256 totalSupply,
-        uint256 previousInvariant,
-        uint256 currentInvariant,
-        uint256 protocolSwapFeePercentage
-    ) internal pure returns (uint256) {
-        // We round down to prevent issues in the Pool's accounting, even if it means paying slightly less in protocol
-        // fees to the Vault.
-        uint256 growth = currentInvariant.divDown(previousInvariant);
-
-        // Shortcut in case there was no growth when comparing the current against the previous invariant.
-        // This shouldn't happen outside of rounding errors, but have this safeguard nonetheless to prevent the Pool
-        // from entering a locked state in which joins and exits revert while computing accumulated swap fees.
-        if (growth <= FixedPoint.ONE) {
-            return 0;
-        }
-
-        // Assuming the Pool is balanced and token weights have not changed, a growth of the invariant translates into
-        // proportional growth of all token balances. The protocol is due a percentage of that growth: more precisely,
-        // it is due `k = protocol fee * (growth - 1) * balance / growth` for each token.
-        // We compute the amount of BPT to mint for the protocol that would allow it to proportionally exit the Pool and
-        // receive these balances. Note that the total BPT supply will increase when minting, so we need to account for
-        // this in order to compute the percentage of Pool ownership the protocol will have.
-
-        // The formula is:
-        //
-        // toMint = supply * k / (1 - k)
-
-        // We compute protocol fee * (growth - 1) / growth, as we'll use that value twice.
-        // There is no need to use SafeMath since we already checked growth is strictly greater than one.
-        uint256 k = protocolSwapFeePercentage.mulDown(growth - FixedPoint.ONE).divDown(growth);
-
-        uint256 numerator = totalSupply.mulDown(k);
-        uint256 denominator = k.complement();
-
-        return denominator == 0 ? 0 : numerator.divDown(denominator);
-    }
-
-    /**
-     * @dev Calculate the amount of BPT which should be minted when adding a new token to the Pool.
-     *
-     * Note that normalizedWeight is set that it corresponds to the desired weight of this token *after* adding it.
-     * i.e. For a two token 50:50 pool which we want to turn into a 33:33:33 pool, we use a normalized weight of 33%
-     * @param totalSupply - the total supply of the Pool's BPT.
-     * @param normalizedWeight - the normalized weight of the token to be added (normalized relative to final weights)
-     */
-    function _calcBptOutAddToken(uint256 totalSupply, uint256 normalizedWeight) internal pure returns (uint256) {
-        // The amount of BPT which is equivalent to the token being added may be calculated by the growth in the
-        // sum of the token weights, i.e. if we add a token which will make up 50% of the pool then we should receive
-        // 50% of the new supply of BPT.
-        //
-        // The growth in the total weight of the pool can be easily calculated by:
-        //
-        // weightSumRatio = totalWeight / (totalWeight - newTokenWeight)
-        //
-        // As we're working with normalized weights `totalWeight` is equal to 1.
-
-        uint256 weightSumRatio = FixedPoint.ONE.divDown(FixedPoint.ONE.sub(normalizedWeight));
-
-        // The amount of BPT to mint is then simply:
-        //
-        // toMint = totalSupply * (weightSumRatio - 1)
-
-        return totalSupply.mulDown(weightSumRatio.sub(FixedPoint.ONE));
-    }
-}
-=======
-// SPDX-License-Identifier: GPL-3.0-or-later
-// This program is free software: you can redistribute it and/or modify
-// it under the terms of the GNU General Public License as published by
-// the Free Software Foundation, either version 3 of the License, or
-// (at your option) any later version.
-
-// This program is distributed in the hope that it will be useful,
-// but WITHOUT ANY WARRANTY; without even the implied warranty of
-// MERCHANTABILITY or FITNESS FOR A PARTICULAR PURPOSE.  See the
-// GNU General Public License for more details.
-
-// You should have received a copy of the GNU General Public License
-// along with this program.  If not, see <http://www.gnu.org/licenses/>.
-
-pragma solidity ^0.7.0;
-
-import "@balancer-labs/v2-solidity-utils/contracts/helpers/InputHelpers.sol";
-import "@balancer-labs/v2-solidity-utils/contracts/math/FixedPoint.sol";
-import "@balancer-labs/v2-solidity-utils/contracts/math/Math.sol";
-
-// These functions start with an underscore, as if they were part of a contract and not a library. At some point this
-// should be fixed.
-// solhint-disable private-vars-leading-underscore
-
-library WeightedMath {
-    using FixedPoint for uint256;
-    // A minimum normalized weight imposes a maximum weight ratio. We need this due to limitations in the
-    // implementation of the power function, as these ratios are often exponents.
-    uint256 internal constant _MIN_WEIGHT = 0.01e18;
-    // Having a minimum normalized weight imposes a limit on the maximum number of tokens;
-    // i.e., the largest possible pool is one where all tokens have exactly the minimum weight.
-    uint256 internal constant _MAX_WEIGHTED_TOKENS = 100;
-
-    // Pool limits that arise from limitations in the fixed point power function (and the imposed 1:100 maximum weight
-    // ratio).
-
-    // Swap limits: amounts swapped may not be larger than this percentage of total balance.
-    uint256 internal constant _MAX_IN_RATIO = 0.3e18;
-    uint256 internal constant _MAX_OUT_RATIO = 0.3e18;
-
-    // Invariant growth limit: non-proportional joins cannot cause the invariant to increase by more than this ratio.
-    uint256 internal constant _MAX_INVARIANT_RATIO = 3e18;
-    // Invariant shrink limit: non-proportional exits cannot cause the invariant to decrease by less than this ratio.
-    uint256 internal constant _MIN_INVARIANT_RATIO = 0.7e18;
-
-    // About swap fees on joins and exits:
-    // Any join or exit that is not perfectly balanced (e.g. all single token joins or exits) is mathematically
-    // equivalent to a perfectly balanced join or exit followed by a series of swaps. Since these swaps would charge
-    // swap fees, it follows that (some) joins and exits should as well.
-    // On these operations, we split the token amounts in 'taxable' and 'non-taxable' portions, where the 'taxable' part
-    // is the one to which swap fees are applied.
-
-    // Invariant is used to collect protocol swap fees by comparing its value between two times.
-    // So we can round always to the same direction. It is also used to initiate the BPT amount
-    // and, because there is a minimum BPT, we round down the invariant.
-    function _calculateInvariant(uint256[] memory normalizedWeights, uint256[] memory balances)
-        internal
-        pure
-        returns (uint256 invariant)
-    {
-        /**********************************************************************************************
-        // invariant               _____                                                             //
-        // wi = weight index i      | |      wi                                                      //
-        // bi = balance index i     | |  bi ^   = i                                                  //
-        // i = invariant                                                                             //
-        **********************************************************************************************/
-
-        invariant = FixedPoint.ONE;
-        for (uint256 i = 0; i < normalizedWeights.length; i++) {
-            invariant = invariant.mulDown(balances[i].powDown(normalizedWeights[i]));
-        }
-
-        _require(invariant > 0, Errors.ZERO_INVARIANT);
-    }
-
-    // Computes how many tokens can be taken out of a pool if `amountIn` are sent, given the
-    // current balances and weights.
-    function _calcOutGivenIn(
-        uint256 balanceIn,
-        uint256 weightIn,
-        uint256 balanceOut,
-        uint256 weightOut,
-        uint256 amountIn
-    ) internal pure returns (uint256) {
-        /**********************************************************************************************
-        // outGivenIn                                                                                //
-        // aO = amountOut                                                                            //
-        // bO = balanceOut                                                                           //
-        // bI = balanceIn              /      /            bI             \    (wI / wO) \           //
-        // aI = amountIn    aO = bO * |  1 - | --------------------------  | ^            |          //
-        // wI = weightIn               \      \       ( bI + aI )         /              /           //
-        // wO = weightOut                                                                            //
-        **********************************************************************************************/
-
-        // Amount out, so we round down overall.
-
-        // The multiplication rounds down, and the subtrahend (power) rounds up (so the base rounds up too).
-        // Because bI / (bI + aI) <= 1, the exponent rounds down.
-
-        // Cannot exceed maximum in ratio
-        _require(amountIn <= balanceIn.mulDown(_MAX_IN_RATIO), Errors.MAX_IN_RATIO);
-
-        uint256 denominator = balanceIn.add(amountIn);
-        uint256 base = balanceIn.divUp(denominator);
-        uint256 exponent = weightIn.divDown(weightOut);
-        uint256 power = base.powUp(exponent);
-
-        return balanceOut.mulDown(power.complement());
-    }
-
-    // Computes how many tokens must be sent to a pool in order to take `amountOut`, given the
-    // current balances and weights.
-    function _calcInGivenOut(
-        uint256 balanceIn,
-        uint256 weightIn,
-        uint256 balanceOut,
-        uint256 weightOut,
-        uint256 amountOut
-    ) internal pure returns (uint256) {
-        /**********************************************************************************************
-        // inGivenOut                                                                                //
-        // aO = amountOut                                                                            //
-        // bO = balanceOut                                                                           //
-        // bI = balanceIn              /  /            bO             \    (wO / wI)      \          //
-        // aI = amountIn    aI = bI * |  | --------------------------  | ^            - 1  |         //
-        // wI = weightIn               \  \       ( bO - aO )         /                   /          //
-        // wO = weightOut                                                                            //
-        **********************************************************************************************/
-
-        // Amount in, so we round up overall.
-
-        // The multiplication rounds up, and the power rounds up (so the base rounds up too).
-        // Because b0 / (b0 - a0) >= 1, the exponent rounds up.
-
-        // Cannot exceed maximum out ratio
-        _require(amountOut <= balanceOut.mulDown(_MAX_OUT_RATIO), Errors.MAX_OUT_RATIO);
-
-        uint256 base = balanceOut.divUp(balanceOut.sub(amountOut));
-        uint256 exponent = weightOut.divUp(weightIn);
-        uint256 power = base.powUp(exponent);
-
-        // Because the base is larger than one (and the power rounds up), the power should always be larger than one, so
-        // the following subtraction should never revert.
-        uint256 ratio = power.sub(FixedPoint.ONE);
-
-        return balanceIn.mulUp(ratio);
-    }
-
-    function _calcBptOutGivenExactTokensIn(
-        uint256[] memory balances,
-        uint256[] memory normalizedWeights,
-        uint256[] memory amountsIn,
-        uint256 bptTotalSupply,
-        uint256 swapFeePercentage
-    ) internal pure returns (uint256) {
-        // BPT out, so we round down overall.
-
-        uint256[] memory balanceRatiosWithFee = new uint256[](amountsIn.length);
-
-        uint256 invariantRatioWithFees = 0;
-        for (uint256 i = 0; i < balances.length; i++) {
-            balanceRatiosWithFee[i] = balances[i].add(amountsIn[i]).divDown(balances[i]);
-            invariantRatioWithFees = invariantRatioWithFees.add(balanceRatiosWithFee[i].mulDown(normalizedWeights[i]));
-        }
-
-        uint256 invariantRatio = _computeJoinExactTokensInInvariantRatio(
-            balances,
-            normalizedWeights,
-            amountsIn,
-            balanceRatiosWithFee,
-            invariantRatioWithFees,
-            swapFeePercentage
-        );
-
-        uint256 bptOut = (invariantRatio > FixedPoint.ONE)
-            ? bptTotalSupply.mulDown(invariantRatio.sub(FixedPoint.ONE))
-            : 0;
-        return bptOut;
-    }
-
-    /**
-     * @dev Intermediate function to avoid stack-too-deep errors.
-     */
-    function _computeJoinExactTokensInInvariantRatio(
-        uint256[] memory balances,
-        uint256[] memory normalizedWeights,
-        uint256[] memory amountsIn,
-        uint256[] memory balanceRatiosWithFee,
-        uint256 invariantRatioWithFees,
-        uint256 swapFeePercentage
-    ) private pure returns (uint256 invariantRatio) {
-        // Swap fees are charged on all tokens that are being added in a larger proportion than the overall invariant
-        // increase.
-        invariantRatio = FixedPoint.ONE;
-
-        for (uint256 i = 0; i < balances.length; i++) {
-            uint256 amountInWithoutFee;
-
-            if (balanceRatiosWithFee[i] > invariantRatioWithFees) {
-                uint256 nonTaxableAmount = balances[i].mulDown(invariantRatioWithFees.sub(FixedPoint.ONE));
-                uint256 taxableAmount = amountsIn[i].sub(nonTaxableAmount);
-                uint256 swapFee = taxableAmount.mulUp(swapFeePercentage);
-
-                amountInWithoutFee = nonTaxableAmount.add(taxableAmount.sub(swapFee));
-            } else {
-                amountInWithoutFee = amountsIn[i];
-            }
-
-            uint256 balanceRatio = balances[i].add(amountInWithoutFee).divDown(balances[i]);
-
-            invariantRatio = invariantRatio.mulDown(balanceRatio.powDown(normalizedWeights[i]));
-        }
-    }
-
-    function _calcTokenInGivenExactBptOut(
-        uint256 balance,
-        uint256 normalizedWeight,
-        uint256 bptAmountOut,
-        uint256 bptTotalSupply,
-        uint256 swapFeePercentage
-    ) internal pure returns (uint256) {
-        /******************************************************************************************
-        // tokenInForExactBPTOut                                                                 //
-        // a = amountIn                                                                          //
-        // b = balance                      /  /    totalBPT + bptOut      \    (1 / w)       \  //
-        // bptOut = bptAmountOut   a = b * |  | --------------------------  | ^          - 1  |  //
-        // bpt = totalBPT                   \  \       totalBPT            /                  /  //
-        // w = weight                                                                            //
-        ******************************************************************************************/
-
-        // Token in, so we round up overall.
-
-        // Calculate the factor by which the invariant will increase after minting BPTAmountOut
-        uint256 invariantRatio = bptTotalSupply.add(bptAmountOut).divUp(bptTotalSupply);
-        _require(invariantRatio <= _MAX_INVARIANT_RATIO, Errors.MAX_OUT_BPT_FOR_TOKEN_IN);
-
-        // Calculate by how much the token balance has to increase to match the invariantRatio
-        uint256 balanceRatio = invariantRatio.powUp(FixedPoint.ONE.divUp(normalizedWeight));
-
-        uint256 amountInWithoutFee = balance.mulUp(balanceRatio.sub(FixedPoint.ONE));
-
-        // We can now compute how much extra balance is being deposited and used in virtual swaps, and charge swap fees
-        // accordingly.
-        uint256 taxableAmount = amountInWithoutFee.mulUp(normalizedWeight.complement());
-        uint256 nonTaxableAmount = amountInWithoutFee.sub(taxableAmount);
-
-        uint256 taxableAmountPlusFees = taxableAmount.divUp(swapFeePercentage.complement());
-
-        return nonTaxableAmount.add(taxableAmountPlusFees);
-    }
-
-    function _calcAllTokensInGivenExactBptOut(
-        uint256[] memory balances,
-        uint256 bptAmountOut,
-        uint256 totalBPT
-    ) internal pure returns (uint256[] memory) {
-        /************************************************************************************
-        // tokensInForExactBptOut                                                          //
-        // (per token)                                                                     //
-        // aI = amountIn                   /   bptOut   \                                  //
-        // b = balance           aI = b * | ------------ |                                 //
-        // bptOut = bptAmountOut           \  totalBPT  /                                  //
-        // bpt = totalBPT                                                                  //
-        ************************************************************************************/
-
-        // Tokens in, so we round up overall.
-        uint256 bptRatio = bptAmountOut.divUp(totalBPT);
-
-        uint256[] memory amountsIn = new uint256[](balances.length);
-        for (uint256 i = 0; i < balances.length; i++) {
-            amountsIn[i] = balances[i].mulUp(bptRatio);
-        }
-
-        return amountsIn;
-    }
-
-    function _calcBptInGivenExactTokensOut(
-        uint256[] memory balances,
-        uint256[] memory normalizedWeights,
-        uint256[] memory amountsOut,
-        uint256 bptTotalSupply,
-        uint256 swapFeePercentage
-    ) internal pure returns (uint256) {
-        // BPT in, so we round up overall.
-
-        uint256[] memory balanceRatiosWithoutFee = new uint256[](amountsOut.length);
-        uint256 invariantRatioWithoutFees = 0;
-        for (uint256 i = 0; i < balances.length; i++) {
-            balanceRatiosWithoutFee[i] = balances[i].sub(amountsOut[i]).divUp(balances[i]);
-            invariantRatioWithoutFees = invariantRatioWithoutFees.add(
-                balanceRatiosWithoutFee[i].mulUp(normalizedWeights[i])
-            );
-        }
-
-        uint256 invariantRatio = _computeExitExactTokensOutInvariantRatio(
-            balances,
-            normalizedWeights,
-            amountsOut,
-            balanceRatiosWithoutFee,
-            invariantRatioWithoutFees,
-            swapFeePercentage
-        );
-
-        return bptTotalSupply.mulUp(invariantRatio.complement());
-    }
-
-    /**
-     * @dev Intermediate function to avoid stack-too-deep errors.
-     */
-    function _computeExitExactTokensOutInvariantRatio(
-        uint256[] memory balances,
-        uint256[] memory normalizedWeights,
-        uint256[] memory amountsOut,
-        uint256[] memory balanceRatiosWithoutFee,
-        uint256 invariantRatioWithoutFees,
-        uint256 swapFeePercentage
-    ) private pure returns (uint256 invariantRatio) {
-        invariantRatio = FixedPoint.ONE;
-
-        for (uint256 i = 0; i < balances.length; i++) {
-            // Swap fees are typically charged on 'token in', but there is no 'token in' here, so we apply it to
-            // 'token out'. This results in slightly larger price impact.
-
-            uint256 amountOutWithFee;
-            if (invariantRatioWithoutFees > balanceRatiosWithoutFee[i]) {
-                uint256 nonTaxableAmount = balances[i].mulDown(invariantRatioWithoutFees.complement());
-                uint256 taxableAmount = amountsOut[i].sub(nonTaxableAmount);
-                uint256 taxableAmountPlusFees = taxableAmount.divUp(swapFeePercentage.complement());
-
-                amountOutWithFee = nonTaxableAmount.add(taxableAmountPlusFees);
-            } else {
-                amountOutWithFee = amountsOut[i];
-            }
-
-            uint256 balanceRatio = balances[i].sub(amountOutWithFee).divDown(balances[i]);
-
-            invariantRatio = invariantRatio.mulDown(balanceRatio.powDown(normalizedWeights[i]));
-        }
-    }
-
-    function _calcTokenOutGivenExactBptIn(
-        uint256 balance,
-        uint256 normalizedWeight,
-        uint256 bptAmountIn,
-        uint256 bptTotalSupply,
-        uint256 swapFeePercentage
-    ) internal pure returns (uint256) {
-        /*****************************************************************************************
-        // exactBPTInForTokenOut                                                                //
-        // a = amountOut                                                                        //
-        // b = balance                     /      /    totalBPT - bptIn       \    (1 / w)  \   //
-        // bptIn = bptAmountIn    a = b * |  1 - | --------------------------  | ^           |  //
-        // bpt = totalBPT                  \      \       totalBPT            /             /   //
-        // w = weight                                                                           //
-        *****************************************************************************************/
-
-        // Token out, so we round down overall. The multiplication rounds down, but the power rounds up (so the base
-        // rounds up). Because (totalBPT - bptIn) / totalBPT <= 1, the exponent rounds down.
-
-        // Calculate the factor by which the invariant will decrease after burning BPTAmountIn
-        uint256 invariantRatio = bptTotalSupply.sub(bptAmountIn).divUp(bptTotalSupply);
-        _require(invariantRatio >= _MIN_INVARIANT_RATIO, Errors.MIN_BPT_IN_FOR_TOKEN_OUT);
-
-        // Calculate by how much the token balance has to decrease to match invariantRatio
-        uint256 balanceRatio = invariantRatio.powUp(FixedPoint.ONE.divDown(normalizedWeight));
-
-        // Because of rounding up, balanceRatio can be greater than one. Using complement prevents reverts.
-        uint256 amountOutWithoutFee = balance.mulDown(balanceRatio.complement());
-
-        // We can now compute how much excess balance is being withdrawn as a result of the virtual swaps, which result
-        // in swap fees.
-
-        // Swap fees are typically charged on 'token in', but there is no 'token in' here, so we apply it
-        // to 'token out'. This results in slightly larger price impact. Fees are rounded up.
-        uint256 taxableAmount = amountOutWithoutFee.mulUp(normalizedWeight.complement());
-        uint256 nonTaxableAmount = amountOutWithoutFee.sub(taxableAmount);
-        uint256 taxableAmountMinusFees = taxableAmount.mulUp(swapFeePercentage.complement());
-
-        return nonTaxableAmount.add(taxableAmountMinusFees);
-    }
-
-    function _calcTokensOutGivenExactBptIn(
-        uint256[] memory balances,
-        uint256 bptAmountIn,
-        uint256 totalBPT
-    ) internal pure returns (uint256[] memory) {
-        /**********************************************************************************************
-        // exactBPTInForTokensOut                                                                    //
-        // (per token)                                                                               //
-        // aO = amountOut                  /        bptIn         \                                  //
-        // b = balance           a0 = b * | ---------------------  |                                 //
-        // bptIn = bptAmountIn             \       totalBPT       /                                  //
-        // bpt = totalBPT                                                                            //
-        **********************************************************************************************/
-
-        // Since we're computing an amount out, we round down overall. This means rounding down on both the
-        // multiplication and division.
-
-        uint256 bptRatio = bptAmountIn.divDown(totalBPT);
-
-        uint256[] memory amountsOut = new uint256[](balances.length);
-        for (uint256 i = 0; i < balances.length; i++) {
-            amountsOut[i] = balances[i].mulDown(bptRatio);
-        }
-
-        return amountsOut;
-    }
-
-    /**
-     * @dev Calculate the amount of BPT which should be minted when adding a new token to the Pool.
-     *
-     * Note that normalizedWeight is set that it corresponds to the desired weight of this token *after* adding it.
-     * i.e. For a two token 50:50 pool which we want to turn into a 33:33:33 pool, we use a normalized weight of 33%
-     * @param totalSupply - the total supply of the Pool's BPT.
-     * @param normalizedWeight - the normalized weight of the token to be added (normalized relative to final weights)
-     */
-    function _calcBptOutAddToken(uint256 totalSupply, uint256 normalizedWeight) internal pure returns (uint256) {
-        // The amount of BPT which is equivalent to the token being added may be calculated by the growth in the
-        // sum of the token weights, i.e. if we add a token which will make up 50% of the pool then we should receive
-        // 50% of the new supply of BPT.
-        //
-        // The growth in the total weight of the pool can be easily calculated by:
-        //
-        // weightSumRatio = totalWeight / (totalWeight - newTokenWeight)
-        //
-        // As we're working with normalized weights `totalWeight` is equal to 1.
-
-        uint256 weightSumRatio = FixedPoint.ONE.divDown(FixedPoint.ONE.sub(normalizedWeight));
-
-        // The amount of BPT to mint is then simply:
-        //
-        // toMint = totalSupply * (weightSumRatio - 1)
-
-        return totalSupply.mulDown(weightSumRatio.sub(FixedPoint.ONE));
-    }
-}
->>>>>>> c3ccf89d
+// SPDX-License-Identifier: GPL-3.0-or-later
+// This program is free software: you can redistribute it and/or modify
+// it under the terms of the GNU General Public License as published by
+// the Free Software Foundation, either version 3 of the License, or
+// (at your option) any later version.
+
+// This program is distributed in the hope that it will be useful,
+// but WITHOUT ANY WARRANTY; without even the implied warranty of
+// MERCHANTABILITY or FITNESS FOR A PARTICULAR PURPOSE.  See the
+// GNU General Public License for more details.
+
+// You should have received a copy of the GNU General Public License
+// along with this program.  If not, see <http://www.gnu.org/licenses/>.
+
+pragma solidity ^0.7.0;
+
+import "@balancer-labs/v2-solidity-utils/contracts/helpers/InputHelpers.sol";
+import "@balancer-labs/v2-solidity-utils/contracts/math/FixedPoint.sol";
+import "@balancer-labs/v2-solidity-utils/contracts/math/Math.sol";
+
+// These functions start with an underscore, as if they were part of a contract and not a library. At some point this
+// should be fixed.
+// solhint-disable private-vars-leading-underscore
+
+library WeightedMath {
+    using FixedPoint for uint256;
+    // A minimum normalized weight imposes a maximum weight ratio. We need this due to limitations in the
+    // implementation of the power function, as these ratios are often exponents.
+    uint256 internal constant _MIN_WEIGHT = 0.01e18;
+    // Having a minimum normalized weight imposes a limit on the maximum number of tokens;
+    // i.e., the largest possible pool is one where all tokens have exactly the minimum weight.
+    uint256 internal constant _MAX_WEIGHTED_TOKENS = 100;
+
+    // Pool limits that arise from limitations in the fixed point power function (and the imposed 1:100 maximum weight
+    // ratio).
+
+    // Swap limits: amounts swapped may not be larger than this percentage of total balance.
+    uint256 internal constant _MAX_IN_RATIO = 0.3e18;
+    uint256 internal constant _MAX_OUT_RATIO = 0.3e18;
+
+    // Invariant growth limit: non-proportional joins cannot cause the invariant to increase by more than this ratio.
+    uint256 internal constant _MAX_INVARIANT_RATIO = 3e18;
+    // Invariant shrink limit: non-proportional exits cannot cause the invariant to decrease by less than this ratio.
+    uint256 internal constant _MIN_INVARIANT_RATIO = 0.7e18;
+
+    // About swap fees on joins and exits:
+    // Any join or exit that is not perfectly balanced (e.g. all single token joins or exits) is mathematically
+    // equivalent to a perfectly balanced join or exit followed by a series of swaps. Since these swaps would charge
+    // swap fees, it follows that (some) joins and exits should as well.
+    // On these operations, we split the token amounts in 'taxable' and 'non-taxable' portions, where the 'taxable' part
+    // is the one to which swap fees are applied.
+
+    // Invariant is used to collect protocol swap fees by comparing its value between two times.
+    // So we can round always to the same direction. It is also used to initiate the BPT amount
+    // and, because there is a minimum BPT, we round down the invariant.
+    function _calculateInvariant(uint256[] memory normalizedWeights, uint256[] memory balances)
+        internal
+        pure
+        returns (uint256 invariant)
+    {
+        /**********************************************************************************************
+        // invariant               _____                                                             //
+        // wi = weight index i      | |      wi                                                      //
+        // bi = balance index i     | |  bi ^   = i                                                  //
+        // i = invariant                                                                             //
+        **********************************************************************************************/
+
+        invariant = FixedPoint.ONE;
+        for (uint256 i = 0; i < normalizedWeights.length; i++) {
+            invariant = invariant.mulDown(balances[i].powDown(normalizedWeights[i]));
+        }
+
+        _require(invariant > 0, Errors.ZERO_INVARIANT);
+    }
+
+    // Computes how many tokens can be taken out of a pool if `amountIn` are sent, given the
+    // current balances and weights.
+    function _calcOutGivenIn(
+        uint256 balanceIn,
+        uint256 weightIn,
+        uint256 balanceOut,
+        uint256 weightOut,
+        uint256 amountIn
+    ) internal pure returns (uint256) {
+        /**********************************************************************************************
+        // outGivenIn                                                                                //
+        // aO = amountOut                                                                            //
+        // bO = balanceOut                                                                           //
+        // bI = balanceIn              /      /            bI             \    (wI / wO) \           //
+        // aI = amountIn    aO = bO * |  1 - | --------------------------  | ^            |          //
+        // wI = weightIn               \      \       ( bI + aI )         /              /           //
+        // wO = weightOut                                                                            //
+        **********************************************************************************************/
+
+        // Amount out, so we round down overall.
+
+        // The multiplication rounds down, and the subtrahend (power) rounds up (so the base rounds up too).
+        // Because bI / (bI + aI) <= 1, the exponent rounds down.
+
+        // Cannot exceed maximum in ratio
+        _require(amountIn <= balanceIn.mulDown(_MAX_IN_RATIO), Errors.MAX_IN_RATIO);
+
+        uint256 denominator = balanceIn.add(amountIn);
+        uint256 base = balanceIn.divUp(denominator);
+        uint256 exponent = weightIn.divDown(weightOut);
+        uint256 power = base.powUp(exponent);
+
+        return balanceOut.mulDown(power.complement());
+    }
+
+    // Computes how many tokens must be sent to a pool in order to take `amountOut`, given the
+    // current balances and weights.
+    function _calcInGivenOut(
+        uint256 balanceIn,
+        uint256 weightIn,
+        uint256 balanceOut,
+        uint256 weightOut,
+        uint256 amountOut
+    ) internal pure returns (uint256) {
+        /**********************************************************************************************
+        // inGivenOut                                                                                //
+        // aO = amountOut                                                                            //
+        // bO = balanceOut                                                                           //
+        // bI = balanceIn              /  /            bO             \    (wO / wI)      \          //
+        // aI = amountIn    aI = bI * |  | --------------------------  | ^            - 1  |         //
+        // wI = weightIn               \  \       ( bO - aO )         /                   /          //
+        // wO = weightOut                                                                            //
+        **********************************************************************************************/
+
+        // Amount in, so we round up overall.
+
+        // The multiplication rounds up, and the power rounds up (so the base rounds up too).
+        // Because b0 / (b0 - a0) >= 1, the exponent rounds up.
+
+        // Cannot exceed maximum out ratio
+        _require(amountOut <= balanceOut.mulDown(_MAX_OUT_RATIO), Errors.MAX_OUT_RATIO);
+
+        uint256 base = balanceOut.divUp(balanceOut.sub(amountOut));
+        uint256 exponent = weightOut.divUp(weightIn);
+        uint256 power = base.powUp(exponent);
+
+        // Because the base is larger than one (and the power rounds up), the power should always be larger than one, so
+        // the following subtraction should never revert.
+        uint256 ratio = power.sub(FixedPoint.ONE);
+
+        return balanceIn.mulUp(ratio);
+    }
+
+    function _calcBptOutGivenExactTokensIn(
+        uint256[] memory balances,
+        uint256[] memory normalizedWeights,
+        uint256[] memory amountsIn,
+        uint256 bptTotalSupply,
+        uint256 swapFeePercentage
+    ) internal pure returns (uint256) {
+        // BPT out, so we round down overall.
+
+        uint256[] memory balanceRatiosWithFee = new uint256[](amountsIn.length);
+
+        uint256 invariantRatioWithFees = 0;
+        for (uint256 i = 0; i < balances.length; i++) {
+            balanceRatiosWithFee[i] = balances[i].add(amountsIn[i]).divDown(balances[i]);
+            invariantRatioWithFees = invariantRatioWithFees.add(balanceRatiosWithFee[i].mulDown(normalizedWeights[i]));
+        }
+
+        uint256 invariantRatio = _computeJoinExactTokensInInvariantRatio(
+            balances,
+            normalizedWeights,
+            amountsIn,
+            balanceRatiosWithFee,
+            invariantRatioWithFees,
+            swapFeePercentage
+        );
+
+        uint256 bptOut = (invariantRatio > FixedPoint.ONE)
+            ? bptTotalSupply.mulDown(invariantRatio.sub(FixedPoint.ONE))
+            : 0;
+        return bptOut;
+    }
+
+    /**
+     * @dev Intermediate function to avoid stack-too-deep errors.
+     */
+    function _computeJoinExactTokensInInvariantRatio(
+        uint256[] memory balances,
+        uint256[] memory normalizedWeights,
+        uint256[] memory amountsIn,
+        uint256[] memory balanceRatiosWithFee,
+        uint256 invariantRatioWithFees,
+        uint256 swapFeePercentage
+    ) private pure returns (uint256 invariantRatio) {
+        // Swap fees are charged on all tokens that are being added in a larger proportion than the overall invariant
+        // increase.
+        invariantRatio = FixedPoint.ONE;
+
+        for (uint256 i = 0; i < balances.length; i++) {
+            uint256 amountInWithoutFee;
+
+            if (balanceRatiosWithFee[i] > invariantRatioWithFees) {
+                uint256 nonTaxableAmount = balances[i].mulDown(invariantRatioWithFees.sub(FixedPoint.ONE));
+                uint256 taxableAmount = amountsIn[i].sub(nonTaxableAmount);
+                uint256 swapFee = taxableAmount.mulUp(swapFeePercentage);
+
+                amountInWithoutFee = nonTaxableAmount.add(taxableAmount.sub(swapFee));
+            } else {
+                amountInWithoutFee = amountsIn[i];
+            }
+
+            uint256 balanceRatio = balances[i].add(amountInWithoutFee).divDown(balances[i]);
+
+            invariantRatio = invariantRatio.mulDown(balanceRatio.powDown(normalizedWeights[i]));
+        }
+    }
+
+    function _calcTokenInGivenExactBptOut(
+        uint256 balance,
+        uint256 normalizedWeight,
+        uint256 bptAmountOut,
+        uint256 bptTotalSupply,
+        uint256 swapFeePercentage
+    ) internal pure returns (uint256) {
+        /******************************************************************************************
+        // tokenInForExactBPTOut                                                                 //
+        // a = amountIn                                                                          //
+        // b = balance                      /  /    totalBPT + bptOut      \    (1 / w)       \  //
+        // bptOut = bptAmountOut   a = b * |  | --------------------------  | ^          - 1  |  //
+        // bpt = totalBPT                   \  \       totalBPT            /                  /  //
+        // w = weight                                                                            //
+        ******************************************************************************************/
+
+        // Token in, so we round up overall.
+
+        // Calculate the factor by which the invariant will increase after minting BPTAmountOut
+        uint256 invariantRatio = bptTotalSupply.add(bptAmountOut).divUp(bptTotalSupply);
+        _require(invariantRatio <= _MAX_INVARIANT_RATIO, Errors.MAX_OUT_BPT_FOR_TOKEN_IN);
+
+        // Calculate by how much the token balance has to increase to match the invariantRatio
+        uint256 balanceRatio = invariantRatio.powUp(FixedPoint.ONE.divUp(normalizedWeight));
+
+        uint256 amountInWithoutFee = balance.mulUp(balanceRatio.sub(FixedPoint.ONE));
+
+        // We can now compute how much extra balance is being deposited and used in virtual swaps, and charge swap fees
+        // accordingly.
+        uint256 taxableAmount = amountInWithoutFee.mulUp(normalizedWeight.complement());
+        uint256 nonTaxableAmount = amountInWithoutFee.sub(taxableAmount);
+
+        uint256 taxableAmountPlusFees = taxableAmount.divUp(swapFeePercentage.complement());
+
+        return nonTaxableAmount.add(taxableAmountPlusFees);
+    }
+
+    function _calcAllTokensInGivenExactBptOut(
+        uint256[] memory balances,
+        uint256 bptAmountOut,
+        uint256 totalBPT
+    ) internal pure returns (uint256[] memory) {
+        /************************************************************************************
+        // tokensInForExactBptOut                                                          //
+        // (per token)                                                                     //
+        // aI = amountIn                   /   bptOut   \                                  //
+        // b = balance           aI = b * | ------------ |                                 //
+        // bptOut = bptAmountOut           \  totalBPT  /                                  //
+        // bpt = totalBPT                                                                  //
+        ************************************************************************************/
+
+        // Tokens in, so we round up overall.
+        uint256 bptRatio = bptAmountOut.divUp(totalBPT);
+
+        uint256[] memory amountsIn = new uint256[](balances.length);
+        for (uint256 i = 0; i < balances.length; i++) {
+            amountsIn[i] = balances[i].mulUp(bptRatio);
+        }
+
+        return amountsIn;
+    }
+
+    function _calcBptInGivenExactTokensOut(
+        uint256[] memory balances,
+        uint256[] memory normalizedWeights,
+        uint256[] memory amountsOut,
+        uint256 bptTotalSupply,
+        uint256 swapFeePercentage
+    ) internal pure returns (uint256) {
+        // BPT in, so we round up overall.
+
+        uint256[] memory balanceRatiosWithoutFee = new uint256[](amountsOut.length);
+        uint256 invariantRatioWithoutFees = 0;
+        for (uint256 i = 0; i < balances.length; i++) {
+            balanceRatiosWithoutFee[i] = balances[i].sub(amountsOut[i]).divUp(balances[i]);
+            invariantRatioWithoutFees = invariantRatioWithoutFees.add(
+                balanceRatiosWithoutFee[i].mulUp(normalizedWeights[i])
+            );
+        }
+
+        uint256 invariantRatio = _computeExitExactTokensOutInvariantRatio(
+            balances,
+            normalizedWeights,
+            amountsOut,
+            balanceRatiosWithoutFee,
+            invariantRatioWithoutFees,
+            swapFeePercentage
+        );
+
+        return bptTotalSupply.mulUp(invariantRatio.complement());
+    }
+
+    /**
+     * @dev Intermediate function to avoid stack-too-deep errors.
+     */
+    function _computeExitExactTokensOutInvariantRatio(
+        uint256[] memory balances,
+        uint256[] memory normalizedWeights,
+        uint256[] memory amountsOut,
+        uint256[] memory balanceRatiosWithoutFee,
+        uint256 invariantRatioWithoutFees,
+        uint256 swapFeePercentage
+    ) private pure returns (uint256 invariantRatio) {
+        invariantRatio = FixedPoint.ONE;
+
+        for (uint256 i = 0; i < balances.length; i++) {
+            // Swap fees are typically charged on 'token in', but there is no 'token in' here, so we apply it to
+            // 'token out'. This results in slightly larger price impact.
+
+            uint256 amountOutWithFee;
+            if (invariantRatioWithoutFees > balanceRatiosWithoutFee[i]) {
+                uint256 nonTaxableAmount = balances[i].mulDown(invariantRatioWithoutFees.complement());
+                uint256 taxableAmount = amountsOut[i].sub(nonTaxableAmount);
+                uint256 taxableAmountPlusFees = taxableAmount.divUp(swapFeePercentage.complement());
+
+                amountOutWithFee = nonTaxableAmount.add(taxableAmountPlusFees);
+            } else {
+                amountOutWithFee = amountsOut[i];
+            }
+
+            uint256 balanceRatio = balances[i].sub(amountOutWithFee).divDown(balances[i]);
+
+            invariantRatio = invariantRatio.mulDown(balanceRatio.powDown(normalizedWeights[i]));
+        }
+    }
+
+    function _calcTokenOutGivenExactBptIn(
+        uint256 balance,
+        uint256 normalizedWeight,
+        uint256 bptAmountIn,
+        uint256 bptTotalSupply,
+        uint256 swapFeePercentage
+    ) internal pure returns (uint256) {
+        /*****************************************************************************************
+        // exactBPTInForTokenOut                                                                //
+        // a = amountOut                                                                        //
+        // b = balance                     /      /    totalBPT - bptIn       \    (1 / w)  \   //
+        // bptIn = bptAmountIn    a = b * |  1 - | --------------------------  | ^           |  //
+        // bpt = totalBPT                  \      \       totalBPT            /             /   //
+        // w = weight                                                                           //
+        *****************************************************************************************/
+
+        // Token out, so we round down overall. The multiplication rounds down, but the power rounds up (so the base
+        // rounds up). Because (totalBPT - bptIn) / totalBPT <= 1, the exponent rounds down.
+
+        // Calculate the factor by which the invariant will decrease after burning BPTAmountIn
+        uint256 invariantRatio = bptTotalSupply.sub(bptAmountIn).divUp(bptTotalSupply);
+        _require(invariantRatio >= _MIN_INVARIANT_RATIO, Errors.MIN_BPT_IN_FOR_TOKEN_OUT);
+
+        // Calculate by how much the token balance has to decrease to match invariantRatio
+        uint256 balanceRatio = invariantRatio.powUp(FixedPoint.ONE.divDown(normalizedWeight));
+
+        // Because of rounding up, balanceRatio can be greater than one. Using complement prevents reverts.
+        uint256 amountOutWithoutFee = balance.mulDown(balanceRatio.complement());
+
+        // We can now compute how much excess balance is being withdrawn as a result of the virtual swaps, which result
+        // in swap fees.
+
+        // Swap fees are typically charged on 'token in', but there is no 'token in' here, so we apply it
+        // to 'token out'. This results in slightly larger price impact. Fees are rounded up.
+        uint256 taxableAmount = amountOutWithoutFee.mulUp(normalizedWeight.complement());
+        uint256 nonTaxableAmount = amountOutWithoutFee.sub(taxableAmount);
+        uint256 taxableAmountMinusFees = taxableAmount.mulUp(swapFeePercentage.complement());
+
+        return nonTaxableAmount.add(taxableAmountMinusFees);
+    }
+
+    function _calcTokensOutGivenExactBptIn(
+        uint256[] memory balances,
+        uint256 bptAmountIn,
+        uint256 totalBPT
+    ) internal pure returns (uint256[] memory) {
+        /**********************************************************************************************
+        // exactBPTInForTokensOut                                                                    //
+        // (per token)                                                                               //
+        // aO = amountOut                  /        bptIn         \                                  //
+        // b = balance           a0 = b * | ---------------------  |                                 //
+        // bptIn = bptAmountIn             \       totalBPT       /                                  //
+        // bpt = totalBPT                                                                            //
+        **********************************************************************************************/
+
+        // Since we're computing an amount out, we round down overall. This means rounding down on both the
+        // multiplication and division.
+
+        uint256 bptRatio = bptAmountIn.divDown(totalBPT);
+
+        uint256[] memory amountsOut = new uint256[](balances.length);
+        for (uint256 i = 0; i < balances.length; i++) {
+            amountsOut[i] = balances[i].mulDown(bptRatio);
+        }
+
+        return amountsOut;
+    }
+
+    /**
+     * @dev Calculate the amount of BPT which should be minted when adding a new token to the Pool.
+     *
+     * Note that normalizedWeight is set that it corresponds to the desired weight of this token *after* adding it.
+     * i.e. For a two token 50:50 pool which we want to turn into a 33:33:33 pool, we use a normalized weight of 33%
+     * @param totalSupply - the total supply of the Pool's BPT.
+     * @param normalizedWeight - the normalized weight of the token to be added (normalized relative to final weights)
+     */
+    function _calcBptOutAddToken(uint256 totalSupply, uint256 normalizedWeight) internal pure returns (uint256) {
+        // The amount of BPT which is equivalent to the token being added may be calculated by the growth in the
+        // sum of the token weights, i.e. if we add a token which will make up 50% of the pool then we should receive
+        // 50% of the new supply of BPT.
+        //
+        // The growth in the total weight of the pool can be easily calculated by:
+        //
+        // weightSumRatio = totalWeight / (totalWeight - newTokenWeight)
+        //
+        // As we're working with normalized weights `totalWeight` is equal to 1.
+
+        uint256 weightSumRatio = FixedPoint.ONE.divDown(FixedPoint.ONE.sub(normalizedWeight));
+
+        // The amount of BPT to mint is then simply:
+        //
+        // toMint = totalSupply * (weightSumRatio - 1)
+
+        return totalSupply.mulDown(weightSumRatio.sub(FixedPoint.ONE));
+    }
+}