// SPDX-License-Identifier: GPL-3.0-or-later
// This program is free software: you can redistribute it and/or modify
// it under the terms of the GNU General Public License as published by
// the Free Software Foundation, either version 3 of the License, or
// (at your option) any later version.

// This program is distributed in the hope that it will be useful,
// but WITHOUT ANY WARRANTY; without even the implied warranty of
// MERCHANTABILITY or FITNESS FOR A PARTICULAR PURPOSE.  See the
// GNU General Public License for more details.

// You should have received a copy of the GNU General Public License
// along with this program.  If not, see <http://www.gnu.org/licenses/>.

pragma solidity ^0.7.0;
pragma experimental ABIEncoderV2;

import "@balancer-labs/v2-pool-utils/contracts/ProtocolFeeCache.sol";
import "@balancer-labs/v2-pool-utils/contracts/InvariantGrowthProtocolSwapFees.sol";

import "./BaseWeightedPool.sol";

abstract contract WeightedPoolProtocolFees is BaseWeightedPool, ProtocolFeeCache {
    using FixedPoint for uint256;

    // This Pool pays protocol fees by measuring the growth of the invariant between joins and exits. Since weights are
    // immutable, the invariant only changes due to accumulated swap fees, which saves gas by freeing the Pool
    // from performing any computation or accounting associated with protocol fees during swaps.
    // This mechanism requires keeping track of the invariant after the last join or exit.
    uint256 private _lastPostJoinExitInvariant;

    /**
     * @dev Returns the value of the invariant after the last join or exit operation.
     */
    function getLastInvariant() public view returns (uint256) {
        return _lastPostJoinExitInvariant;
    }

    function _getSwapProtocolFees(
        uint256[] memory preBalances,
        uint256[] memory normalizedWeights,
        uint256 preJoinExitSupply
    ) internal view returns (uint256) {
        uint256 protocolSwapFeePercentage = getProtocolFeePercentageCache(ProtocolFeeType.SWAP);

        // We return immediately if the fee percentage is zero to avoid unnecessary computation.
        if (protocolSwapFeePercentage == 0) return 0;

        // Before joins and exits, we measure the growth of the invariant compared to the invariant after the last join
        // or exit, which will have been caused by swap fees, and use it to mint BPT as protocol fees. This dilutes all
        // LPs, which means that new LPs will join the pool debt-free, and exiting LPs will pay any amounts due
        // before leaving.

        uint256 preJoinExitInvariant = WeightedMath._calculateInvariant(normalizedWeights, preBalances);

        // We pass `preJoinExitSupply` as the total supply twice as we're measuring over a period in which the total
        // supply has not changed.
        return
            InvariantGrowthProtocolSwapFees.calcDueProtocolFees(
                preJoinExitInvariant.divDown(_lastPostJoinExitInvariant),
                preJoinExitSupply,
                preJoinExitSupply,
                protocolSwapFeePercentage
            );
    }

    function _getJoinExitProtocolFees(
        bool isJoin,
        bool isExemptFromProtocolFees,
        uint256[] memory preBalances,
        uint256[] memory balanceDeltas,
        uint256[] memory normalizedWeights,
        uint256 preJoinExitSupply,
        uint256 postJoinExitSupply
<<<<<<< HEAD
    ) internal virtual override {
        // After all joins and exits we store the post join/exit invariant in order to compute growth due to swap fees
        // in the next one.
        uint256 protocolSwapFeePercentage;
        uint256 preJoinExitInvariant;

        if (!isExemptFromProtocolFees) {
            // We must calculate the `preJoinExitInvariant` here before we mutate `preBalances` into the post
            // join/exit balances. Keeping the same name is not ideal, but avoids a new memory allocation.
            protocolSwapFeePercentage = getProtocolFeePercentageCache(ProtocolFeeType.SWAP);
            preJoinExitInvariant = WeightedMath._calculateInvariant(normalizedWeights, preBalances);
        }
=======
    ) internal view returns (uint256, uint256) {
        uint256 preJoinExitInvariant = WeightedMath._calculateInvariant(normalizedWeights, preBalances);
>>>>>>> d8130ff5

        // Compute the post balances by adding or removing the deltas.
        for (uint256 i = 0; i < preBalances.length; ++i) {
            preBalances[i] = isJoin
                ? SafeMath.add(preBalances[i], balanceDeltas[i])
                : SafeMath.sub(preBalances[i], balanceDeltas[i]);
        }

        // preBalances have now been mutated to reflect the postJoinExit balances.
        uint256 postJoinExitInvariant = WeightedMath._calculateInvariant(normalizedWeights, preBalances);
        uint256 protocolSwapFeePercentage = getProtocolFeePercentageCache(ProtocolFeeType.SWAP);

        // We return immediately if the fee percentage is zero to avoid unnecessary computation.
        if (protocolSwapFeePercentage == 0) return (0, postJoinExitInvariant);

        uint256 protocolFeeAmount = InvariantGrowthProtocolSwapFees.calcDueProtocolFees(
            postJoinExitInvariant.divDown(preJoinExitInvariant),
            preJoinExitSupply,
            postJoinExitSupply,
            protocolSwapFeePercentage
        );

        return (protocolFeeAmount, postJoinExitInvariant);
    }

    function _updatePostJoinExit(uint256 postJoinExitInvariant) internal virtual override {
        // After all joins and exits we store the post join/exit invariant in order to compute growth due to swap fees
        // in the next one.
        _lastPostJoinExitInvariant = postJoinExitInvariant;

        // Stop here if we know there are no protocol fees due (e.g., initialization, or proportional join/exit)
        if (!isExemptFromProtocolFees && protocolSwapFeePercentage > 0) {
            uint256 protocolFeeAmount = _getJoinExitProtocolSwapFee(
                preJoinExitInvariant,
                postJoinExitInvariant,
                preJoinExitSupply,
                postJoinExitSupply
            );

            if (protocolFeeAmount > 0) {
                _payProtocolFees(protocolFeeAmount);
            }
        }
    }
}<|MERGE_RESOLUTION|>--- conflicted
+++ resolved
@@ -66,29 +66,13 @@
 
     function _getJoinExitProtocolFees(
         bool isJoin,
-        bool isExemptFromProtocolFees,
         uint256[] memory preBalances,
         uint256[] memory balanceDeltas,
         uint256[] memory normalizedWeights,
         uint256 preJoinExitSupply,
         uint256 postJoinExitSupply
-<<<<<<< HEAD
-    ) internal virtual override {
-        // After all joins and exits we store the post join/exit invariant in order to compute growth due to swap fees
-        // in the next one.
-        uint256 protocolSwapFeePercentage;
-        uint256 preJoinExitInvariant;
-
-        if (!isExemptFromProtocolFees) {
-            // We must calculate the `preJoinExitInvariant` here before we mutate `preBalances` into the post
-            // join/exit balances. Keeping the same name is not ideal, but avoids a new memory allocation.
-            protocolSwapFeePercentage = getProtocolFeePercentageCache(ProtocolFeeType.SWAP);
-            preJoinExitInvariant = WeightedMath._calculateInvariant(normalizedWeights, preBalances);
-        }
-=======
     ) internal view returns (uint256, uint256) {
         uint256 preJoinExitInvariant = WeightedMath._calculateInvariant(normalizedWeights, preBalances);
->>>>>>> d8130ff5
 
         // Compute the post balances by adding or removing the deltas.
         for (uint256 i = 0; i < preBalances.length; ++i) {
