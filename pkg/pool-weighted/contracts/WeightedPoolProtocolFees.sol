// SPDX-License-Identifier: GPL-3.0-or-later
// This program is free software: you can redistribute it and/or modify
// it under the terms of the GNU General Public License as published by
// the Free Software Foundation, either version 3 of the License, or
// (at your option) any later version.

// This program is distributed in the hope that it will be useful,
// but WITHOUT ANY WARRANTY; without even the implied warranty of
// MERCHANTABILITY or FITNESS FOR A PARTICULAR PURPOSE.  See the
// GNU General Public License for more details.

// You should have received a copy of the GNU General Public License
// along with this program.  If not, see <http://www.gnu.org/licenses/>.

pragma solidity ^0.7.0;
pragma experimental ABIEncoderV2;

import "@balancer-labs/v2-interfaces/contracts/pool-utils/IRateProvider.sol";
import "@balancer-labs/v2-pool-utils/contracts/protocol-fees/ProtocolFeeCache.sol";
import "@balancer-labs/v2-pool-utils/contracts/protocol-fees/InvariantGrowthProtocolSwapFees.sol";

import "./BaseWeightedPool.sol";

abstract contract WeightedPoolProtocolFees is BaseWeightedPool, ProtocolFeeCache {
    using FixedPoint for uint256;

    // Rate providers are used only for computing yield fees; they do not inform swap/join/exit.
    IRateProvider internal immutable _rateProvider0;
    IRateProvider internal immutable _rateProvider1;
    IRateProvider internal immutable _rateProvider2;
    IRateProvider internal immutable _rateProvider3;
    IRateProvider internal immutable _rateProvider4;
    IRateProvider internal immutable _rateProvider5;
    IRateProvider internal immutable _rateProvider6;
    IRateProvider internal immutable _rateProvider7;

    bool internal immutable _exemptFromYieldFees;

    // All-time high value of the weighted product of the pool's token rates. Comparing such weighted products across
    // time provides a measure of the pool's growth resulting from rate changes. The pool also grows due to swap fees,
    // but that growth is captured in the invariant; rate growth is not.
    uint256 private _athRateProduct;

    // This Pool pays protocol fees by measuring the growth of the invariant between joins and exits. Since weights are
    // immutable, the invariant only changes due to accumulated swap fees, which saves gas by freeing the Pool
    // from performing any computation or accounting associated with protocol fees during swaps.
    // This mechanism requires keeping track of the invariant after the last join or exit.
    uint256 private _lastPostJoinExitInvariant;

    constructor(uint256 numTokens, IRateProvider[] memory rateProviders) {
        _require(numTokens <= 8, Errors.MAX_TOKENS);
        InputHelpers.ensureInputLengthMatch(numTokens, rateProviders.length);

        // If we know that no rate providers are set then we can skip yield fees logic.
        // If so then set `_exemptFromYieldFees` to true, otherwise leave it false.
        bool exemptFromYieldFees;
        for (uint256 i = 0; i < numTokens; i++) {
            if (rateProviders[i] != IRateProvider(0)) break;
            exemptFromYieldFees = true;
        }
        _exemptFromYieldFees = exemptFromYieldFees;

        _rateProvider0 = rateProviders[0];
        _rateProvider1 = rateProviders[1];
        _rateProvider2 = numTokens > 2 ? rateProviders[2] : IRateProvider(0);
        _rateProvider3 = numTokens > 3 ? rateProviders[3] : IRateProvider(0);
        _rateProvider4 = numTokens > 4 ? rateProviders[4] : IRateProvider(0);
        _rateProvider5 = numTokens > 5 ? rateProviders[5] : IRateProvider(0);
        _rateProvider6 = numTokens > 6 ? rateProviders[6] : IRateProvider(0);
        _rateProvider7 = numTokens > 7 ? rateProviders[7] : IRateProvider(0);
    }

    /**
     * @notice Returns the value of the invariant after the last join or exit operation.
     */
    function getLastPostJoinExitInvariant() public view returns (uint256) {
        return _lastPostJoinExitInvariant;
    }

    /**
     * @notice Returns the all time high value for the weighted product of the Pool's tokens' rates.
     * @dev Yield protocol fees are only charged when this value is exceeded.
     */
    function getATHRateProduct() public view returns (uint256) {
        return _athRateProduct;
    }

    /**
     * @dev Returns the rate providers configured for each token (in the same order as registered).
     */
    function getRateProviders() external view returns (IRateProvider[] memory) {
        uint256 totalTokens = _getTotalTokens();
        IRateProvider[] memory providers = new IRateProvider[](totalTokens);

        // prettier-ignore
        {
            providers[0] = _rateProvider0;
            providers[1] = _rateProvider1;
            if (totalTokens > 2) { providers[2] = _rateProvider2; } else { return providers; }
            if (totalTokens > 3) { providers[3] = _rateProvider3; } else { return providers; }
            if (totalTokens > 4) { providers[4] = _rateProvider4; } else { return providers; }
            if (totalTokens > 5) { providers[5] = _rateProvider5; } else { return providers; }
            if (totalTokens > 6) { providers[6] = _rateProvider6; } else { return providers; }
            if (totalTokens > 7) { providers[7] = _rateProvider7; } else { return providers; }
        }

        return providers;
    }

    // Protocol Fees

    function _getSwapProtocolFeesPoolPercentage(uint256 preJoinExitInvariant, uint256 protocolSwapFeePercentage)
        internal
        view
        returns (uint256)
    {
        // Before joins and exits, we measure the growth of the invariant compared to the invariant after the last join
        // or exit, which will have been caused by swap fees, and use it to mint BPT as protocol fees. This dilutes all
        // LPs, which means that new LPs will join the pool debt-free, and exiting LPs will pay any amounts due
        // before leaving.

        return
            InvariantGrowthProtocolSwapFees.getProtocolOwnershipPercentage(
                preJoinExitInvariant.divDown(_lastPostJoinExitInvariant),
                FixedPoint.ONE, // Supply has not changed so supplyGrowthRatio = 1
                protocolSwapFeePercentage
            );
    }

    /**
<<<<<<< HEAD
     * @dev Returns the percentage of the Pool's supply which corresponds to protocol fees on yield accrued by the Pool.
     * Note that this isn't a view function. This function automatically updates `_athRateProduct`  to ensure that
     * proper accounting is performed to prevent charging duplicate protocol fees.
     */
    function _getYieldProtocolFeesPoolPercentage(uint256[] memory normalizedWeights) internal returns (uint256) {
        if (_exemptFromYieldFees) return 0;

        uint256 athRateProduct = _athRateProduct;
        uint256 rateProduct = _getRateProduct(normalizedWeights);

        // Initialise `_athRateProduct`. This will occur on the first join/exit after Pool initialisation.
        // Not initialising this here properly will cause all joins/exits to revert.
        if (athRateProduct == 0) {
            _athRateProduct = rateProduct;
            return 0;
        }

        // Only charge yield fees if we've exceeded the all time high of Pool value generated through yield.
        // i.e. if the Pool makes a loss through the yield strategies then it shouldn't charge fees until it's
        // been recovered.
        if (rateProduct <= athRateProduct) return 0;
=======
     * @dev Returns the amount of BPT to be minted to pay protocol fees on yield accrued by the Pool.
     * @return yieldProtocolFees - The amount of BPT to be minted as protocol fees on yield.
     * @return athRateProduct - The new all-time-high rate product if it has increased, otherwise zero.
     */
    function _getYieldProtocolFee(uint256[] memory normalizedWeights, uint256 preJoinExitSupply)
        internal
        view
        returns (uint256, uint256)
    {
        if (_exemptFromYieldFees) return (0, 0);
>>>>>>> ab483581

        // Yield manifests in the Pool by individual tokens becoming more valuable, we convert this into comparable
        // units by applying a rate to get the equivalent balance of non-yield-bearing tokens
        //
        // non-yield-bearing balance = rate * yield-bearing balance
        //                       x'i = ri * xi
        //
        // To measure the amount of fees to pay due to yield, we take advantage of the fact that scaling the
        // Pool's balances results in a scaling factor being applied to the original invariant.
        //
        // I(r1 * x1, r2 * x2) = (r1 * x1)^w1 * (r2 * x2)^w2
        //                     = (r1)^w1 * (r2)^w2 * (x1)^w1 * (x2)^w2
        //                     = I(r1, r2) * I(x1, x2)
        //
        // We then only need to measure the growth of this scaling factor to measure how the value of the BPT token
        // increases due to yield; we can ignore the invariant calculated from the Pool's balances as these cancel.
        // We then have the result:
        //
        // invariantGrowthRatio = I(r1_new, r2_new) / I(r1_old, r2_old) = rateProduct / athRateProduct

        uint256 athRateProduct = _athRateProduct;
        uint256 rateProduct = _getRateProduct(normalizedWeights);

        // Only charge yield fees if we've exceeded the all time high of Pool value generated through yield.
        // i.e. if the Pool makes a loss through the yield strategies then it shouldn't charge fees until it's
        // been recovered.
        if (rateProduct <= athRateProduct) return (0, 0);

<<<<<<< HEAD
        return
            InvariantGrowthProtocolSwapFees.getProtocolOwnershipPercentage(
=======
        // We pass `preJoinExitSupply` as the total supply twice as we're measuring over a period in which the total
        // supply has not changed.
        return (
            InvariantGrowthProtocolSwapFees.calcDueProtocolFees(
>>>>>>> ab483581
                rateProduct.divDown(athRateProduct),
                FixedPoint.ONE, // Supply has not changed so supplyGrowthRatio = 1
                getProtocolFeePercentageCache(ProtocolFeeType.YIELD)
            ),
            rateProduct
        );
    }

    function _updateATHRateProduct(uint256 rateProduct) internal {
        _athRateProduct = rateProduct;
    }

    /**
     * @dev Returns the amount of BPT to be minted as protocol fees prior to processing a join/exit.
     * @param preBalances - The Pool's balances prior to the join/exit.
     * @param normalizedWeights - The Pool's normalized token weights.
     * @param preJoinExitSupply - The Pool's total supply prior to the join/exit *before* minting protocol fees.
     */
    function _getPreJoinExitProtocolFees(
        uint256[] memory preBalances,
        uint256[] memory normalizedWeights,
        uint256 preJoinExitSupply
    ) internal returns (uint256) {
        uint256 protocolSwapFeesPoolPercentage = _getSwapProtocolFeesPoolPercentage(
            WeightedMath._calculateInvariant(normalizedWeights, preBalances),
            getProtocolFeePercentageCache(ProtocolFeeType.SWAP)
        );
        uint256 protocolYieldFeesPoolPercentage = _getYieldProtocolFeesPoolPercentage(normalizedWeights);

        return
            ProtocolFees.bptForPoolOwnershipPercentage(
                preJoinExitSupply,
                protocolSwapFeesPoolPercentage + protocolYieldFeesPoolPercentage
            );
    }

    /**
     * @dev Returns the amount of BPT to be minted to pay protocol fees on swap fees accrued during a join/exit.
     * Note that this isn't a view function. This function automatically updates `_lastPostJoinExitInvariant` to
     * ensure that proper accounting is performed to prevent charging duplicate protocol fees.
     * @param preBalances - The Pool's balances prior to the join/exit.
     * @param balanceDeltas - The changes to the Pool's balances due to the join/exit.
     * @param normalizedWeights - The Pool's normalized token weights.
     * @param preJoinExitSupply - The Pool's total supply prior to the join/exit *after* minting protocol fees.
     * @param postJoinExitSupply - The Pool's total supply after the join/exit.
     */
    function _getPostJoinExitProtocolFees(
        uint256[] memory preBalances,
        uint256[] memory balanceDeltas,
        uint256[] memory normalizedWeights,
        uint256 preJoinExitSupply,
        uint256 postJoinExitSupply
    ) internal returns (uint256) {
        // We calculate `preJoinExitInvariant` now before we mutate `preBalances` into the post joinExit balances.
        uint256 preJoinExitInvariant = WeightedMath._calculateInvariant(normalizedWeights, preBalances);
        bool isJoin = postJoinExitSupply >= preJoinExitSupply;

        // Compute the post balances by adding or removing the deltas.
        for (uint256 i = 0; i < preBalances.length; ++i) {
            preBalances[i] = isJoin
                ? SafeMath.add(preBalances[i], balanceDeltas[i])
                : SafeMath.sub(preBalances[i], balanceDeltas[i]);
        }

        // preBalances have now been mutated to reflect the postJoinExit balances.
        uint256 postJoinExitInvariant = WeightedMath._calculateInvariant(normalizedWeights, preBalances);
        uint256 protocolSwapFeePercentage = getProtocolFeePercentageCache(ProtocolFeeType.SWAP);

        _updatePostJoinExit(postJoinExitInvariant);
        // We return immediately if the fee percentage is zero to avoid unnecessary computation.
        if (protocolSwapFeePercentage == 0) return 0;

        uint256 protocolFeeAmount = InvariantGrowthProtocolSwapFees.calcDueProtocolFees(
            postJoinExitInvariant.divDown(preJoinExitInvariant),
            preJoinExitSupply,
            postJoinExitSupply,
            protocolSwapFeePercentage
        );

        return protocolFeeAmount;
    }

    function _updatePostJoinExit(uint256 postJoinExitInvariant) internal virtual override {
        // After all joins and exits we store the post join/exit invariant in order to compute growth due to swap fees
        // in the next one.
        _lastPostJoinExitInvariant = postJoinExitInvariant;
    }

    // Helper functions

    /**
     * @notice Returns the contribution to the total rate product from a token with the given weight and rate provider.
     */
    function _getRateFactor(uint256 normalizedWeight, IRateProvider provider) internal view returns (uint256) {
        return provider == IRateProvider(0) ? FixedPoint.ONE : provider.getRate().powDown(normalizedWeight);
    }

    /**
     * @dev Returns the weighted product of all the token rates.
     */
    function _getRateProduct(uint256[] memory normalizedWeights) internal view returns (uint256) {
        uint256 totalTokens = normalizedWeights.length;

        uint256 rateProduct = FixedPoint.mulDown(
            _getRateFactor(normalizedWeights[0], _rateProvider0),
            _getRateFactor(normalizedWeights[1], _rateProvider1)
        );

        if (totalTokens > 2) {
            rateProduct = rateProduct.mulDown(_getRateFactor(normalizedWeights[2], _rateProvider2));
        } else {
            return rateProduct;
        }
        if (totalTokens > 3) {
            rateProduct = rateProduct.mulDown(_getRateFactor(normalizedWeights[3], _rateProvider3));
        } else {
            return rateProduct;
        }
        if (totalTokens > 4) {
            rateProduct = rateProduct.mulDown(_getRateFactor(normalizedWeights[4], _rateProvider4));
        } else {
            return rateProduct;
        }
        if (totalTokens > 5) {
            rateProduct = rateProduct.mulDown(_getRateFactor(normalizedWeights[5], _rateProvider5));
        } else {
            return rateProduct;
        }
        if (totalTokens > 6) {
            rateProduct = rateProduct.mulDown(_getRateFactor(normalizedWeights[6], _rateProvider6));
        } else {
            return rateProduct;
        }
        if (totalTokens > 7) {
            rateProduct = rateProduct.mulDown(_getRateFactor(normalizedWeights[7], _rateProvider7));
        }

        return rateProduct;
    }
}<|MERGE_RESOLUTION|>--- conflicted
+++ resolved
@@ -128,40 +128,16 @@
     }
 
     /**
-<<<<<<< HEAD
      * @dev Returns the percentage of the Pool's supply which corresponds to protocol fees on yield accrued by the Pool.
-     * Note that this isn't a view function. This function automatically updates `_athRateProduct`  to ensure that
-     * proper accounting is performed to prevent charging duplicate protocol fees.
-     */
-    function _getYieldProtocolFeesPoolPercentage(uint256[] memory normalizedWeights) internal returns (uint256) {
-        if (_exemptFromYieldFees) return 0;
-
-        uint256 athRateProduct = _athRateProduct;
-        uint256 rateProduct = _getRateProduct(normalizedWeights);
-
-        // Initialise `_athRateProduct`. This will occur on the first join/exit after Pool initialisation.
-        // Not initialising this here properly will cause all joins/exits to revert.
-        if (athRateProduct == 0) {
-            _athRateProduct = rateProduct;
-            return 0;
-        }
-
-        // Only charge yield fees if we've exceeded the all time high of Pool value generated through yield.
-        // i.e. if the Pool makes a loss through the yield strategies then it shouldn't charge fees until it's
-        // been recovered.
-        if (rateProduct <= athRateProduct) return 0;
-=======
-     * @dev Returns the amount of BPT to be minted to pay protocol fees on yield accrued by the Pool.
      * @return yieldProtocolFees - The amount of BPT to be minted as protocol fees on yield.
      * @return athRateProduct - The new all-time-high rate product if it has increased, otherwise zero.
      */
-    function _getYieldProtocolFee(uint256[] memory normalizedWeights, uint256 preJoinExitSupply)
+    function _getYieldProtocolFeesPoolPercentage(uint256[] memory normalizedWeights)
         internal
         view
         returns (uint256, uint256)
     {
         if (_exemptFromYieldFees) return (0, 0);
->>>>>>> ab483581
 
         // Yield manifests in the Pool by individual tokens becoming more valuable, we convert this into comparable
         // units by applying a rate to get the equivalent balance of non-yield-bearing tokens
@@ -190,15 +166,8 @@
         // been recovered.
         if (rateProduct <= athRateProduct) return (0, 0);
 
-<<<<<<< HEAD
-        return
+        return (
             InvariantGrowthProtocolSwapFees.getProtocolOwnershipPercentage(
-=======
-        // We pass `preJoinExitSupply` as the total supply twice as we're measuring over a period in which the total
-        // supply has not changed.
-        return (
-            InvariantGrowthProtocolSwapFees.calcDueProtocolFees(
->>>>>>> ab483581
                 rateProduct.divDown(athRateProduct),
                 FixedPoint.ONE, // Supply has not changed so supplyGrowthRatio = 1
                 getProtocolFeePercentageCache(ProtocolFeeType.YIELD)
@@ -213,6 +182,8 @@
 
     /**
      * @dev Returns the amount of BPT to be minted as protocol fees prior to processing a join/exit.
+     * Note that this isn't a view function. This function automatically updates `_athRateProduct`  to ensure that
+     * proper accounting is performed to prevent charging duplicate protocol fees.
      * @param preBalances - The Pool's balances prior to the join/exit.
      * @param normalizedWeights - The Pool's normalized token weights.
      * @param preJoinExitSupply - The Pool's total supply prior to the join/exit *before* minting protocol fees.
@@ -226,7 +197,15 @@
             WeightedMath._calculateInvariant(normalizedWeights, preBalances),
             getProtocolFeePercentageCache(ProtocolFeeType.SWAP)
         );
-        uint256 protocolYieldFeesPoolPercentage = _getYieldProtocolFeesPoolPercentage(normalizedWeights);
+        (uint256 protocolYieldFeesPoolPercentage, uint256 athRateProduct) = _getYieldProtocolFeesPoolPercentage(
+            normalizedWeights
+        );
+
+        // We then update the recorded of `athRateProduct` to ensure we only collect fees on yield once.
+        // A zero value for `athRateProduct` represents that it is unchanged so we can skip updating it.
+        if (athRateProduct > 0) {
+            _updateATHRateProduct(athRateProduct);
+        }
 
         return
             ProtocolFees.bptForPoolOwnershipPercentage(
