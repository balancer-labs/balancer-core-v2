--- conflicted
+++ resolved
@@ -65,21 +65,13 @@
     }
 
     function _getJoinExitProtocolFees(
-<<<<<<< HEAD
-        bool isJoin,
-=======
->>>>>>> 415d2f2a
         uint256[] memory preBalances,
         uint256[] memory balanceDeltas,
         uint256[] memory normalizedWeights,
         uint256 preJoinExitSupply,
         uint256 postJoinExitSupply
     ) internal view returns (uint256, uint256) {
-<<<<<<< HEAD
-        uint256 preJoinExitInvariant = WeightedMath._calculateInvariant(normalizedWeights, preBalances);
-=======
         bool isJoin = postJoinExitSupply >= preJoinExitSupply;
->>>>>>> 415d2f2a
 
         // Compute the post balances by adding or removing the deltas.
         for (uint256 i = 0; i < preBalances.length; ++i) {
@@ -95,10 +87,7 @@
         // We return immediately if the fee percentage is zero to avoid unnecessary computation.
         if (protocolSwapFeePercentage == 0) return (0, postJoinExitInvariant);
 
-<<<<<<< HEAD
-=======
         uint256 preJoinExitInvariant = WeightedMath._calculateInvariant(normalizedWeights, preBalances);
->>>>>>> 415d2f2a
         uint256 protocolFeeAmount = InvariantGrowthProtocolSwapFees.calcDueProtocolFees(
             postJoinExitInvariant.divDown(preJoinExitInvariant),
             preJoinExitSupply,
