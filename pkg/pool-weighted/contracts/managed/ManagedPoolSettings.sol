--- conflicted
+++ resolved
@@ -993,13 +993,10 @@
             circuitBreakerState
         );
 
-<<<<<<< HEAD
-=======
         // Restore the original unscaled BPT price passed in `setCircuitBreakers`.
         uint256 tokenScalingFactor = ManagedPoolTokenStorageLib.getTokenScalingFactor(_getTokenState(token));
         bptPrice = _upscale(bptPrice, tokenScalingFactor);
 
->>>>>>> ce1aefae
         (lowerBptPriceBound, upperBptPriceBound) = CircuitBreakerStorageLib.getBptPriceBounds(
             circuitBreakerState,
             _getNormalizedWeight(token)
@@ -1053,11 +1050,7 @@
 
         // The library will validate the lower/upper bounds
         _circuitBreakerState[token] = CircuitBreakerStorageLib.setCircuitBreaker(
-<<<<<<< HEAD
-            bptPrice,
-=======
             scaledBptPrice,
->>>>>>> ce1aefae
             normalizedWeight,
             lowerBoundPercentage,
             upperBoundPercentage
