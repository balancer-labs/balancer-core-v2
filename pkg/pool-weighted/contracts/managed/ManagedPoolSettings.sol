// SPDX-License-Identifier: GPL-3.0-or-later
// This program is free software: you can redistribute it and/or modify
// it under the terms of the GNU General Public License as published by
// the Free Software Foundation, either version 3 of the License, or
// (at your option) any later version.

// This program is distributed in the hope that it will be useful,
// but WITHOUT ANY WARRANTY; without even the implied warranty of
// MERCHANTABILITY or FITNESS FOR A PARTICULAR PURPOSE.  See the
// GNU General Public License for more details.

// You should have received a copy of the GNU General Public License
// along with this program.  If not, see <http://www.gnu.org/licenses/>.

pragma solidity ^0.7.0;
pragma experimental ABIEncoderV2;

import "@balancer-labs/v2-interfaces/contracts/pool-weighted/WeightedPoolUserData.sol";
import "@balancer-labs/v2-interfaces/contracts/pool-utils/IControlledManagedPool.sol";
import "@balancer-labs/v2-interfaces/contracts/standalone-utils/IProtocolFeePercentagesProvider.sol";

import "@balancer-labs/v2-solidity-utils/contracts/helpers/ERC20Helpers.sol";
import "@balancer-labs/v2-solidity-utils/contracts/helpers/ScalingHelpers.sol";
import "@balancer-labs/v2-solidity-utils/contracts/helpers/WordCodec.sol";

import "@balancer-labs/v2-pool-utils/contracts/lib/PoolRegistrationLib.sol";
import "@balancer-labs/v2-pool-utils/contracts/external-fees/InvariantGrowthProtocolSwapFees.sol";
import "@balancer-labs/v2-pool-utils/contracts/external-fees/ProtocolFeeCache.sol";
import "@balancer-labs/v2-pool-utils/contracts/external-fees/ExternalAUMFees.sol";

import "../lib/GradualValueChange.sol";
import "../lib/CircuitBreakerLib.sol";
import "../WeightedMath.sol";

import "./vendor/BasePool.sol";

import "./ManagedPoolStorageLib.sol";
import "./ManagedPoolAumStorageLib.sol";
import "./ManagedPoolTokenStorageLib.sol";

/**
 * @title Managed Pool Settings
 */
abstract contract ManagedPoolSettings is BasePool, ProtocolFeeCache, IControlledManagedPool {
    // ManagedPool weights and swap fees can change over time: these periods are expected to be long enough (e.g. days)
    // that any timestamp manipulation would achieve very little.
    // solhint-disable not-rely-on-time

    using FixedPoint for uint256;
    using WeightedPoolUserData for bytes;

    // State variables

    uint256 private constant _MIN_TOKENS = 2;
    // The upper bound is WeightedMath.MAX_WEIGHTED_TOKENS, but this is constrained by other factors, such as Pool
    // creation gas consumption.
    uint256 private constant _MAX_TOKENS = 38;

    // The swap fee cannot be 100%: calculations that divide by (1-fee) would revert with division by zero.
    // Swap fees close to 100% can still cause reverts when performing join/exit swaps, if the calculated fee
    // amounts exceed the pool's token balances in the Vault. 95% is a very high but safe maximum value, and we want to
    // be permissive to let the owner manage the Pool as they see fit.
    uint256 private constant _MAX_SWAP_FEE_PERCENTAGE = 95e16; // 95%

    // The same logic applies to the AUM fee.
    uint256 private constant _MAX_MANAGEMENT_AUM_FEE_PERCENTAGE = 95e16; // 95%

    // We impose a minimum swap fee to create some buy/sell spread, and prevent the Pool from being drained through
    // repeated interactions. We should not need this since we explicity always round favoring the Pool, but a minimum
    // swap fee adds an extra safeguard.
    uint256 private constant _MIN_SWAP_FEE_PERCENTAGE = 1e12; // 0.0001%

    // Stores commonly used Pool state.
    // This slot is preferred for gas-sensitive operations as it is read in all joins, swaps and exits,
    // and therefore warm.
    // See `ManagedPoolStorageLib.sol` for data layout.
    bytes32 private _poolState;

    // Stores state related to charging AUM fees.
    // See `ManagedPoolAUMStorageLib.sol` for data layout.
    bytes32 private _aumState;

    // Store scaling factor and start/end normalized weights for each token.
    // See `ManagedPoolTokenStorageLib.sol` for data layout.
    mapping(IERC20 => bytes32) private _tokenState;

    // Store the circuit breaker configuration for each token.
    // See `CircuitBreakerLib.sol` for data layout.
    mapping(IERC20 => bytes32) private _circuitBreakerState;

    // If mustAllowlistLPs is enabled, this is the list of addresses allowed to join the pool
    mapping(address => bool) private _allowedAddresses;

    // Event declarations

    event GradualSwapFeeUpdateScheduled(
        uint256 startTime,
        uint256 endTime,
        uint256 startSwapFeePercentage,
        uint256 endSwapFeePercentage
    );
    event GradualWeightUpdateScheduled(
        uint256 startTime,
        uint256 endTime,
        uint256[] startWeights,
        uint256[] endWeights
    );
    event SwapEnabledSet(bool swapEnabled);
    event MustAllowlistLPsSet(bool mustAllowlistLPs);
    event ManagementAumFeePercentageChanged(uint256 managementAumFeePercentage);
    event ManagementAumFeeCollected(uint256 bptAmount);
    event AllowlistAddressAdded(address indexed member);
    event AllowlistAddressRemoved(address indexed member);
    event TokenAdded(IERC20 indexed token, uint256 normalizedWeight);
    event TokenRemoved(IERC20 indexed token);
    event CircuitBreakerSet(
        IERC20 indexed token,
        uint256 bptPrice,
        uint256 lowerBoundPercentage,
        uint256 upperBoundPercentage
    );

    struct NewPoolParams {
        string name;
        string symbol;
        IERC20[] tokens;
        uint256[] normalizedWeights;
        address[] assetManagers;
        uint256 swapFeePercentage;
        bool swapEnabledOnStart;
        bool mustAllowlistLPs;
        uint256 managementAumFeePercentage;
        uint256 aumFeeId;
    }

    constructor(NewPoolParams memory params, IProtocolFeePercentagesProvider protocolFeeProvider)
        ProtocolFeeCache(
            protocolFeeProvider,
            ProviderFeeIDs({ swap: ProtocolFeeType.SWAP, yield: ProtocolFeeType.YIELD, aum: params.aumFeeId })
        )
    {
        uint256 totalTokens = params.tokens.length;
        _require(totalTokens >= _MIN_TOKENS, Errors.MIN_TOKENS);
        _require(totalTokens <= _MAX_TOKENS, Errors.MAX_TOKENS);

        InputHelpers.ensureInputLengthMatch(totalTokens, params.normalizedWeights.length, params.assetManagers.length);

        // Validate and set initial fees
        _setManagementAumFeePercentage(params.managementAumFeePercentage);

        // Write the scaling factors for each token into their token state.
        // We do this before setting the weights in `_startGradualWeightChange` so we start from a empty token state.
        for (uint256 i = 0; i < totalTokens; i++) {
            IERC20 token = params.tokens[i];
            _tokenState[token] = ManagedPoolTokenStorageLib.setTokenScalingFactor(bytes32(0), token);
        }

        _startGradualWeightChange(
            block.timestamp,
            block.timestamp,
            params.normalizedWeights,
            params.normalizedWeights,
            params.tokens
        );

        _startGradualSwapFeeChange(
            block.timestamp,
            block.timestamp,
            params.swapFeePercentage,
            params.swapFeePercentage
        );

        // If false, the pool will start in the disabled state (prevents front-running the enable swaps transaction).
        _setSwapEnabled(params.swapEnabledOnStart);

        // If true, only addresses on the manager-controlled allowlist may join the pool.
        _setMustAllowlistLPs(params.mustAllowlistLPs);
    }

    function _getPoolState() internal view returns (bytes32) {
        return _poolState;
    }

    function _getTokenState(IERC20 token) internal view returns (bytes32) {
        return _tokenState[token];
    }

    // Virtual Supply

    /**
     * @notice Returns the number of tokens in circulation.
     * @dev For the majority of Pools this will simply be a wrapper around the `totalSupply` function, however
     * composable pools premint a large fraction of the BPT supply to place it in the Vault. In this situation we must
     * override this function to subtract off this balance of BPT to show the real amount of BPT in circulation.
     */
    function _getVirtualSupply() internal view virtual returns (uint256) {
        return totalSupply();
    }

    // Actual Supply

    /**
     * @notice Returns the effective BPT supply.
     *
     * @dev The Pool owes debt to the Protocol and the Pool's owner in the form of unminted BPT, which will be minted
     * immediately before the next join or exit. We need to take these into account since, even if they don't yet exist,
     *  they will effectively be included in any Pool operation that involves BPT.
     *
     * In the vast majority of cases, this function should be used instead of `totalSupply()`.
     */
    function getActualSupply() external view returns (uint256) {
        return _getActualSupply(_getVirtualSupply());
    }

    function _getActualSupply(uint256 virtualSupply) internal view returns (uint256) {
<<<<<<< HEAD
        (uint256 aumFeePercentage, uint256 lastCollectionTimestamp) = getManagementAumFeeParams();
=======
>>>>>>> 6a623ac6
        uint256 aumFeesAmount = ExternalAUMFees.getAumFeesBptAmount(
            virtualSupply,
            block.timestamp,
            lastCollectionTimestamp,
            aumFeePercentage
        );
        return virtualSupply.add(aumFeesAmount);
    }

    // Swap fees

    /**
     * @notice Returns the current value of the swap fee percentage.
     * @dev Computes the current swap fee percentage, which can change every block if a gradual swap fee
     * update is in progress.
     */
    function getSwapFeePercentage() external view override returns (uint256) {
        return ManagedPoolStorageLib.getSwapFeePercentage(_poolState);
    }

    /**
     * @notice Returns the current gradual swap fee update parameters.
     * @dev The current swap fee can be retrieved via `getSwapFeePercentage()`.
     * @return startTime - The timestamp when the swap fee update will begin.
     * @return endTime - The timestamp when the swap fee update will end.
     * @return startSwapFeePercentage - The starting swap fee percentage (could be different from the current value).
     * @return endSwapFeePercentage - The final swap fee percentage, when the current timestamp >= endTime.
     */
    function getGradualSwapFeeUpdateParams()
        external
        view
        returns (
            uint256 startTime,
            uint256 endTime,
            uint256 startSwapFeePercentage,
            uint256 endSwapFeePercentage
        )
    {
        return ManagedPoolStorageLib.getSwapFeeFields(_poolState);
    }

    /**
     * @notice Schedule a gradual swap fee update.
     * @dev The swap fee will change from the given starting value (which may or may not be the current
     * value) to the given ending fee percentage, over startTime to endTime.
     *
     * Note that calling this with a starting swap fee different from the current value will immediately change the
     * current swap fee to `startSwapFeePercentage`, before commencing the gradual change at `startTime`.
     * Emits the GradualSwapFeeUpdateScheduled event.
     * This is a permissioned function.
     *
     * @param startTime - The timestamp when the swap fee change will begin.
     * @param endTime - The timestamp when the swap fee change will end (must be >= startTime).
     * @param startSwapFeePercentage - The starting value for the swap fee change.
     * @param endSwapFeePercentage - The ending value for the swap fee change. If the current timestamp >= endTime,
     * `getSwapFeePercentage()` will return this value.
     */
    function updateSwapFeeGradually(
        uint256 startTime,
        uint256 endTime,
        uint256 startSwapFeePercentage,
        uint256 endSwapFeePercentage
    ) external override authenticate whenNotPaused {
        _startGradualSwapFeeChange(
            GradualValueChange.resolveStartTime(startTime, endTime),
            endTime,
            startSwapFeePercentage,
            endSwapFeePercentage
        );
    }

    function _validateSwapFeePercentage(uint256 swapFeePercentage) internal pure {
        _require(swapFeePercentage >= _MIN_SWAP_FEE_PERCENTAGE, Errors.MIN_SWAP_FEE_PERCENTAGE);
        _require(swapFeePercentage <= _MAX_SWAP_FEE_PERCENTAGE, Errors.MAX_SWAP_FEE_PERCENTAGE);
    }

    /**
     * @notice Encodes a gradual swap fee update into the Pool state in storage.
     * @param startTime - The timestamp when the swap fee change will begin.
     * @param endTime - The timestamp when the swap fee change will end (must be >= startTime).
     * @param startSwapFeePercentage - The starting value for the swap fee change.
     * @param endSwapFeePercentage - The ending value for the swap fee change. If the current timestamp >= endTime,
     * `getSwapFeePercentage()` will return this value.
     */
    function _startGradualSwapFeeChange(
        uint256 startTime,
        uint256 endTime,
        uint256 startSwapFeePercentage,
        uint256 endSwapFeePercentage
    ) internal {
        _validateSwapFeePercentage(startSwapFeePercentage);
        _validateSwapFeePercentage(endSwapFeePercentage);

        _poolState = ManagedPoolStorageLib.setSwapFeeData(
            _poolState,
            startTime,
            endTime,
            startSwapFeePercentage,
            endSwapFeePercentage
        );

        emit GradualSwapFeeUpdateScheduled(startTime, endTime, startSwapFeePercentage, endSwapFeePercentage);
    }

    // Token weights

    /**
     * @dev Returns all normalized weights, in the same order as the Pool's tokens.
     */
    function _getNormalizedWeights(IERC20[] memory tokens) internal view returns (uint256[] memory normalizedWeights) {
        uint256 weightChangeProgress = ManagedPoolStorageLib.getGradualWeightChangeProgress(_poolState);

        uint256 numTokens = tokens.length;
        normalizedWeights = new uint256[](numTokens);
        for (uint256 i = 0; i < numTokens; i++) {
            normalizedWeights[i] = ManagedPoolTokenStorageLib.getTokenWeight(
                _tokenState[tokens[i]],
                weightChangeProgress
            );
        }
    }

    /**
     * @notice Returns all normalized weights, in the same order as the Pool's tokens.
     */
    function getNormalizedWeights() external view returns (uint256[] memory) {
        (IERC20[] memory tokens, ) = _getPoolTokens();
        return _getNormalizedWeights(tokens);
    }

    /**
     * @dev Returns the normalized weight of a single token.
     */
    function _getNormalizedWeight(IERC20 token) internal view returns (uint256) {
        return
            ManagedPoolTokenStorageLib.getTokenWeight(
                _tokenState[token],
                ManagedPoolStorageLib.getGradualWeightChangeProgress(_poolState)
            );
    }

    /**
     * @notice Returns the current gradual weight change update parameters.
     * @dev The current weights can be retrieved via `getNormalizedWeights()`.
     * @return startTime - The timestamp when the weight update will begin.
     * @return endTime - The timestamp when the weight update will end.
     * @return startWeights - The starting weights, when the weight change was initiated.
     * @return endWeights - The final weights, when the current timestamp >= endTime.
     */
    function getGradualWeightUpdateParams()
        external
        view
        returns (
            uint256 startTime,
            uint256 endTime,
            uint256[] memory startWeights,
            uint256[] memory endWeights
        )
    {
        (startTime, endTime) = ManagedPoolStorageLib.getWeightChangeFields(_poolState);

        (IERC20[] memory tokens, ) = _getPoolTokens();

        startWeights = new uint256[](tokens.length);
        endWeights = new uint256[](tokens.length);

        for (uint256 i = 0; i < tokens.length; i++) {
            (startWeights[i], endWeights[i]) = ManagedPoolTokenStorageLib.getTokenStartAndEndWeights(
                _tokenState[tokens[i]]
            );
        }
    }

    function _ensureNoWeightChange() private view {
        (uint256 startTime, uint256 endTime) = ManagedPoolStorageLib.getWeightChangeFields(_poolState);

        if (block.timestamp < endTime) {
            _revert(
                block.timestamp < startTime
                    ? Errors.CHANGE_TOKENS_PENDING_WEIGHT_CHANGE
                    : Errors.CHANGE_TOKENS_DURING_WEIGHT_CHANGE
            );
        }
    }

    /**
     * @notice Schedule a gradual weight change.
     * @dev The weights will change from their current values to the given endWeights, over startTime to endTime.
     * This is a permissioned function.
     *
     * Since, unlike with swap fee updates, we generally do not want to allow instantaneous weight changes,
     * the weights always start from their current values. This also guarantees a smooth transition when
     * updateWeightsGradually is called during an ongoing weight change.
     * @param startTime - The timestamp when the weight change will begin.
     * @param endTime - The timestamp when the weight change will end (can be >= startTime).
     * @param tokens - The tokens associated with the target weights (must match the current pool tokens).
     * @param endWeights - The target weights. If the current timestamp >= endTime, `getNormalizedWeights()`
     * will return these values.
     */
    function updateWeightsGradually(
        uint256 startTime,
        uint256 endTime,
        IERC20[] memory tokens,
        uint256[] memory endWeights
    ) external override authenticate whenNotPaused {
        (IERC20[] memory actualTokens, ) = _getPoolTokens();
        InputHelpers.ensureInputLengthMatch(tokens.length, actualTokens.length, endWeights.length);

        for (uint256 i = 0; i < actualTokens.length; ++i) {
            _require(actualTokens[i] == tokens[i], Errors.TOKENS_MISMATCH);
        }

        _startGradualWeightChange(
            GradualValueChange.resolveStartTime(startTime, endTime),
            endTime,
            _getNormalizedWeights(tokens),
            endWeights,
            tokens
        );
    }

    /**
     * @dev When calling updateWeightsGradually again during an update, reset the start weights to the current weights,
     * if necessary.
     */
    function _startGradualWeightChange(
        uint256 startTime,
        uint256 endTime,
        uint256[] memory startWeights,
        uint256[] memory endWeights,
        IERC20[] memory tokens
    ) internal {
        uint256 normalizedSum;

        for (uint256 i = 0; i < endWeights.length; i++) {
            uint256 endWeight = endWeights[i];
            _require(endWeight >= WeightedMath._MIN_WEIGHT, Errors.MIN_WEIGHT);
            normalizedSum = normalizedSum.add(endWeight);

            IERC20 token = tokens[i];
            _tokenState[token] = ManagedPoolTokenStorageLib.setTokenWeight(
                _tokenState[token],
                startWeights[i],
                endWeight
            );
        }

        // Ensure that the normalized weights sum to ONE
        _require(normalizedSum == FixedPoint.ONE, Errors.NORMALIZED_WEIGHT_INVARIANT);

        _poolState = ManagedPoolStorageLib.setWeightChangeData(_poolState, startTime, endTime);

        emit GradualWeightUpdateScheduled(startTime, endTime, startWeights, endWeights);
    }

    // Swap Enabled

    /**
     * @notice Returns whether swaps are enabled.
     */
    function getSwapEnabled() external view returns (bool) {
        return ManagedPoolStorageLib.getSwapsEnabled(_poolState);
    }

    /**
     * @notice Enable or disable trading.
     * @dev Emits the SwapEnabledSet event. This is a permissioned function.
     * @param swapEnabled - The new value of the swap enabled flag.
     */
    function setSwapEnabled(bool swapEnabled) external override authenticate whenNotPaused {
        _setSwapEnabled(swapEnabled);
    }

    function _setSwapEnabled(bool swapEnabled) private {
        _poolState = ManagedPoolStorageLib.setSwapsEnabled(_poolState, swapEnabled);

        emit SwapEnabledSet(swapEnabled);
    }

    // LP Allowlist

    /**
     * @notice Returns whether the allowlist for LPs is enabled.
     */
    function getMustAllowlistLPs() public view returns (bool) {
        return ManagedPoolStorageLib.getLPAllowlistEnabled(_poolState);
    }

    /**
     * @notice Check an LP address against the allowlist.
     * @dev If the allowlist is not enabled, this returns true for every address.
     * @param member - The address to check against the allowlist.
     * @return true if the given address is allowed to join the pool.
     */
    function isAllowedAddress(address member) public view returns (bool) {
        return !getMustAllowlistLPs() || _allowedAddresses[member];
    }

    /**
     * @notice Adds an address to the LP allowlist.
     * @dev Will fail if the LP allowlist is not enabled, or the address is already allowlisted.
     * Emits the AllowlistAddressAdded event. This is a permissioned function.
     * @param member - The address to be added to the allowlist.
     */
    function addAllowedAddress(address member) external override authenticate whenNotPaused {
        _require(getMustAllowlistLPs(), Errors.FEATURE_DISABLED);
        _require(!_allowedAddresses[member], Errors.ADDRESS_ALREADY_ALLOWLISTED);

        _allowedAddresses[member] = true;
        emit AllowlistAddressAdded(member);
    }

    /**
     * @notice Removes an address from the LP allowlist.
     * @dev Will fail if the LP allowlist is not enabled, or the address was not previously allowlisted.
     * Emits the AllowlistAddressRemoved event. Do not allow removing addresses while the allowlist
     * is disabled. This is a permissioned function.
     * @param member - The address to be removed from the allowlist.
     */
    function removeAllowedAddress(address member) external override authenticate whenNotPaused {
        _require(getMustAllowlistLPs(), Errors.FEATURE_DISABLED);
        _require(_allowedAddresses[member], Errors.ADDRESS_NOT_ALLOWLISTED);

        delete _allowedAddresses[member];
        emit AllowlistAddressRemoved(member);
    }

    /**
     * @notice Enable or disable the LP allowlist.
     * @dev Note that any addresses added to the allowlist will be retained if the allowlist is toggled off and
     * back on again, because adding or removing addresses is not allowed while the allowlist is disabled.
     * Emits the MustAllowlistLPsSet event. This is a permissioned function.
     * @param mustAllowlistLPs - The new value of the mustAllowlistLPs flag.
     */
    function setMustAllowlistLPs(bool mustAllowlistLPs) external override authenticate whenNotPaused {
        _setMustAllowlistLPs(mustAllowlistLPs);
    }

    function _setMustAllowlistLPs(bool mustAllowlistLPs) private {
        _poolState = ManagedPoolStorageLib.setLPAllowlistEnabled(_poolState, mustAllowlistLPs);

        emit MustAllowlistLPsSet(mustAllowlistLPs);
    }

    // AUM management fees

    /**
     * @notice Returns the management AUM fee percentage as an 18-decimal fixed point number and the timestamp of the
     * last collection of AUM fees.
     */
<<<<<<< HEAD
    function getManagementAumFeeParams()
        public
        view
        returns (uint256 aumFeePercentage, uint256 lastCollectionTimestamp)
    {
        (aumFeePercentage, lastCollectionTimestamp) = ManagedPoolAumStorageLib.getAumFeeFields(_aumState);
=======
    function getManagementAumFeePercentage() public view returns (uint256) {
        // If we're in recovery mode then we bypass any fee logic by returning zero.
        return ManagedPoolStorageLib.getRecoveryModeEnabled(_poolState) ? 0 : _managementAumFeePercentage;
    }
>>>>>>> 6a623ac6

        // If we're in recovery mode then we bypass any fee logic by setting the fee percentage to zero.
        if (ManagedPoolStorageLib.getRecoveryModeEnabled(_poolState)) {
            aumFeePercentage = 0;
        }
    }

    /**
     * @notice Setter for the yearly percentage AUM management fee, which is payable to the pool manager.
     * @dev Attempting to collect AUM fees in excess of the maximum permitted percentage will revert.
     * To avoid retroactive fee increases, we force collection at the current fee percentage before processing
     * the update. Emits the ManagementAumFeePercentageChanged event. This is a permissioned function.
     * @param managementAumFeePercentage - The new management AUM fee percentage.
     * @return amount - The amount of BPT minted to the manager before the update, if any.
     */
    function setManagementAumFeePercentage(uint256 managementAumFeePercentage)
        external
        override
        authenticate
        whenNotPaused
        returns (uint256 amount)
    {
        // We want to prevent the pool manager from retroactively increasing the amount of AUM fees payable.
        // To prevent this, we perform a collection before updating the fee percentage.
        // This is only necessary if the pool has been initialized (which is indicated by a nonzero total supply).
        uint256 supplyBeforeFeeCollection = _getVirtualSupply();
        if (supplyBeforeFeeCollection > 0) {
            amount = _collectAumManagementFees(supplyBeforeFeeCollection);
            _updateAumFeeCollectionTimestamp();
        }

        _setManagementAumFeePercentage(managementAumFeePercentage);
    }

    function _setManagementAumFeePercentage(uint256 managementAumFeePercentage) private {
        _require(
            managementAumFeePercentage <= _MAX_MANAGEMENT_AUM_FEE_PERCENTAGE,
            Errors.MAX_MANAGEMENT_AUM_FEE_PERCENTAGE
        );

        _aumState = ManagedPoolAumStorageLib.setAumFeePercentage(_aumState, managementAumFeePercentage);
        emit ManagementAumFeePercentageChanged(managementAumFeePercentage);
    }

    /**
     * @notice Stores the current timestamp as the most recent collection of AUM fees.
     * @dev This function *must* be called after each collection of AUM fees.
     */
    function _updateAumFeeCollectionTimestamp() internal {
        _aumState = ManagedPoolAumStorageLib.setLastCollectionTimestamp(_aumState, block.timestamp);
    }

    /**
     * @notice Collect any accrued AUM fees and send them to the pool manager.
     * @dev This can be called by anyone to collect accrued AUM fees - and will be called automatically on
     * joins and exits.
     * @return The amount of BPT minted to the manager.
     */
    function collectAumManagementFees() external override whenNotPaused returns (uint256) {
        // It only makes sense to collect AUM fees after the pool is initialized (as before then the AUM is zero).
        // We can query if the pool is initialized by checking for a nonzero total supply.
        // Reverting here prevents zero value AUM fee collections causing bogus events.
        uint256 supplyBeforeFeeCollection = _getVirtualSupply();
        if (supplyBeforeFeeCollection == 0) _revert(Errors.UNINITIALIZED);

        return _collectAumManagementFees(supplyBeforeFeeCollection);
    }

    /**
     * @dev Calculates the AUM fees accrued since the last collection and pays it to the pool manager.
     * This function is called automatically on joins and exits.
     */
    function _collectAumManagementFees(uint256 virtualSupply) internal returns (uint256) {
        (uint256 aumFeePercentage, uint256 lastCollectionTimestamp) = getManagementAumFeeParams();
        uint256 bptAmount = ExternalAUMFees.getAumFeesBptAmount(
            virtualSupply,
            block.timestamp,
            lastCollectionTimestamp,
            aumFeePercentage
        );

        // Early return if either:
        // - AUM fee is disabled.
        // - no time has passed since the last collection.
        if (bptAmount == 0) {
            return 0;
        }

        // As we update the AUM fee collection timestamp when updating the AUM fee percentage, we only need to
        // update the timestamp when non-zero AUM fees are paid. This avoids an SSTORE on zero-length collections.
        _updateAumFeeCollectionTimestamp();

        // Split AUM fees between protocol and Pool manager.
        uint256 protocolBptAmount = bptAmount.mulUp(getProtocolFeePercentageCache(ProtocolFeeType.AUM));
        uint256 managerBPTAmount = bptAmount.sub(protocolBptAmount);

        _payProtocolFees(protocolBptAmount);

        emit ManagementAumFeeCollected(managerBPTAmount);

        _mintPoolTokens(getOwner(), managerBPTAmount);

        return bptAmount;
    }

    // Add/Remove tokens

    /**
     * @notice Adds a token to the Pool's list of tradeable tokens. This is a permissioned function.
     *
     * @dev By adding a token to the Pool's composition, the weights of all other tokens will be decreased. The new
     * token will have no balance - it is up to the owner to provide some immediately after calling this function.
     * Note however that regular join functions will not work while the new token has no balance: the only way to
     * deposit an initial amount is by using an Asset Manager.
     *
     * Token addition is forbidden during a weight change, or if one is scheduled to happen in the future.
     *
     * The caller may additionally pass a non-zero `mintAmount` to have some BPT be minted for them, which might be
     * useful in some scenarios to account for the fact that the Pool will have more tokens.
     *
     * Emits the TokenAdded event.
     *
     * @param tokenToAdd - The ERC20 token to be added to the Pool.
     * @param assetManager - The Asset Manager for the token.
     * @param tokenToAddNormalizedWeight - The normalized weight of `token` relative to the other tokens in the Pool.
     * @param mintAmount - The amount of BPT to be minted as a result of adding `token` to the Pool.
     * @param recipient - The address to receive the BPT minted by the Pool.
     */
    function addToken(
        IERC20 tokenToAdd,
        address assetManager,
        uint256 tokenToAddNormalizedWeight,
        uint256 mintAmount,
        address recipient
    ) external authenticate whenNotPaused {
        // This complex operation might mint BPT, altering the supply. For simplicity, we forbid adding tokens before
        // initialization (i.e. before BPT is first minted). We must also collect AUM fees every time the BPT supply
        // changes. For consistency, we do this always, even if the amount to mint is zero.
        uint256 supply = _getVirtualSupply();
        _require(supply > 0, Errors.UNINITIALIZED);
        _collectAumManagementFees(supply);

        // BPT cannot be added using this mechanism: Composable Pools manage it via dedicated PoolRegistrationLib
        // functions.
        _require(tokenToAdd != IERC20(this), Errors.ADD_OR_REMOVE_BPT);

        // Tokens cannot be added during or before a weight change, since a) adding a token already involves a weight
        // change and would override an existing one, and b) any previous weight changes would be incomplete since they
        // wouldn't include the new token.
        _ensureNoWeightChange();

        // We first register the token in the Vault. This makes the Pool enter an invalid state, since one of its tokens
        // has a balance of zero (making the invariant also zero). The Asset Manager must be used to deposit some
        // initial balance and restore regular operation.
        //
        // We don't need to check that the new token is not already in the Pool, as the Vault will simply revert if we
        // try to register it again.
        PoolRegistrationLib.registerToken(getVault(), getPoolId(), tokenToAdd, assetManager);

        // With the token registered, we fetch the new list of Pool tokens (which will include it). This is also a good
        // opportunity to check we have not added too many tokens.
        (IERC20[] memory tokens, ) = _getPoolTokens();
        _require(tokens.length <= _MAX_TOKENS, Errors.MAX_TOKENS);

        // Once we've updated the state in the Vault, we need to also update our own state. This is a two-step process,
        // since we need to:
        //  a) initialize the state of the new token
        //  b) adjust the weights of all other tokens

        // Initializing the new token is straightforward. The Pool itself doesn't track how many or which tokens it uses
        // (and relies instead on the Vault for this), so we simply store the new token-specific information.
        // Note that we don't need to check here that the weight is valid. We'll later call `_startGradualWeightChange`,
        // which will check the entire set of weights for correctness.
        _tokenState[tokenToAdd] = ManagedPoolTokenStorageLib.initializeTokenState(
            tokenToAdd,
            tokenToAddNormalizedWeight
        );

        // Adjusting the weights is a bit more involved however. We need to reduce all other weights to make room for
        // the new one. This is achieved by multipliyng them by a factor of `1 - new token weight`.
        // For example, if a  0.25/0.75 Pool gets added a token with a weight of 0.80, the final weights would be
        // 0.05/0.15/0.80, where 0.05 = 0.25 * (1 - 0.80) and 0.15 = 0.75 * (1 - 0.80).
        uint256[] memory currentWeights = _getNormalizedWeights(tokens);
        uint256[] memory newWeights = new uint256[](tokens.length);
        uint256 newWeightSum = 0;

        for (uint256 i = 0; i < tokens.length; ++i) {
            if (tokens[i] == tokenToAdd) {
                newWeights[i] = tokenToAddNormalizedWeight;
            } else {
                newWeights[i] = currentWeights[i].mulDown(FixedPoint.ONE.sub(tokenToAddNormalizedWeight));
            }

            newWeightSum = newWeightSum.add(newWeights[i]);
        }

        // It is possible that the new weights don't add up to 100% due to rounding errors - the sum might be slightly
        // smaller since we round the weights down. In that case, we adjust the last weight so that the sum is exact.
        //
        // This error is negligible, since the error introduced in the weight of the last token equals the number of
        // tokens in the worst case (as each weight can be off by one at most), and the minimum weight is 1e16, meaning
        // there's ~15 orders of magnitude between the smallest weight and the error. It is important however that the
        // weights do add up to 100% exactly, as that property is relied on in some parts of the WeightedMath
        // computations.
        if (newWeightSum != FixedPoint.ONE) {
            newWeights[tokens.length - 1] = newWeights[tokens.length - 1].add(FixedPoint.ONE.sub(newWeightSum));
        }

        // `_startGradualWeightChange` will perform all required validation on the new weights, including minimum
        // weights, sum, etc., so we don't need to worry about that ourselves.
        // Note that this call will set the weight for `tokenToAdd`, which we've already done - that'll just be a no-op.
        _startGradualWeightChange(block.timestamp, block.timestamp, newWeights, newWeights, tokens);

        if (mintAmount > 0) {
            _mintPoolTokens(recipient, mintAmount);
        }

        emit TokenAdded(tokenToAdd, tokenToAddNormalizedWeight);
    }

    /**
     * @notice Removes a token from the Pool's list of tradeable tokens.
     * @dev Tokens can only be removed if the Pool has more than 2 tokens, as it can never have fewer than 2. Token
     * removal is also forbidden during a weight change, or if one is scheduled to happen in the future.
     *
     * Emits the TokenRemoved event. This is a permissioned function.
     *
     * The caller may additionally pass a non-zero `burnAmount` to burn some of their BPT, which might be useful
     * in some scenarios to account for the fact that the Pool now has fewer tokens. This is a permissioned function.
     * @param tokenToRemove - The ERC20 token to be removed from the Pool.
     * @param burnAmount - The amount of BPT to be burned after removing `token` from the Pool.
     * @param sender - The address to burn BPT from.
     */
    function removeToken(
        IERC20 tokenToRemove,
        uint256 burnAmount,
        address sender
    ) external authenticate whenNotPaused {
        // This complex operation might burn BPT, altering the supply. For simplicity, we forbid removing tokens before
        // initialization (i.e. before BPT is first minted). We must also collect AUM fees every time the BPT supply
        // changes. For consistency, we do this always, even if the amount to burn is zero.
        uint256 supply = _getVirtualSupply();
        _require(supply > 0, Errors.UNINITIALIZED);
        _collectAumManagementFees(supply);

        // BPT cannot be removed using this mechanism: Composable Pools manage it via dedicated PoolRegistrationLib
        // functions.
        _require(tokenToRemove != IERC20(this), Errors.ADD_OR_REMOVE_BPT);

        // Tokens cannot be removed during or before a weight change, since a) removing a token already involves a
        // weight change and would override an existing one, and b) any previous weight changes would be incorrect since
        // they would include the removed token.
        _ensureNoWeightChange();

        // Before this function is called, the caller must have withdrawn all balance for `token` from the Pool. This
        // means that the Pool is in an invalid state, since among other things the invariant is zero. Because we're not
        // in a valid state and all value-changing operations will revert, we are free to modify the Pool state (e.g.
        // alter weights).
        //
        // We don't need to test the zero balance since the Vault will simply revert on deregistration if this is not
        // the case, or if the token is not currently registered.
        PoolRegistrationLib.deregisterToken(getVault(), getPoolId(), tokenToRemove);

        // With the token deregistered, we fetch the new list of Pool tokens (which will not include it). This is also a
        // good opportunity to check we didn't end up with too few tokens.
        (IERC20[] memory tokens, ) = _getPoolTokens();
        _require(tokens.length >= 2, Errors.MIN_TOKENS);

        // Once we've updated the state in the Vault, we need to also update our own state. This is a two-step process,
        // since we need to:
        //  a) delete the state of the removed token
        //  b) adjust the weights of all other tokens

        // Deleting the old token is straightforward. The Pool itself doesn't track how many or which tokens it uses
        // (and relies instead on the Vault for this), so we simply delete the token-specific information. We first read
        // its weight however, since we'll need it later.
        // We've ensured that the most recent weight change is complete.
        uint256 tokenToRemoveWeight = ManagedPoolTokenStorageLib.getTokenWeight(
            _tokenState[tokenToRemove],
            FixedPoint.ONE
        );
        delete _tokenState[tokenToRemove];

        // Adjusting the weights is a bit more involved however. We need to increase all other weights so that they add
        // up to 100%. This is achieved by dividing them by a factor of `1 - old token weight`.
        // For example, if a  0.05/0.15/0.80 Pool has its 80% token removed, the final weights would be 0.25/0.75, where
        // 0.25 = 0.05 / (1 - 0.80) and 0.75 = 0.15 / (1 - 0.80).
        uint256[] memory currentWeights = _getNormalizedWeights(tokens);
        uint256[] memory newWeights = new uint256[](tokens.length);
        uint256 newWeightSum = 0;

        for (uint256 i = 0; i < tokens.length; ++i) {
            newWeights[i] = currentWeights[i].divDown(FixedPoint.ONE.sub(tokenToRemoveWeight));
            newWeightSum = newWeightSum.add(newWeights[i]);
        }

        // It is possible that the new weights don't add up to 100% due to rounding errors - the sum might be slightly
        // smaller since we round the weights down. In that case, we adjust the last weight so that the sum is exact.
        //
        // This error is negligible, since the error introduced in the weight of the last token equals the number of
        // tokens in the worst case (as each weight can be off by one at most), and the minimum weight is 1e16, meaning
        // there's ~15 orders of magnitude between the smallest weight and the error. It is important however that the
        // weights do add up to 100% exactly, as that property is relied on in some parts of the WeightedMath
        // computations.
        if (newWeightSum != FixedPoint.ONE) {
            newWeights[tokens.length - 1] = newWeights[tokens.length - 1].add(FixedPoint.ONE.sub(newWeightSum));
        }

        // `_startGradualWeightChange` will perform all required validation on the new weights, including minimum
        // weights, sum, etc., so we don't need to worry about that ourselves.
        _startGradualWeightChange(block.timestamp, block.timestamp, newWeights, newWeights, tokens);

        if (burnAmount > 0) {
            // We disallow burning from the zero address, as that would allow potentially returning the Pool to the
            // uninitialized state.
            _require(sender != address(0), Errors.BURN_FROM_ZERO);
            _burnPoolTokens(sender, burnAmount);
        }

        // The Pool is now again in a valid state: by the time the zero valued token is deregistered, all internal Pool
        // state is updated.

        emit TokenRemoved(tokenToRemove);
    }

    // Scaling Factors

    function getScalingFactors() external view override returns (uint256[] memory) {
        (IERC20[] memory tokens, ) = _getPoolTokens();
        return _scalingFactors(tokens);
    }

    function _scalingFactors(IERC20[] memory tokens) internal view returns (uint256[] memory scalingFactors) {
        uint256 numTokens = tokens.length;
        scalingFactors = new uint256[](numTokens);

        for (uint256 i = 0; i < numTokens; i++) {
            scalingFactors[i] = ManagedPoolTokenStorageLib.getTokenScalingFactor(_tokenState[tokens[i]]);
        }
    }

    // Protocol Fee Cache

    /**
     * @dev Pays any due protocol and manager fees before updating the cached protocol fee percentages.
     */
    function _beforeProtocolFeeCacheUpdate() internal override {
        // We pay any due protocol or manager fees *before* updating the cache. This ensures that the new
        // percentages only affect future operation of the Pool, and not past fees.

        // Given that this operation is state-changing and relatively complex, we only allow it as long as the Pool is
        // not paused.
        _ensureNotPaused();

        _collectAumManagementFees(_getVirtualSupply());
    }

    // Recovery Mode

    /**
     * @notice Returns whether the pool is in Recovery Mode.
     */
    function inRecoveryMode() public view override returns (bool) {
        return ManagedPoolStorageLib.getRecoveryModeEnabled(_poolState);
    }

    /**
     * @dev Sets the recoveryMode state, and emits the corresponding event.
     */
    function _setRecoveryMode(bool enabled) internal override {
        _poolState = ManagedPoolStorageLib.setRecoveryModeEnabled(_poolState, enabled);

        // Some pools need to update their state when leaving recovery mode to ensure proper functioning of the Pool.
        // We do not perform any state updates when entering recovery mode as this may jeopardize the ability to enable
        // Recovery mode.
        if (!enabled) {
            // Recovery mode exits bypass the AUM fee calculation which means that in the case where the Pool is paused
            // and in Recovery mode for a period of time and then later returns to normal operation then AUM fees will
            // be charged to the remaining LPs for the full period. We then update the collection timestamp so that no
            // AUM fees are accrued over this period.
            _updateAumFeeCollectionTimestamp();
        }
    }

    // Circuit Breakers

    /**
     * @notice Return the full circuit breaker state for the given token.
     * @dev These are the reference values (BPT price and weight complement) computed when the breaker was set,
     * along with the percentage bounds. It also returns the current BPT price bounds, needed to check whether
     * the circuit breaker should trip.
     */
    function getCircuitBreakerState(IERC20 token)
        external
        view
        returns (
            uint256 bptPrice,
            uint256 weightComplement,
            uint256 lowerBound,
            uint256 upperBound,
            uint256 lowerBptPriceBound,
            uint256 upperBptPriceBound
        )
    {
        bytes32 circuitBreakerState = _circuitBreakerState[token];

        (bptPrice, weightComplement, lowerBound, upperBound) = CircuitBreakerLib.getCircuitBreakerFields(
            circuitBreakerState
        );

        (lowerBptPriceBound, upperBptPriceBound) = CircuitBreakerLib.getCurrentCircuitBreakerBounds(
            circuitBreakerState,
            _getNormalizedWeight(token).complement()
        );
    }

    /**
     * @notice Set a circuit breaker for one or more tokens.
     * @dev This is a permissioned function, and disabled if the pool is paused. The lower and upper bounds
     * are percentages, corresponding to a *relative* change in the token's spot price: e.g., a lower bound
     * of 0.8 means the breaker should prevent trades that result in the value of the token dropping 20% or
     * more relative to the rest of the pool.
     */
    function setCircuitBreakers(
        IERC20[] memory tokens,
        uint256[] memory bptPrices,
        uint256[] memory lowerBoundPercentages,
        uint256[] memory upperBoundPercentages
    ) external authenticate whenNotPaused {
        InputHelpers.ensureInputLengthMatch(tokens.length, lowerBoundPercentages.length, upperBoundPercentages.length);
        InputHelpers.ensureInputLengthMatch(tokens.length, bptPrices.length);

        for (uint256 i = 0; i < tokens.length; i++) {
            _setCircuitBreaker(tokens[i], bptPrices[i], lowerBoundPercentages[i], upperBoundPercentages[i]);
        }
    }

    // Compute the reference values, then pass them along with the bounds to the library. The bptPrice must be
    // passed in from the caller, or it would be manipulable.
    function _setCircuitBreaker(
        IERC20 token,
        uint256 bptPrice,
        uint256 lowerBoundPercentage,
        uint256 upperBoundPercentage
    ) private {
        uint256 normalizedWeight = _getNormalizedWeight(token);
        // Fail if the token is not in the pool (or is the BPT token)
        _require(normalizedWeight != 0, Errors.INVALID_TOKEN);

        // The library will validate the lower/upper bounds
        _circuitBreakerState[token] = CircuitBreakerLib.setCircuitBreaker(
            bptPrice,
            normalizedWeight.complement(),
            lowerBoundPercentage,
            upperBoundPercentage
        );

        emit CircuitBreakerSet(token, bptPrice, lowerBoundPercentage, upperBoundPercentage);
    }

    // Misc

    /**
     * @dev Enumerates all ownerOnly functions in Managed Pool.
     */
    function _isOwnerOnlyAction(bytes32 actionId) internal view override returns (bool) {
        return
            (actionId == getActionId(ManagedPoolSettings.updateWeightsGradually.selector)) ||
            (actionId == getActionId(ManagedPoolSettings.updateSwapFeeGradually.selector)) ||
            (actionId == getActionId(ManagedPoolSettings.setSwapEnabled.selector)) ||
            (actionId == getActionId(ManagedPoolSettings.addAllowedAddress.selector)) ||
            (actionId == getActionId(ManagedPoolSettings.removeAllowedAddress.selector)) ||
            (actionId == getActionId(ManagedPoolSettings.setMustAllowlistLPs.selector)) ||
            (actionId == getActionId(ManagedPoolSettings.addToken.selector)) ||
            (actionId == getActionId(ManagedPoolSettings.removeToken.selector)) ||
            (actionId == getActionId(ManagedPoolSettings.setManagementAumFeePercentage.selector)) ||
            (actionId == getActionId(ManagedPoolSettings.setCircuitBreakers.selector));
    }

    /**
     * @notice Returns the tokens in the Pool and their current balances.
     * @dev This function is expected to be overridden in cases where some processing needs to happen on these arrays.
     * A common example of this is in composable pools as we may need to drop the BPT token and its balance.
     */
    function _getPoolTokens() internal view virtual returns (IERC20[] memory tokens, uint256[] memory balances) {
        (tokens, balances, ) = getVault().getPoolTokens(getPoolId());
    }
}<|MERGE_RESOLUTION|>--- conflicted
+++ resolved
@@ -213,10 +213,7 @@
     }
 
     function _getActualSupply(uint256 virtualSupply) internal view returns (uint256) {
-<<<<<<< HEAD
         (uint256 aumFeePercentage, uint256 lastCollectionTimestamp) = getManagementAumFeeParams();
-=======
->>>>>>> 6a623ac6
         uint256 aumFeesAmount = ExternalAUMFees.getAumFeesBptAmount(
             virtualSupply,
             block.timestamp,
@@ -567,19 +564,12 @@
      * @notice Returns the management AUM fee percentage as an 18-decimal fixed point number and the timestamp of the
      * last collection of AUM fees.
      */
-<<<<<<< HEAD
     function getManagementAumFeeParams()
         public
         view
         returns (uint256 aumFeePercentage, uint256 lastCollectionTimestamp)
     {
         (aumFeePercentage, lastCollectionTimestamp) = ManagedPoolAumStorageLib.getAumFeeFields(_aumState);
-=======
-    function getManagementAumFeePercentage() public view returns (uint256) {
-        // If we're in recovery mode then we bypass any fee logic by returning zero.
-        return ManagedPoolStorageLib.getRecoveryModeEnabled(_poolState) ? 0 : _managementAumFeePercentage;
-    }
->>>>>>> 6a623ac6
 
         // If we're in recovery mode then we bypass any fee logic by setting the fee percentage to zero.
         if (ManagedPoolStorageLib.getRecoveryModeEnabled(_poolState)) {
