--- conflicted
+++ resolved
@@ -748,7 +748,6 @@
         // alter weights).
         //
         // We don't need to test the zero balance since the Vault will simply revert on deregistration if this is not
-<<<<<<< HEAD
         // the case, or if the token is not currently registered.
         PoolRegistrationLib.deregisterToken(getVault(), getPoolId(), tokenToRemove);
 
@@ -764,10 +763,7 @@
         // (and relies instead on the Vault for this), so we simply delete the token-specific information. We first read
         // its weight however, since we'll need it later.
         // We've ensured that the most recent weight change is complete.
-        uint256 tokenToRemoveWeight = ManagedPoolTokenLib.getTokenWeight(
-            _tokenState[tokenToRemove],
-            FixedPoint.ONE
-        );
+        uint256 tokenToRemoveWeight = ManagedPoolTokenLib.getTokenWeight(_tokenState[tokenToRemove], FixedPoint.ONE);
         delete _tokenState[tokenToRemove];
 
         // Adjusting the weights is a bit more involved however. We need to increase all other weights so that they add
@@ -782,16 +778,6 @@
             newWeights[i] = currentWeights[i].divDown(FixedPoint.ONE.sub(tokenToRemoveWeight));
             newWeightSum = newWeightSum.add(newWeights[i]);
         }
-=======
-        // the case.
-
-        // Removing a token will cause for the weights of all other tokens to increase. This is fine, as there is no
-        // maximum weight. We also don't need to check that the new token exists in the Pool, as the Vault will simply
-        // revert if we try to deregister a token that is not registered.
-        // We do, however, want to check that the Pool will end up with at least two tokens. This simplifies some
-        // assumptions made elsewhere (e.g. the denormalized weight sum will always be non-zero), and doesn't greatly
-        // restrict the owner.
->>>>>>> f867cf05
 
         // It is possible that the new weights don't add up to 100% due to rounding errors - the sum might be slightly
         // smaller since we round the weights down. In that case, we adjust the last weight so that the sum is exact.
