// SPDX-License-Identifier: GPL-3.0-or-later
// This program is free software: you can redistribute it and/or modify
// it under the terms of the GNU General Public License as published by
// the Free Software Foundation, either version 3 of the License, or
// (at your option) any later version.

// This program is distributed in the hope that it will be useful,
// but WITHOUT ANY WARRANTY; without even the implied warranty of
// MERCHANTABILITY or FITNESS FOR A PARTICULAR PURPOSE.  See the
// GNU General Public License for more details.

// You should have received a copy of the GNU General Public License
// along with this program.  If not, see <http://www.gnu.org/licenses/>.

pragma solidity ^0.7.0;

import "@balancer-labs/v2-solidity-utils/contracts/helpers/WordCodec.sol";

import "../lib/ValueCompression.sol";
import "../lib/CircuitBreakerLib.sol";

/**
 * @title Circuit Breaker Storage Library
 * @notice Library for storing and manipulating state related to circuit breakers.
 * @dev The intent of circuit breakers is to halt trading of a given token if its value changes drastically -
 * in either direction - with respect to other tokens in the pool. For instance, a stablecoin might de-peg
 * and go to zero. With no safeguards, arbitrageurs could drain the pool by selling large amounts of the
 * token to the pool at inflated internal prices.
 *
 * The circuit breaker mechanism establishes a "safe trading range" for each token, expressed in terms of
 * the BPT price. Both lower and upper bounds can be set, and if a trade would result in moving the BPT price
 * of any token involved in the operation outside that range, the breaker is "tripped", and the operation
 * should revert. Each token is independent, since some might have very "tight" valid trading ranges, such as
 * stablecoins, and others are more volatile.
 *
 * The BPT price of a token is defined as the amount of BPT that could be redeemed for a single token.
 * For instance, in an 80/20 pool with a total supply of 1000, the 80% token accounts for 800 BPT. So each
 * token would be worth 800 / token balance. The formula is then: total supply * token weight / token balance.
 * (Note that this only applies *if* the pool is balanced (a condition that cannot be checked by the pool without
 * accessing price oracles.)
 *
 * We need to use the BPT price as the measure to ensure we account for the change relative to the rest of
 * the pool, which could have many other tokens. The drop detected by circuit breakers is analogous to
 * impermanent loss: it is relative to the performance of the other tokens. If the entire market tanks and
 * all token balances go down together, the *relative* change would be zero, and the breaker would not be
 * triggered: even though the external price might have dropped 50 or 70%. It is only the *relative* movement
 * compared to the rest of the pool that matters.
 *
 * If we have tokens A, B, and C, If A drops 20% and B and C are unchanged, that's a simple 20% drop for A.
 * However, if A is unchanged and C increases 25%, that would also be a 20% "drop" for A 1 / 1.25 = 0.8.
 * The breaker might register a 20% drop even if both go up - if our target token lags the market. For
 * instance, if A goes up 60% and B and C double, 1.6 / 2 = 0.8.
 *
 * Since BPT prices are not intuitive - and there is a very non-linear relationship between "spot" prices and
 * BPT prices - circuit breakers are set using simple percentages. Intuitively, a lower bound of 0.8 means the
 * token can lose 20% of its value before triggering the circuit breaker, and an upper bound of 3.0 means it
 * can triple before being halted. These percentages are then transformed into BPT prices for comparison to the
 * "reference" state of the pool when the circuit breaker was set.
 *
 * Prices can change in two ways: arbitrage traders responding to external price movement can change the balances,
 * or an ongoing gradual weight update (or change in pool composition) can change the weights. In order to isolate
 * the balance changes due to price movement, the bounds are dynamic, adjusted for the current weight.
 */
library CircuitBreakerStorageLib {
    using ValueCompression for uint256;
    using FixedPoint for uint256;
    using WordCodec for bytes32;

    // Store circuit breaker information per token
    // When the circuit breaker is set, the caller passes in the lower and upper bounds (expressed as percentages),
    // and the current BPT price and normalized weight. Since this value is bounded by 1e18, which fits in ~60 bits,
    // there is no need for compression.
    //
    // We then store the current BPT price, and compute and cache the adjusted lower and upper bounds at the current
    // weight. When multiplied by the stored BPT price, the adjusted bounds define the BPT price trading range: the
    // "runtime" BPT prices can be directly compared to these BPT price bounds.
    //
    // Since the price bounds need to be adjusted for the token weight, in general these adjusted bounds would be
<<<<<<< HEAD
    // computed every time. However, if the weight of the token and composition of the pool have not changed since
    // the circuit breaker was set, the adjusted bounds cache can still be used, avoiding a heavy computation.
=======
    // computed every time. However, if the weight of the token has not changed since the circuit breaker was set,
    // the adjusted bounds cache can still be used, avoiding a heavy computation.
>>>>>>> ce1aefae
    //
    // [        32 bits       |        32 bits       |  96 bits  |     64 bits      |   16 bits   |   16 bits   |
    // [ adjusted upper bound | adjusted lower bound | BPT price | reference weight | upper bound | lower bound |
    // |MSB                                                                                                  LSB|
    uint256 private constant _LOWER_BOUND_OFFSET = 0;
    uint256 private constant _UPPER_BOUND_OFFSET = _LOWER_BOUND_OFFSET + _BOUND_WIDTH;
    uint256 private constant _REFERENCE_WEIGHT_OFFSET = _UPPER_BOUND_OFFSET + _BOUND_WIDTH;
    uint256 private constant _BPT_PRICE_OFFSET = _REFERENCE_WEIGHT_OFFSET + _REFERENCE_WEIGHT_WIDTH;
    uint256 private constant _ADJUSTED_LOWER_BOUND_OFFSET = _BPT_PRICE_OFFSET + _BPT_PRICE_WIDTH;
    uint256 private constant _ADJUSTED_UPPER_BOUND_OFFSET = _ADJUSTED_LOWER_BOUND_OFFSET + _ADJUSTED_BOUND_WIDTH;

    uint256 private constant _REFERENCE_WEIGHT_WIDTH = 64;
    uint256 private constant _BPT_PRICE_WIDTH = 96;
    uint256 private constant _BOUND_WIDTH = 16;
    uint256 private constant _ADJUSTED_BOUND_WIDTH = 32;

    // We allow the bounds to range over two orders of magnitude: 0.1 - 10. The maximum upper bound is set to 10.0
    // in 18-decimal floating point, since this fits in 64 bits, and can be shifted down to 16 bit precision without
    // much loss. Since compression would lose a lot of precision for values close to 0, we also constrain the lower
    // bound to a minimum value >> 0.
    //
    // Since the adjusted bounds are (bound percentage)**(1 - weight), and weights are stored normalized, the
    // maximum normalized weight is 1 - minimumWeight, which is 0.99 ~ 1. Therefore the adjusted bounds are likewise
    // constrained to 10**1 ~ 10. So we can use this as the maximum value of both the raw percentage and
    // weight-adjusted percentage bounds.
    uint256 private constant _MIN_BOUND_PERCENTAGE = 1e17; // 0.1 in 18-decimal fixed point

    uint256 private constant _MAX_BOUND_PERCENTAGE = 10e18; // 10.0 in 18-decimal fixed point

    // Since we know the bounds fit into 64 bits, simply shifting them down to fit in 16 bits is not only faster than
    // the compression and decompression operations, but generally less lossy.
    uint256 private constant _BOUND_SHIFT_BITS = 64 - _BOUND_WIDTH;

    /**
     * @notice Returns the BPT price, reference weight, and the lower and upper percentage bounds for a given token.
     * @dev If an upper or lower bound value is zero, it means there is no circuit breaker in that direction for the
     * given token.
     * @param circuitBreakerState - The bytes32 state of the token of interest.
     */
    function getCircuitBreakerFields(bytes32 circuitBreakerState)
        internal
        pure
        returns (
            uint256 bptPrice,
            uint256 referenceWeight,
            uint256 lowerBound,
            uint256 upperBound
        )
    {
        bptPrice = circuitBreakerState.decodeUint(_BPT_PRICE_OFFSET, _BPT_PRICE_WIDTH);
        referenceWeight = circuitBreakerState.decodeUint(_REFERENCE_WEIGHT_OFFSET, _REFERENCE_WEIGHT_WIDTH);
        // Decompress the bounds by shifting left.
        lowerBound = circuitBreakerState.decodeUint(_LOWER_BOUND_OFFSET, _BOUND_WIDTH) << _BOUND_SHIFT_BITS;
        upperBound = circuitBreakerState.decodeUint(_UPPER_BOUND_OFFSET, _BOUND_WIDTH) << _BOUND_SHIFT_BITS;
    }

    /**
     * @notice Returns the dynamic lower and upper BPT price bounds for a given token, at the current weight.
     * @dev The current BPT price of the token can be directly compared to these values, to determine whether
     * the circuit breaker has tripped. If a bound is 0, it means there is no circuit breaker in that direction
     * for this token: there might be a lower bound, but no upper bound. If the current BPT price is less than
     * the lower bound, or greater than the non-zero upper bound, the transaction should revert.
     *
     * These BPT price bounds are dynamically adjusted by a non-linear factor dependent on the weight.
     * In general: lower/upper BPT price bound = bptPrice * "weight adjustment". The weight adjustment is
<<<<<<< HEAD
     * given as: (boundaryPercentage)**(weightComplement).
=======
     * given as: (boundaryPercentage)**(1 - weight).
>>>>>>> ce1aefae
     *
     * For instance, given the 80/20 BAL/WETH pool with a 90% lower bound, the weight complement would be
     * (1 - 0.8) = 0.2, so the lower BPT price bound conversion ratio would be (0.9 ** 0.2) ~ 0.9791.
     * Intuitively, if you had a 50/50 pool with equal balances, the spot price and BPT price would move
     * together: a 20% drop in spot price would correspond to a 20% drop in BPT price.
     *
     * But with unequal weights (assuming a balance pool), the balance of a higher-weight token will respond less
     * to a proportional change in spot price than a lower weight token. In the simulations, Integrations
     * coined the term "balance inertia".
     *
     * If the external price drops, all else being equal, the pool would be arbed until the percent drop in spot
     * price equaled the external price drop. Since during this process the *internal* pool price would be
     * above market, the arbers would sell cheap tokens to our poor unwitting pool at inflated prices, raising
     * the balance of the depreciating token, and lowering the balance of another token (WETH in this example).
     *
     * Using weighted math, and assuming for simplicity that the sum of all weights is 1, you can compute the
     * amountIn ratio for the arb trade as: (1/priceRatio) ** (1 - weight). For our 0.9 ratio and a weight of
     * 0.8, this is ~ 1.0213. So if you had 8000 tokens before, the ending balance would be 8000*1.0213 ~ 8170.
     * Note that the higher the weight, the lower this ratio is. That means the counterparty token is going
     * out proportionally faster than the arb token is coming in: hence the non-linear relationship between
     * spot price and BPT price.
     *
     * If we call the initial balance B0, and set k = (1/priceRatio) ** (1 - weight), the post-arb balance is
     * given by: B1 = k * B0. Since the BPTPrice0 = totalSupply*weight/B0, and BPTPrice1 = totalSupply*weight/B1,
     * we can combine these equations to compute the BPT price ratio BPTPrice1/BPTPrice0 = 1/k; BPT1 = BPT0/k.
     * So we see that the "conversion factor" between the spot price ratio and BPT Price ratio can be written
     * as above BPT1 = BPT0 * (1/k), or more simply: (BPT price) * (priceRatio)**(1 - weight).
     *
     * If the value of the weight complement has not changed, we can use the cached adjusted bounds stored when
     * the breaker was set. Otherwise, we need to calculate them.
     *
     * As described in the general comments above, the weight adjustment calculation attempts to isolate changes
     * in the balance due to arbitrageurs responding to external prices, from internal price changes caused by an
     * ongoing weight update, or changes to the pool composition. There is a non-linear relationship between "spot"
     * price changes and BPT price changes. This calculation transforms one into the other.
     *
     * @param circuitBreakerState - The bytes32 state of the token of interest.
     * @param currentWeight - The token's current normalized weight.
     * @return - lower and upper BPT price bounds, which can be directly compared to the current BPT price.
     */
    function getBptPriceBounds(bytes32 circuitBreakerState, uint256 currentWeight)
        internal
        pure
        returns (uint256, uint256)
    {
        // Retrieve the reference weight and BPT price passed in when the circuit breaker was set.
        uint256 bptPrice = circuitBreakerState.decodeUint(_BPT_PRICE_OFFSET, _BPT_PRICE_WIDTH);
        uint256 referenceWeight = circuitBreakerState.decodeUint(_REFERENCE_WEIGHT_OFFSET, _REFERENCE_WEIGHT_WIDTH);

        uint256 adjustedLowerBound;
        uint256 adjustedUpperBound;

        if (currentWeight == referenceWeight) {
            // If the weight hasn't changed since the circuit breaker was set, we can use the cached adjusted bounds.
            adjustedLowerBound = circuitBreakerState
                .decodeUint(_ADJUSTED_LOWER_BOUND_OFFSET, _ADJUSTED_BOUND_WIDTH)
                .decompress(_ADJUSTED_BOUND_WIDTH, _MAX_BOUND_PERCENTAGE);
            adjustedUpperBound = circuitBreakerState
                .decodeUint(_ADJUSTED_UPPER_BOUND_OFFSET, _ADJUSTED_BOUND_WIDTH)
                .decompress(_ADJUSTED_BOUND_WIDTH, _MAX_BOUND_PERCENTAGE);
        } else {
            // Something has changed - either the weight of the token, or the composition of the pool, so we must
            // retrieve the raw percentage bounds and do the full calculation. Decompress the bounds by shifting left.
            (adjustedLowerBound, adjustedUpperBound) = CircuitBreakerLib.calcAdjustedBounds(
                circuitBreakerState.decodeUint(_LOWER_BOUND_OFFSET, _BOUND_WIDTH) << _BOUND_SHIFT_BITS,
                circuitBreakerState.decodeUint(_UPPER_BOUND_OFFSET, _BOUND_WIDTH) << _BOUND_SHIFT_BITS,
                currentWeight
            );
        }

        // Use the adjusted bounds retrieved (or computed) above to calculate the BPT price bounds.
        return CircuitBreakerLib.calcBptPriceBoundaries(adjustedLowerBound, adjustedUpperBound, bptPrice);
<<<<<<< HEAD
    }

    /**
     * @notice Returns a dynamic lower or upper BPT price bound for a given token, at the current weight.
     * @dev The current BPT price of the token can be directly compared to this value, to determine whether
     * the breaker should be tripped.
     * @param circuitBreakerState - The bytes32 state of the token of interest.
     * @param currentWeight - The token's current normalized weight.
     * @param isLowerBound - Flag indicating whether this is the lower bound.
     * @return - lower or upper bound BPT price, which can be directly compared against the current BPT price.
     */
    function getBptPriceBound(
        bytes32 circuitBreakerState,
        uint256 currentWeight,
        bool isLowerBound
    ) internal pure returns (uint256) {
        uint256 bound = circuitBreakerState.decodeUint(
            isLowerBound ? _LOWER_BOUND_OFFSET : _UPPER_BOUND_OFFSET,
            _BOUND_WIDTH
        ) << _BOUND_SHIFT_BITS;

        if (bound == 0) {
            return 0;
        }

        // Retrieve the weight complement passed in and bptPrice computed when the circuit breaker was set.
        uint256 bptPrice = circuitBreakerState.decodeUint(_BPT_PRICE_OFFSET, _BPT_PRICE_WIDTH);
        uint256 referenceWeight = circuitBreakerState.decodeUint(_REFERENCE_WEIGHT_OFFSET, _REFERENCE_WEIGHT_WIDTH);

        uint256 boundRatio;

        if (currentWeight == referenceWeight) {
            // If the weight complement hasn't changed since the circuit breaker was set, we can use the precomputed
            // boundary ratios.
            boundRatio = circuitBreakerState
                .decodeUint(
                isLowerBound ? _ADJUSTED_LOWER_BOUND_OFFSET : _ADJUSTED_UPPER_BOUND_OFFSET,
                _ADJUSTED_BOUND_WIDTH
            )
                .decompress(_ADJUSTED_BOUND_WIDTH, _MAX_BOUND_PERCENTAGE);
        } else {
            // Something has changed - either the weight of the token, or the composition of the pool, so we must
            // retrieve the raw percentage bounds and do the full calculation. Decompress the bounds by shifting left.
            boundRatio = CircuitBreakerLib.calcAdjustedBound(bound, currentWeight, isLowerBound);
        }

        // Use the ratios retrieved (or computed) above to convert raw percentage bounds to BPT price bounds.
        return CircuitBreakerLib.calcBptPriceBoundary(boundRatio, bptPrice, isLowerBound);
=======
>>>>>>> ce1aefae
    }

    /**
     * @notice Sets the reference BPT price, normalized weight, and upper and lower bounds for a token.
     * @dev If a bound is zero, it means there is no circuit breaker in that direction for the given token.
     * @param bptPrice: The BPT price of the token at the time the circuit breaker is set. The BPT Price
     * of a token is generally given by: supply * weight / balance.
     * @param referenceWeight: This is the current normalized weight of the token.
     * @param lowerBound: The value of the lower bound, expressed as a percentage.
     * @param upperBound: The value of the upper bound, expressed as a percentage.
     */
    function setCircuitBreaker(
        uint256 bptPrice,
        uint256 referenceWeight,
        uint256 lowerBound,
        uint256 upperBound
    ) internal pure returns (bytes32) {
        // It's theoretically not required for the lower bound to be < 1, but it wouldn't make much sense otherwise:
        // the circuit breaker would immediately trip. Note that this explicitly allows setting either to 0, disabling
        // the circuit breaker for the token in that direction.
        _require(
            lowerBound == 0 || (lowerBound >= _MIN_BOUND_PERCENTAGE && lowerBound <= FixedPoint.ONE),
            Errors.INVALID_CIRCUIT_BREAKER_BOUNDS
        );
        _require(upperBound <= _MAX_BOUND_PERCENTAGE, Errors.INVALID_CIRCUIT_BREAKER_BOUNDS);
        _require(upperBound == 0 || upperBound >= lowerBound, Errors.INVALID_CIRCUIT_BREAKER_BOUNDS);

        // Set the reference parameters: BPT price of the token, and the reference weight.
        bytes32 circuitBreakerState = bytes32(0).insertUint(bptPrice, _BPT_PRICE_OFFSET, _BPT_PRICE_WIDTH).insertUint(
            referenceWeight,
            _REFERENCE_WEIGHT_OFFSET,
            _REFERENCE_WEIGHT_WIDTH
        );

        // Add the lower and upper percentage bounds. Compress by shifting right.
        circuitBreakerState = circuitBreakerState
            .insertUint(lowerBound >> _BOUND_SHIFT_BITS, _LOWER_BOUND_OFFSET, _BOUND_WIDTH)
            .insertUint(upperBound >> _BOUND_SHIFT_BITS, _UPPER_BOUND_OFFSET, _BOUND_WIDTH);

        // Precompute and store the adjusted bounds, used to convert percentage bounds to BPT price bounds.
        // If the weight has not changed since the breaker was set, we can use the precomputed values directly,
        // and avoid a heavy computation.
        (uint256 adjustedLowerBound, uint256 adjustedUpperBound) = CircuitBreakerLib.calcAdjustedBounds(
            lowerBound,
            upperBound,
            referenceWeight
        );

        // Finally, insert these computed adjusted bounds, and return the complete set of fields.
        return
            circuitBreakerState
                .insertUint(
                adjustedLowerBound.compress(_ADJUSTED_BOUND_WIDTH, _MAX_BOUND_PERCENTAGE),
                _ADJUSTED_LOWER_BOUND_OFFSET,
                _ADJUSTED_BOUND_WIDTH
            )
                .insertUint(
                adjustedUpperBound.compress(_ADJUSTED_BOUND_WIDTH, _MAX_BOUND_PERCENTAGE),
                _ADJUSTED_UPPER_BOUND_OFFSET,
                _ADJUSTED_BOUND_WIDTH
            );
    }

    /**
     * @notice Update the cached adjusted bounds, given a new weight.
     * @dev This might be used when weights are adjusted, pre-emptively updating the cache to improve performance
     * of operations after the weight change completes. Note that this does not update the BPT price: this is still
     * relative to the last call to `setCircuitBreaker`. The intent is only to optimize the automatic bounds
     * adjustments due to changing weights.
     */
    function updateAdjustedBounds(bytes32 circuitBreakerState, uint256 newReferenceWeight)
        internal
        pure
        returns (bytes32)
    {
        (uint256 adjustedLowerBound, uint256 adjustedUpperBound) = CircuitBreakerLib.calcAdjustedBounds(
            circuitBreakerState.decodeUint(_LOWER_BOUND_OFFSET, _BOUND_WIDTH) << _BOUND_SHIFT_BITS,
            circuitBreakerState.decodeUint(_UPPER_BOUND_OFFSET, _BOUND_WIDTH) << _BOUND_SHIFT_BITS,
            newReferenceWeight
        );

        // Replace the reference weight.
        bytes32 result = circuitBreakerState.insertUint(
            newReferenceWeight,
            _REFERENCE_WEIGHT_OFFSET,
            _REFERENCE_WEIGHT_WIDTH
        );

        // Update the cached adjusted bounds.
        return
            result
                .insertUint(
                adjustedLowerBound.compress(_ADJUSTED_BOUND_WIDTH, _MAX_BOUND_PERCENTAGE),
                _ADJUSTED_LOWER_BOUND_OFFSET,
                _ADJUSTED_BOUND_WIDTH
            )
                .insertUint(
                adjustedUpperBound.compress(_ADJUSTED_BOUND_WIDTH, _MAX_BOUND_PERCENTAGE),
                _ADJUSTED_UPPER_BOUND_OFFSET,
                _ADJUSTED_BOUND_WIDTH
            );
    }
}<|MERGE_RESOLUTION|>--- conflicted
+++ resolved
@@ -76,13 +76,8 @@
     // "runtime" BPT prices can be directly compared to these BPT price bounds.
     //
     // Since the price bounds need to be adjusted for the token weight, in general these adjusted bounds would be
-<<<<<<< HEAD
-    // computed every time. However, if the weight of the token and composition of the pool have not changed since
-    // the circuit breaker was set, the adjusted bounds cache can still be used, avoiding a heavy computation.
-=======
     // computed every time. However, if the weight of the token has not changed since the circuit breaker was set,
     // the adjusted bounds cache can still be used, avoiding a heavy computation.
->>>>>>> ce1aefae
     //
     // [        32 bits       |        32 bits       |  96 bits  |     64 bits      |   16 bits   |   16 bits   |
     // [ adjusted upper bound | adjusted lower bound | BPT price | reference weight | upper bound | lower bound |
@@ -148,11 +143,7 @@
      *
      * These BPT price bounds are dynamically adjusted by a non-linear factor dependent on the weight.
      * In general: lower/upper BPT price bound = bptPrice * "weight adjustment". The weight adjustment is
-<<<<<<< HEAD
-     * given as: (boundaryPercentage)**(weightComplement).
-=======
      * given as: (boundaryPercentage)**(1 - weight).
->>>>>>> ce1aefae
      *
      * For instance, given the 80/20 BAL/WETH pool with a 90% lower bound, the weight complement would be
      * (1 - 0.8) = 0.2, so the lower BPT price bound conversion ratio would be (0.9 ** 0.2) ~ 0.9791.
@@ -225,7 +216,6 @@
 
         // Use the adjusted bounds retrieved (or computed) above to calculate the BPT price bounds.
         return CircuitBreakerLib.calcBptPriceBoundaries(adjustedLowerBound, adjustedUpperBound, bptPrice);
-<<<<<<< HEAD
     }
 
     /**
@@ -274,8 +264,6 @@
 
         // Use the ratios retrieved (or computed) above to convert raw percentage bounds to BPT price bounds.
         return CircuitBreakerLib.calcBptPriceBoundary(boundRatio, bptPrice, isLowerBound);
-=======
->>>>>>> ce1aefae
     }
 
     /**
