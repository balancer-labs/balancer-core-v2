// SPDX-License-Identifier: GPL-3.0-or-later
// This program is free software: you can redistribute it and/or modify
// it under the terms of the GNU General Public License as published by
// the Free Software Foundation, either version 3 of the License, or
// (at your option) any later version.

// This program is distributed in the hope that it will be useful,
// but WITHOUT ANY WARRANTY; without even the implied warranty of
// MERCHANTABILITY or FITNESS FOR A PARTICULAR PURPOSE.  See the
// GNU General Public License for more details.

// You should have received a copy of the GNU General Public License
// along with this program.  If not, see <http://www.gnu.org/licenses/>.

pragma solidity ^0.7.0;

import "@balancer-labs/v2-solidity-utils/contracts/helpers/WordCodec.sol";

import "../lib/ValueCompression.sol";
import "../lib/CircuitBreakerLib.sol";

/**
 * @title Circuit Breaker Storage Library
 * @notice Library for storing and manipulating state related to circuit breakers.
 * @dev The intent of circuit breakers is to halt trading of a given token if its value changes drastically -
 * in either direction - with respect to other tokens in the pool. For instance, a stablecoin might de-peg
 * and go to zero. With no safeguards, arbitrageurs could drain the pool by selling large amounts of the
 * token to the pool at inflated internal prices.
 *
 * The circuit breaker mechanism establishes a "safe trading range" for each token, expressed in terms of
 * the BPT price. Both lower and upper bounds can be set, and if a trade would result in moving the BPT price
 * of any token involved in the operation outside that range, the breaker is "tripped", and the operation
 * should revert. Each token is independent, since some might have very "tight" valid trading ranges, such as
 * stablecoins, and others are more volatile.
 *
 * The BPT price of a token is defined as the amount of BPT that could be redeemed for a single token.
 * For instance, in an 80/20 pool with a total supply of 1000, the 80% token accounts for 800 BPT. So each
 * token would be worth 800 / token balance. The formula is then: total supply * token weight / token balance.
 * (Note that this only applies *if* the pool is balanced (a condition that cannot be checked by the pool without
 * accessing price oracles.)
 *
 * We need to use the BPT price as the measure to ensure we account for the change relative to the rest of
 * the pool, which could have many other tokens. The drop detected by circuit breakers is analogous to
 * impermanent loss: it is relative to the performance of the other tokens. If the entire market tanks and
 * all token balances go down together, the *relative* change would be zero, and the breaker would not be
 * triggered: even though the external price might have dropped 50 or 70%. It is only the *relative* movement
 * compared to the rest of the pool that matters.
 *
 * If we have tokens A, B, and C, If A drops 20% and B and C are unchanged, that's a simple 20% drop for A.
 * However, if A is unchanged and C increases 25%, that would also be a 20% "drop" for A 1 / 1.25 = 0.8.
 * The breaker might register a 20% drop even if both go up - if our target token lags the market. For
 * instance, if A goes up 60% and B and C double, 1.6 / 2 = 0.8.
 *
 * Since BPT prices are not intuitive - and there is a very non-linear relationship between "spot" prices and
 * BPT prices - circuit breakers are set using simple percentages. Intuitively, a lower bound of 0.8 means the
 * token can lose 20% of its value before triggering the circuit breaker, and an upper bound of 3.0 means it
 * can triple before being halted. These percentages are then transformed into BPT prices for comparison to the
 * "reference" state of the pool when the circuit breaker was set.
 *
 * Prices can change in two ways: arbitrage traders responding to external price movement can change the balances,
 * or an ongoing gradual weight update (or change in pool composition) can change the weights. In order to isolate
 * the balance changes due to price movement, the bounds are dynamic, adjusted for the current weight.
 */
library CircuitBreakerStorageLib {
    using ValueCompression for uint256;
    using FixedPoint for uint256;
    using WordCodec for bytes32;

    // Store circuit breaker information per token
    // When the circuit breaker is set, the caller passes in the lower and upper bounds (expressed as percentages),
    // and the current BPT price and normalized weight. Since this value is bounded by 1e18, which fits in ~60 bits,
    // there is no need for compression.
    //
    // We then store the current BPT price, and compute and cache the adjusted lower and upper bounds at the current
    // weight. When multiplied by the stored BPT price, the adjusted bounds define the BPT price trading range: the
    // "runtime" BPT prices can be directly compared to these BPT price bounds.
    //
    // Since the price bounds need to be adjusted for the token weight, in general these adjusted bounds would be
    // computed every time. However, if the weight of the token and composition of the pool have not changed since
    // the circuit breaker was set, the adjusted bounds cache can still be used, avoiding a heavy computation.
    //
    // [        32 bits       |        32 bits       |  96 bits  |     64 bits      |   16 bits   |   16 bits   |
    // [ adjusted upper bound | adjusted lower bound | BPT price | reference weight | upper bound | lower bound |
    // |MSB                                                                                                  LSB|
    uint256 private constant _LOWER_BOUND_OFFSET = 0;
    uint256 private constant _UPPER_BOUND_OFFSET = _LOWER_BOUND_OFFSET + _BOUND_WIDTH;
    uint256 private constant _REFERENCE_WEIGHT_OFFSET = _UPPER_BOUND_OFFSET + _BOUND_WIDTH;
    uint256 private constant _BPT_PRICE_OFFSET = _REFERENCE_WEIGHT_OFFSET + _REFERENCE_WEIGHT_WIDTH;
    uint256 private constant _ADJUSTED_LOWER_BOUND_OFFSET = _BPT_PRICE_OFFSET + _BPT_PRICE_WIDTH;
    uint256 private constant _ADJUSTED_UPPER_BOUND_OFFSET = _ADJUSTED_LOWER_BOUND_OFFSET + _ADJUSTED_BOUND_WIDTH;

    uint256 private constant _REFERENCE_WEIGHT_WIDTH = 64;
    uint256 private constant _BPT_PRICE_WIDTH = 96;
    uint256 private constant _BOUND_WIDTH = 16;
    uint256 private constant _ADJUSTED_BOUND_WIDTH = 32;

    // We allow the bounds to range over two orders of magnitude: 0.1 - 10. The maximum upper bound is set to 10.0
    // in 18-decimal floating point, since this fits in 64 bits, and can be shifted down to 16 bit precision without
    // much loss. Since compression would lose a lot of precision for values close to 0, we also constrain the lower
    // bound to a minimum value >> 0.
    //
    // Since the adjusted bounds are (bound percentage)**(1 - weight), and weights are stored normalized, the
    // maximum normalized weight is 1 - minimumWeight, which is 0.99 ~ 1. Therefore the adjusted bounds are likewise
    // constrained to 10**1 ~ 10. So we can use this as the maximum value of both the raw percentage and
    // weight-adjusted percentage bounds.
    uint256 private constant _MIN_BOUND_PERCENTAGE = 1e17; // 0.1 in 18-decimal fixed point

    uint256 private constant _MAX_BOUND_PERCENTAGE = 10e18; // 10.0 in 18-decimal fixed point

    // Since we know the bounds fit into 64 bits, simply shifting them down to fit in 16 bits is not only faster than
    // the compression and decompression operations, but generally less lossy.
    uint256 private constant _BOUND_SHIFT_BITS = 64 - _BOUND_WIDTH;

    /**
     * @notice Returns the BPT price, reference weight, and the lower and upper percentage bounds for a given token.
     * @dev If an upper or lower bound value is zero, it means there is no circuit breaker in that direction for the
     * given token.
     * @param circuitBreakerState - The bytes32 state of the token of interest.
     */
    function getCircuitBreakerFields(bytes32 circuitBreakerState)
        internal
        pure
        returns (
            uint256 bptPrice,
            uint256 referenceWeight,
            uint256 lowerBound,
            uint256 upperBound
        )
    {
        bptPrice = circuitBreakerState.decodeUint(_BPT_PRICE_OFFSET, _BPT_PRICE_WIDTH);
        referenceWeight = circuitBreakerState.decodeUint(_REFERENCE_WEIGHT_OFFSET, _REFERENCE_WEIGHT_WIDTH);
        // Decompress the bounds by shifting left.
        lowerBound = circuitBreakerState.decodeUint(_LOWER_BOUND_OFFSET, _BOUND_WIDTH) << _BOUND_SHIFT_BITS;
        upperBound = circuitBreakerState.decodeUint(_UPPER_BOUND_OFFSET, _BOUND_WIDTH) << _BOUND_SHIFT_BITS;
    }

    /**
     * @notice Returns a dynamic lower or upper BPT price bound for a given token, at the current weight.
     * @dev The current BPT price of the token can be directly compared to this value, to determine whether
     * the breaker should be tripped. If a bound is 0, it means there is no circuit breaker in that direction
     * for this token: there might be a lower bound, but no upper bound. If the current BPT price is less than
     * the lower bound, or greater than the non-zero upper bound, the transaction should revert.
     *
     * These BPT price bounds are dynamically adjusted by a non-linear factor dependent on the weight.
     * In general: lower/upper BPT price bound = bptPrice * "weight adjustment". The weight adjustment is
     * given as: (boundaryPercentage)**(weightComplement).
     *
     * For instance, given the 80/20 BAL/WETH pool with a 90% lower bound, the weight complement would be
     * (1 - 0.8) = 0.2, so the lower BPT price bound conversion ratio would be (0.9 ** 0.2) ~ 0.9791.
     * Intuitively, if you had a 50/50 pool with equal balances, the spot price and BPT price would move
     * together: a 20% drop in spot price would correspond to a 20% drop in BPT price.
     *
     * But with unequal weights (assuming a balance pool), the balance of a higher-weight token will respond less
     * to a proportional change in spot price than a lower weight token. In the simulations, Integrations
     * coined the term "balance inertia".
     *
     * If the external price drops, all else being equal, the pool would be arbed until the percent drop in spot
     * price equaled the external price drop. Since during this process the *internal* pool price would be
     * above market, the arbers would sell cheap tokens to our poor unwitting pool at inflated prices, raising
     * the balance of the depreciating token, and lowering the balance of another token (WETH in this example).
     *
     * Using weighted math, and assuming for simplicity that the sum of all weights is 1, you can compute the
     * amountIn ratio for the arb trade as: (1/priceRatio) ** (1 - weight). For our 0.9 ratio and a weight of
     * 0.8, this is ~ 1.0213. So if you had 8000 tokens before, the ending balance would be 8000*1.0213 ~ 8170.
     * Note that the higher the weight, the lower this ratio is. That means the counterparty token is going
     * out proportionally faster than the arb token is coming in: hence the non-linear relationship between
     * spot price and BPT price.
     *
     * If we call the initial balance B0, and set k = (1/priceRatio) ** (1 - weight), the post-arb balance is
     * given by: B1 = k * B0. Since the BPTPrice0 = totalSupply*weight/B0, and BPTPrice1 = totalSupply*weight/B1,
     * we can combine these equations to compute the BPT price ratio BPTPrice1/BPTPrice0 = 1/k; BPT1 = BPT0/k.
     * So we see that the "conversion factor" between the spot price ratio and BPT Price ratio can be written
     * as above BPT1 = BPT0 * (1/k), or more simply: (BPT price) * (priceRatio)**(1 - weight).
     *
     * If the value of the weight complement has not changed, we can use the cached adjusted bounds stored when
     * the breaker was set. Otherwise, we need to calculate them.
     *
     * As described in the general comments above, the weight adjustment calculation attempts to isolate changes
     * in the balance due to arbitrageurs responding to external prices, from internal price changes caused by an
     * ongoing weight update, or changes to the pool composition. There is a non-linear relationship between "spot"
     * price changes and BPT price changes. This calculation transforms one into the other.
<<<<<<< HEAD
=======
     *
     * @param circuitBreakerState - The bytes32 state of the token of interest.
     * @param currentWeight - The token's current normalized weight.
     * @return - lower and upper BPT price bounds, which can be directly compared to the current BPT price.
     */
    function getBptPriceBounds(bytes32 circuitBreakerState, uint256 currentWeight)
        internal
        pure
        returns (uint256, uint256)
    {
        // Retrieve the reference weight and BPT price passed in when the circuit breaker was set.
        uint256 bptPrice = circuitBreakerState.decodeUint(_BPT_PRICE_OFFSET, _BPT_PRICE_WIDTH);
        uint256 referenceWeight = circuitBreakerState.decodeUint(_REFERENCE_WEIGHT_OFFSET, _REFERENCE_WEIGHT_WIDTH);

        uint256 adjustedLowerBound;
        uint256 adjustedUpperBound;

        if (currentWeight == referenceWeight) {
            // If the weight hasn't changed since the circuit breaker was set, we can use the cached adjusted bounds.
            adjustedLowerBound = circuitBreakerState
                .decodeUint(_ADJUSTED_LOWER_BOUND_OFFSET, _ADJUSTED_BOUND_WIDTH)
                .decompress(_ADJUSTED_BOUND_WIDTH, _MAX_BOUND_PERCENTAGE);
            adjustedUpperBound = circuitBreakerState
                .decodeUint(_ADJUSTED_UPPER_BOUND_OFFSET, _ADJUSTED_BOUND_WIDTH)
                .decompress(_ADJUSTED_BOUND_WIDTH, _MAX_BOUND_PERCENTAGE);
        } else {
            // Something has changed - either the weight of the token, or the composition of the pool, so we must
            // retrieve the raw percentage bounds and do the full calculation. Decompress the bounds by shifting left.
            (adjustedLowerBound, adjustedUpperBound) = CircuitBreakerLib.calcAdjustedBounds(
                circuitBreakerState.decodeUint(_LOWER_BOUND_OFFSET, _BOUND_WIDTH) << _BOUND_SHIFT_BITS,
                circuitBreakerState.decodeUint(_UPPER_BOUND_OFFSET, _BOUND_WIDTH) << _BOUND_SHIFT_BITS,
                currentWeight
            );
        }

        // Use the adjusted bounds retrieved (or computed) above to calculate the BPT price bounds.
        return CircuitBreakerLib.calcBptPriceBoundaries(adjustedLowerBound, adjustedUpperBound, bptPrice);
    }

    /**
     * @notice Returns a dynamic lower or upper BPT price bound for a given token, at the current weight.
     * @dev The current BPT price of the token can be directly compared to this value, to determine whether
     * the breaker should be tripped.
>>>>>>> 297c15d5
     * @param circuitBreakerState - The bytes32 state of the token of interest.
     * @param currentWeight - The token's current normalized weight.
     * @param isLowerBound - Flag indicating whether this is the lower bound.
     * @return - lower or upper bound BPT price, which can be directly compared against the current BPT price.
     */
    function getBptPriceBound(
        bytes32 circuitBreakerState,
        uint256 currentWeight,
        bool isLowerBound
    ) internal pure returns (uint256) {
        uint256 bound = circuitBreakerState.decodeUint(
            isLowerBound ? _LOWER_BOUND_OFFSET : _UPPER_BOUND_OFFSET,
            _BOUND_WIDTH
        ) << _BOUND_SHIFT_BITS;

        if (bound == 0) {
            return 0;
        }

        // Retrieve the weight complement passed in and bptPrice computed when the circuit breaker was set.
        uint256 bptPrice = circuitBreakerState.decodeUint(_BPT_PRICE_OFFSET, _BPT_PRICE_WIDTH);
        uint256 referenceWeight = circuitBreakerState.decodeUint(_REFERENCE_WEIGHT_OFFSET, _REFERENCE_WEIGHT_WIDTH);

        uint256 boundRatio;

        if (currentWeight == referenceWeight) {
            // If the weight complement hasn't changed since the circuit breaker was set, we can use the precomputed
            // boundary ratios.
            boundRatio = circuitBreakerState
                .decodeUint(
                isLowerBound ? _ADJUSTED_LOWER_BOUND_OFFSET : _ADJUSTED_UPPER_BOUND_OFFSET,
                _ADJUSTED_BOUND_WIDTH
            )
                .decompress(_ADJUSTED_BOUND_WIDTH, _MAX_BOUND_PERCENTAGE);
        } else {
            // Something has changed - either the weight of the token, or the composition of the pool, so we must
            // retrieve the raw percentage bounds and do the full calculation. Decompress the bounds by shifting left.
            boundRatio = CircuitBreakerLib.calcAdjustedBound(bound, currentWeight, isLowerBound);
        }

        // Use the ratios retrieved (or computed) above to convert raw percentage bounds to BPT price bounds.
        return CircuitBreakerLib.calcBptPriceBoundary(boundRatio, bptPrice, isLowerBound);
    }

    /**
     * @notice Sets the reference BPT price, weight complement, and upper and lower bounds for a token.
     * @dev If a bound is zero, it means there is no circuit breaker in that direction for the given token.
     * @param bptPrice: The BPT price of the token at the time the circuit breaker is set. The BPT Price
     * of a token is generally given by: supply * weight / balance.
     * @param referenceWeight: This is the current normalized weight of the token.
     * @param lowerBound: The value of the lower bound, expressed as a percentage.
     * @param upperBound: The value of the upper bound, expressed as a percentage.
     */
    function setCircuitBreaker(
        uint256 bptPrice,
        uint256 referenceWeight,
        uint256 lowerBound,
        uint256 upperBound
    ) internal pure returns (bytes32) {
        // It's theoretically not required for the lower bound to be < 1, but it wouldn't make much sense otherwise:
        // the circuit breaker would immediately trip. Note that this explicitly allows setting either to 0, disabling
        // the circuit breaker for the token in that direction.
        _require(
            lowerBound == 0 || (lowerBound >= _MIN_BOUND_PERCENTAGE && lowerBound <= FixedPoint.ONE),
            Errors.INVALID_CIRCUIT_BREAKER_BOUNDS
        );
        _require(upperBound <= _MAX_BOUND_PERCENTAGE, Errors.INVALID_CIRCUIT_BREAKER_BOUNDS);
        _require(upperBound == 0 || upperBound >= lowerBound, Errors.INVALID_CIRCUIT_BREAKER_BOUNDS);

        // Set the reference parameters: BPT price of the token, and the reference weight.
        bytes32 circuitBreakerState = bytes32(0).insertUint(bptPrice, _BPT_PRICE_OFFSET, _BPT_PRICE_WIDTH).insertUint(
            referenceWeight,
            _REFERENCE_WEIGHT_OFFSET,
            _REFERENCE_WEIGHT_WIDTH
        );

        // Add the lower and upper percentage bounds. Compress by shifting right.
        circuitBreakerState = circuitBreakerState
            .insertUint(lowerBound >> _BOUND_SHIFT_BITS, _LOWER_BOUND_OFFSET, _BOUND_WIDTH)
            .insertUint(upperBound >> _BOUND_SHIFT_BITS, _UPPER_BOUND_OFFSET, _BOUND_WIDTH);

        // Precompute and store the adjusted bounds, used to convert percentage bounds to BPT price bounds.
        // If the weight has not changed since the breaker was set, we can use the precomputed values directly,
        // and avoid a heavy computation.
<<<<<<< HEAD
        uint256 adjustedLowerBound = CircuitBreakerLib.calcAdjustedBound(lowerBound, weight, true);
        uint256 adjustedUpperBound = CircuitBreakerLib.calcAdjustedBound(upperBound, weight, false);
=======
        (uint256 adjustedLowerBound, uint256 adjustedUpperBound) = CircuitBreakerLib.calcAdjustedBounds(
            lowerBound,
            upperBound,
            referenceWeight
        );
>>>>>>> 297c15d5

        // Finally, insert these computed adjusted bounds, and return the complete set of fields.
        return
            circuitBreakerState
                .insertUint(
                adjustedLowerBound.compress(_ADJUSTED_BOUND_WIDTH, _MAX_BOUND_PERCENTAGE),
                _ADJUSTED_LOWER_BOUND_OFFSET,
                _ADJUSTED_BOUND_WIDTH
            )
                .insertUint(
                adjustedUpperBound.compress(_ADJUSTED_BOUND_WIDTH, _MAX_BOUND_PERCENTAGE),
                _ADJUSTED_UPPER_BOUND_OFFSET,
                _ADJUSTED_BOUND_WIDTH
            );
    }

    /**
     * @notice Update the cached adjusted bounds, given a new weight.
     * @dev This might be used when weights are adjusted, pre-emptively updating the cache to improve performance
     * of operations after the weight change completes. Note that this does not update the BPT price: this is still
     * relative to the last call to `setCircuitBreaker`. The intent is only to optimize the automatic bounds
     * adjustments due to changing weights.
     */
<<<<<<< HEAD
    function updateAdjustedBounds(bytes32 circuitBreakerState, uint256 weight) internal pure returns (bytes32) {
        uint256 adjustedLowerBound = CircuitBreakerLib.calcAdjustedBound(
=======
    function updateAdjustedBounds(bytes32 circuitBreakerState, uint256 newReferenceWeight)
        internal
        pure
        returns (bytes32)
    {
        (uint256 adjustedLowerBound, uint256 adjustedUpperBound) = CircuitBreakerLib.calcAdjustedBounds(
>>>>>>> 297c15d5
            circuitBreakerState.decodeUint(_LOWER_BOUND_OFFSET, _BOUND_WIDTH) << _BOUND_SHIFT_BITS,
            weight,
            true
        );
        uint256 adjustedUpperBound = CircuitBreakerLib.calcAdjustedBound(
            circuitBreakerState.decodeUint(_UPPER_BOUND_OFFSET, _BOUND_WIDTH) << _BOUND_SHIFT_BITS,
<<<<<<< HEAD
            weight,
            false
        );

        // Replace the reference weight.
        bytes32 result = circuitBreakerState.insertUint(weight, _REFERENCE_WEIGHT_OFFSET, _REFERENCE_WEIGHT_WIDTH);
=======
            newReferenceWeight
        );

        // Replace the reference weight.
        bytes32 result = circuitBreakerState.insertUint(
            newReferenceWeight,
            _REFERENCE_WEIGHT_OFFSET,
            _REFERENCE_WEIGHT_WIDTH
        );
>>>>>>> 297c15d5

        // Update the cached adjusted bounds.
        return
            result
                .insertUint(
                adjustedLowerBound.compress(_ADJUSTED_BOUND_WIDTH, _MAX_BOUND_PERCENTAGE),
                _ADJUSTED_LOWER_BOUND_OFFSET,
                _ADJUSTED_BOUND_WIDTH
            )
                .insertUint(
                adjustedUpperBound.compress(_ADJUSTED_BOUND_WIDTH, _MAX_BOUND_PERCENTAGE),
                _ADJUSTED_UPPER_BOUND_OFFSET,
                _ADJUSTED_BOUND_WIDTH
            );
    }
}<|MERGE_RESOLUTION|>--- conflicted
+++ resolved
@@ -179,52 +179,6 @@
      * in the balance due to arbitrageurs responding to external prices, from internal price changes caused by an
      * ongoing weight update, or changes to the pool composition. There is a non-linear relationship between "spot"
      * price changes and BPT price changes. This calculation transforms one into the other.
-<<<<<<< HEAD
-=======
-     *
-     * @param circuitBreakerState - The bytes32 state of the token of interest.
-     * @param currentWeight - The token's current normalized weight.
-     * @return - lower and upper BPT price bounds, which can be directly compared to the current BPT price.
-     */
-    function getBptPriceBounds(bytes32 circuitBreakerState, uint256 currentWeight)
-        internal
-        pure
-        returns (uint256, uint256)
-    {
-        // Retrieve the reference weight and BPT price passed in when the circuit breaker was set.
-        uint256 bptPrice = circuitBreakerState.decodeUint(_BPT_PRICE_OFFSET, _BPT_PRICE_WIDTH);
-        uint256 referenceWeight = circuitBreakerState.decodeUint(_REFERENCE_WEIGHT_OFFSET, _REFERENCE_WEIGHT_WIDTH);
-
-        uint256 adjustedLowerBound;
-        uint256 adjustedUpperBound;
-
-        if (currentWeight == referenceWeight) {
-            // If the weight hasn't changed since the circuit breaker was set, we can use the cached adjusted bounds.
-            adjustedLowerBound = circuitBreakerState
-                .decodeUint(_ADJUSTED_LOWER_BOUND_OFFSET, _ADJUSTED_BOUND_WIDTH)
-                .decompress(_ADJUSTED_BOUND_WIDTH, _MAX_BOUND_PERCENTAGE);
-            adjustedUpperBound = circuitBreakerState
-                .decodeUint(_ADJUSTED_UPPER_BOUND_OFFSET, _ADJUSTED_BOUND_WIDTH)
-                .decompress(_ADJUSTED_BOUND_WIDTH, _MAX_BOUND_PERCENTAGE);
-        } else {
-            // Something has changed - either the weight of the token, or the composition of the pool, so we must
-            // retrieve the raw percentage bounds and do the full calculation. Decompress the bounds by shifting left.
-            (adjustedLowerBound, adjustedUpperBound) = CircuitBreakerLib.calcAdjustedBounds(
-                circuitBreakerState.decodeUint(_LOWER_BOUND_OFFSET, _BOUND_WIDTH) << _BOUND_SHIFT_BITS,
-                circuitBreakerState.decodeUint(_UPPER_BOUND_OFFSET, _BOUND_WIDTH) << _BOUND_SHIFT_BITS,
-                currentWeight
-            );
-        }
-
-        // Use the adjusted bounds retrieved (or computed) above to calculate the BPT price bounds.
-        return CircuitBreakerLib.calcBptPriceBoundaries(adjustedLowerBound, adjustedUpperBound, bptPrice);
-    }
-
-    /**
-     * @notice Returns a dynamic lower or upper BPT price bound for a given token, at the current weight.
-     * @dev The current BPT price of the token can be directly compared to this value, to determine whether
-     * the breaker should be tripped.
->>>>>>> 297c15d5
      * @param circuitBreakerState - The bytes32 state of the token of interest.
      * @param currentWeight - The token's current normalized weight.
      * @param isLowerBound - Flag indicating whether this is the lower bound.
@@ -309,16 +263,8 @@
         // Precompute and store the adjusted bounds, used to convert percentage bounds to BPT price bounds.
         // If the weight has not changed since the breaker was set, we can use the precomputed values directly,
         // and avoid a heavy computation.
-<<<<<<< HEAD
-        uint256 adjustedLowerBound = CircuitBreakerLib.calcAdjustedBound(lowerBound, weight, true);
-        uint256 adjustedUpperBound = CircuitBreakerLib.calcAdjustedBound(upperBound, weight, false);
-=======
-        (uint256 adjustedLowerBound, uint256 adjustedUpperBound) = CircuitBreakerLib.calcAdjustedBounds(
-            lowerBound,
-            upperBound,
-            referenceWeight
-        );
->>>>>>> 297c15d5
+        uint256 adjustedLowerBound = CircuitBreakerLib.calcAdjustedBound(lowerBound, referenceWeight, true);
+        uint256 adjustedUpperBound = CircuitBreakerLib.calcAdjustedBound(upperBound, referenceWeight, false);
 
         // Finally, insert these computed adjusted bounds, and return the complete set of fields.
         return
@@ -342,32 +288,16 @@
      * relative to the last call to `setCircuitBreaker`. The intent is only to optimize the automatic bounds
      * adjustments due to changing weights.
      */
-<<<<<<< HEAD
-    function updateAdjustedBounds(bytes32 circuitBreakerState, uint256 weight) internal pure returns (bytes32) {
+    function updateAdjustedBounds(bytes32 circuitBreakerState, uint256 newReferenceWeight) internal pure returns (bytes32) {
         uint256 adjustedLowerBound = CircuitBreakerLib.calcAdjustedBound(
-=======
-    function updateAdjustedBounds(bytes32 circuitBreakerState, uint256 newReferenceWeight)
-        internal
-        pure
-        returns (bytes32)
-    {
-        (uint256 adjustedLowerBound, uint256 adjustedUpperBound) = CircuitBreakerLib.calcAdjustedBounds(
->>>>>>> 297c15d5
             circuitBreakerState.decodeUint(_LOWER_BOUND_OFFSET, _BOUND_WIDTH) << _BOUND_SHIFT_BITS,
-            weight,
+            newReferenceWeight,
             true
         );
         uint256 adjustedUpperBound = CircuitBreakerLib.calcAdjustedBound(
             circuitBreakerState.decodeUint(_UPPER_BOUND_OFFSET, _BOUND_WIDTH) << _BOUND_SHIFT_BITS,
-<<<<<<< HEAD
-            weight,
+            newReferenceWeight,
             false
-        );
-
-        // Replace the reference weight.
-        bytes32 result = circuitBreakerState.insertUint(weight, _REFERENCE_WEIGHT_OFFSET, _REFERENCE_WEIGHT_WIDTH);
-=======
-            newReferenceWeight
         );
 
         // Replace the reference weight.
@@ -376,7 +306,6 @@
             _REFERENCE_WEIGHT_OFFSET,
             _REFERENCE_WEIGHT_WIDTH
         );
->>>>>>> 297c15d5
 
         // Update the cached adjusted bounds.
         return
