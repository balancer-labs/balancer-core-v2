// SPDX-License-Identifier: GPL-3.0-or-later
// This program is free software: you can redistribute it and/or modify
// it under the terms of the GNU General Public License as published by
// the Free Software Foundation, either version 3 of the License, or
// (at your option) any later version.

// This program is distributed in the hope that it will be useful,
// but WITHOUT ANY WARRANTY; without even the implied warranty of
// MERCHANTABILITY or FITNESS FOR A PARTICULAR PURPOSE.  See the
// GNU General Public License for more details.

// You should have received a copy of the GNU General Public License
// along with this program.  If not, see <http://www.gnu.org/licenses/>.

pragma solidity ^0.7.0;
pragma experimental ABIEncoderV2;

import "@balancer-labs/v2-interfaces/contracts/pool-weighted/WeightedPoolUserData.sol";

import "@balancer-labs/v2-solidity-utils/contracts/math/FixedPoint.sol";
import "@balancer-labs/v2-solidity-utils/contracts/helpers/InputHelpers.sol";

import "@balancer-labs/v2-pool-utils/contracts/lib/ComposablePoolLib.sol";
import "@balancer-labs/v2-pool-utils/contracts/lib/PoolRegistrationLib.sol";

import "../lib/WeightedExitsLib.sol";
import "../lib/WeightedJoinsLib.sol";
import "../WeightedMath.sol";

import "./ManagedPoolSettings.sol";

/**
 * @title Managed Pool
 * @dev Weighted Pool with mutable tokens and weights, designed to be used in conjunction with a contract
 * (as the owner, containing any specific business logic). Since the pool itself permits "dangerous"
 * operations, it should never be deployed with an EOA as the owner.
 *
 * The owner contract can impose arbitrary access control schemes on its permissions: it might allow a multisig
 * to add or remove tokens, and let an EOA set the swap fees.
 *
 * Pool owners can also serve as intermediate contracts to hold tokens, deploy timelocks, consult with
 * other protocols or on-chain oracles, or bundle several operations into one transaction that re-entrancy
 * protection would prevent initiating from the pool contract.
 *
 * Managed Pools are designed to support many asset management use cases, including: large token counts,
 * rebalancing through token changes, gradual weight or fee updates, fine-grained control of protocol and
 * management fees, allowlisting of LPs, and more.
 */
contract ManagedPool is ManagedPoolSettings {
    // ManagedPool weights and swap fees can change over time: these periods are expected to be long enough (e.g. days)
    // that any timestamp manipulation would achieve very little.
    // solhint-disable not-rely-on-time

    using FixedPoint for uint256;
    using WeightedPoolUserData for bytes;

    // The maximum imposed by the Vault, which stores balances in a packed format, is 2**(112) - 1.
    // We are preminting half of that value (rounded up).
    uint256 private constant _PREMINTED_TOKEN_BALANCE = 2**(111);

    constructor(
        NewPoolParams memory params,
        IVault vault,
        IProtocolFeePercentagesProvider protocolFeeProvider,
        address owner,
        uint256 pauseWindowDuration,
        uint256 bufferPeriodDuration
    )
        BasePool(
            vault,
            PoolRegistrationLib.registerComposablePool(
                vault,
                IVault.PoolSpecialization.MINIMAL_SWAP_INFO,
                params.tokens,
                params.assetManagers
            ),
            params.name,
            params.symbol,
            pauseWindowDuration,
            bufferPeriodDuration,
            owner
        )
        ManagedPoolSettings(params, protocolFeeProvider)
    {
        // solhint-disable-previous-line no-empty-blocks
    }

    // Virtual Supply

    /**
     * @notice Returns the number of tokens in circulation.
     * @dev In other pools, this would be the same as `totalSupply`, but since this pool pre-mints BPT and holds it in
     * the Vault as a token, we need to subtract the Vault's balance to get the total "circulating supply". Both the
     * totalSupply and Vault balance can change. If users join or exit using swaps, some of the preminted BPT are
     * exchanged, so the Vault's balance increases after joins and decreases after exits. If users call the recovery
     * mode exit function, the totalSupply can change as BPT are burned.
     */
    function _getVirtualSupply() internal view override returns (uint256) {
        (uint256 cash, uint256 managed, , ) = getVault().getPoolTokenInfo(getPoolId(), IERC20(this));
        return totalSupply() - (cash + managed);
    }

    // Swap Hooks

    /**
     * @dev Dispatch code for all kinds of swaps. Depending on the tokens involved this could result in a join, exit or
     * a standard swap between two token in the Pool.
     *
     * The return value is expected to be downscaled (appropriately rounded based on the swap type) ready to be passed
     * to the Vault.
     */
    function _onSwapMinimal(
        SwapRequest memory request,
        uint256 balanceTokenIn,
        uint256 balanceTokenOut
    ) internal view override returns (uint256) {
        bytes32 poolState = _getPoolState();
        _require(ManagedPoolStorageLib.getSwapsEnabled(poolState), Errors.SWAPS_DISABLED);

        // solhint-disable no-empty-blocks
        if (request.tokenOut == IERC20(this)) {
            // Do a joinSwap
        } else if (request.tokenIn == IERC20(this)) {
            // Do an exitSwap
        } else {
            return _onTokenSwap(request, balanceTokenIn, balanceTokenOut, poolState);
        }
        // solhint-enable no-empty-blocks
    }

    /*
     * @dev Called when a swap with the Pool occurs, where neither of the tokens involved are the BPT of the Pool.
     *
     * This function is responsible for upscaling any amounts received, in particular `balanceTokenIn`,
     * `balanceTokenOut` and `request.amount`.
     *
     * The return value is expected to be downscaled (appropriately rounded based on the swap type) ready to be passed
     * to the Vault.
     */
    function _onTokenSwap(
        SwapRequest memory request,
        uint256 balanceTokenIn,
        uint256 balanceTokenOut,
        bytes32 poolState
    ) internal view returns (uint256) {
        uint256 tokenInWeight;
        uint256 tokenOutWeight;
        uint256 scalingFactorTokenIn;
        uint256 scalingFactorTokenOut;
        uint256 swapFeeComplement;
        {
            bytes32 tokenInState = _getTokenState(request.tokenIn);
            bytes32 tokenOutState = _getTokenState(request.tokenOut);

            uint256 weightChangeProgress = ManagedPoolStorageLib.getGradualWeightChangeProgress(poolState);
            tokenInWeight = ManagedPoolTokenLib.getTokenWeight(tokenInState, weightChangeProgress);
            tokenOutWeight = ManagedPoolTokenLib.getTokenWeight(tokenOutState, weightChangeProgress);

            scalingFactorTokenIn = ManagedPoolTokenLib.getTokenScalingFactor(tokenInState);
            scalingFactorTokenOut = ManagedPoolTokenLib.getTokenScalingFactor(tokenOutState);

            swapFeeComplement = ManagedPoolStorageLib.getSwapFeePercentage(poolState).complement();
        }

        balanceTokenIn = _upscale(balanceTokenIn, scalingFactorTokenIn);
        balanceTokenOut = _upscale(balanceTokenOut, scalingFactorTokenOut);

        if (request.kind == IVault.SwapKind.GIVEN_IN) {
            // All token amounts are upscaled.
            request.amount = _upscale(request.amount, scalingFactorTokenIn);

            // We round the amount in down (favoring a higher fee amount).
            request.amount = request.amount.mulDown(swapFeeComplement);

            uint256 amountOut = WeightedMath._calcOutGivenIn(
                balanceTokenIn,
                tokenInWeight,
                balanceTokenOut,
                tokenOutWeight,
                request.amount
            );

            // amountOut tokens are exiting the Pool, so we round down.
            return _downscaleDown(amountOut, scalingFactorTokenOut);
        } else {
            // All token amounts are upscaled.
            request.amount = _upscale(request.amount, scalingFactorTokenOut);

            uint256 amountIn = WeightedMath._calcInGivenOut(
                balanceTokenIn,
                tokenInWeight,
                balanceTokenOut,
                tokenOutWeight,
                request.amount
            );

            // We round the amount in up (favoring a higher fee amount).
            amountIn = amountIn.divUp(swapFeeComplement);

            // amountIn tokens are entering the Pool, so we round up.
            return _downscaleUp(amountIn, scalingFactorTokenIn);
        }
    }

    // Initialize

    function _onInitializePool(address sender, bytes memory userData)
        internal
        override
        returns (uint256, uint256[] memory)
    {
        // Check allowlist for LPs, if applicable
        _require(isAllowedAddress(sender), Errors.ADDRESS_NOT_ALLOWLISTED);

        WeightedPoolUserData.JoinKind kind = userData.joinKind();
        _require(kind == WeightedPoolUserData.JoinKind.INIT, Errors.UNINITIALIZED);

        (IERC20[] memory tokens, ) = _getPoolTokens();
        uint256[] memory amountsIn = userData.initialAmountsIn();
        InputHelpers.ensureInputLengthMatch(amountsIn.length, tokens.length);

        uint256[] memory scalingFactors = _scalingFactors(tokens);
        _upscaleArray(amountsIn, scalingFactors);

        uint256 invariantAfterJoin = WeightedMath._calculateInvariant(_getNormalizedWeights(tokens), amountsIn);

        // Set the initial BPT to the value of the invariant times the number of tokens. This makes BPT supply more
        // consistent in Pools with similar compositions but different number of tokens.
        uint256 bptAmountOut = Math.mul(invariantAfterJoin, amountsIn.length);

        // We want to start collecting AUM fees from this point onwards. Prior to initialization the Pool holds no funds
        // so naturally charges no AUM fees.
        _lastAumFeeCollectionTimestamp = block.timestamp;

        // amountsIn are amounts entering the Pool, so we round up.
        _downscaleUpArray(amountsIn, scalingFactors);

        // BasePool will mint bptAmountOut for the sender: we then also mint the remaining BPT to make up the total
        // supply, and have the Vault pull those tokens from the sender as part of the join.
        // We are only minting half of the maximum value - already an amount many orders of magnitude greater than any
        // conceivable real liquidity - to allow for minting new BPT as a result of regular joins.
        //
        // Note that the sender need not approve BPT for the Vault as the Vault already has infinite BPT allowance for
        // all accounts.
        uint256 initialBpt = _PREMINTED_TOKEN_BALANCE.sub(bptAmountOut);
        _mintPoolTokens(sender, initialBpt);

        // The Vault expects an array of amounts which includes BPT (which always sits in the first position).
        // We then add an extra element to the beginning of the array and set it to `initialBpt`
        amountsIn = ComposablePoolLib.prependZeroElement(amountsIn);
        amountsIn[0] = initialBpt;

        return (bptAmountOut, amountsIn);
    }

    // Join

    function _onJoinPool(
        address sender,
        uint256[] memory balances,
        bytes memory userData
    ) internal virtual override returns (uint256 bptAmountOut, uint256[] memory amountsIn) {
        // The Vault passes an array of balances which includes the pool's BPT (This always sits in the first position).
        // We want to separate this from the other balances before continuing with the join.
        uint256 virtualSupply;
        (virtualSupply, balances) = ComposablePoolLib.dropBptFromBalances(totalSupply(), balances);

        (IERC20[] memory tokens, ) = _getPoolTokens();
        uint256[] memory scalingFactors = _scalingFactors(tokens);
        _upscaleArray(balances, scalingFactors);

<<<<<<< HEAD
        uint256 preJoinExitSupply = _beforeJoinExit(virtualSupply);
=======
        // The AUM fee calculation is based on inflating the Pool's BPT supply by a target rate.
        // We then must collect AUM fees whenever joining or exiting the pool to ensure that LPs only pay AUM fees
        // for the period during which they are an LP within the pool: otherwise an LP could shift their share of the
        // AUM fees onto the remaining LPs in the pool by exiting before they were paid.
        uint256 preFeeCollectionSupply = _getVirtualSupply();
        uint256 postFeeCollectionSupply = preFeeCollectionSupply + _collectAumManagementFees(preFeeCollectionSupply);
>>>>>>> 9ff3512b

        (bptAmountOut, amountsIn) = _doJoin(
            sender,
            balances,
            _getNormalizedWeights(tokens),
            scalingFactors,
            postFeeCollectionSupply,
            userData
        );

        // amountsIn are amounts entering the Pool, so we round up.
        _downscaleUpArray(amountsIn, scalingFactors);

        // The Vault expects an array of amounts which includes BPT so prepend an empty element to this array.
        amountsIn = ComposablePoolLib.prependZeroElement(amountsIn);
    }

    /**
     * @dev Dispatch code which decodes the provided userdata to perform the specified join type.
     */
    function _doJoin(
        address sender,
        uint256[] memory balances,
        uint256[] memory normalizedWeights,
        uint256[] memory scalingFactors,
        uint256 totalSupply,
        bytes memory userData
    ) internal view returns (uint256, uint256[] memory) {
        // If swaps are disabled, only proportional joins are allowed. All others involve implicit swaps, and alter
        // token prices.

        bytes32 poolState = _getPoolState();
        WeightedPoolUserData.JoinKind kind = userData.joinKind();
        _require(
            ManagedPoolStorageLib.getSwapsEnabled(poolState) ||
                kind == WeightedPoolUserData.JoinKind.ALL_TOKENS_IN_FOR_EXACT_BPT_OUT,
            Errors.INVALID_JOIN_EXIT_KIND_WHILE_SWAPS_DISABLED
        );

        // Check allowlist for LPs, if applicable
        _require(isAllowedAddress(sender), Errors.ADDRESS_NOT_ALLOWLISTED);

        if (kind == WeightedPoolUserData.JoinKind.EXACT_TOKENS_IN_FOR_BPT_OUT) {
            return
                WeightedJoinsLib.joinExactTokensInForBPTOut(
                    balances,
                    normalizedWeights,
                    scalingFactors,
                    totalSupply,
                    ManagedPoolStorageLib.getSwapFeePercentage(poolState),
                    userData
                );
        } else if (kind == WeightedPoolUserData.JoinKind.TOKEN_IN_FOR_EXACT_BPT_OUT) {
            return
                WeightedJoinsLib.joinTokenInForExactBPTOut(
                    balances,
                    normalizedWeights,
                    totalSupply,
                    ManagedPoolStorageLib.getSwapFeePercentage(poolState),
                    userData
                );
        } else if (kind == WeightedPoolUserData.JoinKind.ALL_TOKENS_IN_FOR_EXACT_BPT_OUT) {
            return WeightedJoinsLib.joinAllTokensInForExactBPTOut(balances, totalSupply, userData);
        } else {
            _revert(Errors.UNHANDLED_JOIN_KIND);
        }
    }

    // Exit

    function _onExitPool(
        address sender,
        uint256[] memory balances,
        bytes memory userData
    ) internal virtual override returns (uint256 bptAmountIn, uint256[] memory amountsOut) {
        // The Vault passes an array of balances which includes the pool's BPT (This always sits in the first position).
        // We want to separate this from the other balances before continuing with the exit.
        uint256 virtualSupply;
        (virtualSupply, balances) = ComposablePoolLib.dropBptFromBalances(totalSupply(), balances);

        (IERC20[] memory tokens, ) = _getPoolTokens();

        uint256[] memory scalingFactors = _scalingFactors(tokens);
        _upscaleArray(balances, scalingFactors);

<<<<<<< HEAD
        uint256 preJoinExitSupply = _beforeJoinExit(virtualSupply);
=======
        // The AUM fee calculation is based on inflating the Pool's BPT supply by a target rate.
        // We then must collect AUM fees whenever joining or exiting the pool to ensure that LPs only pay AUM fees
        // for the period during which they are an LP within the pool: otherwise an LP could shift their share of the
        // AUM fees onto the remaining LPs in the pool by exiting before they were paid.
        uint256 preFeeCollectionSupply = _getVirtualSupply();
        uint256 postFeeCollectionSupply = preFeeCollectionSupply + _collectAumManagementFees(preFeeCollectionSupply);
>>>>>>> 9ff3512b

        (bptAmountIn, amountsOut) = _doExit(
            sender,
            balances,
            _getNormalizedWeights(tokens),
            scalingFactors,
            postFeeCollectionSupply,
            userData
        );

        // amountsOut are amounts exiting the Pool, so we round down.
        _downscaleDownArray(amountsOut, scalingFactors);

        // The Vault expects an array of amounts which includes BPT so prepend an empty element to this array.
        amountsOut = ComposablePoolLib.prependZeroElement(amountsOut);
    }

    /**
     * @dev Dispatch code which decodes the provided userdata to perform the specified exit type.
     * Inheriting contracts may override this function to add additional exit types or extra conditions to allow
     * or disallow exit under certain circumstances.
     */
    function _doExit(
        address,
        uint256[] memory balances,
        uint256[] memory normalizedWeights,
        uint256[] memory scalingFactors,
        uint256 totalSupply,
        bytes memory userData
    ) internal view virtual returns (uint256, uint256[] memory) {
        // If swaps are disabled, only proportional exits are allowed. All others involve implicit swaps, and alter
        // token prices.

        bytes32 poolState = _getPoolState();
        WeightedPoolUserData.ExitKind kind = userData.exitKind();
        _require(
            ManagedPoolStorageLib.getSwapsEnabled(poolState) ||
                kind == WeightedPoolUserData.ExitKind.EXACT_BPT_IN_FOR_TOKENS_OUT,
            Errors.INVALID_JOIN_EXIT_KIND_WHILE_SWAPS_DISABLED
        );

        // Note that we do not perform any check on the LP allowlist here. LPs must always be able to exit the pool
        // and enforcing the allowlist would allow the manager to perform DOS attacks on LPs.

        if (kind == WeightedPoolUserData.ExitKind.EXACT_BPT_IN_FOR_ONE_TOKEN_OUT) {
            return
                WeightedExitsLib.exitExactBPTInForTokenOut(
                    balances,
                    normalizedWeights,
                    totalSupply,
                    ManagedPoolStorageLib.getSwapFeePercentage(poolState),
                    userData
                );
        } else if (kind == WeightedPoolUserData.ExitKind.EXACT_BPT_IN_FOR_TOKENS_OUT) {
            return WeightedExitsLib.exitExactBPTInForTokensOut(balances, totalSupply, userData);
        } else if (kind == WeightedPoolUserData.ExitKind.BPT_IN_FOR_EXACT_TOKENS_OUT) {
            return
                WeightedExitsLib.exitBPTInForExactTokensOut(
                    balances,
                    normalizedWeights,
                    scalingFactors,
                    totalSupply,
                    ManagedPoolStorageLib.getSwapFeePercentage(poolState),
                    userData
                );
        } else {
            _revert(Errors.UNHANDLED_EXIT_KIND);
        }
    }

    /**
     * @notice Returns the tokens in the Pool and their current balances.
     * @dev This function drops the BPT token and its balance from the returned arrays as these values are unused by
     * internal functions outside of the swap/join/exit hooks.
     */
    function _getPoolTokens() internal view override returns (IERC20[] memory, uint256[] memory) {
        (IERC20[] memory registeredTokens, uint256[] memory registeredBalances, ) = getVault().getPoolTokens(
            getPoolId()
        );

        return ComposablePoolLib.dropBpt(registeredTokens, registeredBalances);
    }

    // Unimplemented

    /**
     * @dev Unimplemented as ManagedPool uses the MinimalInfoSwap Pool specialization.
     */
    function _onSwapGeneral(
        SwapRequest memory, /*request*/
        uint256[] memory, /* balances*/
        uint256, /* indexIn */
        uint256 /*indexOut */
    ) internal pure override returns (uint256) {
        _revert(Errors.UNIMPLEMENTED);
    }
}<|MERGE_RESOLUTION|>--- conflicted
+++ resolved
@@ -269,23 +269,18 @@
         uint256[] memory scalingFactors = _scalingFactors(tokens);
         _upscaleArray(balances, scalingFactors);
 
-<<<<<<< HEAD
-        uint256 preJoinExitSupply = _beforeJoinExit(virtualSupply);
-=======
         // The AUM fee calculation is based on inflating the Pool's BPT supply by a target rate.
         // We then must collect AUM fees whenever joining or exiting the pool to ensure that LPs only pay AUM fees
         // for the period during which they are an LP within the pool: otherwise an LP could shift their share of the
         // AUM fees onto the remaining LPs in the pool by exiting before they were paid.
-        uint256 preFeeCollectionSupply = _getVirtualSupply();
-        uint256 postFeeCollectionSupply = preFeeCollectionSupply + _collectAumManagementFees(preFeeCollectionSupply);
->>>>>>> 9ff3512b
+        virtualSupply += _collectAumManagementFees(virtualSupply);
 
         (bptAmountOut, amountsIn) = _doJoin(
             sender,
             balances,
             _getNormalizedWeights(tokens),
             scalingFactors,
-            postFeeCollectionSupply,
+            virtualSupply,
             userData
         );
 
@@ -364,23 +359,18 @@
         uint256[] memory scalingFactors = _scalingFactors(tokens);
         _upscaleArray(balances, scalingFactors);
 
-<<<<<<< HEAD
-        uint256 preJoinExitSupply = _beforeJoinExit(virtualSupply);
-=======
         // The AUM fee calculation is based on inflating the Pool's BPT supply by a target rate.
         // We then must collect AUM fees whenever joining or exiting the pool to ensure that LPs only pay AUM fees
         // for the period during which they are an LP within the pool: otherwise an LP could shift their share of the
         // AUM fees onto the remaining LPs in the pool by exiting before they were paid.
-        uint256 preFeeCollectionSupply = _getVirtualSupply();
-        uint256 postFeeCollectionSupply = preFeeCollectionSupply + _collectAumManagementFees(preFeeCollectionSupply);
->>>>>>> 9ff3512b
+        virtualSupply += _collectAumManagementFees(virtualSupply);
 
         (bptAmountIn, amountsOut) = _doExit(
             sender,
             balances,
             _getNormalizedWeights(tokens),
             scalingFactors,
-            postFeeCollectionSupply,
+            virtualSupply,
             userData
         );
 
