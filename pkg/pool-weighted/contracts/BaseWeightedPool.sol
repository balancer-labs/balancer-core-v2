// SPDX-License-Identifier: GPL-3.0-or-later
// This program is free software: you can redistribute it and/or modify
// it under the terms of the GNU General Public License as published by
// the Free Software Foundation, either version 3 of the License, or
// (at your option) any later version.

// This program is distributed in the hope that it will be useful,
// but WITHOUT ANY WARRANTY; without even the implied warranty of
// MERCHANTABILITY or FITNESS FOR A PARTICULAR PURPOSE.  See the
// GNU General Public License for more details.

// You should have received a copy of the GNU General Public License
// along with this program.  If not, see <http://www.gnu.org/licenses/>.

pragma solidity ^0.7.0;
pragma experimental ABIEncoderV2;

import "@balancer-labs/v2-interfaces/contracts/pool-weighted/WeightedPoolUserData.sol";

import "@balancer-labs/v2-solidity-utils/contracts/math/FixedPoint.sol";
import "@balancer-labs/v2-solidity-utils/contracts/helpers/InputHelpers.sol";

import "@balancer-labs/v2-pool-utils/contracts/BaseMinimalSwapInfoPool.sol";

import "./WeightedMath.sol";

/**
 * @dev Base class for WeightedPools containing swap, join and exit logic, but leaving storage and management of
 * the weights to subclasses. Derived contracts can choose to make weights immutable, mutable, or even dynamic
 *  based on local or external logic.
 */
abstract contract BaseWeightedPool is BaseMinimalSwapInfoPool {
    using FixedPoint for uint256;
    using WeightedPoolUserData for bytes;

    constructor(
        IVault vault,
        string memory name,
        string memory symbol,
        IERC20[] memory tokens,
        address[] memory assetManagers,
        uint256 swapFeePercentage,
        uint256 pauseWindowDuration,
        uint256 bufferPeriodDuration,
        address owner,
        bool mutableTokens
    )
        BasePool(
            vault,
            // Given BaseMinimalSwapInfoPool supports both of these specializations, and this Pool never registers
            // or deregisters any tokens after construction, picking Two Token when the Pool only has two tokens is free
            // gas savings.
            // If the pool is expected to be able register new tokens in future, we must choose MINIMAL_SWAP_INFO
            // as clearly the TWO_TOKEN specification doesn't support adding extra tokens in future.
            tokens.length == 2 && !mutableTokens
                ? IVault.PoolSpecialization.TWO_TOKEN
                : IVault.PoolSpecialization.MINIMAL_SWAP_INFO,
            name,
            symbol,
            tokens,
            assetManagers,
            swapFeePercentage,
            pauseWindowDuration,
            bufferPeriodDuration,
            owner
        )
    {
        // solhint-disable-previous-line no-empty-blocks
    }

    // Virtual functions

    /**
     * @dev Returns the normalized weight of `token`. Weights are fixed point numbers that sum to FixedPoint.ONE.
     */
    function _getNormalizedWeight(IERC20 token) internal view virtual returns (uint256);

    /**
     * @dev Returns all normalized weights, in the same order as the Pool's tokens.
     */
    function _getNormalizedWeights() internal view virtual returns (uint256[] memory);

    /**
     * @dev Returns the current value of the invariant.
     */
    function getInvariant() public view returns (uint256) {
        (, uint256[] memory balances, ) = getVault().getPoolTokens(getPoolId());

        // Since the Pool hooks always work with upscaled balances, we manually
        // upscale here for consistency
        _upscaleArray(balances, _scalingFactors());

        uint256[] memory normalizedWeights = _getNormalizedWeights();
        return WeightedMath._calculateInvariant(normalizedWeights, balances);
    }

    function getNormalizedWeights() external view returns (uint256[] memory) {
        return _getNormalizedWeights();
    }

    // Base Pool handlers

    // Swap

    function _onSwapGivenIn(
        SwapRequest memory swapRequest,
        uint256 currentBalanceTokenIn,
        uint256 currentBalanceTokenOut
    ) internal virtual override returns (uint256) {
        return
            WeightedMath._calcOutGivenIn(
                currentBalanceTokenIn,
                _getNormalizedWeight(swapRequest.tokenIn),
                currentBalanceTokenOut,
                _getNormalizedWeight(swapRequest.tokenOut),
                swapRequest.amount
            );
    }

    function _onSwapGivenOut(
        SwapRequest memory swapRequest,
        uint256 currentBalanceTokenIn,
        uint256 currentBalanceTokenOut
    ) internal virtual override returns (uint256) {
        return
            WeightedMath._calcInGivenOut(
                currentBalanceTokenIn,
                _getNormalizedWeight(swapRequest.tokenIn),
                currentBalanceTokenOut,
                _getNormalizedWeight(swapRequest.tokenOut),
                swapRequest.amount
            );
    }

    /**
     * @dev Called before any join or exit operation. Empty by default, but derived contracts may choose to add custom
     * behavior at these steps. This often has to do with protocol fee processing.
     */
    function _beforeJoinExit(uint256[] memory preBalances, uint256[] memory normalizedWeights) internal virtual {
        // solhint-disable-previous-line no-empty-blocks
    }

    /**
     * @dev Called after any regular join or exit operation. Empty by default, but derived contracts
     * may choose to add custom behavior at these steps. This often has to do with protocol fee processing.
     *
     * If performing a join operation, balanceDeltas are the amounts in: otherwise they are the amounts out.
     *
     * This function is free to mutate the `preBalances` array.
     */
    function _afterJoinExit(
        uint256[] memory preBalances,
        uint256[] memory balanceDeltas,
        uint256[] memory normalizedWeights,
        uint256 preJoinExitSupply,
        uint256 postJoinExitSupply
    ) internal virtual {
        // solhint-disable-previous-line no-empty-blocks
    }

    // Derived contracts may call this to update state after a join or exit.
    function _updatePostJoinExit(uint256 postJoinExitInvariant) internal virtual {
        // solhint-disable-previous-line no-empty-blocks
    }

    // Initialize

    function _onInitializePool(
        bytes32,
        address,
        address,
        uint256[] memory scalingFactors,
        bytes memory userData
    ) internal virtual override returns (uint256, uint256[] memory) {
        WeightedPoolUserData.JoinKind kind = userData.joinKind();
        _require(kind == WeightedPoolUserData.JoinKind.INIT, Errors.UNINITIALIZED);

        uint256[] memory amountsIn = userData.initialAmountsIn();
        InputHelpers.ensureInputLengthMatch(amountsIn.length, scalingFactors.length);
        _upscaleArray(amountsIn, scalingFactors);

        uint256[] memory normalizedWeights = _getNormalizedWeights();
        uint256 invariantAfterJoin = WeightedMath._calculateInvariant(normalizedWeights, amountsIn);

        // Set the initial BPT to the value of the invariant times the number of tokens. This makes BPT supply more
        // consistent in Pools with similar compositions but different number of tokens.
        uint256 bptAmountOut = Math.mul(invariantAfterJoin, amountsIn.length);

        // Initialization is still a join, so we need to do post-join work. Since we are not paying protocol fees,
        // and all we need to do is update the invariant, call `_updatePostJoinExit` here instead of `_afterJoinExit`.
        _updatePostJoinExit(invariantAfterJoin);

        return (bptAmountOut, amountsIn);
    }

    // Join

    function _onJoinPool(
        bytes32,
        address sender,
        address,
        uint256[] memory balances,
        uint256,
        uint256,
        uint256[] memory scalingFactors,
        bytes memory userData
    ) internal virtual override returns (uint256, uint256[] memory) {
        uint256[] memory normalizedWeights = _getNormalizedWeights();

        _beforeJoinExit(balances, normalizedWeights);

        uint256 preJoinExitSupply = totalSupply();
        (uint256 bptAmountOut, uint256[] memory amountsIn) = _doJoin(
            sender,
            balances,
            normalizedWeights,
            scalingFactors,
            preJoinExitSupply,
            userData
        );

<<<<<<< HEAD
        _afterJoinExit(
            true,
            balances,
            amountsIn,
            normalizedWeights,
            preJoinExitSupply,
            preJoinExitSupply.add(bptAmountOut)
        );
=======
        _afterJoinExit(balances, amountsIn, normalizedWeights, preJoinExitSupply, preJoinExitSupply.add(bptAmountOut));
>>>>>>> 415d2f2a

        return (bptAmountOut, amountsIn);
    }

    /**
     * @dev Dispatch code which decodes the provided userdata to perform the specified join type.
     * Inheriting contracts may override this function to add additional join types or extra conditions to allow
     * or disallow joins under certain circumstances.
     */
    function _doJoin(
        address,
        uint256[] memory balances,
        uint256[] memory normalizedWeights,
        uint256[] memory scalingFactors,
        uint256 totalSupply,
        bytes memory userData
    ) internal view virtual returns (uint256, uint256[] memory) {
        WeightedPoolUserData.JoinKind kind = userData.joinKind();

        if (kind == WeightedPoolUserData.JoinKind.EXACT_TOKENS_IN_FOR_BPT_OUT) {
            return _joinExactTokensInForBPTOut(balances, normalizedWeights, scalingFactors, totalSupply, userData);
        } else if (kind == WeightedPoolUserData.JoinKind.TOKEN_IN_FOR_EXACT_BPT_OUT) {
            return _joinTokenInForExactBPTOut(balances, normalizedWeights, totalSupply, userData);
        } else if (kind == WeightedPoolUserData.JoinKind.ALL_TOKENS_IN_FOR_EXACT_BPT_OUT) {
            return _joinAllTokensInForExactBPTOut(balances, totalSupply, userData);
        } else {
            _revert(Errors.UNHANDLED_JOIN_KIND);
        }
    }

    function _joinExactTokensInForBPTOut(
        uint256[] memory balances,
        uint256[] memory normalizedWeights,
        uint256[] memory scalingFactors,
        uint256 totalSupply,
        bytes memory userData
    ) private view returns (uint256, uint256[] memory) {
        (uint256[] memory amountsIn, uint256 minBPTAmountOut) = userData.exactTokensInForBptOut();
        InputHelpers.ensureInputLengthMatch(balances.length, amountsIn.length);

        _upscaleArray(amountsIn, scalingFactors);

        uint256 bptAmountOut = WeightedMath._calcBptOutGivenExactTokensIn(
            balances,
            normalizedWeights,
            amountsIn,
            totalSupply,
            getSwapFeePercentage()
        );

        _require(bptAmountOut >= minBPTAmountOut, Errors.BPT_OUT_MIN_AMOUNT);

        return (bptAmountOut, amountsIn);
    }

    function _joinTokenInForExactBPTOut(
        uint256[] memory balances,
        uint256[] memory normalizedWeights,
        uint256 totalSupply,
        bytes memory userData
    ) private view returns (uint256, uint256[] memory) {
        (uint256 bptAmountOut, uint256 tokenIndex) = userData.tokenInForExactBptOut();
        // Note that there is no maximum amountIn parameter: this is handled by `IVault.joinPool`.

        _require(tokenIndex < balances.length, Errors.OUT_OF_BOUNDS);

        uint256 amountIn = WeightedMath._calcTokenInGivenExactBptOut(
            balances[tokenIndex],
            normalizedWeights[tokenIndex],
            bptAmountOut,
            totalSupply,
            getSwapFeePercentage()
        );

        // We join in a single token, so we initialize amountsIn with zeros
        uint256[] memory amountsIn = new uint256[](balances.length);
        // And then assign the result to the selected token
        amountsIn[tokenIndex] = amountIn;

        return (bptAmountOut, amountsIn);
    }

    function _joinAllTokensInForExactBPTOut(
        uint256[] memory balances,
        uint256 totalSupply,
        bytes memory userData
    ) private pure returns (uint256, uint256[] memory) {
        uint256 bptAmountOut = userData.allTokensInForExactBptOut();
        // Note that there is no maximum amountsIn parameter: this is handled by `IVault.joinPool`.

        uint256[] memory amountsIn = WeightedMath._calcAllTokensInGivenExactBptOut(balances, bptAmountOut, totalSupply);

        return (bptAmountOut, amountsIn);
    }

    // Exit

    function _onExitPool(
        bytes32,
        address sender,
        address,
        uint256[] memory balances,
        uint256,
        uint256,
        uint256[] memory scalingFactors,
        bytes memory userData
    ) internal virtual override returns (uint256, uint256[] memory) {
        uint256[] memory normalizedWeights = _getNormalizedWeights();

        _beforeJoinExit(balances, normalizedWeights);

        uint256 preJoinExitSupply = totalSupply();
        (uint256 bptAmountIn, uint256[] memory amountsOut) = _doExit(
            sender,
            balances,
            normalizedWeights,
            scalingFactors,
            preJoinExitSupply,
            userData
        );

<<<<<<< HEAD
        _afterJoinExit(
            false,
            balances,
            amountsOut,
            normalizedWeights,
            preJoinExitSupply,
            preJoinExitSupply.sub(bptAmountIn)
        );
=======
        _afterJoinExit(balances, amountsOut, normalizedWeights, preJoinExitSupply, preJoinExitSupply.sub(bptAmountIn));
>>>>>>> 415d2f2a

        return (bptAmountIn, amountsOut);
    }

    /**
     * @dev Dispatch code which decodes the provided userdata to perform the specified exit type.
     * Inheriting contracts may override this function to add additional exit types or extra conditions to allow
     * or disallow exit under certain circumstances.
     */
    function _doExit(
        address,
        uint256[] memory balances,
        uint256[] memory normalizedWeights,
        uint256[] memory scalingFactors,
        uint256 totalSupply,
        bytes memory userData
    ) internal view virtual returns (uint256, uint256[] memory) {
        WeightedPoolUserData.ExitKind kind = userData.exitKind();

        if (kind == WeightedPoolUserData.ExitKind.EXACT_BPT_IN_FOR_ONE_TOKEN_OUT) {
            return _exitExactBPTInForTokenOut(balances, normalizedWeights, totalSupply, userData);
        } else if (kind == WeightedPoolUserData.ExitKind.EXACT_BPT_IN_FOR_TOKENS_OUT) {
            return _exitExactBPTInForTokensOut(balances, totalSupply, userData);
        } else if (kind == WeightedPoolUserData.ExitKind.BPT_IN_FOR_EXACT_TOKENS_OUT) {
            return _exitBPTInForExactTokensOut(balances, normalizedWeights, scalingFactors, totalSupply, userData);
        } else {
            _revert(Errors.UNHANDLED_EXIT_KIND);
        }
    }

    function _exitExactBPTInForTokenOut(
        uint256[] memory balances,
        uint256[] memory normalizedWeights,
        uint256 totalSupply,
        bytes memory userData
    ) private view returns (uint256, uint256[] memory) {
        (uint256 bptAmountIn, uint256 tokenIndex) = userData.exactBptInForTokenOut();
        // Note that there is no minimum amountOut parameter: this is handled by `IVault.exitPool`.

        _require(tokenIndex < balances.length, Errors.OUT_OF_BOUNDS);

        uint256 amountOut = WeightedMath._calcTokenOutGivenExactBptIn(
            balances[tokenIndex],
            normalizedWeights[tokenIndex],
            bptAmountIn,
            totalSupply,
            getSwapFeePercentage()
        );

        // This is an exceptional situation in which the fee is charged on a token out instead of a token in.
        // We exit in a single token, so we initialize amountsOut with zeros
        uint256[] memory amountsOut = new uint256[](balances.length);
        // And then assign the result to the selected token
        amountsOut[tokenIndex] = amountOut;

        return (bptAmountIn, amountsOut);
    }

    function _exitExactBPTInForTokensOut(
        uint256[] memory balances,
        uint256 totalSupply,
        bytes memory userData
    ) private pure returns (uint256, uint256[] memory) {
        uint256 bptAmountIn = userData.exactBptInForTokensOut();
        // Note that there is no minimum amountOut parameter: this is handled by `IVault.exitPool`.

        uint256[] memory amountsOut = WeightedMath._calcTokensOutGivenExactBptIn(balances, bptAmountIn, totalSupply);
        return (bptAmountIn, amountsOut);
    }

    function _exitBPTInForExactTokensOut(
        uint256[] memory balances,
        uint256[] memory normalizedWeights,
        uint256[] memory scalingFactors,
        uint256 totalSupply,
        bytes memory userData
    ) private view returns (uint256, uint256[] memory) {
        (uint256[] memory amountsOut, uint256 maxBPTAmountIn) = userData.bptInForExactTokensOut();
        InputHelpers.ensureInputLengthMatch(amountsOut.length, balances.length);
        _upscaleArray(amountsOut, scalingFactors);

        // This is an exceptional situation in which the fee is charged on a token out instead of a token in.
        uint256 bptAmountIn = WeightedMath._calcBptInGivenExactTokensOut(
            balances,
            normalizedWeights,
            amountsOut,
            totalSupply,
            getSwapFeePercentage()
        );
        _require(bptAmountIn <= maxBPTAmountIn, Errors.BPT_IN_MAX_AMOUNT);

        return (bptAmountIn, amountsOut);
    }

    // Helpers

    /**
     * @dev This function returns the appreciation of one BPT relative to the
     * underlying tokens. This starts at 1 when the pool is created and grows over time
     */
    function getRate() public view returns (uint256) {
        // The initial BPT supply is equal to the invariant times the number of tokens.
        return Math.mul(getInvariant(), _getTotalTokens()).divDown(totalSupply());
    }
}<|MERGE_RESOLUTION|>--- conflicted
+++ resolved
@@ -219,18 +219,7 @@
             userData
         );
 
-<<<<<<< HEAD
-        _afterJoinExit(
-            true,
-            balances,
-            amountsIn,
-            normalizedWeights,
-            preJoinExitSupply,
-            preJoinExitSupply.add(bptAmountOut)
-        );
-=======
         _afterJoinExit(balances, amountsIn, normalizedWeights, preJoinExitSupply, preJoinExitSupply.add(bptAmountOut));
->>>>>>> 415d2f2a
 
         return (bptAmountOut, amountsIn);
     }
@@ -352,18 +341,7 @@
             userData
         );
 
-<<<<<<< HEAD
-        _afterJoinExit(
-            false,
-            balances,
-            amountsOut,
-            normalizedWeights,
-            preJoinExitSupply,
-            preJoinExitSupply.sub(bptAmountIn)
-        );
-=======
         _afterJoinExit(balances, amountsOut, normalizedWeights, preJoinExitSupply, preJoinExitSupply.sub(bptAmountIn));
->>>>>>> 415d2f2a
 
         return (bptAmountIn, amountsOut);
     }
