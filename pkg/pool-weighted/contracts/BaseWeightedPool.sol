--- conflicted
+++ resolved
@@ -415,24 +415,11 @@
         return (bptAmountIn, amountsOut);
     }
 
-<<<<<<< HEAD
-    function _exitExactBPTInForTokensOut(
-        uint256[] memory balances,
-        uint256 totalSupply,
-        bytes memory userData
-    ) private pure returns (uint256, uint256[] memory) {
-        // This exit function is the only one that is not disabled if the contract is paused: it remains unrestricted
-        // in an attempt to provide users with a mechanism to retrieve their tokens in case of an emergency.
-        // This particular exit function is the only one that remains available because it is the simplest one, and
-        // therefore the one with the lowest likelihood of errors.
-
-=======
     function _exitExactBPTInForTokensOut(uint256[] memory balances, bytes memory userData)
         private
         view
         returns (uint256, uint256[] memory)
     {
->>>>>>> bee68bec
         uint256 bptAmountIn = userData.exactBptInForTokensOut();
         // Note that there is no minimum amountOut parameter: this is handled by `IVault.exitPool`.
 
