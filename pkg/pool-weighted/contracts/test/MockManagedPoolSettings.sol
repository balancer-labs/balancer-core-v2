--- conflicted
+++ resolved
@@ -86,10 +86,10 @@
         _validateSwapFeePercentage(swapFeePercentage);
     }
 
-<<<<<<< HEAD
     function isAllowedAddress(address member) external view returns (bool) {
         return _isAllowedAddress(member);
-=======
+    }
+
     // Pure virtual functions
 
     function _getVirtualSupply() internal view override returns (uint256)  {
@@ -103,7 +103,6 @@
         returns (IERC20[] memory tokens, uint256[] memory balances)
     {
         (tokens, balances, ) = getVault().getPoolTokens(getPoolId());
->>>>>>> 6a077530
     }
 
     // Unimplemented
