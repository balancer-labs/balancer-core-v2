// SPDX-License-Identifier: GPL-3.0-or-later
// This program is free software: you can redistribute it and/or modify
// it under the terms of the GNU General Public License as published by
// the Free Software Foundation, either version 3 of the License, or
// (at your option) any later version.

// This program is distributed in the hope that it will be useful,
// but WITHOUT ANY WARRANTY; without even the implied warranty of
// MERCHANTABILITY or FITNESS FOR A PARTICULAR PURPOSE.  See the
// GNU General Public License for more details.

// You should have received a copy of the GNU General Public License
// along with this program.  If not, see <http://www.gnu.org/licenses/>.

pragma solidity ^0.7.0;
pragma experimental ABIEncoderV2;

import "../WeightedPoolProtocolFees.sol";

contract MockWeightedPoolProtocolFees is WeightedPoolProtocolFees {
    uint256 private immutable _totalTokens;

    constructor(
        IVault vault,
        IProtocolFeePercentagesProvider protocolFeeProvider,
        string memory name,
        string memory symbol,
        IERC20[] memory tokens,
        IRateProvider[] memory rateProviders,
        address[] memory assetManagers,
        uint256 swapFeePercentage,
        uint256 pauseWindowDuration,
        uint256 bufferPeriodDuration,
        address owner
    )
        BaseWeightedPool(
            vault,
            name,
            symbol,
            tokens,
            assetManagers,
            swapFeePercentage,
            pauseWindowDuration,
            bufferPeriodDuration,
            owner,
            false
        )
        ProtocolFeeCache(protocolFeeProvider, ProtocolFeeCache.DELEGATE_PROTOCOL_SWAP_FEES_SENTINEL)
        WeightedPoolProtocolFees(tokens.length, rateProviders)
    {
        _totalTokens = tokens.length;
    }

    function getRateProduct(uint256[] memory normalizedWeights) external view returns (uint256) {
        return _getRateProduct(normalizedWeights);
    }

<<<<<<< HEAD
    function getYieldProtocolFee(uint256[] memory normalizedWeights, uint256 supply) external returns (uint256) {
        return
            ProtocolFees.bptForPoolOwnershipPercentage(supply, _getYieldProtocolFeesPoolPercentage(normalizedWeights));
=======
    function updateATHRateProduct(uint256 rateProduct) external {
        _updateATHRateProduct(rateProduct);
    }

    function getYieldProtocolFee(uint256[] memory normalizedWeights, uint256 supply)
        external
        view
        returns (uint256 yieldProtocolFees, uint256 athRateProduct)
    {
        return _getYieldProtocolFee(normalizedWeights, supply);
>>>>>>> ab483581
    }

    function getPostJoinExitProtocolFees(
        uint256[] memory preBalances,
        uint256[] memory balanceDeltas,
        uint256[] memory normalizedWeights,
        uint256 preJoinExitSupply,
        uint256 postJoinExitSupply
    ) external returns (uint256) {
        return
            _getPostJoinExitProtocolFees(
                preBalances,
                balanceDeltas,
                normalizedWeights,
                preJoinExitSupply,
                postJoinExitSupply
            );
    }

    // Stubbed functions

    function _getMaxTokens() internal pure override returns (uint256) {
        return 8;
    }

    function _getTotalTokens() internal view virtual override returns (uint256) {
        return _totalTokens;
    }

    function _getNormalizedWeight(IERC20) internal pure override returns (uint256) {
        revert("NOT_IMPLEMENTED");
    }

    function _getNormalizedWeights() internal pure override returns (uint256[] memory) {
        revert("NOT_IMPLEMENTED");
    }

    function _scalingFactor(IERC20) internal pure override returns (uint256) {
        revert("NOT_IMPLEMENTED");
    }

    function _scalingFactors() internal pure override returns (uint256[] memory) {
        revert("NOT_IMPLEMENTED");
    }

    function _onInitializePool(
        bytes32,
        address,
        address,
        uint256[] memory,
        bytes memory
    ) internal pure override returns (uint256, uint256[] memory) {
        revert("NOT_IMPLEMENTED");
    }

    function _onJoinPool(
        bytes32,
        address,
        address,
        uint256[] memory,
        uint256,
        uint256,
        uint256[] memory,
        bytes memory
    ) internal pure override returns (uint256, uint256[] memory) {
        revert("NOT_IMPLEMENTED");
    }

    function _onExitPool(
        bytes32,
        address,
        address,
        uint256[] memory,
        uint256,
        uint256,
        uint256[] memory,
        bytes memory
    ) internal pure override returns (uint256, uint256[] memory) {
        revert("NOT_IMPLEMENTED");
    }
}<|MERGE_RESOLUTION|>--- conflicted
+++ resolved
@@ -55,11 +55,6 @@
         return _getRateProduct(normalizedWeights);
     }
 
-<<<<<<< HEAD
-    function getYieldProtocolFee(uint256[] memory normalizedWeights, uint256 supply) external returns (uint256) {
-        return
-            ProtocolFees.bptForPoolOwnershipPercentage(supply, _getYieldProtocolFeesPoolPercentage(normalizedWeights));
-=======
     function updateATHRateProduct(uint256 rateProduct) external {
         _updateATHRateProduct(rateProduct);
     }
@@ -69,8 +64,9 @@
         view
         returns (uint256 yieldProtocolFees, uint256 athRateProduct)
     {
-        return _getYieldProtocolFee(normalizedWeights, supply);
->>>>>>> ab483581
+        uint256 protocolYieldFeesPoolPercentage;
+        (protocolYieldFeesPoolPercentage, athRateProduct) = _getYieldProtocolFeesPoolPercentage(normalizedWeights);
+        yieldProtocolFees = ProtocolFees.bptForPoolOwnershipPercentage(supply, protocolYieldFeesPoolPercentage);
     }
 
     function getPostJoinExitProtocolFees(
