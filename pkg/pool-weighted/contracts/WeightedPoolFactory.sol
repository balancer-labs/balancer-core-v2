--- conflicted
+++ resolved
@@ -22,15 +22,10 @@
 
 import "./WeightedPool.sol";
 
-<<<<<<< HEAD
-contract WeightedPoolFactory is BasePoolSplitCodeFactory, FactoryWidePauseWindow {
+contract WeightedPoolFactory is BasePoolFactory, FactoryWidePauseWindow {
     constructor(IVault vault, IProtocolFeePercentagesProvider protocolFeeProvider)
-        BasePoolSplitCodeFactory(vault, protocolFeeProvider, type(WeightedPool).creationCode)
+        BasePoolFactory(vault, protocolFeeProvider, type(WeightedPool).creationCode)
     {
-=======
-contract WeightedPoolFactory is BasePoolFactory, FactoryWidePauseWindow {
-    constructor(IVault vault) BasePoolFactory(vault, type(WeightedPool).creationCode) {
->>>>>>> 2ff09914
         // solhint-disable-previous-line no-empty-blocks
     }
 
