// SPDX-License-Identifier: GPL-3.0-or-later
// This program is free software: you can redistribute it and/or modify
// it under the terms of the GNU General Public License as published by
// the Free Software Foundation, either version 3 of the License, or
// (at your option) any later version.

// This program is distributed in the hope that it will be useful,
// but WITHOUT ANY WARRANTY; without even the implied warranty of
// MERCHANTABILITY or FITNESS FOR A PARTICULAR PURPOSE.  See the
// GNU General Public License for more details.

// You should have received a copy of the GNU General Public License
// along with this program.  If not, see <http://www.gnu.org/licenses/>.

pragma solidity ^0.7.0;
pragma experimental ABIEncoderV2;

import "@balancer-labs/v2-interfaces/contracts/pool-weighted/WeightedPoolUserData.sol";

import "@balancer-labs/v2-solidity-utils/contracts/math/Math.sol";
import "@balancer-labs/v2-solidity-utils/contracts/helpers/ScalingHelpers.sol";

import "@balancer-labs/v2-pool-utils/contracts/lib/PoolRegistrationLib.sol";

<<<<<<< HEAD
import "../lib/GradualValueChange.sol";
import "../lib/ValueCompression.sol";
import "../lib/WeightChange.sol";
=======
>>>>>>> b729e123
import "../WeightedMath.sol";
import "../lib/WeightedExitsLib.sol";
import "../lib/WeightedJoinsLib.sol";

import "./LiquidityBootstrappingPoolSettings.sol";
import "./LiquidityBootstrappingPoolStorageLib.sol";

/**
 * @dev Weighted Pool with mutable weights, designed to support V2 Liquidity Bootstrapping.
 */
contract LiquidityBootstrappingPool is LiquidityBootstrappingPoolSettings {
    // LiquidityBootstrappingPool change their weights over time: these periods are expected to be long enough (e.g.
    // days) that any timestamp manipulation would achieve very little.
    // solhint-disable not-rely-on-time

    using FixedPoint for uint256;
    using BasePoolUserData for bytes;
    using WeightedPoolUserData for bytes;

<<<<<<< HEAD
    // LBPs often involve only two tokens - we support up to four since we're able to pack the entire config in a single
    // storage slot.
    uint256 private constant _MIN_TOKENS = 2;
    uint256 private constant _MAX_LBP_TOKENS = 4;

    // 1e18 corresponds to 1.0, or a 100% fee
    uint256 private constant _MIN_SWAP_FEE_PERCENTAGE = 1e12; // 0.0001%
    uint256 private constant _MAX_SWAP_FEE_PERCENTAGE = 1e17; // 10%

    WeightChange.WeightChangeMode internal immutable _weightChangeMode;

    uint256 private immutable _totalTokens;

    uint256 private _swapFeePercentage;

    IERC20 internal immutable _token0;
    IERC20 internal immutable _token1;
    IERC20 internal immutable _token2;
    IERC20 internal immutable _token3;

    // All token balances are normalized to behave as if the token had 18 decimals. We assume a token's decimals will
    // not change throughout its lifetime, and store the corresponding scaling factor for each at construction time.
    // These factors are always greater than or equal to one: tokens with more than 18 decimals are not supported.

    uint256 internal immutable _scalingFactor0;
    uint256 internal immutable _scalingFactor1;
    uint256 internal immutable _scalingFactor2;
    uint256 internal immutable _scalingFactor3;

    // For gas optimization, store start/end weights and timestamps in one bytes32
    // Start weights need to be high precision, since restarting the update resets them to "spot"
    // values. Target end weights do not need as much precision.
    // [     32 bits   |     32 bits     |      64 bits     |      124 bits      |  2 bits  |  1 bit   |     1 bit    ]
    // [ end timestamp | start timestamp | 4x16 end weights | 4x31 start weights | not used | recovery | swap enabled ]
    // |MSB                                                                                                        LSB|

    bytes32 private _poolState;

    // Offsets for data elements in _poolState
    uint256 private constant _SWAP_ENABLED_OFFSET = 0;
    uint256 private constant _RECOVERY_MODE_BIT_OFFSET = 1;
    uint256 private constant _START_WEIGHT_OFFSET = _RECOVERY_MODE_BIT_OFFSET + 3;
    uint256 private constant _END_WEIGHT_OFFSET = _START_WEIGHT_OFFSET + _MAX_LBP_TOKENS * _START_WEIGHT_BIT_LENGTH;
    uint256 private constant _START_TIME_OFFSET = _END_WEIGHT_OFFSET + _MAX_LBP_TOKENS * _END_WEIGHT_BIT_LENGTH;
    uint256 private constant _END_TIME_OFFSET = _START_TIME_OFFSET + _TIMESTAMP_BIT_LENGTH;

    uint256 private constant _START_WEIGHT_BIT_LENGTH = 31;
    uint256 private constant _END_WEIGHT_BIT_LENGTH = 16;
    uint256 private constant _TIMESTAMP_BIT_LENGTH = 32;

    // Event declarations

    event SwapFeePercentageChanged(uint256 swapFeePercentage);
    event SwapEnabledSet(bool swapEnabled);
    event GradualWeightUpdateScheduled(
        uint256 startTime,
        uint256 endTime,
        uint256[] startWeights,
        uint256[] endWeights
    );

=======
>>>>>>> b729e123
    constructor(
        IVault vault,
        string memory name,
        string memory symbol,
        IERC20[] memory tokens,
        uint256[] memory normalizedWeights,
        uint256 swapFeePercentage,
        uint256 pauseWindowDuration,
        uint256 bufferPeriodDuration,
        address owner,
        bool swapEnabledOnStart,
        WeightChange.WeightChangeMode weightChangeMode
    )
        LiquidityBootstrappingPoolSettings(
            vault,
            PoolRegistrationLib.registerPool(
                vault,
                tokens.length == 2 ? IVault.PoolSpecialization.TWO_TOKEN : IVault.PoolSpecialization.MINIMAL_SWAP_INFO,
                tokens
            ),
            name,
            symbol,
            tokens,
            normalizedWeights,
            swapFeePercentage,
            pauseWindowDuration,
            bufferPeriodDuration,
            owner,
            swapEnabledOnStart
        )
    {
<<<<<<< HEAD
        uint256 totalTokens = tokens.length;
        InputHelpers.ensureInputLengthMatch(totalTokens, normalizedWeights.length);
        _require(tokens.length >= _MIN_TOKENS, Errors.MIN_TOKENS);
        _require(tokens.length <= _MAX_LBP_TOKENS, Errors.MAX_TOKENS);

        _totalTokens = totalTokens;

        // Immutable variables cannot be initialized inside an if statement, so we must do conditional assignments
        _token0 = tokens[0];
        _token1 = tokens[1];
        _token2 = totalTokens > 2 ? tokens[2] : IERC20(0);
        _token3 = totalTokens > 3 ? tokens[3] : IERC20(0);

        _scalingFactor0 = _computeScalingFactor(tokens[0]);
        _scalingFactor1 = _computeScalingFactor(tokens[1]);
        _scalingFactor2 = totalTokens > 2 ? _computeScalingFactor(tokens[2]) : 0;
        _scalingFactor3 = totalTokens > 3 ? _computeScalingFactor(tokens[3]) : 0;

        uint256 currentTime = block.timestamp;

        _weightChangeMode = weightChangeMode;
        _startGradualWeightChange(currentTime, currentTime, normalizedWeights, normalizedWeights);

        _setSwapFeePercentage(swapFeePercentage);

        // If false, the pool will start in the disabled state (prevents front-running the enable swaps transaction)
        _setSwapEnabled(swapEnabledOnStart);
=======
        // solhint-disable-previous-line no-empty-blocks
>>>>>>> b729e123
    }

    // Swap Hooks

    function _onSwapGeneral(
        SwapRequest memory,
        uint256[] memory,
        uint256,
        uint256
    ) internal virtual override returns (uint256) {
        _revert(Errors.UNIMPLEMENTED);
    }

    function _onSwapMinimal(
        SwapRequest memory request,
        uint256 balanceTokenIn,
        uint256 balanceTokenOut
    ) internal virtual override returns (uint256) {
        uint256 weightTokenIn;
        uint256 weightTokenOut;
        {
            bytes32 poolState = _getPoolState();
            _require(LiquidityBootstrappingPoolStorageLib.getSwapEnabled(poolState), Errors.SWAPS_DISABLED);

            uint256 pctProgress = LiquidityBootstrappingPoolStorageLib.getWeightChangeProgress(poolState);

            weightTokenIn = LiquidityBootstrappingPoolStorageLib.getNormalizedWeightByIndex(
                poolState,
                _getTokenIndex(request.tokenIn),
                pctProgress
            );
            weightTokenOut = LiquidityBootstrappingPoolStorageLib.getNormalizedWeightByIndex(
                poolState,
                _getTokenIndex(request.tokenOut),
                pctProgress
            );
        }

        uint256 scalingFactorTokenIn = _scalingFactor(request.tokenIn);
        uint256 scalingFactorTokenOut = _scalingFactor(request.tokenOut);

        balanceTokenIn = _upscale(balanceTokenIn, scalingFactorTokenIn);
        balanceTokenOut = _upscale(balanceTokenOut, scalingFactorTokenOut);

        if (request.kind == IVault.SwapKind.GIVEN_IN) {
            // Fees are subtracted before scaling, to reduce the complexity of the rounding direction analysis.
            // This returns amount - fee amount, so we round up (favoring a higher fee amount).
            request.amount = request.amount.mulDown(getSwapFeePercentage());

            // All token amounts are upscaled.
            request.amount = _upscale(request.amount, scalingFactorTokenIn);

<<<<<<< HEAD
        uint256[] memory normalizedWeights = _getNormalizedWeights();
        return normalizedWeights[i];
    }

    function _getNormalizedWeightByIndex(uint256 i, bytes32 poolState) internal view returns (uint256) {
        uint256 startWeight = poolState
            .decodeUint(_START_WEIGHT_OFFSET + i * _START_WEIGHT_BIT_LENGTH, _START_WEIGHT_BIT_LENGTH)
            .decompress(_START_WEIGHT_BIT_LENGTH);
        uint256 endWeight = poolState
            .decodeUint(_END_WEIGHT_OFFSET + i * _END_WEIGHT_BIT_LENGTH, _END_WEIGHT_BIT_LENGTH)
            .decompress(_END_WEIGHT_BIT_LENGTH);
        uint256 startTime = poolState.decodeUint(_START_TIME_OFFSET, _TIMESTAMP_BIT_LENGTH);
        uint256 endTime = poolState.decodeUint(_END_TIME_OFFSET, _TIMESTAMP_BIT_LENGTH);

        return WeightChange.getWeight(_weightChangeMode, startWeight, endWeight, startTime, endTime);
    }

    function _getNormalizedWeights() internal view returns (uint256[] memory) {
        uint256 totalTokens = _getTotalTokens();
        uint256[] memory weights = new uint256[](totalTokens);
=======
            uint256 amountOut = WeightedMath._calcOutGivenIn(
                balanceTokenIn,
                weightTokenIn,
                balanceTokenOut,
                weightTokenOut,
                request.amount
            );

            // amountOut tokens are exiting the Pool, so we round down.
            return _downscaleDown(amountOut, scalingFactorTokenOut);
        } else {
            // All token amounts are upscaled.
            request.amount = _upscale(request.amount, scalingFactorTokenOut);

            uint256 amountIn = WeightedMath._calcInGivenOut(
                balanceTokenIn,
                weightTokenIn,
                balanceTokenOut,
                weightTokenOut,
                request.amount
            );
>>>>>>> b729e123

            // amountIn tokens are entering the Pool, so we round up.
            amountIn = _downscaleUp(amountIn, scalingFactorTokenIn);

<<<<<<< HEAD
        // prettier-ignore
        {
            weights[0] = _getNormalizedWeightByIndex(0, poolState);
            weights[1] = _getNormalizedWeightByIndex(1, poolState);
            if (totalTokens == 2) return weights;
            weights[2] = _getNormalizedWeightByIndex(2, poolState);
            if (totalTokens == 3) return weights;
            weights[3] = _getNormalizedWeightByIndex(3, poolState);
        }

        return _normalizedWeights(weights);
    }

    function _normalizedWeights(uint256[] memory weights) private view returns (uint256[] memory) {
        uint256 totalTokens = _getTotalTokens();

        uint256 normalizedSum = 0;
        normalizedSum = normalizedSum.add(weights[0]);
        normalizedSum = normalizedSum.add(weights[1]);
        if (totalTokens >= 3) {
            normalizedSum = normalizedSum.add(weights[2]);
        }
        if (totalTokens == 4) {
            normalizedSum = normalizedSum.add(weights[3]);
        }

        uint256[] memory normalizedWeights = new uint256[](totalTokens);

        normalizedWeights[0] = weights[0].divDown(normalizedSum);
        if (totalTokens == 2) {
            normalizedWeights[1] = FixedPoint.ONE.sub(normalizedWeights[0]);
            return normalizedWeights;
        }
        normalizedWeights[1] = weights[1].divDown(normalizedSum);
        if (totalTokens == 3) {
            normalizedWeights[2] = FixedPoint.ONE.sub(normalizedWeights[0]).sub(normalizedWeights[1]);
            return normalizedWeights;
        }
        normalizedWeights[2] = weights[2].divDown(normalizedSum);
        normalizedWeights[3] = FixedPoint.ONE.sub(normalizedWeights[0]).sub(normalizedWeights[1]).sub(
            normalizedWeights[2]
        );

        return normalizedWeights;
=======
            // Fees are added after scaling happens, to reduce the complexity of the rounding direction analysis.
            // This returns amount + fee amount, so we round up (favoring a higher fee amount).
            return amountIn.divUp(getSwapFeePercentage().complement());
        }
>>>>>>> b729e123
    }

    // Initialize hook

    function _onInitializePool(
        address sender,
        address,
        bytes memory userData
    ) internal view override returns (uint256, uint256[] memory) {
        // Only the owner can initialize the pool
        _require(sender == getOwner(), Errors.CALLER_IS_NOT_LBP_OWNER);

        WeightedPoolUserData.JoinKind kind = userData.joinKind();
        _require(kind == WeightedPoolUserData.JoinKind.INIT, Errors.UNINITIALIZED);

        uint256[] memory amountsIn = userData.initialAmountsIn();
        uint256[] memory scalingFactors = getScalingFactors();

        InputHelpers.ensureInputLengthMatch(amountsIn.length, scalingFactors.length);
        _upscaleArray(amountsIn, scalingFactors);

        uint256[] memory normalizedWeights = _getNormalizedWeights();
        uint256 invariantAfterJoin = WeightedMath._calculateInvariant(normalizedWeights, amountsIn);

        // Set the initial BPT to the value of the invariant times the number of tokens. This makes the BPT supply
        // more consistent in Pools with similar token composition, but a different number of tokens.
        uint256 bptAmountOut = Math.mul(invariantAfterJoin, amountsIn.length);

        return (bptAmountOut, amountsIn);
    }

    // Join hook

    /**
     * @dev Called whenever the Pool is joined after the first initialization join (see `_onInitializePool`).
     *
     * Returns the amount of BPT to mint, the token amounts that the Pool will receive in return, and the number of
     * tokens to pay in protocol swap fees.
     *
     * Implementations of this function might choose to mutate the `balances` array to save gas (e.g. when
     * performing intermediate calculations, such as subtraction of due protocol fees). This can be done safely.
     *
     * Minted BPT will be sent to `recipient`.
     *
     * The tokens granted to the Pool will be transferred from `sender`. These amounts are considered upscaled and will
     * be downscaled (rounding up) before being returned to the Vault.
     */
    function _onJoinPool(
        address sender,
        uint256[] memory balances,
        bytes memory userData
    ) internal view override returns (uint256, uint256[] memory) {
        // Only the owner can add liquidity; block public LPs
        _require(sender == getOwner(), Errors.CALLER_IS_NOT_LBP_OWNER);

        (uint256 bptAmountOut, uint256[] memory amountsIn) = _doJoin(
            sender,
            balances,
            _getNormalizedWeights(),
            getScalingFactors(),
            totalSupply(),
            userData
        );

        return (bptAmountOut, amountsIn);
    }

    /**
     * @dev Dispatch code which decodes the provided userdata to perform the specified join type.
     * Inheriting contracts may override this function to add additional join types or extra conditions to allow
     * or disallow joins under certain circumstances.
     */
    function _doJoin(
        address,
        uint256[] memory balances,
        uint256[] memory normalizedWeights,
        uint256[] memory scalingFactors,
        uint256 totalSupply,
        bytes memory userData
    ) internal view returns (uint256, uint256[] memory) {
        WeightedPoolUserData.JoinKind kind = userData.joinKind();

        if (kind == WeightedPoolUserData.JoinKind.EXACT_TOKENS_IN_FOR_BPT_OUT) {
            return
                WeightedJoinsLib.joinExactTokensInForBPTOut(
                    balances,
                    normalizedWeights,
                    scalingFactors,
                    totalSupply,
                    getSwapFeePercentage(),
                    userData
                );
        } else if (kind == WeightedPoolUserData.JoinKind.TOKEN_IN_FOR_EXACT_BPT_OUT) {
            return
                WeightedJoinsLib.joinTokenInForExactBPTOut(
                    balances,
                    normalizedWeights,
                    totalSupply,
                    getSwapFeePercentage(),
                    userData
                );
        } else if (kind == WeightedPoolUserData.JoinKind.ALL_TOKENS_IN_FOR_EXACT_BPT_OUT) {
            return WeightedJoinsLib.joinAllTokensInForExactBPTOut(balances, totalSupply, userData);
        } else {
            _revert(Errors.UNHANDLED_JOIN_KIND);
        }
    }

    // Exit hook

    /**
     * @dev Called whenever the Pool is exited.
     *
     * Returns the amount of BPT to burn, the token amounts for each Pool token that the Pool will grant in return, and
     * the number of tokens to pay in protocol swap fees.
     *
     * Implementations of this function might choose to mutate the `balances` array to save gas (e.g. when
     * performing intermediate calculations, such as subtraction of due protocol fees). This can be done safely.
     *
     * BPT will be burnt from `sender`.
     *
     * The Pool will grant tokens to `recipient`. These amounts are considered upscaled and will be downscaled
     * (rounding down) before being returned to the Vault.
     */
    function _onExitPool(
        address sender,
        uint256[] memory balances,
        bytes memory userData
    ) internal view override returns (uint256, uint256[] memory) {
        return _doExit(sender, balances, _getNormalizedWeights(), getScalingFactors(), totalSupply(), userData);
    }

    /**
     * @dev Dispatch code which decodes the provided userdata to perform the specified exit type.
     * Inheriting contracts may override this function to add additional exit types or extra conditions to allow
     * or disallow exit under certain circumstances.
     */
    function _doExit(
        address,
        uint256[] memory balances,
        uint256[] memory normalizedWeights,
        uint256[] memory scalingFactors,
        uint256 totalSupply,
        bytes memory userData
    ) internal view returns (uint256, uint256[] memory) {
        WeightedPoolUserData.ExitKind kind = userData.exitKind();

        if (kind == WeightedPoolUserData.ExitKind.EXACT_BPT_IN_FOR_ONE_TOKEN_OUT) {
            return
                WeightedExitsLib.exitExactBPTInForTokenOut(
                    balances,
                    normalizedWeights,
                    totalSupply,
                    getSwapFeePercentage(),
                    userData
                );
        } else if (kind == WeightedPoolUserData.ExitKind.EXACT_BPT_IN_FOR_TOKENS_OUT) {
            return WeightedExitsLib.exitExactBPTInForTokensOut(balances, totalSupply, userData);
        } else if (kind == WeightedPoolUserData.ExitKind.BPT_IN_FOR_EXACT_TOKENS_OUT) {
            return
                WeightedExitsLib.exitBPTInForExactTokensOut(
                    balances,
                    normalizedWeights,
                    scalingFactors,
                    totalSupply,
                    getSwapFeePercentage(),
                    userData
                );
        } else {
            _revert(Errors.UNHANDLED_EXIT_KIND);
        }
    }

    // Recovery Mode

    function _doRecoveryModeExit(
        uint256[] memory balances,
        uint256 totalSupply,
        bytes memory userData
    ) internal pure override returns (uint256 bptAmountIn, uint256[] memory amountsOut) {
        bptAmountIn = userData.recoveryModeExit();
        amountsOut = WeightedMath._calcTokensOutGivenExactBptIn(balances, bptAmountIn, totalSupply);
    }
}<|MERGE_RESOLUTION|>--- conflicted
+++ resolved
@@ -22,12 +22,6 @@
 
 import "@balancer-labs/v2-pool-utils/contracts/lib/PoolRegistrationLib.sol";
 
-<<<<<<< HEAD
-import "../lib/GradualValueChange.sol";
-import "../lib/ValueCompression.sol";
-import "../lib/WeightChange.sol";
-=======
->>>>>>> b729e123
 import "../WeightedMath.sol";
 import "../lib/WeightedExitsLib.sol";
 import "../lib/WeightedJoinsLib.sol";
@@ -47,70 +41,6 @@
     using BasePoolUserData for bytes;
     using WeightedPoolUserData for bytes;
 
-<<<<<<< HEAD
-    // LBPs often involve only two tokens - we support up to four since we're able to pack the entire config in a single
-    // storage slot.
-    uint256 private constant _MIN_TOKENS = 2;
-    uint256 private constant _MAX_LBP_TOKENS = 4;
-
-    // 1e18 corresponds to 1.0, or a 100% fee
-    uint256 private constant _MIN_SWAP_FEE_PERCENTAGE = 1e12; // 0.0001%
-    uint256 private constant _MAX_SWAP_FEE_PERCENTAGE = 1e17; // 10%
-
-    WeightChange.WeightChangeMode internal immutable _weightChangeMode;
-
-    uint256 private immutable _totalTokens;
-
-    uint256 private _swapFeePercentage;
-
-    IERC20 internal immutable _token0;
-    IERC20 internal immutable _token1;
-    IERC20 internal immutable _token2;
-    IERC20 internal immutable _token3;
-
-    // All token balances are normalized to behave as if the token had 18 decimals. We assume a token's decimals will
-    // not change throughout its lifetime, and store the corresponding scaling factor for each at construction time.
-    // These factors are always greater than or equal to one: tokens with more than 18 decimals are not supported.
-
-    uint256 internal immutable _scalingFactor0;
-    uint256 internal immutable _scalingFactor1;
-    uint256 internal immutable _scalingFactor2;
-    uint256 internal immutable _scalingFactor3;
-
-    // For gas optimization, store start/end weights and timestamps in one bytes32
-    // Start weights need to be high precision, since restarting the update resets them to "spot"
-    // values. Target end weights do not need as much precision.
-    // [     32 bits   |     32 bits     |      64 bits     |      124 bits      |  2 bits  |  1 bit   |     1 bit    ]
-    // [ end timestamp | start timestamp | 4x16 end weights | 4x31 start weights | not used | recovery | swap enabled ]
-    // |MSB                                                                                                        LSB|
-
-    bytes32 private _poolState;
-
-    // Offsets for data elements in _poolState
-    uint256 private constant _SWAP_ENABLED_OFFSET = 0;
-    uint256 private constant _RECOVERY_MODE_BIT_OFFSET = 1;
-    uint256 private constant _START_WEIGHT_OFFSET = _RECOVERY_MODE_BIT_OFFSET + 3;
-    uint256 private constant _END_WEIGHT_OFFSET = _START_WEIGHT_OFFSET + _MAX_LBP_TOKENS * _START_WEIGHT_BIT_LENGTH;
-    uint256 private constant _START_TIME_OFFSET = _END_WEIGHT_OFFSET + _MAX_LBP_TOKENS * _END_WEIGHT_BIT_LENGTH;
-    uint256 private constant _END_TIME_OFFSET = _START_TIME_OFFSET + _TIMESTAMP_BIT_LENGTH;
-
-    uint256 private constant _START_WEIGHT_BIT_LENGTH = 31;
-    uint256 private constant _END_WEIGHT_BIT_LENGTH = 16;
-    uint256 private constant _TIMESTAMP_BIT_LENGTH = 32;
-
-    // Event declarations
-
-    event SwapFeePercentageChanged(uint256 swapFeePercentage);
-    event SwapEnabledSet(bool swapEnabled);
-    event GradualWeightUpdateScheduled(
-        uint256 startTime,
-        uint256 endTime,
-        uint256[] startWeights,
-        uint256[] endWeights
-    );
-
-=======
->>>>>>> b729e123
     constructor(
         IVault vault,
         string memory name,
@@ -122,7 +52,7 @@
         uint256 bufferPeriodDuration,
         address owner,
         bool swapEnabledOnStart,
-        WeightChange.WeightChangeMode weightChangeMode
+        GradualValueChange.ValueChangeMode weightChangeMode
     )
         LiquidityBootstrappingPoolSettings(
             vault,
@@ -139,40 +69,11 @@
             pauseWindowDuration,
             bufferPeriodDuration,
             owner,
-            swapEnabledOnStart
+            swapEnabledOnStart,
+            weightChangeMode
         )
     {
-<<<<<<< HEAD
-        uint256 totalTokens = tokens.length;
-        InputHelpers.ensureInputLengthMatch(totalTokens, normalizedWeights.length);
-        _require(tokens.length >= _MIN_TOKENS, Errors.MIN_TOKENS);
-        _require(tokens.length <= _MAX_LBP_TOKENS, Errors.MAX_TOKENS);
-
-        _totalTokens = totalTokens;
-
-        // Immutable variables cannot be initialized inside an if statement, so we must do conditional assignments
-        _token0 = tokens[0];
-        _token1 = tokens[1];
-        _token2 = totalTokens > 2 ? tokens[2] : IERC20(0);
-        _token3 = totalTokens > 3 ? tokens[3] : IERC20(0);
-
-        _scalingFactor0 = _computeScalingFactor(tokens[0]);
-        _scalingFactor1 = _computeScalingFactor(tokens[1]);
-        _scalingFactor2 = totalTokens > 2 ? _computeScalingFactor(tokens[2]) : 0;
-        _scalingFactor3 = totalTokens > 3 ? _computeScalingFactor(tokens[3]) : 0;
-
-        uint256 currentTime = block.timestamp;
-
-        _weightChangeMode = weightChangeMode;
-        _startGradualWeightChange(currentTime, currentTime, normalizedWeights, normalizedWeights);
-
-        _setSwapFeePercentage(swapFeePercentage);
-
-        // If false, the pool will start in the disabled state (prevents front-running the enable swaps transaction)
-        _setSwapEnabled(swapEnabledOnStart);
-=======
         // solhint-disable-previous-line no-empty-blocks
->>>>>>> b729e123
     }
 
     // Swap Hooks
@@ -202,12 +103,14 @@
             weightTokenIn = LiquidityBootstrappingPoolStorageLib.getNormalizedWeightByIndex(
                 poolState,
                 _getTokenIndex(request.tokenIn),
-                pctProgress
+                pctProgress,
+                _getWeightChangeMode()
             );
             weightTokenOut = LiquidityBootstrappingPoolStorageLib.getNormalizedWeightByIndex(
                 poolState,
                 _getTokenIndex(request.tokenOut),
-                pctProgress
+                pctProgress,
+                _getWeightChangeMode()
             );
         }
 
@@ -225,28 +128,6 @@
             // All token amounts are upscaled.
             request.amount = _upscale(request.amount, scalingFactorTokenIn);
 
-<<<<<<< HEAD
-        uint256[] memory normalizedWeights = _getNormalizedWeights();
-        return normalizedWeights[i];
-    }
-
-    function _getNormalizedWeightByIndex(uint256 i, bytes32 poolState) internal view returns (uint256) {
-        uint256 startWeight = poolState
-            .decodeUint(_START_WEIGHT_OFFSET + i * _START_WEIGHT_BIT_LENGTH, _START_WEIGHT_BIT_LENGTH)
-            .decompress(_START_WEIGHT_BIT_LENGTH);
-        uint256 endWeight = poolState
-            .decodeUint(_END_WEIGHT_OFFSET + i * _END_WEIGHT_BIT_LENGTH, _END_WEIGHT_BIT_LENGTH)
-            .decompress(_END_WEIGHT_BIT_LENGTH);
-        uint256 startTime = poolState.decodeUint(_START_TIME_OFFSET, _TIMESTAMP_BIT_LENGTH);
-        uint256 endTime = poolState.decodeUint(_END_TIME_OFFSET, _TIMESTAMP_BIT_LENGTH);
-
-        return WeightChange.getWeight(_weightChangeMode, startWeight, endWeight, startTime, endTime);
-    }
-
-    function _getNormalizedWeights() internal view returns (uint256[] memory) {
-        uint256 totalTokens = _getTotalTokens();
-        uint256[] memory weights = new uint256[](totalTokens);
-=======
             uint256 amountOut = WeightedMath._calcOutGivenIn(
                 balanceTokenIn,
                 weightTokenIn,
@@ -268,62 +149,14 @@
                 weightTokenOut,
                 request.amount
             );
->>>>>>> b729e123
 
             // amountIn tokens are entering the Pool, so we round up.
             amountIn = _downscaleUp(amountIn, scalingFactorTokenIn);
 
-<<<<<<< HEAD
-        // prettier-ignore
-        {
-            weights[0] = _getNormalizedWeightByIndex(0, poolState);
-            weights[1] = _getNormalizedWeightByIndex(1, poolState);
-            if (totalTokens == 2) return weights;
-            weights[2] = _getNormalizedWeightByIndex(2, poolState);
-            if (totalTokens == 3) return weights;
-            weights[3] = _getNormalizedWeightByIndex(3, poolState);
-        }
-
-        return _normalizedWeights(weights);
-    }
-
-    function _normalizedWeights(uint256[] memory weights) private view returns (uint256[] memory) {
-        uint256 totalTokens = _getTotalTokens();
-
-        uint256 normalizedSum = 0;
-        normalizedSum = normalizedSum.add(weights[0]);
-        normalizedSum = normalizedSum.add(weights[1]);
-        if (totalTokens >= 3) {
-            normalizedSum = normalizedSum.add(weights[2]);
-        }
-        if (totalTokens == 4) {
-            normalizedSum = normalizedSum.add(weights[3]);
-        }
-
-        uint256[] memory normalizedWeights = new uint256[](totalTokens);
-
-        normalizedWeights[0] = weights[0].divDown(normalizedSum);
-        if (totalTokens == 2) {
-            normalizedWeights[1] = FixedPoint.ONE.sub(normalizedWeights[0]);
-            return normalizedWeights;
-        }
-        normalizedWeights[1] = weights[1].divDown(normalizedSum);
-        if (totalTokens == 3) {
-            normalizedWeights[2] = FixedPoint.ONE.sub(normalizedWeights[0]).sub(normalizedWeights[1]);
-            return normalizedWeights;
-        }
-        normalizedWeights[2] = weights[2].divDown(normalizedSum);
-        normalizedWeights[3] = FixedPoint.ONE.sub(normalizedWeights[0]).sub(normalizedWeights[1]).sub(
-            normalizedWeights[2]
-        );
-
-        return normalizedWeights;
-=======
             // Fees are added after scaling happens, to reduce the complexity of the rounding direction analysis.
             // This returns amount + fee amount, so we round up (favoring a higher fee amount).
             return amountIn.divUp(getSwapFeePercentage().complement());
         }
->>>>>>> b729e123
     }
 
     // Initialize hook
