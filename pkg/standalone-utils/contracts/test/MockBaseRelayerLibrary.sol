<<<<<<< HEAD
// SPDX-License-Identifier: GPL-3.0-or-later
// Copyright (C) 2015, 2016, 2017 Dapphub

// This program is free software: you can redistribute it and/or modify
// it under the terms of the GNU General Public License as published by
// the Free Software Foundation, either version 3 of the License, or
// (at your option) any later version.

// This program is distributed in the hope that it will be useful,
// but WITHOUT ANY WARRANTY; without even the implied warranty of
// MERCHANTABILITY or FITNESS FOR A PARTICULAR PURPOSE.  See the
// GNU General Public License for more details.

// You should have received a copy of the GNU General Public License
// along with this program.  If not, see <http://www.gnu.org/licenses/>.

pragma solidity ^0.7.0;

//import "@balancer-labs/v2-interfaces/contracts/standalone-utils/IBaseRelayerLibrary.sol";

import "../relayer/BaseRelayerLibrary.sol";

contract MockBaseRelayerLibrary is BaseRelayerLibrary {
    event ChainedReferenceValueRead(uint256 value);

    constructor(IVault vault) BaseRelayerLibrary(vault) {}

    function isChainedReference(uint256 amount) public pure returns (bool) {
        return _isChainedReference(amount);
    }

    function setChainedReferenceValue(uint256 ref, uint256 value) public returns (uint256) {
        _setChainedReferenceValue(ref, value);
    }

    function getChainedReferenceValue(uint256 ref) public {
        emit ChainedReferenceValueRead(_getChainedReferenceValue(ref));
    }
}
=======
// SPDX-License-Identifier: GPL-3.0-or-later
// Copyright (C) 2015, 2016, 2017 Dapphub

// This program is free software: you can redistribute it and/or modify
// it under the terms of the GNU General Public License as published by
// the Free Software Foundation, either version 3 of the License, or
// (at your option) any later version.

// This program is distributed in the hope that it will be useful,
// but WITHOUT ANY WARRANTY; without even the implied warranty of
// MERCHANTABILITY or FITNESS FOR A PARTICULAR PURPOSE.  See the
// GNU General Public License for more details.

// You should have received a copy of the GNU General Public License
// along with this program.  If not, see <http://www.gnu.org/licenses/>.

pragma solidity ^0.7.0;

//import "@balancer-labs/v2-interfaces/contracts/standalone-utils/IBaseRelayerLibrary.sol";

import "../relayer/BaseRelayerLibrary.sol";

contract MockBaseRelayerLibrary is BaseRelayerLibrary {
    event ChainedReferenceValueRead(uint256 value);

    constructor(IVault vault) BaseRelayerLibrary(vault) {}

    function isChainedReference(uint256 amount) public pure returns (bool) {
        return _isChainedReference(amount);
    }

    function setChainedReferenceValue(uint256 ref, uint256 value) public {
        _setChainedReferenceValue(ref, value);
    }

    function getChainedReferenceValue(uint256 ref) public {
        emit ChainedReferenceValueRead(_getChainedReferenceValue(ref));
    }
}
>>>>>>> c3ccf89d
<|MERGE_RESOLUTION|>--- conflicted
+++ resolved
@@ -1,44 +1,3 @@
-<<<<<<< HEAD
-// SPDX-License-Identifier: GPL-3.0-or-later
-// Copyright (C) 2015, 2016, 2017 Dapphub
-
-// This program is free software: you can redistribute it and/or modify
-// it under the terms of the GNU General Public License as published by
-// the Free Software Foundation, either version 3 of the License, or
-// (at your option) any later version.
-
-// This program is distributed in the hope that it will be useful,
-// but WITHOUT ANY WARRANTY; without even the implied warranty of
-// MERCHANTABILITY or FITNESS FOR A PARTICULAR PURPOSE.  See the
-// GNU General Public License for more details.
-
-// You should have received a copy of the GNU General Public License
-// along with this program.  If not, see <http://www.gnu.org/licenses/>.
-
-pragma solidity ^0.7.0;
-
-//import "@balancer-labs/v2-interfaces/contracts/standalone-utils/IBaseRelayerLibrary.sol";
-
-import "../relayer/BaseRelayerLibrary.sol";
-
-contract MockBaseRelayerLibrary is BaseRelayerLibrary {
-    event ChainedReferenceValueRead(uint256 value);
-
-    constructor(IVault vault) BaseRelayerLibrary(vault) {}
-
-    function isChainedReference(uint256 amount) public pure returns (bool) {
-        return _isChainedReference(amount);
-    }
-
-    function setChainedReferenceValue(uint256 ref, uint256 value) public returns (uint256) {
-        _setChainedReferenceValue(ref, value);
-    }
-
-    function getChainedReferenceValue(uint256 ref) public {
-        emit ChainedReferenceValueRead(_getChainedReferenceValue(ref));
-    }
-}
-=======
 // SPDX-License-Identifier: GPL-3.0-or-later
 // Copyright (C) 2015, 2016, 2017 Dapphub
 
@@ -77,5 +36,4 @@
     function getChainedReferenceValue(uint256 ref) public {
         emit ChainedReferenceValueRead(_getChainedReferenceValue(ref));
     }
-}
->>>>>>> c3ccf89d
+}