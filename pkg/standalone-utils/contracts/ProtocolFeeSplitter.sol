// SPDX-License-Identifier: GPL-3.0-or-later
// This program is free software: you can redistribute it and/or modify
// it under the terms of the GNU General Public License as published by
// the Free Software Foundation, either version 3 of the License, or
// (at your option) any later version.

// This program is distributed in the hope that it will be useful,
// but WITHOUT ANY WARRANTY; without even the implied warranty of
// MERCHANTABILITY or FITNESS FOR A PARTICULAR PURPOSE.  See the
// GNU General Public License for more details.

// You should have received a copy of the GNU General Public License
// along with this program.  If not, see <http://www.gnu.org/licenses/>.

pragma solidity >=0.7.0 <0.9.0;

import "@balancer-labs/v2-interfaces/contracts/standalone-utils/IProtocolFeeSplitter.sol";
import "@balancer-labs/v2-interfaces/contracts/standalone-utils/IProtocolFeesWithdrawer.sol";
import "@balancer-labs/v2-interfaces/contracts/vault/IVault.sol";
import "@balancer-labs/v2-solidity-utils/contracts/helpers/Authentication.sol";
import "@balancer-labs/v2-solidity-utils/contracts/math/FixedPoint.sol";
import "@balancer-labs/v2-interfaces/contracts/vault/IProtocolFeesCollector.sol";

interface Pool {
    function getOwner() external view returns (address);
}

/**
 * @notice Support revenue sharing for individual pools between the DAO and designated recipients.
 * @dev This contract is responsible for splitting the BPT profits collected by the ProtocolFeeCollector between
 * a beneficiary specified by the pool's owner and the DAO fee recipient (e.g., the Balancer DAO treasury account).
 * Only BPT tokens are involved in the split: any other tokens would remain in the `ProtocolFeeCollector`.
 *
 * BPT tokens are withdrawn using the ProtocolFeesWithdrawer, a wrapper around the ProtocolFeesCollector that allows
 * governance to prevent certain tokens (on a denyList) from being withdrawn. `collectFees` would fail if the BPT
 * token were on this denyList.
 */
contract ProtocolFeeSplitter is IProtocolFeeSplitter, Authentication {
    using FixedPoint for uint256;

    // All fee percentages are 18-decimal fixed point numbers.
    // Absolute maximum fee percentage (1e18 = 100%).
    uint256 private constant _MAX_REVENUE_SHARE_PERCENTAGE = 50e16; // 50%

    IProtocolFeesWithdrawer private immutable _protocolFeesWithdrawer;

    // Balancer vault
    IVault private immutable _vault;

    // The recipient of the DAO portion of the revenue share; e.g., the Balancer DAO treasury account.
    address private _daoFundsRecipient;

    // The default revenue share given to pools; can be updated by governance (1e18 = 100%, 1e16 = 1%).
    uint256 private _defaultRevenueSharePercentage;

    // The revenue share percentage has a sentinel value of 0, so that all pools will use the default unless
    // overridden. However, it should also be possible to set the share to actual 0. To accommodate this, we
    // add an `overrideSet` flag. When this is set, use `revenueSharePercentageOverride`; otherwise, use the default.

    // Packed to use 1 storage slot
    // 1e18 (100% - maximum fee value) can fit in uint88
    struct RevenueShareSettings {
        uint88 revenueSharePercentageOverride;
        address beneficiary;
        bool overrideSet;
    }

    // poolId => PoolSettings
    mapping(bytes32 => RevenueShareSettings) private _poolSettings;

    constructor(IProtocolFeesWithdrawer protocolFeesWithdrawer, address daoFundsRecipient)
        // The ProtocolFeeSplitter is a singleton, so it simply uses its own address to disambiguate action
        // identifiers.
        Authentication(bytes32(uint256(address(this))))
    {
        _protocolFeesWithdrawer = protocolFeesWithdrawer;
        _daoFundsRecipient = daoFundsRecipient;
        _vault = protocolFeesWithdrawer.getProtocolFeesCollector().vault();
    }

<<<<<<< HEAD
    function setRevenueSharingFeePercentage(bytes32 poolId, uint256 newSwapFeePercentage)
        external
        override
        authenticate
    {
        _require(newSwapFeePercentage <= _MAX_REVENUE_SHARING_FEE_PERCENTAGE, Errors.SPLITTER_FEE_PERCENTAGE_TOO_HIGH);
        _poolSettings[poolId].revenueSharePercentageOverride = uint88(newSwapFeePercentage);
        _poolSettings[poolId].overrideSet = true;
        emit PoolRevenueShareChanged(poolId, newSwapFeePercentage);
    }

    function clearRevenueSharingFeePercentage(bytes32 poolId) external override authenticate {
        _poolSettings[poolId].overrideSet = false;

        emit PoolRevenueShareCleared(poolId);
    }

    function setDefaultRevenueSharingFeePercentage(uint256 feePercentage) external override authenticate {
        _require(feePercentage <= _MAX_REVENUE_SHARING_FEE_PERCENTAGE, Errors.SPLITTER_FEE_PERCENTAGE_TOO_HIGH);
        _defaultRevenueSharingFeePercentage = feePercentage;
        emit DefaultRevenueSharingFeePercentageChanged(feePercentage);
=======
    /// @inheritdoc IProtocolFeeSplitter
    function setRevenueSharePercentage(bytes32 poolId, uint256 revenueSharePercentage) external override authenticate {
        _require(revenueSharePercentage <= _MAX_REVENUE_SHARE_PERCENTAGE, Errors.SPLITTER_FEE_PERCENTAGE_TOO_HIGH);
        _poolSettings[poolId].revenueSharePercentageOverride = uint96(revenueSharePercentage);

        emit PoolRevenueShareChanged(poolId, revenueSharePercentage);
    }

    /// @inheritdoc IProtocolFeeSplitter
    function setDefaultRevenueSharePercentage(uint256 defaultRevenueSharePercentage) external override authenticate {
        _require(
            defaultRevenueSharePercentage <= _MAX_REVENUE_SHARE_PERCENTAGE,
            Errors.SPLITTER_FEE_PERCENTAGE_TOO_HIGH
        );
        _defaultRevenueSharePercentage = defaultRevenueSharePercentage;

        emit DefaultRevenueSharePercentageChanged(defaultRevenueSharePercentage);
>>>>>>> f4c87441
    }

    /// @inheritdoc IProtocolFeeSplitter
    function setDaoFundsRecipient(address newDaoFundsRecipient) external override authenticate {
        _daoFundsRecipient = newDaoFundsRecipient;

        emit DAOFundsRecipientChanged(newDaoFundsRecipient);
    }

    /// @inheritdoc IProtocolFeeSplitter
    function setPoolBeneficiary(bytes32 poolId, address newBeneficiary) external override {
        (address pool, ) = _vault.getPool(poolId);
        _require(msg.sender == Pool(pool).getOwner(), Errors.SENDER_NOT_ALLOWED);

        _poolSettings[poolId].beneficiary = newBeneficiary;

        emit PoolBeneficiaryChanged(poolId, newBeneficiary);
    }

    /// @inheritdoc IProtocolFeeSplitter
    function collectFees(bytes32 poolId) external override returns (uint256 beneficiaryAmount, uint256 daoAmount) {
        (address pool, ) = _vault.getPool(poolId);
        IERC20 bpt = IERC20(pool);
        address beneficiary = _poolSettings[poolId].beneficiary;

        (beneficiaryAmount, daoAmount) = _getAmounts(bpt, poolId);

        _withdrawBpt(bpt, beneficiaryAmount, beneficiary);
        _withdrawBpt(bpt, daoAmount, _daoFundsRecipient);

        emit FeesCollected(poolId, beneficiary, beneficiaryAmount, _daoFundsRecipient, daoAmount);
    }

    /// @inheritdoc IProtocolFeeSplitter
    function getAmounts(bytes32 poolId) external view override returns (uint256 beneficiaryAmount, uint256 daoAmount) {
        (address pool, ) = _vault.getPool(poolId);
        IERC20 bpt = IERC20(pool);

        return _getAmounts(bpt, poolId);
    }

    /// @inheritdoc IProtocolFeeSplitter
    function getProtocolFeesWithdrawer() external view override returns (IProtocolFeesWithdrawer) {
        return _protocolFeesWithdrawer;
    }

    /// @inheritdoc IProtocolFeeSplitter
    function getDefaultRevenueSharePercentage() external view override returns (uint256) {
        return _defaultRevenueSharePercentage;
    }

    /// @inheritdoc IProtocolFeeSplitter
    function getVault() external view override returns (IVault) {
        return _vault;
    }

    /// @inheritdoc IProtocolFeeSplitter
    function getDaoFundsRecipient() external view override returns (address) {
        return _daoFundsRecipient;
    }

    /// @inheritdoc IProtocolFeeSplitter
    function getRevenueShareSettings(bytes32 poolId)
        external
        view
        override
        returns (
            uint256 revenueSharePercentageOverride,
            address beneficiary,
            bool overrideSet
        )
    {
        RevenueShareSettings memory settings = _poolSettings[poolId];

        return (settings.revenueSharePercentageOverride, settings.beneficiary, settings.overrideSet);
    }

    function _canPerform(bytes32 actionId, address account) internal view override returns (bool) {
        return _getAuthorizer().canPerform(actionId, account, address(this));
    }

    function _getAuthorizer() internal view returns (IAuthorizer) {
        return _protocolFeesWithdrawer.getProtocolFeesCollector().getAuthorizer();
    }

    function _withdrawBpt(
        IERC20 bpt,
        uint256 amount,
        address to
    ) private {
        if (amount == 0) {
            return;
        }

        IERC20[] memory tokens = new IERC20[](1);
        tokens[0] = bpt;

        uint256[] memory amounts = new uint256[](1);
        amounts[0] = amount;

        _protocolFeesWithdrawer.withdrawCollectedFees(tokens, amounts, to);
    }

    function _getAmounts(IERC20 bpt, bytes32 poolId) private view returns (uint256, uint256) {
        IProtocolFeesWithdrawer protocolFeesWithdrawer = _protocolFeesWithdrawer;
        uint256 feeCollectorBptBalance = bpt.balanceOf(address(protocolFeesWithdrawer.getProtocolFeesCollector()));
        if (feeCollectorBptBalance == 0) {
            return (0, 0);
        }

        address beneficiary = _poolSettings[poolId].beneficiary;

        if (beneficiary == address(0)) {
            // If there's no beneficiary, the full amount is sent to the DAO recipient.
            return (0, feeCollectorBptBalance);
        } else {
            // Otherwise, split the fee between the beneficiary and the DAO recipient,
            // according to the share percentage.
            return _computeAmounts(feeCollectorBptBalance, _getPoolBeneficiaryFeePercentage(poolId));
        }
    }

    function _computeAmounts(uint256 feeCollectorBptBalance, uint256 feePercentage)
        private
        pure
        returns (uint256 ownerAmount, uint256 daoAmount)
    {
        ownerAmount = feeCollectorBptBalance.mulDown(feePercentage);
        daoAmount = feeCollectorBptBalance.sub(ownerAmount);
    }

    function _getPoolBeneficiaryFeePercentage(bytes32 poolId) private view returns (uint256) {
<<<<<<< HEAD
        RevenueShareSettings memory settings = _poolSettings[poolId];

        return settings.overrideSet ? settings.revenueSharePercentageOverride : _defaultRevenueSharingFeePercentage;
=======
        uint256 poolFeeOverride = _poolSettings[poolId].revenueSharePercentageOverride;

        if (poolFeeOverride == 0) {
            // The 'zero' override is a sentinel value that stands for the default share percentage.
            return _defaultRevenueSharePercentage;
        } else {
            return poolFeeOverride;
        }
>>>>>>> f4c87441
    }
}<|MERGE_RESOLUTION|>--- conflicted
+++ resolved
@@ -53,9 +53,7 @@
     // The default revenue share given to pools; can be updated by governance (1e18 = 100%, 1e16 = 1%).
     uint256 private _defaultRevenueSharePercentage;
 
-    // The revenue share percentage has a sentinel value of 0, so that all pools will use the default unless
-    // overridden. However, it should also be possible to set the share to actual 0. To accommodate this, we
-    // add an `overrideSet` flag. When this is set, use `revenueSharePercentageOverride`; otherwise, use the default.
+    // By default, the `overrideSet` flag is false, and all Pools use the default revenue share percentage.
 
     // Packed to use 1 storage slot
     // 1e18 (100% - maximum fee value) can fit in uint88
@@ -78,47 +76,28 @@
         _vault = protocolFeesWithdrawer.getProtocolFeesCollector().vault();
     }
 
-<<<<<<< HEAD
-    function setRevenueSharingFeePercentage(bytes32 poolId, uint256 newSwapFeePercentage)
+    function setRevenueSharePercentage(bytes32 poolId, uint256 newRevenueSharePercentage)
         external
         override
         authenticate
     {
-        _require(newSwapFeePercentage <= _MAX_REVENUE_SHARING_FEE_PERCENTAGE, Errors.SPLITTER_FEE_PERCENTAGE_TOO_HIGH);
-        _poolSettings[poolId].revenueSharePercentageOverride = uint88(newSwapFeePercentage);
+        _require(newRevenueSharePercentage <= _MAX_REVENUE_SHARE_PERCENTAGE, Errors.SPLITTER_FEE_PERCENTAGE_TOO_HIGH);
+        _poolSettings[poolId].revenueSharePercentageOverride = uint88(newRevenueSharePercentage);
         _poolSettings[poolId].overrideSet = true;
-        emit PoolRevenueShareChanged(poolId, newSwapFeePercentage);
-    }
-
-    function clearRevenueSharingFeePercentage(bytes32 poolId) external override authenticate {
+
+        emit PoolRevenueShareChanged(poolId, newRevenueSharePercentage);
+    }
+
+    function clearRevenueSharePercentage(bytes32 poolId) external override authenticate {
         _poolSettings[poolId].overrideSet = false;
 
         emit PoolRevenueShareCleared(poolId);
     }
 
-    function setDefaultRevenueSharingFeePercentage(uint256 feePercentage) external override authenticate {
-        _require(feePercentage <= _MAX_REVENUE_SHARING_FEE_PERCENTAGE, Errors.SPLITTER_FEE_PERCENTAGE_TOO_HIGH);
-        _defaultRevenueSharingFeePercentage = feePercentage;
-        emit DefaultRevenueSharingFeePercentageChanged(feePercentage);
-=======
-    /// @inheritdoc IProtocolFeeSplitter
-    function setRevenueSharePercentage(bytes32 poolId, uint256 revenueSharePercentage) external override authenticate {
-        _require(revenueSharePercentage <= _MAX_REVENUE_SHARE_PERCENTAGE, Errors.SPLITTER_FEE_PERCENTAGE_TOO_HIGH);
-        _poolSettings[poolId].revenueSharePercentageOverride = uint96(revenueSharePercentage);
-
-        emit PoolRevenueShareChanged(poolId, revenueSharePercentage);
-    }
-
-    /// @inheritdoc IProtocolFeeSplitter
-    function setDefaultRevenueSharePercentage(uint256 defaultRevenueSharePercentage) external override authenticate {
-        _require(
-            defaultRevenueSharePercentage <= _MAX_REVENUE_SHARE_PERCENTAGE,
-            Errors.SPLITTER_FEE_PERCENTAGE_TOO_HIGH
-        );
-        _defaultRevenueSharePercentage = defaultRevenueSharePercentage;
-
-        emit DefaultRevenueSharePercentageChanged(defaultRevenueSharePercentage);
->>>>>>> f4c87441
+    function setDefaultRevenueSharePercentage(uint256 feePercentage) external override authenticate {
+        _require(feePercentage <= _MAX_REVENUE_SHARE_PERCENTAGE, Errors.SPLITTER_FEE_PERCENTAGE_TOO_HIGH);
+        _defaultRevenueSharePercentage = feePercentage;
+        emit DefaultRevenueSharePercentageChanged(feePercentage);
     }
 
     /// @inheritdoc IProtocolFeeSplitter
@@ -251,19 +230,8 @@
     }
 
     function _getPoolBeneficiaryFeePercentage(bytes32 poolId) private view returns (uint256) {
-<<<<<<< HEAD
         RevenueShareSettings memory settings = _poolSettings[poolId];
 
-        return settings.overrideSet ? settings.revenueSharePercentageOverride : _defaultRevenueSharingFeePercentage;
-=======
-        uint256 poolFeeOverride = _poolSettings[poolId].revenueSharePercentageOverride;
-
-        if (poolFeeOverride == 0) {
-            // The 'zero' override is a sentinel value that stands for the default share percentage.
-            return _defaultRevenueSharePercentage;
-        } else {
-            return poolFeeOverride;
-        }
->>>>>>> f4c87441
+        return settings.overrideSet ? settings.revenueSharePercentageOverride : _defaultRevenueSharePercentage;
     }
 }