// SPDX-License-Identifier: GPL-3.0-or-later
// This program is free software: you can redistribute it and/or modify
// it under the terms of the GNU General Public License as published by
// the Free Software Foundation, either version 3 of the License, or
// (at your option) any later version.

// This program is distributed in the hope that it will be useful,
// but WITHOUT ANY WARRANTY; without even the implied warranty of
// MERCHANTABILITY or FITNESS FOR A PARTICULAR PURPOSE.  See the
// GNU General Public License for more details.

// You should have received a copy of the GNU General Public License
// along with this program.  If not, see <http://www.gnu.org/licenses/>.

pragma solidity ^0.7.0;
pragma experimental ABIEncoderV2;

import "@balancer-labs/v2-interfaces/contracts/standalone-utils/IBalancerRelayer.sol";
import "@balancer-labs/v2-interfaces/contracts/vault/IVault.sol";

import "./IBaseRelayerLibrary.sol";
import "./BalancerRelayer.sol";

/**
 * @title Base Relayer Library
 * @notice Core functionality of a relayer. Allow users to use a signature to approve this contract
 * to take further actions on their behalf.
 * @dev
 * Relayers are composed of two contracts:
 *  - A `BalancerRelayer` contract, which acts as a single point of entry into the system through a multicall function
 *  - A library contract such as this one, which defines the allowed behaviour of the relayer

 * NOTE: Only the entrypoint contract should be allowlisted by Balancer governance as a relayer, so that the Vault
 * will reject calls from outside the entrypoint context.
 *
 * This contract should neither be allowlisted as a relayer, nor called directly by the user.
 * No guarantees can be made about fund safety when calling this contract in an improper manner.
 */
contract BaseRelayerLibrary is IBaseRelayerLibrary {
    using Address for address;

    IVault private immutable _vault;
    IBalancerRelayer private immutable _entrypoint;

    constructor(IVault vault) IBaseRelayerLibrary(vault.WETH()) {
        _vault = vault;
        _entrypoint = new BalancerRelayer(vault, address(this));
    }

    function getVault() public view override returns (IVault) {
        return _vault;
    }

    function getEntrypoint() public view returns (IBalancerRelayer) {
        return _entrypoint;
    }

    /**
     * @notice Sets whether a particular relayer is authorised to act on behalf of the user
     */
    function setRelayerApproval(
        address relayer,
        bool approved,
        bytes calldata authorisation
    ) external payable {
        require(relayer == address(this) || !approved, "Relayer can only approve itself");
        bytes memory data = abi.encodePacked(
            abi.encodeWithSelector(_vault.setRelayerApproval.selector, msg.sender, relayer, approved),
            authorisation
        );

        address(_vault).functionCall(data);
    }

    /**
     * @notice Approves the Vault to use tokens held in the relayer
     * @dev This is needed to avoid having to send intermediate tokens back to the user
     */
    function approveVault(IERC20 token, uint256 amount) public override {
        if (_isChainedReference(amount)) {
            amount = _getChainedReferenceValue(amount);
        }
        // TODO: gas golf this a bit
        token.approve(address(getVault()), amount);
    }

    /**
     * @notice Returns the amount referenced by chained reference `ref`.
<<<<<<< HEAD
     * @dev It does not alter the reference (even if it's marked as temporary), and it does not expose the reference
     * slot (see `_peekChainedReferenceValue`).
=======
     * @dev It does not alter the reference (even if it's marked as temporary).
>>>>>>> 45e883be
     */
    function peekChainedReferenceValue(uint256 ref) public view override returns (uint256 value) {
        (, value) = _peekChainedReferenceValue(ref);
    }

    function _pullToken(
        address sender,
        IERC20 token,
        uint256 amount
    ) internal override {
        if (amount == 0) return;
        IERC20[] memory tokens = new IERC20[](1);
        tokens[0] = token;
        uint256[] memory amounts = new uint256[](1);
        amounts[0] = amount;

        _pullTokens(sender, tokens, amounts);
    }

    function _pullTokens(
        address sender,
        IERC20[] memory tokens,
        uint256[] memory amounts
    ) internal override {
        IVault.UserBalanceOp[] memory ops = new IVault.UserBalanceOp[](tokens.length);
        for (uint256 i; i < tokens.length; i++) {
            ops[i] = IVault.UserBalanceOp({
                asset: IAsset(address(tokens[i])),
                amount: amounts[i],
                sender: sender,
                recipient: payable(address(this)),
                kind: IVault.UserBalanceOpKind.TRANSFER_EXTERNAL
            });
        }

        getVault().manageUserBalance(ops);
    }

    /**
     * @dev Returns true if `amount` is not actually an amount, but rather a chained reference.
     */
    function _isChainedReference(uint256 amount) internal pure override returns (bool) {
        // First 3 nibbles are enough to determine if it's a chained reference.
        return
            (amount & 0xfff0000000000000000000000000000000000000000000000000000000000000) ==
            0xba10000000000000000000000000000000000000000000000000000000000000;
    }

    /**
     * @dev Returns true if `ref` is temporary reference, i.e. to be deleted after reading it.
     */
    function _isTemporaryChainedReference(uint256 amount) internal pure returns (bool) {
        // First 3 nibbles determine if it's a chained reference.
        // If the 4th nibble is 0 it is temporary; otherwise it is considered read-only.
        // In practice, we shall use '0xba11' for read-only references.
        return
            (amount & 0xffff000000000000000000000000000000000000000000000000000000000000) ==
            0xba10000000000000000000000000000000000000000000000000000000000000;
    }

    /**
     * @dev Stores `value` as the amount referenced by chained reference `ref`.
     */
    function _setChainedReferenceValue(uint256 ref, uint256 value) internal override {
        bytes32 slot = _getStorageSlot(ref);

        // Since we do manual calculation of storage slots, it is easier (and cheaper) to rely on internal assembly to
        // access it.
        // solhint-disable-next-line no-inline-assembly
        assembly {
            sstore(slot, value)
        }
    }

    /**
     * @dev Returns the amount referenced by chained reference `ref`.
     * If the reference is temporary, it will be cleared after reading it, so they can each only be read once.
     * If the reference is not temporary (i.e. read-only), it will not be cleared after reading it
     * (see `_isTemporaryChainedReference` function).
<<<<<<< HEAD
     */
    function _getChainedReferenceValue(uint256 ref) internal override returns (uint256 value) {
        bytes32 slot;
        (slot, value) = _peekChainedReferenceValue(ref);

        if (_isTemporaryChainedReference(ref)) {
            // solhint-disable-next-line no-inline-assembly
            assembly {
                sstore(slot, 0)
            }
        }
    }

    /**
     * @dev Returns the storage slot for reference `ref` as well as the amount referenced by it.
     * It does not alter the reference (even if it's marked as temporary).
     */
=======
     */
    function _getChainedReferenceValue(uint256 ref) internal override returns (uint256) {
        (bytes32 slot, uint256 value) = _peekChainedReferenceValue(ref);

        if (_isTemporaryChainedReference(ref)) {
            // solhint-disable-next-line no-inline-assembly
            assembly {
                sstore(slot, 0)
            }
        }
        return value;
    }

    /**
     * @dev Returns the storage slot for reference `ref` as well as the amount referenced by it.
     * It does not alter the reference (even if it's marked as temporary).
     */
>>>>>>> 45e883be
    function _peekChainedReferenceValue(uint256 ref) private view returns (bytes32 slot, uint256 value) {
        slot = _getStorageSlot(ref);

        // Since we do manual calculation of storage slots, it is easier (and cheaper) to rely on internal assembly to
        // access it.
        // solhint-disable-next-line no-inline-assembly
        assembly {
            value := sload(slot)
        }
    }

    // solhint-disable-next-line var-name-mixedcase
    bytes32 private immutable _TEMP_STORAGE_SUFFIX = keccak256("balancer.base-relayer-library");

    function _getStorageSlot(uint256 ref) private view returns (bytes32) {
        // This replicates the mechanism Solidity uses to allocate storage slots for mappings, but using a hash as the
        // mapping's storage slot, and subtracting 1 at the end. This should be more than enough to prevent collisions
        // with other state variables this or derived contracts might use.
        // See https://docs.soliditylang.org/en/v0.8.9/internals/layout_in_storage.html

        return bytes32(uint256(keccak256(abi.encodePacked(ref, _TEMP_STORAGE_SUFFIX))) - 1);
    }
}<|MERGE_RESOLUTION|>--- conflicted
+++ resolved
@@ -86,12 +86,7 @@
 
     /**
      * @notice Returns the amount referenced by chained reference `ref`.
-<<<<<<< HEAD
-     * @dev It does not alter the reference (even if it's marked as temporary), and it does not expose the reference
-     * slot (see `_peekChainedReferenceValue`).
-=======
      * @dev It does not alter the reference (even if it's marked as temporary).
->>>>>>> 45e883be
      */
     function peekChainedReferenceValue(uint256 ref) public view override returns (uint256 value) {
         (, value) = _peekChainedReferenceValue(ref);
@@ -171,11 +166,9 @@
      * If the reference is temporary, it will be cleared after reading it, so they can each only be read once.
      * If the reference is not temporary (i.e. read-only), it will not be cleared after reading it
      * (see `_isTemporaryChainedReference` function).
-<<<<<<< HEAD
-     */
-    function _getChainedReferenceValue(uint256 ref) internal override returns (uint256 value) {
-        bytes32 slot;
-        (slot, value) = _peekChainedReferenceValue(ref);
+     */
+    function _getChainedReferenceValue(uint256 ref) internal override returns (uint256) {
+        (bytes32 slot, uint256 value) = _peekChainedReferenceValue(ref);
 
         if (_isTemporaryChainedReference(ref)) {
             // solhint-disable-next-line no-inline-assembly
@@ -183,31 +176,13 @@
                 sstore(slot, 0)
             }
         }
+        return value;
     }
 
     /**
      * @dev Returns the storage slot for reference `ref` as well as the amount referenced by it.
      * It does not alter the reference (even if it's marked as temporary).
      */
-=======
-     */
-    function _getChainedReferenceValue(uint256 ref) internal override returns (uint256) {
-        (bytes32 slot, uint256 value) = _peekChainedReferenceValue(ref);
-
-        if (_isTemporaryChainedReference(ref)) {
-            // solhint-disable-next-line no-inline-assembly
-            assembly {
-                sstore(slot, 0)
-            }
-        }
-        return value;
-    }
-
-    /**
-     * @dev Returns the storage slot for reference `ref` as well as the amount referenced by it.
-     * It does not alter the reference (even if it's marked as temporary).
-     */
->>>>>>> 45e883be
     function _peekChainedReferenceValue(uint256 ref) private view returns (bytes32 slot, uint256 value) {
         slot = _getStorageSlot(ref);
 
