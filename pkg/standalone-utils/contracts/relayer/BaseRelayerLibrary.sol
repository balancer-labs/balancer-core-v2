--- conflicted
+++ resolved
@@ -1,4 +1,3 @@
-<<<<<<< HEAD
 // SPDX-License-Identifier: GPL-3.0-or-later
 // This program is free software: you can redistribute it and/or modify
 // it under the terms of the GNU General Public License as published by
@@ -78,8 +77,19 @@
      * @dev This is needed to avoid having to send intermediate tokens back to the user
      */
     function approveVault(IERC20 token, uint256 amount) public override {
+        if (_isChainedReference(amount)) {
+            amount = _getChainedReferenceValue(amount);
+        }
         // TODO: gas golf this a bit
         token.approve(address(getVault()), amount);
+    }
+
+    /**
+     * @notice Returns the amount referenced by chained reference `ref`.
+     * @dev It does not alter the reference (even if it's marked as temporary).
+     */
+    function peekChainedReferenceValue(uint256 ref) public view override returns (uint256 value) {
+        (, value) = _peekChainedReferenceValue(ref);
     }
 
     function _pullToken(
@@ -119,185 +129,6 @@
      * @dev Returns true if `amount` is not actually an amount, but rather a chained reference.
      */
     function _isChainedReference(uint256 amount) internal pure override returns (bool) {
-        return
-            (amount & 0xffff000000000000000000000000000000000000000000000000000000000000) ==
-            0xba10000000000000000000000000000000000000000000000000000000000000;
-    }
-
-    /**
-     * @dev Stores `value` as the amount referenced by chained reference `ref`.
-     */
-    function _setChainedReferenceValue(uint256 ref, uint256 value) internal override {
-        bytes32 slot = _getTempStorageSlot(ref);
-
-        // Since we do manual calculation of storage slots, it is easier (and cheaper) to rely on internal assembly to
-        // access it.
-        // solhint-disable-next-line no-inline-assembly
-        assembly {
-            sstore(slot, value)
-        }
-    }
-
-    /**
-     * @dev Returns the amount referenced by chained reference `ref`. Reading an amount clears it, so they can each
-     * only be read once.
-     */
-    function _getChainedReferenceValue(uint256 ref) internal override returns (uint256 value) {
-        bytes32 slot = _getTempStorageSlot(ref);
-
-        // Since we do manual calculation of storage slots, it is easier (and cheaper) to rely on internal assembly to
-        // access it.
-        // solhint-disable-next-line no-inline-assembly
-        assembly {
-            value := sload(slot)
-            sstore(slot, 0)
-        }
-    }
-
-    // solhint-disable-next-line var-name-mixedcase
-    bytes32 private immutable _TEMP_STORAGE_SUFFIX = keccak256("balancer.base-relayer-library");
-
-    function _getTempStorageSlot(uint256 ref) private view returns (bytes32) {
-        // This replicates the mechanism Solidity uses to allocate storage slots for mappings, but using a hash as the
-        // mapping's storage slot, and subtracting 1 at the end. This should be more than enough to prevent collisions
-        // with other state variables this or derived contracts might use.
-        // See https://docs.soliditylang.org/en/v0.8.9/internals/layout_in_storage.html
-
-        return bytes32(uint256(keccak256(abi.encodePacked(ref, _TEMP_STORAGE_SUFFIX))) - 1);
-    }
-}
-=======
-// SPDX-License-Identifier: GPL-3.0-or-later
-// This program is free software: you can redistribute it and/or modify
-// it under the terms of the GNU General Public License as published by
-// the Free Software Foundation, either version 3 of the License, or
-// (at your option) any later version.
-
-// This program is distributed in the hope that it will be useful,
-// but WITHOUT ANY WARRANTY; without even the implied warranty of
-// MERCHANTABILITY or FITNESS FOR A PARTICULAR PURPOSE.  See the
-// GNU General Public License for more details.
-
-// You should have received a copy of the GNU General Public License
-// along with this program.  If not, see <http://www.gnu.org/licenses/>.
-
-pragma solidity ^0.7.0;
-pragma experimental ABIEncoderV2;
-
-import "@balancer-labs/v2-interfaces/contracts/standalone-utils/IBalancerRelayer.sol";
-import "@balancer-labs/v2-interfaces/contracts/vault/IVault.sol";
-
-import "./IBaseRelayerLibrary.sol";
-import "./BalancerRelayer.sol";
-
-/**
- * @title Base Relayer Library
- * @notice Core functionality of a relayer. Allow users to use a signature to approve this contract
- * to take further actions on their behalf.
- * @dev
- * Relayers are composed of two contracts:
- *  - A `BalancerRelayer` contract, which acts as a single point of entry into the system through a multicall function
- *  - A library contract such as this one, which defines the allowed behaviour of the relayer
-
- * NOTE: Only the entrypoint contract should be allowlisted by Balancer governance as a relayer, so that the Vault
- * will reject calls from outside the entrypoint context.
- *
- * This contract should neither be allowlisted as a relayer, nor called directly by the user.
- * No guarantees can be made about fund safety when calling this contract in an improper manner.
- */
-contract BaseRelayerLibrary is IBaseRelayerLibrary {
-    using Address for address;
-
-    IVault private immutable _vault;
-    IBalancerRelayer private immutable _entrypoint;
-
-    constructor(IVault vault) IBaseRelayerLibrary(vault.WETH()) {
-        _vault = vault;
-        _entrypoint = new BalancerRelayer(vault, address(this));
-    }
-
-    function getVault() public view override returns (IVault) {
-        return _vault;
-    }
-
-    function getEntrypoint() public view returns (IBalancerRelayer) {
-        return _entrypoint;
-    }
-
-    /**
-     * @notice Sets whether a particular relayer is authorised to act on behalf of the user
-     */
-    function setRelayerApproval(
-        address relayer,
-        bool approved,
-        bytes calldata authorisation
-    ) external payable {
-        require(relayer == address(this) || !approved, "Relayer can only approve itself");
-        bytes memory data = abi.encodePacked(
-            abi.encodeWithSelector(_vault.setRelayerApproval.selector, msg.sender, relayer, approved),
-            authorisation
-        );
-
-        address(_vault).functionCall(data);
-    }
-
-    /**
-     * @notice Approves the Vault to use tokens held in the relayer
-     * @dev This is needed to avoid having to send intermediate tokens back to the user
-     */
-    function approveVault(IERC20 token, uint256 amount) public override {
-        if (_isChainedReference(amount)) {
-            amount = _getChainedReferenceValue(amount);
-        }
-        // TODO: gas golf this a bit
-        token.approve(address(getVault()), amount);
-    }
-
-    /**
-     * @notice Returns the amount referenced by chained reference `ref`.
-     * @dev It does not alter the reference (even if it's marked as temporary).
-     */
-    function peekChainedReferenceValue(uint256 ref) public view override returns (uint256 value) {
-        (, value) = _peekChainedReferenceValue(ref);
-    }
-
-    function _pullToken(
-        address sender,
-        IERC20 token,
-        uint256 amount
-    ) internal override {
-        if (amount == 0) return;
-        IERC20[] memory tokens = new IERC20[](1);
-        tokens[0] = token;
-        uint256[] memory amounts = new uint256[](1);
-        amounts[0] = amount;
-
-        _pullTokens(sender, tokens, amounts);
-    }
-
-    function _pullTokens(
-        address sender,
-        IERC20[] memory tokens,
-        uint256[] memory amounts
-    ) internal override {
-        IVault.UserBalanceOp[] memory ops = new IVault.UserBalanceOp[](tokens.length);
-        for (uint256 i; i < tokens.length; i++) {
-            ops[i] = IVault.UserBalanceOp({
-                asset: IAsset(address(tokens[i])),
-                amount: amounts[i],
-                sender: sender,
-                recipient: payable(address(this)),
-                kind: IVault.UserBalanceOpKind.TRANSFER_EXTERNAL
-            });
-        }
-
-        getVault().manageUserBalance(ops);
-    }
-
-    /**
-     * @dev Returns true if `amount` is not actually an amount, but rather a chained reference.
-     */
-    function _isChainedReference(uint256 amount) internal pure override returns (bool) {
         // First 3 nibbles are enough to determine if it's a chained reference.
         return
             (amount & 0xfff0000000000000000000000000000000000000000000000000000000000000) ==
@@ -374,5 +205,4 @@
 
         return bytes32(uint256(keccak256(abi.encodePacked(ref, _TEMP_STORAGE_SUFFIX))) - 1);
     }
-}
->>>>>>> c3ccf89d
+}