<<<<<<< HEAD
import { expect } from 'chai';
import { ethers } from 'hardhat';
import { BigNumber, Contract, ContractReceipt } from 'ethers';
import { SignerWithAddress } from '@nomiclabs/hardhat-ethers/signers';

import Token from '@balancer-labs/v2-helpers/src/models/tokens/Token';
import TokenList from '@balancer-labs/v2-helpers/src/models/tokens/TokenList';
import StablePool from '@balancer-labs/v2-helpers/src/models/pools/stable/StablePool';

import { SwapKind, WeightedPoolEncoder } from '@balancer-labs/balancer-js';
import * as expectEvent from '@balancer-labs/v2-helpers/src/test/expectEvent';
import { expectTransferEvent } from '@balancer-labs/v2-helpers/src/test/expectTransfer';
import { deploy, deployedAt } from '@balancer-labs/v2-helpers/src/contract';
import { actionId } from '@balancer-labs/v2-helpers/src/models/misc/actions';
import { MAX_INT256, MAX_UINT256, ZERO_ADDRESS } from '@balancer-labs/v2-helpers/src/constants';
import { BigNumberish, fp } from '@balancer-labs/v2-helpers/src/numbers';
import Vault from '@balancer-labs/v2-helpers/src/models/vault/Vault';
import { Account } from '@balancer-labs/v2-helpers/src/models/types/types';
import TypesConverter from '@balancer-labs/v2-helpers/src/models/types/TypesConverter';
import { Dictionary } from 'lodash';
import {
  expectChainedReferenceContents,
  setChainedReferenceContents,
  toChainedReference,
} from './helpers/chainedReferences';

describe('LidoWrapping', function () {
  let stETH: Token, wstETH: Token;
  let senderUser: SignerWithAddress, recipientUser: SignerWithAddress, admin: SignerWithAddress;
  let vault: Vault;
  let relayer: Contract, relayerLibrary: Contract;

  before('setup signer', async () => {
    [, admin, senderUser, recipientUser] = await ethers.getSigners();
  });

  sharedBeforeEach('deploy Vault', async () => {
    vault = await Vault.create({ admin });

    const stETHContract = await deploy('MockStETH', { args: ['stETH', 'stETH', 18] });
    stETH = new Token('stETH', 'stETH', 18, stETHContract);

    const wstETHContract = await deploy('MockWstETH', { args: [stETH.address] });
    wstETH = new Token('wstETH', 'wstETH', 18, wstETHContract);
  });

  sharedBeforeEach('mint tokens to senderUser', async () => {
    await stETH.mint(senderUser, fp(100));
    await stETH.approve(vault.address, fp(100), { from: senderUser });

    await stETH.mint(senderUser, fp(2500));
    await stETH.approve(wstETH.address, fp(150), { from: senderUser });
    await wstETH.instance.connect(senderUser).wrap(fp(150));
  });

  sharedBeforeEach('set up relayer', async () => {
    // Deploy Relayer
    relayerLibrary = await deploy('MockBatchRelayerLibrary', { args: [vault.address, wstETH.address] });
    relayer = await deployedAt('BalancerRelayer', await relayerLibrary.getEntrypoint());

    // Authorize Relayer for all actions
    const relayerActionIds = await Promise.all(
      ['swap', 'batchSwap', 'joinPool', 'exitPool', 'setRelayerApproval', 'manageUserBalance'].map((action) =>
        actionId(vault.instance, action)
      )
    );
    await vault.grantPermissionsGlobally(relayerActionIds, relayer);

    // Approve relayer by sender
    await vault.setRelayerApproval(senderUser, relayer, true);
  });

  function encodeApprove(token: Token, amount: BigNumberish): string {
    return relayerLibrary.interface.encodeFunctionData('approveVault', [token.address, amount]);
  }

  function encodeWrap(
    sender: Account,
    recipient: Account,
    amount: BigNumberish,
    outputReference?: BigNumberish
  ): string {
    return relayerLibrary.interface.encodeFunctionData('wrapStETH', [
      TypesConverter.toAddress(sender),
      TypesConverter.toAddress(recipient),
      amount,
      outputReference ?? 0,
    ]);
  }

  function encodeUnwrap(
    sender: Account,
    recipient: Account,
    amount: BigNumberish,
    outputReference?: BigNumberish
  ): string {
    return relayerLibrary.interface.encodeFunctionData('unwrapWstETH', [
      TypesConverter.toAddress(sender),
      TypesConverter.toAddress(recipient),
      amount,
      outputReference ?? 0,
    ]);
  }

  function encodeStakeETH(recipient: Account, amount: BigNumberish, outputReference?: BigNumberish): string {
    return relayerLibrary.interface.encodeFunctionData('stakeETH', [
      TypesConverter.toAddress(recipient),
      amount,
      outputReference ?? 0,
    ]);
  }

  function encodeStakeETHAndWrap(recipient: Account, amount: BigNumberish, outputReference?: BigNumberish): string {
    return relayerLibrary.interface.encodeFunctionData('stakeETHAndWrap', [
      TypesConverter.toAddress(recipient),
      amount,
      outputReference ?? 0,
    ]);
  }

  describe('primitives', () => {
    const amount = fp(1);

    describe('wrapStETH', () => {
      let tokenSender: Account, tokenRecipient: Account;

      context('sender = senderUser, recipient = relayer', () => {
        beforeEach(() => {
          tokenSender = senderUser;
          tokenRecipient = relayer;
        });
        testWrap();
      });

      context('sender = senderUser, recipient = senderUser', () => {
        beforeEach(() => {
          tokenSender = senderUser;
          tokenRecipient = senderUser;
        });
        testWrap();
      });

      context('sender = relayer, recipient = relayer', () => {
        beforeEach(async () => {
          await stETH.transfer(relayer, amount, { from: senderUser });
          tokenSender = relayer;
          tokenRecipient = relayer;
        });
        testWrap();
      });

      context('sender = relayer, recipient = senderUser', () => {
        beforeEach(async () => {
          await stETH.transfer(relayer, amount, { from: senderUser });
          tokenSender = relayer;
          tokenRecipient = senderUser;
        });
        testWrap();
      });

      function testWrap(): void {
        it('wraps with immediate amounts', async () => {
          const expectedWstETHAmount = await wstETH.instance.getWstETHByStETH(amount);

          const receipt = await (
            await relayer.connect(senderUser).multicall([encodeWrap(tokenSender, tokenRecipient, amount)])
          ).wait();

          const relayerIsSender = TypesConverter.toAddress(tokenSender) === relayer.address;
          expectTransferEvent(
            receipt,
            {
              from: TypesConverter.toAddress(tokenSender),
              to: TypesConverter.toAddress(relayerIsSender ? wstETH : relayer),
              value: amount,
            },
            stETH
          );
          const relayerIsRecipient = TypesConverter.toAddress(tokenRecipient) === relayer.address;
          expectTransferEvent(
            receipt,
            {
              from: TypesConverter.toAddress(relayerIsRecipient ? ZERO_ADDRESS : relayer),
              to: TypesConverter.toAddress(relayerIsRecipient ? relayer : tokenRecipient),
              value: expectedWstETHAmount,
            },
            wstETH
          );
        });

        it('stores wrap output as chained reference', async () => {
          const expectedWstETHAmount = await wstETH.instance.getWstETHByStETH(amount);

          await relayer
            .connect(senderUser)
            .multicall([encodeWrap(tokenSender, tokenRecipient, amount, toChainedReference(0))]);

          await expectChainedReferenceContents(relayer, toChainedReference(0), expectedWstETHAmount);
        });

        it('wraps with chained references', async () => {
          const expectedWstETHAmount = await wstETH.instance.getWstETHByStETH(amount);
          await setChainedReferenceContents(relayer, toChainedReference(0), amount);

          const receipt = await (
            await relayer
              .connect(senderUser)
              .multicall([encodeWrap(tokenSender, tokenRecipient, toChainedReference(0))])
          ).wait();

          const relayerIsSender = TypesConverter.toAddress(tokenSender) === relayer.address;
          expectTransferEvent(
            receipt,
            {
              from: TypesConverter.toAddress(tokenSender),
              to: TypesConverter.toAddress(relayerIsSender ? wstETH : relayer),
              value: amount,
            },
            stETH
          );
          const relayerIsRecipient = TypesConverter.toAddress(tokenRecipient) === relayer.address;
          expectTransferEvent(
            receipt,
            {
              from: TypesConverter.toAddress(relayerIsRecipient ? ZERO_ADDRESS : relayer),
              to: TypesConverter.toAddress(relayerIsRecipient ? relayer : tokenRecipient),
              value: expectedWstETHAmount,
            },
            wstETH
          );
        });
      }
    });

    describe('unwrapWstETH', () => {
      let tokenSender: Account, tokenRecipient: Account;

      context('sender = senderUser, recipient = relayer', () => {
        beforeEach(async () => {
          await wstETH.approve(vault.address, fp(10), { from: senderUser });
          tokenSender = senderUser;
          tokenRecipient = relayer;
        });
        testUnwrap();
      });

      context('sender = senderUser, recipient = senderUser', () => {
        beforeEach(async () => {
          await wstETH.approve(vault.address, fp(10), { from: senderUser });
          tokenSender = senderUser;
          tokenRecipient = senderUser;
        });
        testUnwrap();
      });

      context('sender = relayer, recipient = relayer', () => {
        beforeEach(async () => {
          await wstETH.transfer(relayer, amount, { from: senderUser });
          tokenSender = relayer;
          tokenRecipient = relayer;
        });
        testUnwrap();
      });

      context('sender = relayer, recipient = senderUser', () => {
        beforeEach(async () => {
          await wstETH.transfer(relayer, amount, { from: senderUser });
          tokenSender = relayer;
          tokenRecipient = senderUser;
        });
        testUnwrap();
      });

      function testUnwrap(): void {
        it('unwraps with immediate amounts', async () => {
          const receipt = await (
            await relayer.connect(senderUser).multicall([encodeUnwrap(tokenSender, tokenRecipient, amount)])
          ).wait();

          const relayerIsSender = TypesConverter.toAddress(tokenSender) === relayer.address;
          expectTransferEvent(
            receipt,
            {
              from: TypesConverter.toAddress(tokenSender),
              to: TypesConverter.toAddress(relayerIsSender ? ZERO_ADDRESS : relayer),
              value: amount,
            },
            wstETH
          );
          const relayerIsRecipient = TypesConverter.toAddress(tokenRecipient) === relayer.address;
          expectTransferEvent(
            receipt,
            {
              from: TypesConverter.toAddress(relayerIsRecipient ? wstETH : relayer),
              to: TypesConverter.toAddress(relayerIsRecipient ? relayer : tokenRecipient),
              value: await wstETH.instance.getStETHByWstETH(amount),
            },
            stETH
          );
        });

        it('stores unwrap output as chained reference', async () => {
          await relayer
            .connect(senderUser)
            .multicall([encodeUnwrap(tokenSender, tokenRecipient, amount, toChainedReference(0))]);

          const stETHAmount = await wstETH.instance.getStETHByWstETH(amount);
          await expectChainedReferenceContents(relayer, toChainedReference(0), stETHAmount);
        });

        it('unwraps with chained references', async () => {
          await setChainedReferenceContents(relayer, toChainedReference(0), amount);

          const receipt = await (
            await relayer
              .connect(senderUser)
              .multicall([encodeUnwrap(tokenSender, tokenRecipient, toChainedReference(0))])
          ).wait();

          const relayerIsSender = TypesConverter.toAddress(tokenSender) === relayer.address;
          expectTransferEvent(
            receipt,
            {
              from: TypesConverter.toAddress(tokenSender),
              to: TypesConverter.toAddress(relayerIsSender ? ZERO_ADDRESS : relayer),
              value: amount,
            },
            wstETH
          );
          const relayerIsRecipient = TypesConverter.toAddress(tokenRecipient) === relayer.address;
          expectTransferEvent(
            receipt,
            {
              from: TypesConverter.toAddress(relayerIsRecipient ? wstETH : relayer),
              to: TypesConverter.toAddress(relayerIsRecipient ? relayer : tokenRecipient),
              value: await wstETH.instance.getStETHByWstETH(amount),
            },
            stETH
          );
        });
      }
    });

    describe('stakeETH', () => {
      let tokenRecipient: Account;

      context('recipient = senderUser', () => {
        beforeEach(() => {
          tokenRecipient = senderUser;
        });
        testStake();
      });

      context('recipient = relayer', () => {
        beforeEach(() => {
          tokenRecipient = relayer;
        });
        testStake();
      });

      function testStake(): void {
        it('stakes with immediate amounts', async () => {
          const receipt = await (
            await relayer.connect(senderUser).multicall([encodeStakeETH(tokenRecipient, amount)], { value: amount })
          ).wait();

          const relayerIsRecipient = TypesConverter.toAddress(tokenRecipient) === relayer.address;
          expectTransferEvent(
            receipt,
            {
              from: relayerIsRecipient ? ZERO_ADDRESS : relayer.address,
              to: relayerIsRecipient ? relayer.address : TypesConverter.toAddress(tokenRecipient),
              value: amount,
            },
            stETH
          );
        });

        it('returns excess ETH', async () => {
          const excess = fp(1.5);
          const senderBalanceBefore = await ethers.provider.getBalance(senderUser.address);

          const tx = await relayer
            .connect(senderUser)
            .multicall([encodeStakeETH(tokenRecipient, amount)], { value: amount.add(excess) });
          const receipt = await tx.wait();

          expectTransferEvent(receipt, { value: amount }, stETH);

          const txCost = tx.gasPrice.mul(receipt.gasUsed);
          expect(await ethers.provider.getBalance(senderUser.address)).to.equal(
            senderBalanceBefore.sub(txCost).sub(amount)
          );
        });

        it('stores stake output as chained reference', async () => {
          await relayer
            .connect(senderUser)
            .multicall([encodeStakeETH(tokenRecipient, amount, toChainedReference(0))], { value: amount });

          await expectChainedReferenceContents(relayer, toChainedReference(0), amount);
        });

        it('stakes with chained references', async () => {
          await setChainedReferenceContents(relayer, toChainedReference(0), amount);

          const receipt = await (
            await relayer
              .connect(senderUser)
              .multicall([encodeStakeETH(tokenRecipient, toChainedReference(0))], { value: amount })
          ).wait();

          expectEvent.inIndirectReceipt(receipt, stETH.instance.interface, 'EthStaked', { amount });

          const relayerIsRecipient = TypesConverter.toAddress(tokenRecipient) === relayer.address;
          expectTransferEvent(
            receipt,
            {
              from: TypesConverter.toAddress(relayerIsRecipient ? ZERO_ADDRESS : relayer),
              to: TypesConverter.toAddress(relayerIsRecipient ? relayer : tokenRecipient),
              value: amount,
            },
            stETH
          );
        });
      }
    });

    describe('stakeETHAndWrap', () => {
      let tokenRecipient: Account;

      context('recipient = senderUser', () => {
        beforeEach(() => {
          tokenRecipient = senderUser;
        });
        testStakeAndWrap();
      });

      context('recipient = relayer', () => {
        beforeEach(() => {
          tokenRecipient = relayer;
        });
        testStakeAndWrap();
      });

      function testStakeAndWrap(): void {
        it('stakes with immediate amounts', async () => {
          const expectedWstETHAmount = await wstETH.instance.getWstETHByStETH(amount);

          const receipt = await (
            await relayer
              .connect(senderUser)
              .multicall([encodeStakeETHAndWrap(tokenRecipient, amount)], { value: amount })
          ).wait();

          const relayerIsRecipient = TypesConverter.toAddress(tokenRecipient) === relayer.address;
          expectTransferEvent(
            receipt,
            {
              from: TypesConverter.toAddress(relayerIsRecipient ? ZERO_ADDRESS : relayer),
              to: TypesConverter.toAddress(relayerIsRecipient ? relayer : tokenRecipient),
              value: expectedWstETHAmount,
            },
            wstETH
          );
        });

        it('stores stake output as chained reference', async () => {
          const expectedWstETHAmount = await wstETH.instance.getWstETHByStETH(amount);

          await relayer
            .connect(senderUser)
            .multicall([encodeStakeETHAndWrap(tokenRecipient, amount, toChainedReference(0))], { value: amount });

          await expectChainedReferenceContents(relayer, toChainedReference(0), expectedWstETHAmount);
        });

        it('stakes with chained references', async () => {
          const expectedWstETHAmount = await wstETH.instance.getWstETHByStETH(amount);

          await setChainedReferenceContents(relayer, toChainedReference(0), amount);

          const receipt = await (
            await relayer
              .connect(senderUser)
              .multicall([encodeStakeETHAndWrap(tokenRecipient, toChainedReference(0))], { value: amount })
          ).wait();

          expectEvent.inIndirectReceipt(receipt, stETH.instance.interface, 'EthStaked', { amount });

          const relayerIsRecipient = TypesConverter.toAddress(tokenRecipient) === relayer.address;
          expectTransferEvent(
            receipt,
            {
              from: TypesConverter.toAddress(relayerIsRecipient ? ZERO_ADDRESS : relayer),
              to: TypesConverter.toAddress(relayerIsRecipient ? relayer : tokenRecipient),
              value: expectedWstETHAmount,
            },
            wstETH
          );
        });
      }
    });
  });

  describe('complex actions', () => {
    let WETH: Token;
    let poolTokens: TokenList;
    let poolId: string;
    let pool: StablePool;

    sharedBeforeEach('deploy pool', async () => {
      WETH = await Token.deployedAt(await vault.instance.WETH());
      poolTokens = new TokenList([WETH, wstETH]).sort();

      pool = await StablePool.create({ tokens: poolTokens, vault });
      poolId = pool.poolId;

      await WETH.mint(senderUser, fp(2));
      await WETH.approve(vault, MAX_UINT256, { from: senderUser });

      // Seed liquidity in pool
      await WETH.mint(admin, fp(200));
      await WETH.approve(vault, MAX_UINT256, { from: admin });

      await stETH.mint(admin, fp(150));
      await stETH.approve(wstETH, fp(150), { from: admin });
      await wstETH.instance.connect(admin).wrap(fp(150));
      await wstETH.approve(vault, MAX_UINT256, { from: admin });

      await pool.init({ initialBalances: fp(100), from: admin });
    });

    describe('swap', () => {
      function encodeSwap(params: {
        poolId: string;
        kind: SwapKind;
        tokenIn: Token;
        tokenOut: Token;
        amount: BigNumberish;
        sender: Account;
        recipient: Account;
        outputReference?: BigNumberish;
      }): string {
        return relayerLibrary.interface.encodeFunctionData('swap', [
          {
            poolId: params.poolId,
            kind: params.kind,
            assetIn: params.tokenIn.address,
            assetOut: params.tokenOut.address,
            amount: params.amount,
            userData: '0x',
          },
          {
            sender: TypesConverter.toAddress(params.sender),
            recipient: TypesConverter.toAddress(params.recipient),
            fromInternalBalance: false,
            toInternalBalance: false,
          },
          0,
          MAX_UINT256,
          0,
          params.outputReference ?? 0,
        ]);
      }

      describe('swap using stETH as an input', () => {
        let receipt: ContractReceipt;
        const amount = fp(1);

        sharedBeforeEach('swap stETH for WETH', async () => {
          receipt = await (
            await relayer.connect(senderUser).multicall([
              encodeWrap(senderUser.address, relayer.address, amount, toChainedReference(0)),
              encodeApprove(wstETH, MAX_UINT256),
              encodeSwap({
                poolId,
                kind: SwapKind.GivenIn,
                tokenIn: wstETH,
                tokenOut: WETH,
                amount: toChainedReference(0),
                sender: relayer,
                recipient: recipientUser,
                outputReference: 0,
              }),
            ])
          ).wait();
        });

        it('performs the given swap', async () => {
          expectEvent.inIndirectReceipt(receipt, vault.instance.interface, 'Swap', {
            poolId,
            tokenIn: wstETH.address,
            tokenOut: WETH.address,
          });

          expectTransferEvent(receipt, { from: vault.address, to: recipientUser.address }, WETH);
        });

        it('does not leave dust on the relayer', async () => {
          expect(await WETH.balanceOf(relayer)).to.be.eq(0);
          expect(await wstETH.balanceOf(relayer)).to.be.eq(0);
        });
      });

      describe('swap using stETH as an output', () => {
        let receipt: ContractReceipt;
        const amount = fp(1);

        sharedBeforeEach('swap WETH for stETH', async () => {
          receipt = await (
            await relayer.connect(senderUser).multicall([
              encodeSwap({
                poolId,
                kind: SwapKind.GivenIn,
                tokenIn: WETH,
                tokenOut: wstETH,
                amount,
                sender: senderUser,
                recipient: relayer,
                outputReference: toChainedReference(0),
              }),
              encodeUnwrap(relayer.address, recipientUser.address, toChainedReference(0)),
            ])
          ).wait();
        });

        it('performs the given swap', async () => {
          expectEvent.inIndirectReceipt(receipt, vault.instance.interface, 'Swap', {
            poolId,
            tokenIn: WETH.address,
            tokenOut: wstETH.address,
          });

          expectTransferEvent(receipt, { from: relayer.address, to: recipientUser.address }, stETH);
        });

        it('does not leave dust on the relayer', async () => {
          expect(await WETH.balanceOf(relayer)).to.be.eq(0);
          expect(await wstETH.balanceOf(relayer)).to.be.eq(0);
        });
      });
    });

    describe('batchSwap', () => {
      function encodeBatchSwap(params: {
        swaps: Array<{
          poolId: string;
          tokenIn: Token;
          tokenOut: Token;
          amount: BigNumberish;
        }>;
        sender: Account;
        recipient: Account;
        outputReferences?: Dictionary<BigNumberish>;
      }): string {
        const outputReferences = Object.entries(params.outputReferences ?? {}).map(([symbol, key]) => ({
          index: poolTokens.findIndexBySymbol(symbol),
          key,
        }));

        return relayerLibrary.interface.encodeFunctionData('batchSwap', [
          SwapKind.GivenIn,
          params.swaps.map((swap) => ({
            poolId: swap.poolId,
            assetInIndex: poolTokens.indexOf(swap.tokenIn),
            assetOutIndex: poolTokens.indexOf(swap.tokenOut),
            amount: swap.amount,
            userData: '0x',
          })),
          poolTokens.addresses,
          {
            sender: TypesConverter.toAddress(params.sender),
            recipient: TypesConverter.toAddress(params.recipient),
            fromInternalBalance: false,
            toInternalBalance: false,
          },
          new Array(poolTokens.length).fill(MAX_INT256),
          MAX_UINT256,
          0,
          outputReferences,
        ]);
      }

      describe('swap using stETH as an input', () => {
        let receipt: ContractReceipt;
        const amount = fp(1);

        sharedBeforeEach('swap stETH for WETH', async () => {
          receipt = await (
            await relayer.connect(senderUser).multicall([
              encodeWrap(senderUser.address, relayer.address, amount, toChainedReference(0)),
              encodeApprove(wstETH, MAX_UINT256),
              encodeBatchSwap({
                swaps: [{ poolId, tokenIn: wstETH, tokenOut: WETH, amount: toChainedReference(0) }],
                sender: relayer,
                recipient: recipientUser,
              }),
            ])
          ).wait();
        });

        it('performs the given swap', async () => {
          expectEvent.inIndirectReceipt(receipt, vault.instance.interface, 'Swap', {
            poolId: poolId,
            tokenIn: wstETH.address,
            tokenOut: WETH.address,
          });

          expectTransferEvent(receipt, { from: vault.address, to: recipientUser.address }, WETH);
        });

        it('does not leave dust on the relayer', async () => {
          expect(await WETH.balanceOf(relayer)).to.be.eq(0);
          expect(await wstETH.balanceOf(relayer)).to.be.eq(0);
        });
      });

      describe('swap using stETH as an output', () => {
        let receipt: ContractReceipt;
        const amount = fp(1);

        sharedBeforeEach('swap WETH for stETH', async () => {
          receipt = await (
            await relayer.connect(senderUser).multicall([
              encodeBatchSwap({
                swaps: [{ poolId, tokenIn: WETH, tokenOut: wstETH, amount }],
                sender: senderUser,
                recipient: relayer,
                outputReferences: { wstETH: toChainedReference(0) },
              }),
              encodeUnwrap(relayer.address, recipientUser.address, toChainedReference(0)),
            ])
          ).wait();
        });

        it('performs the given swap', async () => {
          expectEvent.inIndirectReceipt(receipt, vault.instance.interface, 'Swap', {
            poolId: poolId,
            tokenIn: WETH.address,
            tokenOut: wstETH.address,
          });

          expectTransferEvent(receipt, { from: relayer.address, to: recipientUser.address }, stETH);
        });

        it('does not leave dust on the relayer', async () => {
          expect(await WETH.balanceOf(relayer)).to.be.eq(0);
          expect(await wstETH.balanceOf(relayer)).to.be.eq(0);
        });
      });
    });

    describe('joinPool', () => {
      function encodeJoin(params: {
        poolId: string;
        sender: Account;
        recipient: Account;
        assets: TokenList;
        maxAmountsIn: BigNumberish[];
        userData: string;
        outputReference?: BigNumberish;
      }): string {
        return relayerLibrary.interface.encodeFunctionData('joinPool', [
          params.poolId,
          0, // WeightedPool
          TypesConverter.toAddress(params.sender),
          TypesConverter.toAddress(params.recipient),
          {
            assets: params.assets.addresses,
            maxAmountsIn: params.maxAmountsIn,
            userData: params.userData,
            fromInternalBalance: false,
          },
          0,
          params.outputReference ?? 0,
        ]);
      }

      let receipt: ContractReceipt;
      let senderWstETHBalanceBefore: BigNumber;
      const amount = fp(1);

      sharedBeforeEach('join the pool', async () => {
        senderWstETHBalanceBefore = await wstETH.balanceOf(senderUser);
        receipt = await (
          await relayer.connect(senderUser).multicall([
            encodeWrap(senderUser.address, relayer.address, amount, toChainedReference(0)),
            encodeApprove(wstETH, MAX_UINT256),
            encodeJoin({
              poolId,
              assets: poolTokens,
              sender: relayer,
              recipient: recipientUser,
              maxAmountsIn: poolTokens.map(() => MAX_UINT256),
              userData: WeightedPoolEncoder.joinExactTokensInForBPTOut(
                poolTokens.map((token) => (token === wstETH ? toChainedReference(0) : 0)),
                0
              ),
            }),
          ])
        ).wait();
      });

      it('joins the pool', async () => {
        expectEvent.inIndirectReceipt(receipt, vault.instance.interface, 'PoolBalanceChanged', {
          poolId,
          liquidityProvider: relayer.address,
        });

        // BPT minted to recipient
        expectTransferEvent(receipt, { from: ZERO_ADDRESS, to: recipientUser.address }, pool);
      });

      it('does not take wstETH from the user', async () => {
        const senderWstETHBalanceAfter = await wstETH.balanceOf(senderUser);
        expect(senderWstETHBalanceAfter).to.be.eq(senderWstETHBalanceBefore);
      });

      it('does not leave dust on the relayer', async () => {
        expect(await WETH.balanceOf(relayer)).to.be.eq(0);
        expect(await wstETH.balanceOf(relayer)).to.be.eq(0);
      });
    });
  });
});
=======
import { expect } from 'chai';
import { ethers } from 'hardhat';
import { BigNumber, Contract, ContractReceipt } from 'ethers';
import { SignerWithAddress } from '@nomiclabs/hardhat-ethers/signers';

import Token from '@balancer-labs/v2-helpers/src/models/tokens/Token';
import TokenList from '@balancer-labs/v2-helpers/src/models/tokens/TokenList';
import StablePool from '@balancer-labs/v2-helpers/src/models/pools/stable/StablePool';

import { SwapKind, WeightedPoolEncoder } from '@balancer-labs/balancer-js';
import * as expectEvent from '@balancer-labs/v2-helpers/src/test/expectEvent';
import { expectTransferEvent } from '@balancer-labs/v2-helpers/src/test/expectTransfer';
import { deploy, deployedAt } from '@balancer-labs/v2-helpers/src/contract';
import { actionId } from '@balancer-labs/v2-helpers/src/models/misc/actions';
import { MAX_INT256, MAX_UINT256, ZERO_ADDRESS } from '@balancer-labs/v2-helpers/src/constants';
import { BigNumberish, fp } from '@balancer-labs/v2-helpers/src/numbers';
import Vault from '@balancer-labs/v2-helpers/src/models/vault/Vault';
import { Account } from '@balancer-labs/v2-helpers/src/models/types/types';
import TypesConverter from '@balancer-labs/v2-helpers/src/models/types/TypesConverter';
import { Dictionary } from 'lodash';
import {
  expectChainedReferenceContents,
  setChainedReferenceContents,
  toChainedReference,
} from './helpers/chainedReferences';

describe('LidoWrapping', function () {
  let stETH: Token, wstETH: Token;
  let senderUser: SignerWithAddress, recipientUser: SignerWithAddress, admin: SignerWithAddress;
  let vault: Vault;
  let relayer: Contract, relayerLibrary: Contract;

  before('setup signer', async () => {
    [, admin, senderUser, recipientUser] = await ethers.getSigners();
  });

  sharedBeforeEach('deploy Vault', async () => {
    vault = await Vault.create({ admin });

    const stETHContract = await deploy('MockStETH', { args: ['stETH', 'stETH', 18] });
    stETH = new Token('stETH', 'stETH', 18, stETHContract);

    const wstETHContract = await deploy('MockWstETH', { args: [stETH.address] });
    wstETH = new Token('wstETH', 'wstETH', 18, wstETHContract);
  });

  sharedBeforeEach('mint tokens to senderUser', async () => {
    await stETH.mint(senderUser, fp(100));
    await stETH.approve(vault.address, fp(100), { from: senderUser });

    await stETH.mint(senderUser, fp(2500));
    await stETH.approve(wstETH.address, fp(150), { from: senderUser });
    await wstETH.instance.connect(senderUser).wrap(fp(150));
  });

  sharedBeforeEach('set up relayer', async () => {
    // Deploy Relayer
    relayerLibrary = await deploy('MockBatchRelayerLibrary', { args: [vault.address, wstETH.address, ZERO_ADDRESS] });
    relayer = await deployedAt('BalancerRelayer', await relayerLibrary.getEntrypoint());

    // Authorize Relayer for all actions
    const relayerActionIds = await Promise.all(
      ['swap', 'batchSwap', 'joinPool', 'exitPool', 'setRelayerApproval', 'manageUserBalance'].map((action) =>
        actionId(vault.instance, action)
      )
    );
    await vault.grantPermissionsGlobally(relayerActionIds, relayer);

    // Approve relayer by sender
    await vault.setRelayerApproval(senderUser, relayer, true);
  });

  function encodeApprove(token: Token, amount: BigNumberish): string {
    return relayerLibrary.interface.encodeFunctionData('approveVault', [token.address, amount]);
  }

  function encodeWrap(
    sender: Account,
    recipient: Account,
    amount: BigNumberish,
    outputReference?: BigNumberish
  ): string {
    return relayerLibrary.interface.encodeFunctionData('wrapStETH', [
      TypesConverter.toAddress(sender),
      TypesConverter.toAddress(recipient),
      amount,
      outputReference ?? 0,
    ]);
  }

  function encodeUnwrap(
    sender: Account,
    recipient: Account,
    amount: BigNumberish,
    outputReference?: BigNumberish
  ): string {
    return relayerLibrary.interface.encodeFunctionData('unwrapWstETH', [
      TypesConverter.toAddress(sender),
      TypesConverter.toAddress(recipient),
      amount,
      outputReference ?? 0,
    ]);
  }

  function encodeStakeETH(recipient: Account, amount: BigNumberish, outputReference?: BigNumberish): string {
    return relayerLibrary.interface.encodeFunctionData('stakeETH', [
      TypesConverter.toAddress(recipient),
      amount,
      outputReference ?? 0,
    ]);
  }

  function encodeStakeETHAndWrap(recipient: Account, amount: BigNumberish, outputReference?: BigNumberish): string {
    return relayerLibrary.interface.encodeFunctionData('stakeETHAndWrap', [
      TypesConverter.toAddress(recipient),
      amount,
      outputReference ?? 0,
    ]);
  }

  describe('primitives', () => {
    const amount = fp(1);

    describe('wrapStETH', () => {
      let tokenSender: Account, tokenRecipient: Account;

      context('sender = senderUser, recipient = relayer', () => {
        beforeEach(() => {
          tokenSender = senderUser;
          tokenRecipient = relayer;
        });
        testWrap();
      });

      context('sender = senderUser, recipient = senderUser', () => {
        beforeEach(() => {
          tokenSender = senderUser;
          tokenRecipient = senderUser;
        });
        testWrap();
      });

      context('sender = relayer, recipient = relayer', () => {
        beforeEach(async () => {
          await stETH.transfer(relayer, amount, { from: senderUser });
          tokenSender = relayer;
          tokenRecipient = relayer;
        });
        testWrap();
      });

      context('sender = relayer, recipient = senderUser', () => {
        beforeEach(async () => {
          await stETH.transfer(relayer, amount, { from: senderUser });
          tokenSender = relayer;
          tokenRecipient = senderUser;
        });
        testWrap();
      });

      function testWrap(): void {
        it('wraps with immediate amounts', async () => {
          const expectedWstETHAmount = await wstETH.instance.getWstETHByStETH(amount);

          const receipt = await (
            await relayer.connect(senderUser).multicall([encodeWrap(tokenSender, tokenRecipient, amount)])
          ).wait();

          const relayerIsSender = TypesConverter.toAddress(tokenSender) === relayer.address;
          expectTransferEvent(
            receipt,
            {
              from: TypesConverter.toAddress(tokenSender),
              to: TypesConverter.toAddress(relayerIsSender ? wstETH : relayer),
              value: amount,
            },
            stETH
          );
          const relayerIsRecipient = TypesConverter.toAddress(tokenRecipient) === relayer.address;
          expectTransferEvent(
            receipt,
            {
              from: TypesConverter.toAddress(relayerIsRecipient ? ZERO_ADDRESS : relayer),
              to: TypesConverter.toAddress(relayerIsRecipient ? relayer : tokenRecipient),
              value: expectedWstETHAmount,
            },
            wstETH
          );
        });

        it('stores wrap output as chained reference', async () => {
          const expectedWstETHAmount = await wstETH.instance.getWstETHByStETH(amount);

          await relayer
            .connect(senderUser)
            .multicall([encodeWrap(tokenSender, tokenRecipient, amount, toChainedReference(0))]);

          await expectChainedReferenceContents(relayer, toChainedReference(0), expectedWstETHAmount);
        });

        it('wraps with chained references', async () => {
          const expectedWstETHAmount = await wstETH.instance.getWstETHByStETH(amount);
          await setChainedReferenceContents(relayer, toChainedReference(0), amount);

          const receipt = await (
            await relayer
              .connect(senderUser)
              .multicall([encodeWrap(tokenSender, tokenRecipient, toChainedReference(0))])
          ).wait();

          const relayerIsSender = TypesConverter.toAddress(tokenSender) === relayer.address;
          expectTransferEvent(
            receipt,
            {
              from: TypesConverter.toAddress(tokenSender),
              to: TypesConverter.toAddress(relayerIsSender ? wstETH : relayer),
              value: amount,
            },
            stETH
          );
          const relayerIsRecipient = TypesConverter.toAddress(tokenRecipient) === relayer.address;
          expectTransferEvent(
            receipt,
            {
              from: TypesConverter.toAddress(relayerIsRecipient ? ZERO_ADDRESS : relayer),
              to: TypesConverter.toAddress(relayerIsRecipient ? relayer : tokenRecipient),
              value: expectedWstETHAmount,
            },
            wstETH
          );
        });
      }
    });

    describe('unwrapWstETH', () => {
      let tokenSender: Account, tokenRecipient: Account;

      context('sender = senderUser, recipient = relayer', () => {
        beforeEach(async () => {
          await wstETH.approve(vault.address, fp(10), { from: senderUser });
          tokenSender = senderUser;
          tokenRecipient = relayer;
        });
        testUnwrap();
      });

      context('sender = senderUser, recipient = senderUser', () => {
        beforeEach(async () => {
          await wstETH.approve(vault.address, fp(10), { from: senderUser });
          tokenSender = senderUser;
          tokenRecipient = senderUser;
        });
        testUnwrap();
      });

      context('sender = relayer, recipient = relayer', () => {
        beforeEach(async () => {
          await wstETH.transfer(relayer, amount, { from: senderUser });
          tokenSender = relayer;
          tokenRecipient = relayer;
        });
        testUnwrap();
      });

      context('sender = relayer, recipient = senderUser', () => {
        beforeEach(async () => {
          await wstETH.transfer(relayer, amount, { from: senderUser });
          tokenSender = relayer;
          tokenRecipient = senderUser;
        });
        testUnwrap();
      });

      function testUnwrap(): void {
        it('unwraps with immediate amounts', async () => {
          const receipt = await (
            await relayer.connect(senderUser).multicall([encodeUnwrap(tokenSender, tokenRecipient, amount)])
          ).wait();

          const relayerIsSender = TypesConverter.toAddress(tokenSender) === relayer.address;
          expectTransferEvent(
            receipt,
            {
              from: TypesConverter.toAddress(tokenSender),
              to: TypesConverter.toAddress(relayerIsSender ? ZERO_ADDRESS : relayer),
              value: amount,
            },
            wstETH
          );
          const relayerIsRecipient = TypesConverter.toAddress(tokenRecipient) === relayer.address;
          expectTransferEvent(
            receipt,
            {
              from: TypesConverter.toAddress(relayerIsRecipient ? wstETH : relayer),
              to: TypesConverter.toAddress(relayerIsRecipient ? relayer : tokenRecipient),
              value: await wstETH.instance.getStETHByWstETH(amount),
            },
            stETH
          );
        });

        it('stores unwrap output as chained reference', async () => {
          await relayer
            .connect(senderUser)
            .multicall([encodeUnwrap(tokenSender, tokenRecipient, amount, toChainedReference(0))]);

          const stETHAmount = await wstETH.instance.getStETHByWstETH(amount);
          await expectChainedReferenceContents(relayer, toChainedReference(0), stETHAmount);
        });

        it('unwraps with chained references', async () => {
          await setChainedReferenceContents(relayer, toChainedReference(0), amount);

          const receipt = await (
            await relayer
              .connect(senderUser)
              .multicall([encodeUnwrap(tokenSender, tokenRecipient, toChainedReference(0))])
          ).wait();

          const relayerIsSender = TypesConverter.toAddress(tokenSender) === relayer.address;
          expectTransferEvent(
            receipt,
            {
              from: TypesConverter.toAddress(tokenSender),
              to: TypesConverter.toAddress(relayerIsSender ? ZERO_ADDRESS : relayer),
              value: amount,
            },
            wstETH
          );
          const relayerIsRecipient = TypesConverter.toAddress(tokenRecipient) === relayer.address;
          expectTransferEvent(
            receipt,
            {
              from: TypesConverter.toAddress(relayerIsRecipient ? wstETH : relayer),
              to: TypesConverter.toAddress(relayerIsRecipient ? relayer : tokenRecipient),
              value: await wstETH.instance.getStETHByWstETH(amount),
            },
            stETH
          );
        });
      }
    });

    describe('stakeETH', () => {
      let tokenRecipient: Account;

      context('recipient = senderUser', () => {
        beforeEach(() => {
          tokenRecipient = senderUser;
        });
        testStake();
      });

      context('recipient = relayer', () => {
        beforeEach(() => {
          tokenRecipient = relayer;
        });
        testStake();
      });

      function testStake(): void {
        it('stakes with immediate amounts', async () => {
          const receipt = await (
            await relayer.connect(senderUser).multicall([encodeStakeETH(tokenRecipient, amount)], { value: amount })
          ).wait();

          const relayerIsRecipient = TypesConverter.toAddress(tokenRecipient) === relayer.address;
          expectTransferEvent(
            receipt,
            {
              from: relayerIsRecipient ? ZERO_ADDRESS : relayer.address,
              to: relayerIsRecipient ? relayer.address : TypesConverter.toAddress(tokenRecipient),
              value: amount,
            },
            stETH
          );
        });

        it('returns excess ETH', async () => {
          const excess = fp(1.5);
          const senderBalanceBefore = await ethers.provider.getBalance(senderUser.address);

          const tx = await relayer
            .connect(senderUser)
            .multicall([encodeStakeETH(tokenRecipient, amount)], { value: amount.add(excess) });
          const receipt = await tx.wait();

          expectTransferEvent(receipt, { value: amount }, stETH);

          const txCost = tx.gasPrice.mul(receipt.gasUsed);
          expect(await ethers.provider.getBalance(senderUser.address)).to.equal(
            senderBalanceBefore.sub(txCost).sub(amount)
          );
        });

        it('stores stake output as chained reference', async () => {
          await relayer
            .connect(senderUser)
            .multicall([encodeStakeETH(tokenRecipient, amount, toChainedReference(0))], { value: amount });

          await expectChainedReferenceContents(relayer, toChainedReference(0), amount);
        });

        it('stakes with chained references', async () => {
          await setChainedReferenceContents(relayer, toChainedReference(0), amount);

          const receipt = await (
            await relayer
              .connect(senderUser)
              .multicall([encodeStakeETH(tokenRecipient, toChainedReference(0))], { value: amount })
          ).wait();

          expectEvent.inIndirectReceipt(receipt, stETH.instance.interface, 'EthStaked', { amount });

          const relayerIsRecipient = TypesConverter.toAddress(tokenRecipient) === relayer.address;
          expectTransferEvent(
            receipt,
            {
              from: TypesConverter.toAddress(relayerIsRecipient ? ZERO_ADDRESS : relayer),
              to: TypesConverter.toAddress(relayerIsRecipient ? relayer : tokenRecipient),
              value: amount,
            },
            stETH
          );
        });
      }
    });

    describe('stakeETHAndWrap', () => {
      let tokenRecipient: Account;

      context('recipient = senderUser', () => {
        beforeEach(() => {
          tokenRecipient = senderUser;
        });
        testStakeAndWrap();
      });

      context('recipient = relayer', () => {
        beforeEach(() => {
          tokenRecipient = relayer;
        });
        testStakeAndWrap();
      });

      function testStakeAndWrap(): void {
        it('stakes with immediate amounts', async () => {
          const expectedWstETHAmount = await wstETH.instance.getWstETHByStETH(amount);

          const receipt = await (
            await relayer
              .connect(senderUser)
              .multicall([encodeStakeETHAndWrap(tokenRecipient, amount)], { value: amount })
          ).wait();

          const relayerIsRecipient = TypesConverter.toAddress(tokenRecipient) === relayer.address;
          expectTransferEvent(
            receipt,
            {
              from: TypesConverter.toAddress(relayerIsRecipient ? ZERO_ADDRESS : relayer),
              to: TypesConverter.toAddress(relayerIsRecipient ? relayer : tokenRecipient),
              value: expectedWstETHAmount,
            },
            wstETH
          );
        });

        it('stores stake output as chained reference', async () => {
          const expectedWstETHAmount = await wstETH.instance.getWstETHByStETH(amount);

          await relayer
            .connect(senderUser)
            .multicall([encodeStakeETHAndWrap(tokenRecipient, amount, toChainedReference(0))], { value: amount });

          await expectChainedReferenceContents(relayer, toChainedReference(0), expectedWstETHAmount);
        });

        it('stakes with chained references', async () => {
          const expectedWstETHAmount = await wstETH.instance.getWstETHByStETH(amount);

          await setChainedReferenceContents(relayer, toChainedReference(0), amount);

          const receipt = await (
            await relayer
              .connect(senderUser)
              .multicall([encodeStakeETHAndWrap(tokenRecipient, toChainedReference(0))], { value: amount })
          ).wait();

          expectEvent.inIndirectReceipt(receipt, stETH.instance.interface, 'EthStaked', { amount });

          const relayerIsRecipient = TypesConverter.toAddress(tokenRecipient) === relayer.address;
          expectTransferEvent(
            receipt,
            {
              from: TypesConverter.toAddress(relayerIsRecipient ? ZERO_ADDRESS : relayer),
              to: TypesConverter.toAddress(relayerIsRecipient ? relayer : tokenRecipient),
              value: expectedWstETHAmount,
            },
            wstETH
          );
        });
      }
    });
  });

  describe('complex actions', () => {
    let WETH: Token;
    let poolTokens: TokenList;
    let poolId: string;
    let pool: StablePool;
    let bptIndex: number;

    sharedBeforeEach('deploy pool', async () => {
      WETH = await Token.deployedAt(await vault.instance.WETH());
      poolTokens = new TokenList([WETH, wstETH]).sort();

      pool = await StablePool.create({ tokens: poolTokens, vault });
      poolId = pool.poolId;

      await WETH.mint(senderUser, fp(2));
      await WETH.approve(vault, MAX_UINT256, { from: senderUser });

      // Seed liquidity in pool
      await WETH.mint(admin, fp(200));
      await WETH.approve(vault, MAX_UINT256, { from: admin });

      await stETH.mint(admin, fp(150));
      await stETH.approve(wstETH, fp(150), { from: admin });
      await wstETH.instance.connect(admin).wrap(fp(150));
      await wstETH.approve(vault, MAX_UINT256, { from: admin });

      bptIndex = await pool.getBptIndex();
      const initialBalances = Array.from({ length: 3 }).map((_, i) => (i == bptIndex ? 0 : fp(100)));

      await pool.init({ initialBalances, from: admin });
    });

    describe('swap', () => {
      function encodeSwap(params: {
        poolId: string;
        kind: SwapKind;
        tokenIn: Token;
        tokenOut: Token;
        amount: BigNumberish;
        sender: Account;
        recipient: Account;
        outputReference?: BigNumberish;
      }): string {
        return relayerLibrary.interface.encodeFunctionData('swap', [
          {
            poolId: params.poolId,
            kind: params.kind,
            assetIn: params.tokenIn.address,
            assetOut: params.tokenOut.address,
            amount: params.amount,
            userData: '0x',
          },
          {
            sender: TypesConverter.toAddress(params.sender),
            recipient: TypesConverter.toAddress(params.recipient),
            fromInternalBalance: false,
            toInternalBalance: false,
          },
          0,
          MAX_UINT256,
          0,
          params.outputReference ?? 0,
        ]);
      }

      describe('swap using stETH as an input', () => {
        let receipt: ContractReceipt;
        const amount = fp(1);

        sharedBeforeEach('swap stETH for WETH', async () => {
          receipt = await (
            await relayer.connect(senderUser).multicall([
              encodeWrap(senderUser.address, relayer.address, amount, toChainedReference(0)),
              encodeApprove(wstETH, MAX_UINT256),
              encodeSwap({
                poolId,
                kind: SwapKind.GivenIn,
                tokenIn: wstETH,
                tokenOut: WETH,
                amount: toChainedReference(0),
                sender: relayer,
                recipient: recipientUser,
                outputReference: 0,
              }),
            ])
          ).wait();
        });

        it('performs the given swap', async () => {
          expectEvent.inIndirectReceipt(receipt, vault.instance.interface, 'Swap', {
            poolId,
            tokenIn: wstETH.address,
            tokenOut: WETH.address,
          });

          expectTransferEvent(receipt, { from: vault.address, to: recipientUser.address }, WETH);
        });

        it('does not leave dust on the relayer', async () => {
          expect(await WETH.balanceOf(relayer)).to.be.eq(0);
          expect(await wstETH.balanceOf(relayer)).to.be.eq(0);
        });
      });

      describe('swap using stETH as an output', () => {
        let receipt: ContractReceipt;
        const amount = fp(1);

        sharedBeforeEach('swap WETH for stETH', async () => {
          receipt = await (
            await relayer.connect(senderUser).multicall([
              encodeSwap({
                poolId,
                kind: SwapKind.GivenIn,
                tokenIn: WETH,
                tokenOut: wstETH,
                amount,
                sender: senderUser,
                recipient: relayer,
                outputReference: toChainedReference(0),
              }),
              encodeUnwrap(relayer.address, recipientUser.address, toChainedReference(0)),
            ])
          ).wait();
        });

        it('performs the given swap', async () => {
          expectEvent.inIndirectReceipt(receipt, vault.instance.interface, 'Swap', {
            poolId,
            tokenIn: WETH.address,
            tokenOut: wstETH.address,
          });

          expectTransferEvent(receipt, { from: relayer.address, to: recipientUser.address }, stETH);
        });

        it('does not leave dust on the relayer', async () => {
          expect(await WETH.balanceOf(relayer)).to.be.eq(0);
          expect(await wstETH.balanceOf(relayer)).to.be.eq(0);
        });
      });
    });

    describe('batchSwap', () => {
      function encodeBatchSwap(params: {
        swaps: Array<{
          poolId: string;
          tokenIn: Token;
          tokenOut: Token;
          amount: BigNumberish;
        }>;
        sender: Account;
        recipient: Account;
        outputReferences?: Dictionary<BigNumberish>;
      }): string {
        const outputReferences = Object.entries(params.outputReferences ?? {}).map(([symbol, key]) => ({
          index: poolTokens.findIndexBySymbol(symbol),
          key,
        }));

        return relayerLibrary.interface.encodeFunctionData('batchSwap', [
          SwapKind.GivenIn,
          params.swaps.map((swap) => ({
            poolId: swap.poolId,
            assetInIndex: poolTokens.indexOf(swap.tokenIn),
            assetOutIndex: poolTokens.indexOf(swap.tokenOut),
            amount: swap.amount,
            userData: '0x',
          })),
          poolTokens.addresses,
          {
            sender: TypesConverter.toAddress(params.sender),
            recipient: TypesConverter.toAddress(params.recipient),
            fromInternalBalance: false,
            toInternalBalance: false,
          },
          new Array(poolTokens.length).fill(MAX_INT256),
          MAX_UINT256,
          0,
          outputReferences,
        ]);
      }

      describe('swap using stETH as an input', () => {
        let receipt: ContractReceipt;
        const amount = fp(1);

        sharedBeforeEach('swap stETH for WETH', async () => {
          receipt = await (
            await relayer.connect(senderUser).multicall([
              encodeWrap(senderUser.address, relayer.address, amount, toChainedReference(0)),
              encodeApprove(wstETH, MAX_UINT256),
              encodeBatchSwap({
                swaps: [{ poolId, tokenIn: wstETH, tokenOut: WETH, amount: toChainedReference(0) }],
                sender: relayer,
                recipient: recipientUser,
              }),
            ])
          ).wait();
        });

        it('performs the given swap', async () => {
          expectEvent.inIndirectReceipt(receipt, vault.instance.interface, 'Swap', {
            poolId: poolId,
            tokenIn: wstETH.address,
            tokenOut: WETH.address,
          });

          expectTransferEvent(receipt, { from: vault.address, to: recipientUser.address }, WETH);
        });

        it('does not leave dust on the relayer', async () => {
          expect(await WETH.balanceOf(relayer)).to.be.eq(0);
          expect(await wstETH.balanceOf(relayer)).to.be.eq(0);
        });
      });

      describe('swap using stETH as an output', () => {
        let receipt: ContractReceipt;
        const amount = fp(1);

        sharedBeforeEach('swap WETH for stETH', async () => {
          receipt = await (
            await relayer.connect(senderUser).multicall([
              encodeBatchSwap({
                swaps: [{ poolId, tokenIn: WETH, tokenOut: wstETH, amount }],
                sender: senderUser,
                recipient: relayer,
                outputReferences: { wstETH: toChainedReference(0) },
              }),
              encodeUnwrap(relayer.address, recipientUser.address, toChainedReference(0)),
            ])
          ).wait();
        });

        it('performs the given swap', async () => {
          expectEvent.inIndirectReceipt(receipt, vault.instance.interface, 'Swap', {
            poolId: poolId,
            tokenIn: WETH.address,
            tokenOut: wstETH.address,
          });

          expectTransferEvent(receipt, { from: relayer.address, to: recipientUser.address }, stETH);
        });

        it('does not leave dust on the relayer', async () => {
          expect(await WETH.balanceOf(relayer)).to.be.eq(0);
          expect(await wstETH.balanceOf(relayer)).to.be.eq(0);
        });
      });
    });

    describe('joinPool', () => {
      function encodeJoin(params: {
        poolId: string;
        sender: Account;
        recipient: Account;
        assets: string[];
        maxAmountsIn: BigNumberish[];
        userData: string;
        outputReference?: BigNumberish;
      }): string {
        return relayerLibrary.interface.encodeFunctionData('joinPool', [
          params.poolId,
          0, // WeightedPool
          TypesConverter.toAddress(params.sender),
          TypesConverter.toAddress(params.recipient),
          {
            assets: params.assets,
            maxAmountsIn: params.maxAmountsIn,
            userData: params.userData,
            fromInternalBalance: false,
          },
          0,
          params.outputReference ?? 0,
        ]);
      }

      let receipt: ContractReceipt;
      let senderWstETHBalanceBefore: BigNumber;
      const amount = fp(1);

      sharedBeforeEach('join the pool', async () => {
        const { tokens: allTokens } = await pool.getTokens();

        senderWstETHBalanceBefore = await wstETH.balanceOf(senderUser);
        receipt = await (
          await relayer.connect(senderUser).multicall([
            encodeWrap(senderUser.address, relayer.address, amount, toChainedReference(0)),
            encodeApprove(wstETH, MAX_UINT256),
            encodeJoin({
              poolId,
              assets: allTokens,
              sender: relayer,
              recipient: recipientUser,
              maxAmountsIn: Array(poolTokens.length + 1).fill(MAX_UINT256),
              userData: WeightedPoolEncoder.joinExactTokensInForBPTOut(
                poolTokens.map((token) => (token === wstETH ? toChainedReference(0) : 0)),
                0
              ),
            }),
          ])
        ).wait();
      });

      it('joins the pool', async () => {
        expectEvent.inIndirectReceipt(receipt, vault.instance.interface, 'PoolBalanceChanged', {
          poolId,
          liquidityProvider: relayer.address,
        });

        // BPT minted to recipient
        expectTransferEvent(receipt, { from: ZERO_ADDRESS, to: recipientUser.address }, pool);
      });

      it('does not take wstETH from the user', async () => {
        const senderWstETHBalanceAfter = await wstETH.balanceOf(senderUser);
        expect(senderWstETHBalanceAfter).to.be.eq(senderWstETHBalanceBefore);
      });

      it('does not leave dust on the relayer', async () => {
        expect(await WETH.balanceOf(relayer)).to.be.eq(0);
        expect(await wstETH.balanceOf(relayer)).to.be.eq(0);
      });
    });
  });
});
>>>>>>> c3ccf89d
<|MERGE_RESOLUTION|>--- conflicted
+++ resolved
@@ -1,4 +1,3 @@
-<<<<<<< HEAD
 import { expect } from 'chai';
 import { ethers } from 'hardhat';
 import { BigNumber, Contract, ContractReceipt } from 'ethers';
@@ -56,7 +55,7 @@
 
   sharedBeforeEach('set up relayer', async () => {
     // Deploy Relayer
-    relayerLibrary = await deploy('MockBatchRelayerLibrary', { args: [vault.address, wstETH.address] });
+    relayerLibrary = await deploy('MockBatchRelayerLibrary', { args: [vault.address, wstETH.address, ZERO_ADDRESS] });
     relayer = await deployedAt('BalancerRelayer', await relayerLibrary.getEntrypoint());
 
     // Authorize Relayer for all actions
@@ -509,6 +508,7 @@
     let poolTokens: TokenList;
     let poolId: string;
     let pool: StablePool;
+    let bptIndex: number;
 
     sharedBeforeEach('deploy pool', async () => {
       WETH = await Token.deployedAt(await vault.instance.WETH());
@@ -529,7 +529,10 @@
       await wstETH.instance.connect(admin).wrap(fp(150));
       await wstETH.approve(vault, MAX_UINT256, { from: admin });
 
-      await pool.init({ initialBalances: fp(100), from: admin });
+      bptIndex = await pool.getBptIndex();
+      const initialBalances = Array.from({ length: 3 }).map((_, i) => (i == bptIndex ? 0 : fp(100)));
+
+      await pool.init({ initialBalances, from: admin });
     });
 
     describe('swap', () => {
@@ -757,837 +760,6 @@
         poolId: string;
         sender: Account;
         recipient: Account;
-        assets: TokenList;
-        maxAmountsIn: BigNumberish[];
-        userData: string;
-        outputReference?: BigNumberish;
-      }): string {
-        return relayerLibrary.interface.encodeFunctionData('joinPool', [
-          params.poolId,
-          0, // WeightedPool
-          TypesConverter.toAddress(params.sender),
-          TypesConverter.toAddress(params.recipient),
-          {
-            assets: params.assets.addresses,
-            maxAmountsIn: params.maxAmountsIn,
-            userData: params.userData,
-            fromInternalBalance: false,
-          },
-          0,
-          params.outputReference ?? 0,
-        ]);
-      }
-
-      let receipt: ContractReceipt;
-      let senderWstETHBalanceBefore: BigNumber;
-      const amount = fp(1);
-
-      sharedBeforeEach('join the pool', async () => {
-        senderWstETHBalanceBefore = await wstETH.balanceOf(senderUser);
-        receipt = await (
-          await relayer.connect(senderUser).multicall([
-            encodeWrap(senderUser.address, relayer.address, amount, toChainedReference(0)),
-            encodeApprove(wstETH, MAX_UINT256),
-            encodeJoin({
-              poolId,
-              assets: poolTokens,
-              sender: relayer,
-              recipient: recipientUser,
-              maxAmountsIn: poolTokens.map(() => MAX_UINT256),
-              userData: WeightedPoolEncoder.joinExactTokensInForBPTOut(
-                poolTokens.map((token) => (token === wstETH ? toChainedReference(0) : 0)),
-                0
-              ),
-            }),
-          ])
-        ).wait();
-      });
-
-      it('joins the pool', async () => {
-        expectEvent.inIndirectReceipt(receipt, vault.instance.interface, 'PoolBalanceChanged', {
-          poolId,
-          liquidityProvider: relayer.address,
-        });
-
-        // BPT minted to recipient
-        expectTransferEvent(receipt, { from: ZERO_ADDRESS, to: recipientUser.address }, pool);
-      });
-
-      it('does not take wstETH from the user', async () => {
-        const senderWstETHBalanceAfter = await wstETH.balanceOf(senderUser);
-        expect(senderWstETHBalanceAfter).to.be.eq(senderWstETHBalanceBefore);
-      });
-
-      it('does not leave dust on the relayer', async () => {
-        expect(await WETH.balanceOf(relayer)).to.be.eq(0);
-        expect(await wstETH.balanceOf(relayer)).to.be.eq(0);
-      });
-    });
-  });
-});
-=======
-import { expect } from 'chai';
-import { ethers } from 'hardhat';
-import { BigNumber, Contract, ContractReceipt } from 'ethers';
-import { SignerWithAddress } from '@nomiclabs/hardhat-ethers/signers';
-
-import Token from '@balancer-labs/v2-helpers/src/models/tokens/Token';
-import TokenList from '@balancer-labs/v2-helpers/src/models/tokens/TokenList';
-import StablePool from '@balancer-labs/v2-helpers/src/models/pools/stable/StablePool';
-
-import { SwapKind, WeightedPoolEncoder } from '@balancer-labs/balancer-js';
-import * as expectEvent from '@balancer-labs/v2-helpers/src/test/expectEvent';
-import { expectTransferEvent } from '@balancer-labs/v2-helpers/src/test/expectTransfer';
-import { deploy, deployedAt } from '@balancer-labs/v2-helpers/src/contract';
-import { actionId } from '@balancer-labs/v2-helpers/src/models/misc/actions';
-import { MAX_INT256, MAX_UINT256, ZERO_ADDRESS } from '@balancer-labs/v2-helpers/src/constants';
-import { BigNumberish, fp } from '@balancer-labs/v2-helpers/src/numbers';
-import Vault from '@balancer-labs/v2-helpers/src/models/vault/Vault';
-import { Account } from '@balancer-labs/v2-helpers/src/models/types/types';
-import TypesConverter from '@balancer-labs/v2-helpers/src/models/types/TypesConverter';
-import { Dictionary } from 'lodash';
-import {
-  expectChainedReferenceContents,
-  setChainedReferenceContents,
-  toChainedReference,
-} from './helpers/chainedReferences';
-
-describe('LidoWrapping', function () {
-  let stETH: Token, wstETH: Token;
-  let senderUser: SignerWithAddress, recipientUser: SignerWithAddress, admin: SignerWithAddress;
-  let vault: Vault;
-  let relayer: Contract, relayerLibrary: Contract;
-
-  before('setup signer', async () => {
-    [, admin, senderUser, recipientUser] = await ethers.getSigners();
-  });
-
-  sharedBeforeEach('deploy Vault', async () => {
-    vault = await Vault.create({ admin });
-
-    const stETHContract = await deploy('MockStETH', { args: ['stETH', 'stETH', 18] });
-    stETH = new Token('stETH', 'stETH', 18, stETHContract);
-
-    const wstETHContract = await deploy('MockWstETH', { args: [stETH.address] });
-    wstETH = new Token('wstETH', 'wstETH', 18, wstETHContract);
-  });
-
-  sharedBeforeEach('mint tokens to senderUser', async () => {
-    await stETH.mint(senderUser, fp(100));
-    await stETH.approve(vault.address, fp(100), { from: senderUser });
-
-    await stETH.mint(senderUser, fp(2500));
-    await stETH.approve(wstETH.address, fp(150), { from: senderUser });
-    await wstETH.instance.connect(senderUser).wrap(fp(150));
-  });
-
-  sharedBeforeEach('set up relayer', async () => {
-    // Deploy Relayer
-    relayerLibrary = await deploy('MockBatchRelayerLibrary', { args: [vault.address, wstETH.address, ZERO_ADDRESS] });
-    relayer = await deployedAt('BalancerRelayer', await relayerLibrary.getEntrypoint());
-
-    // Authorize Relayer for all actions
-    const relayerActionIds = await Promise.all(
-      ['swap', 'batchSwap', 'joinPool', 'exitPool', 'setRelayerApproval', 'manageUserBalance'].map((action) =>
-        actionId(vault.instance, action)
-      )
-    );
-    await vault.grantPermissionsGlobally(relayerActionIds, relayer);
-
-    // Approve relayer by sender
-    await vault.setRelayerApproval(senderUser, relayer, true);
-  });
-
-  function encodeApprove(token: Token, amount: BigNumberish): string {
-    return relayerLibrary.interface.encodeFunctionData('approveVault', [token.address, amount]);
-  }
-
-  function encodeWrap(
-    sender: Account,
-    recipient: Account,
-    amount: BigNumberish,
-    outputReference?: BigNumberish
-  ): string {
-    return relayerLibrary.interface.encodeFunctionData('wrapStETH', [
-      TypesConverter.toAddress(sender),
-      TypesConverter.toAddress(recipient),
-      amount,
-      outputReference ?? 0,
-    ]);
-  }
-
-  function encodeUnwrap(
-    sender: Account,
-    recipient: Account,
-    amount: BigNumberish,
-    outputReference?: BigNumberish
-  ): string {
-    return relayerLibrary.interface.encodeFunctionData('unwrapWstETH', [
-      TypesConverter.toAddress(sender),
-      TypesConverter.toAddress(recipient),
-      amount,
-      outputReference ?? 0,
-    ]);
-  }
-
-  function encodeStakeETH(recipient: Account, amount: BigNumberish, outputReference?: BigNumberish): string {
-    return relayerLibrary.interface.encodeFunctionData('stakeETH', [
-      TypesConverter.toAddress(recipient),
-      amount,
-      outputReference ?? 0,
-    ]);
-  }
-
-  function encodeStakeETHAndWrap(recipient: Account, amount: BigNumberish, outputReference?: BigNumberish): string {
-    return relayerLibrary.interface.encodeFunctionData('stakeETHAndWrap', [
-      TypesConverter.toAddress(recipient),
-      amount,
-      outputReference ?? 0,
-    ]);
-  }
-
-  describe('primitives', () => {
-    const amount = fp(1);
-
-    describe('wrapStETH', () => {
-      let tokenSender: Account, tokenRecipient: Account;
-
-      context('sender = senderUser, recipient = relayer', () => {
-        beforeEach(() => {
-          tokenSender = senderUser;
-          tokenRecipient = relayer;
-        });
-        testWrap();
-      });
-
-      context('sender = senderUser, recipient = senderUser', () => {
-        beforeEach(() => {
-          tokenSender = senderUser;
-          tokenRecipient = senderUser;
-        });
-        testWrap();
-      });
-
-      context('sender = relayer, recipient = relayer', () => {
-        beforeEach(async () => {
-          await stETH.transfer(relayer, amount, { from: senderUser });
-          tokenSender = relayer;
-          tokenRecipient = relayer;
-        });
-        testWrap();
-      });
-
-      context('sender = relayer, recipient = senderUser', () => {
-        beforeEach(async () => {
-          await stETH.transfer(relayer, amount, { from: senderUser });
-          tokenSender = relayer;
-          tokenRecipient = senderUser;
-        });
-        testWrap();
-      });
-
-      function testWrap(): void {
-        it('wraps with immediate amounts', async () => {
-          const expectedWstETHAmount = await wstETH.instance.getWstETHByStETH(amount);
-
-          const receipt = await (
-            await relayer.connect(senderUser).multicall([encodeWrap(tokenSender, tokenRecipient, amount)])
-          ).wait();
-
-          const relayerIsSender = TypesConverter.toAddress(tokenSender) === relayer.address;
-          expectTransferEvent(
-            receipt,
-            {
-              from: TypesConverter.toAddress(tokenSender),
-              to: TypesConverter.toAddress(relayerIsSender ? wstETH : relayer),
-              value: amount,
-            },
-            stETH
-          );
-          const relayerIsRecipient = TypesConverter.toAddress(tokenRecipient) === relayer.address;
-          expectTransferEvent(
-            receipt,
-            {
-              from: TypesConverter.toAddress(relayerIsRecipient ? ZERO_ADDRESS : relayer),
-              to: TypesConverter.toAddress(relayerIsRecipient ? relayer : tokenRecipient),
-              value: expectedWstETHAmount,
-            },
-            wstETH
-          );
-        });
-
-        it('stores wrap output as chained reference', async () => {
-          const expectedWstETHAmount = await wstETH.instance.getWstETHByStETH(amount);
-
-          await relayer
-            .connect(senderUser)
-            .multicall([encodeWrap(tokenSender, tokenRecipient, amount, toChainedReference(0))]);
-
-          await expectChainedReferenceContents(relayer, toChainedReference(0), expectedWstETHAmount);
-        });
-
-        it('wraps with chained references', async () => {
-          const expectedWstETHAmount = await wstETH.instance.getWstETHByStETH(amount);
-          await setChainedReferenceContents(relayer, toChainedReference(0), amount);
-
-          const receipt = await (
-            await relayer
-              .connect(senderUser)
-              .multicall([encodeWrap(tokenSender, tokenRecipient, toChainedReference(0))])
-          ).wait();
-
-          const relayerIsSender = TypesConverter.toAddress(tokenSender) === relayer.address;
-          expectTransferEvent(
-            receipt,
-            {
-              from: TypesConverter.toAddress(tokenSender),
-              to: TypesConverter.toAddress(relayerIsSender ? wstETH : relayer),
-              value: amount,
-            },
-            stETH
-          );
-          const relayerIsRecipient = TypesConverter.toAddress(tokenRecipient) === relayer.address;
-          expectTransferEvent(
-            receipt,
-            {
-              from: TypesConverter.toAddress(relayerIsRecipient ? ZERO_ADDRESS : relayer),
-              to: TypesConverter.toAddress(relayerIsRecipient ? relayer : tokenRecipient),
-              value: expectedWstETHAmount,
-            },
-            wstETH
-          );
-        });
-      }
-    });
-
-    describe('unwrapWstETH', () => {
-      let tokenSender: Account, tokenRecipient: Account;
-
-      context('sender = senderUser, recipient = relayer', () => {
-        beforeEach(async () => {
-          await wstETH.approve(vault.address, fp(10), { from: senderUser });
-          tokenSender = senderUser;
-          tokenRecipient = relayer;
-        });
-        testUnwrap();
-      });
-
-      context('sender = senderUser, recipient = senderUser', () => {
-        beforeEach(async () => {
-          await wstETH.approve(vault.address, fp(10), { from: senderUser });
-          tokenSender = senderUser;
-          tokenRecipient = senderUser;
-        });
-        testUnwrap();
-      });
-
-      context('sender = relayer, recipient = relayer', () => {
-        beforeEach(async () => {
-          await wstETH.transfer(relayer, amount, { from: senderUser });
-          tokenSender = relayer;
-          tokenRecipient = relayer;
-        });
-        testUnwrap();
-      });
-
-      context('sender = relayer, recipient = senderUser', () => {
-        beforeEach(async () => {
-          await wstETH.transfer(relayer, amount, { from: senderUser });
-          tokenSender = relayer;
-          tokenRecipient = senderUser;
-        });
-        testUnwrap();
-      });
-
-      function testUnwrap(): void {
-        it('unwraps with immediate amounts', async () => {
-          const receipt = await (
-            await relayer.connect(senderUser).multicall([encodeUnwrap(tokenSender, tokenRecipient, amount)])
-          ).wait();
-
-          const relayerIsSender = TypesConverter.toAddress(tokenSender) === relayer.address;
-          expectTransferEvent(
-            receipt,
-            {
-              from: TypesConverter.toAddress(tokenSender),
-              to: TypesConverter.toAddress(relayerIsSender ? ZERO_ADDRESS : relayer),
-              value: amount,
-            },
-            wstETH
-          );
-          const relayerIsRecipient = TypesConverter.toAddress(tokenRecipient) === relayer.address;
-          expectTransferEvent(
-            receipt,
-            {
-              from: TypesConverter.toAddress(relayerIsRecipient ? wstETH : relayer),
-              to: TypesConverter.toAddress(relayerIsRecipient ? relayer : tokenRecipient),
-              value: await wstETH.instance.getStETHByWstETH(amount),
-            },
-            stETH
-          );
-        });
-
-        it('stores unwrap output as chained reference', async () => {
-          await relayer
-            .connect(senderUser)
-            .multicall([encodeUnwrap(tokenSender, tokenRecipient, amount, toChainedReference(0))]);
-
-          const stETHAmount = await wstETH.instance.getStETHByWstETH(amount);
-          await expectChainedReferenceContents(relayer, toChainedReference(0), stETHAmount);
-        });
-
-        it('unwraps with chained references', async () => {
-          await setChainedReferenceContents(relayer, toChainedReference(0), amount);
-
-          const receipt = await (
-            await relayer
-              .connect(senderUser)
-              .multicall([encodeUnwrap(tokenSender, tokenRecipient, toChainedReference(0))])
-          ).wait();
-
-          const relayerIsSender = TypesConverter.toAddress(tokenSender) === relayer.address;
-          expectTransferEvent(
-            receipt,
-            {
-              from: TypesConverter.toAddress(tokenSender),
-              to: TypesConverter.toAddress(relayerIsSender ? ZERO_ADDRESS : relayer),
-              value: amount,
-            },
-            wstETH
-          );
-          const relayerIsRecipient = TypesConverter.toAddress(tokenRecipient) === relayer.address;
-          expectTransferEvent(
-            receipt,
-            {
-              from: TypesConverter.toAddress(relayerIsRecipient ? wstETH : relayer),
-              to: TypesConverter.toAddress(relayerIsRecipient ? relayer : tokenRecipient),
-              value: await wstETH.instance.getStETHByWstETH(amount),
-            },
-            stETH
-          );
-        });
-      }
-    });
-
-    describe('stakeETH', () => {
-      let tokenRecipient: Account;
-
-      context('recipient = senderUser', () => {
-        beforeEach(() => {
-          tokenRecipient = senderUser;
-        });
-        testStake();
-      });
-
-      context('recipient = relayer', () => {
-        beforeEach(() => {
-          tokenRecipient = relayer;
-        });
-        testStake();
-      });
-
-      function testStake(): void {
-        it('stakes with immediate amounts', async () => {
-          const receipt = await (
-            await relayer.connect(senderUser).multicall([encodeStakeETH(tokenRecipient, amount)], { value: amount })
-          ).wait();
-
-          const relayerIsRecipient = TypesConverter.toAddress(tokenRecipient) === relayer.address;
-          expectTransferEvent(
-            receipt,
-            {
-              from: relayerIsRecipient ? ZERO_ADDRESS : relayer.address,
-              to: relayerIsRecipient ? relayer.address : TypesConverter.toAddress(tokenRecipient),
-              value: amount,
-            },
-            stETH
-          );
-        });
-
-        it('returns excess ETH', async () => {
-          const excess = fp(1.5);
-          const senderBalanceBefore = await ethers.provider.getBalance(senderUser.address);
-
-          const tx = await relayer
-            .connect(senderUser)
-            .multicall([encodeStakeETH(tokenRecipient, amount)], { value: amount.add(excess) });
-          const receipt = await tx.wait();
-
-          expectTransferEvent(receipt, { value: amount }, stETH);
-
-          const txCost = tx.gasPrice.mul(receipt.gasUsed);
-          expect(await ethers.provider.getBalance(senderUser.address)).to.equal(
-            senderBalanceBefore.sub(txCost).sub(amount)
-          );
-        });
-
-        it('stores stake output as chained reference', async () => {
-          await relayer
-            .connect(senderUser)
-            .multicall([encodeStakeETH(tokenRecipient, amount, toChainedReference(0))], { value: amount });
-
-          await expectChainedReferenceContents(relayer, toChainedReference(0), amount);
-        });
-
-        it('stakes with chained references', async () => {
-          await setChainedReferenceContents(relayer, toChainedReference(0), amount);
-
-          const receipt = await (
-            await relayer
-              .connect(senderUser)
-              .multicall([encodeStakeETH(tokenRecipient, toChainedReference(0))], { value: amount })
-          ).wait();
-
-          expectEvent.inIndirectReceipt(receipt, stETH.instance.interface, 'EthStaked', { amount });
-
-          const relayerIsRecipient = TypesConverter.toAddress(tokenRecipient) === relayer.address;
-          expectTransferEvent(
-            receipt,
-            {
-              from: TypesConverter.toAddress(relayerIsRecipient ? ZERO_ADDRESS : relayer),
-              to: TypesConverter.toAddress(relayerIsRecipient ? relayer : tokenRecipient),
-              value: amount,
-            },
-            stETH
-          );
-        });
-      }
-    });
-
-    describe('stakeETHAndWrap', () => {
-      let tokenRecipient: Account;
-
-      context('recipient = senderUser', () => {
-        beforeEach(() => {
-          tokenRecipient = senderUser;
-        });
-        testStakeAndWrap();
-      });
-
-      context('recipient = relayer', () => {
-        beforeEach(() => {
-          tokenRecipient = relayer;
-        });
-        testStakeAndWrap();
-      });
-
-      function testStakeAndWrap(): void {
-        it('stakes with immediate amounts', async () => {
-          const expectedWstETHAmount = await wstETH.instance.getWstETHByStETH(amount);
-
-          const receipt = await (
-            await relayer
-              .connect(senderUser)
-              .multicall([encodeStakeETHAndWrap(tokenRecipient, amount)], { value: amount })
-          ).wait();
-
-          const relayerIsRecipient = TypesConverter.toAddress(tokenRecipient) === relayer.address;
-          expectTransferEvent(
-            receipt,
-            {
-              from: TypesConverter.toAddress(relayerIsRecipient ? ZERO_ADDRESS : relayer),
-              to: TypesConverter.toAddress(relayerIsRecipient ? relayer : tokenRecipient),
-              value: expectedWstETHAmount,
-            },
-            wstETH
-          );
-        });
-
-        it('stores stake output as chained reference', async () => {
-          const expectedWstETHAmount = await wstETH.instance.getWstETHByStETH(amount);
-
-          await relayer
-            .connect(senderUser)
-            .multicall([encodeStakeETHAndWrap(tokenRecipient, amount, toChainedReference(0))], { value: amount });
-
-          await expectChainedReferenceContents(relayer, toChainedReference(0), expectedWstETHAmount);
-        });
-
-        it('stakes with chained references', async () => {
-          const expectedWstETHAmount = await wstETH.instance.getWstETHByStETH(amount);
-
-          await setChainedReferenceContents(relayer, toChainedReference(0), amount);
-
-          const receipt = await (
-            await relayer
-              .connect(senderUser)
-              .multicall([encodeStakeETHAndWrap(tokenRecipient, toChainedReference(0))], { value: amount })
-          ).wait();
-
-          expectEvent.inIndirectReceipt(receipt, stETH.instance.interface, 'EthStaked', { amount });
-
-          const relayerIsRecipient = TypesConverter.toAddress(tokenRecipient) === relayer.address;
-          expectTransferEvent(
-            receipt,
-            {
-              from: TypesConverter.toAddress(relayerIsRecipient ? ZERO_ADDRESS : relayer),
-              to: TypesConverter.toAddress(relayerIsRecipient ? relayer : tokenRecipient),
-              value: expectedWstETHAmount,
-            },
-            wstETH
-          );
-        });
-      }
-    });
-  });
-
-  describe('complex actions', () => {
-    let WETH: Token;
-    let poolTokens: TokenList;
-    let poolId: string;
-    let pool: StablePool;
-    let bptIndex: number;
-
-    sharedBeforeEach('deploy pool', async () => {
-      WETH = await Token.deployedAt(await vault.instance.WETH());
-      poolTokens = new TokenList([WETH, wstETH]).sort();
-
-      pool = await StablePool.create({ tokens: poolTokens, vault });
-      poolId = pool.poolId;
-
-      await WETH.mint(senderUser, fp(2));
-      await WETH.approve(vault, MAX_UINT256, { from: senderUser });
-
-      // Seed liquidity in pool
-      await WETH.mint(admin, fp(200));
-      await WETH.approve(vault, MAX_UINT256, { from: admin });
-
-      await stETH.mint(admin, fp(150));
-      await stETH.approve(wstETH, fp(150), { from: admin });
-      await wstETH.instance.connect(admin).wrap(fp(150));
-      await wstETH.approve(vault, MAX_UINT256, { from: admin });
-
-      bptIndex = await pool.getBptIndex();
-      const initialBalances = Array.from({ length: 3 }).map((_, i) => (i == bptIndex ? 0 : fp(100)));
-
-      await pool.init({ initialBalances, from: admin });
-    });
-
-    describe('swap', () => {
-      function encodeSwap(params: {
-        poolId: string;
-        kind: SwapKind;
-        tokenIn: Token;
-        tokenOut: Token;
-        amount: BigNumberish;
-        sender: Account;
-        recipient: Account;
-        outputReference?: BigNumberish;
-      }): string {
-        return relayerLibrary.interface.encodeFunctionData('swap', [
-          {
-            poolId: params.poolId,
-            kind: params.kind,
-            assetIn: params.tokenIn.address,
-            assetOut: params.tokenOut.address,
-            amount: params.amount,
-            userData: '0x',
-          },
-          {
-            sender: TypesConverter.toAddress(params.sender),
-            recipient: TypesConverter.toAddress(params.recipient),
-            fromInternalBalance: false,
-            toInternalBalance: false,
-          },
-          0,
-          MAX_UINT256,
-          0,
-          params.outputReference ?? 0,
-        ]);
-      }
-
-      describe('swap using stETH as an input', () => {
-        let receipt: ContractReceipt;
-        const amount = fp(1);
-
-        sharedBeforeEach('swap stETH for WETH', async () => {
-          receipt = await (
-            await relayer.connect(senderUser).multicall([
-              encodeWrap(senderUser.address, relayer.address, amount, toChainedReference(0)),
-              encodeApprove(wstETH, MAX_UINT256),
-              encodeSwap({
-                poolId,
-                kind: SwapKind.GivenIn,
-                tokenIn: wstETH,
-                tokenOut: WETH,
-                amount: toChainedReference(0),
-                sender: relayer,
-                recipient: recipientUser,
-                outputReference: 0,
-              }),
-            ])
-          ).wait();
-        });
-
-        it('performs the given swap', async () => {
-          expectEvent.inIndirectReceipt(receipt, vault.instance.interface, 'Swap', {
-            poolId,
-            tokenIn: wstETH.address,
-            tokenOut: WETH.address,
-          });
-
-          expectTransferEvent(receipt, { from: vault.address, to: recipientUser.address }, WETH);
-        });
-
-        it('does not leave dust on the relayer', async () => {
-          expect(await WETH.balanceOf(relayer)).to.be.eq(0);
-          expect(await wstETH.balanceOf(relayer)).to.be.eq(0);
-        });
-      });
-
-      describe('swap using stETH as an output', () => {
-        let receipt: ContractReceipt;
-        const amount = fp(1);
-
-        sharedBeforeEach('swap WETH for stETH', async () => {
-          receipt = await (
-            await relayer.connect(senderUser).multicall([
-              encodeSwap({
-                poolId,
-                kind: SwapKind.GivenIn,
-                tokenIn: WETH,
-                tokenOut: wstETH,
-                amount,
-                sender: senderUser,
-                recipient: relayer,
-                outputReference: toChainedReference(0),
-              }),
-              encodeUnwrap(relayer.address, recipientUser.address, toChainedReference(0)),
-            ])
-          ).wait();
-        });
-
-        it('performs the given swap', async () => {
-          expectEvent.inIndirectReceipt(receipt, vault.instance.interface, 'Swap', {
-            poolId,
-            tokenIn: WETH.address,
-            tokenOut: wstETH.address,
-          });
-
-          expectTransferEvent(receipt, { from: relayer.address, to: recipientUser.address }, stETH);
-        });
-
-        it('does not leave dust on the relayer', async () => {
-          expect(await WETH.balanceOf(relayer)).to.be.eq(0);
-          expect(await wstETH.balanceOf(relayer)).to.be.eq(0);
-        });
-      });
-    });
-
-    describe('batchSwap', () => {
-      function encodeBatchSwap(params: {
-        swaps: Array<{
-          poolId: string;
-          tokenIn: Token;
-          tokenOut: Token;
-          amount: BigNumberish;
-        }>;
-        sender: Account;
-        recipient: Account;
-        outputReferences?: Dictionary<BigNumberish>;
-      }): string {
-        const outputReferences = Object.entries(params.outputReferences ?? {}).map(([symbol, key]) => ({
-          index: poolTokens.findIndexBySymbol(symbol),
-          key,
-        }));
-
-        return relayerLibrary.interface.encodeFunctionData('batchSwap', [
-          SwapKind.GivenIn,
-          params.swaps.map((swap) => ({
-            poolId: swap.poolId,
-            assetInIndex: poolTokens.indexOf(swap.tokenIn),
-            assetOutIndex: poolTokens.indexOf(swap.tokenOut),
-            amount: swap.amount,
-            userData: '0x',
-          })),
-          poolTokens.addresses,
-          {
-            sender: TypesConverter.toAddress(params.sender),
-            recipient: TypesConverter.toAddress(params.recipient),
-            fromInternalBalance: false,
-            toInternalBalance: false,
-          },
-          new Array(poolTokens.length).fill(MAX_INT256),
-          MAX_UINT256,
-          0,
-          outputReferences,
-        ]);
-      }
-
-      describe('swap using stETH as an input', () => {
-        let receipt: ContractReceipt;
-        const amount = fp(1);
-
-        sharedBeforeEach('swap stETH for WETH', async () => {
-          receipt = await (
-            await relayer.connect(senderUser).multicall([
-              encodeWrap(senderUser.address, relayer.address, amount, toChainedReference(0)),
-              encodeApprove(wstETH, MAX_UINT256),
-              encodeBatchSwap({
-                swaps: [{ poolId, tokenIn: wstETH, tokenOut: WETH, amount: toChainedReference(0) }],
-                sender: relayer,
-                recipient: recipientUser,
-              }),
-            ])
-          ).wait();
-        });
-
-        it('performs the given swap', async () => {
-          expectEvent.inIndirectReceipt(receipt, vault.instance.interface, 'Swap', {
-            poolId: poolId,
-            tokenIn: wstETH.address,
-            tokenOut: WETH.address,
-          });
-
-          expectTransferEvent(receipt, { from: vault.address, to: recipientUser.address }, WETH);
-        });
-
-        it('does not leave dust on the relayer', async () => {
-          expect(await WETH.balanceOf(relayer)).to.be.eq(0);
-          expect(await wstETH.balanceOf(relayer)).to.be.eq(0);
-        });
-      });
-
-      describe('swap using stETH as an output', () => {
-        let receipt: ContractReceipt;
-        const amount = fp(1);
-
-        sharedBeforeEach('swap WETH for stETH', async () => {
-          receipt = await (
-            await relayer.connect(senderUser).multicall([
-              encodeBatchSwap({
-                swaps: [{ poolId, tokenIn: WETH, tokenOut: wstETH, amount }],
-                sender: senderUser,
-                recipient: relayer,
-                outputReferences: { wstETH: toChainedReference(0) },
-              }),
-              encodeUnwrap(relayer.address, recipientUser.address, toChainedReference(0)),
-            ])
-          ).wait();
-        });
-
-        it('performs the given swap', async () => {
-          expectEvent.inIndirectReceipt(receipt, vault.instance.interface, 'Swap', {
-            poolId: poolId,
-            tokenIn: WETH.address,
-            tokenOut: wstETH.address,
-          });
-
-          expectTransferEvent(receipt, { from: relayer.address, to: recipientUser.address }, stETH);
-        });
-
-        it('does not leave dust on the relayer', async () => {
-          expect(await WETH.balanceOf(relayer)).to.be.eq(0);
-          expect(await wstETH.balanceOf(relayer)).to.be.eq(0);
-        });
-      });
-    });
-
-    describe('joinPool', () => {
-      function encodeJoin(params: {
-        poolId: string;
-        sender: Account;
-        recipient: Account;
         assets: string[];
         maxAmountsIn: BigNumberish[];
         userData: string;
@@ -1657,5 +829,4 @@
       });
     });
   });
-});
->>>>>>> c3ccf89d
+});