import { ethers } from 'hardhat';
import { expect } from 'chai';
import { BigNumber, Contract } from 'ethers';
import { SignerWithAddress } from '@nomiclabs/hardhat-ethers/dist/src/signer-with-address';
import TokenList from '@balancer-labs/v2-helpers/src/models/tokens/TokenList';
import { deploy } from '@balancer-labs/v2-helpers/src/contract';
import { actionId } from '@balancer-labs/v2-helpers/src/models/misc/actions';
import Vault from '@balancer-labs/v2-helpers/src/models/vault/Vault';
import * as expectEvent from '@balancer-labs/v2-helpers/src/test/expectEvent';
import { fp, fpMul, FP_ZERO } from '@balancer-labs/v2-helpers/src/numbers';
import { WeightedPoolEncoder } from '@balancer-labs/balancer-js';
import { expectEqualWithError } from '@balancer-labs/v2-helpers/src/test/relativeError';
import { sharedBeforeEach } from '@balancer-labs/v2-common/sharedBeforeEach';
import WeightedPool from '@balancer-labs/v2-helpers/src/models/pools/weighted/WeightedPool';

describe('ProtocolFeeSplitter', function () {
  const defaultRevenueShare = fp(0.1); // 10%
  const poolRevenueShare = fp(0.5); // 50%

  let vault: Vault;

  let protocolFeeSplitter: Contract;
  let protocolFeesWithdrawer: Contract;

  let admin: SignerWithAddress,
    owner: SignerWithAddress,
    treasury: SignerWithAddress,
    newTreasury: SignerWithAddress,
    liquidityProvider: SignerWithAddress,
    other: SignerWithAddress;

  let tokens: TokenList;

  let pool: WeightedPool;
  let poolId: string;

  before(async () => {
    [, admin, owner, liquidityProvider, treasury, newTreasury, other] = await ethers.getSigners();
  });

  sharedBeforeEach('deploy vault, protocol fees collector & tokens', async () => {
    vault = await Vault.create({ admin });
    tokens = await TokenList.create(['DAI', 'MKR', 'SNX', 'BAT'], { sorted: true });

    await tokens.mint({ to: liquidityProvider, amount: fp(100000) });
    await tokens.approve({ from: liquidityProvider, to: vault });
  });

  sharedBeforeEach('create and initialize pools', async () => {
    pool = await WeightedPool.create({ vault, tokens, owner });
    poolId = await pool.getPoolId();

    const initialBalances = Array(tokens.length).fill(fp(1000));

    await vault.instance
      .connect(liquidityProvider)
      .joinPool(poolId, liquidityProvider.address, liquidityProvider.address, {
        assets: tokens.addresses,
        maxAmountsIn: initialBalances,
        userData: WeightedPoolEncoder.joinInit(initialBalances),
        fromInternalBalance: false,
      });
  });

  sharedBeforeEach('deploy ProtocolFeeSplitter, ProtocolFeesWithdrawer & grant permissions', async () => {
    protocolFeesWithdrawer = await deploy('ProtocolFeesWithdrawer', {
      args: [vault.address, []],
    });

    protocolFeeSplitter = await deploy('ProtocolFeeSplitter', {
      args: [protocolFeesWithdrawer.address, treasury.address],
    });

<<<<<<< HEAD
    const setRevenueSharingFeeRole = await actionId(protocolFeeSplitter, 'setRevenueSharingFeePercentage');
    const clearRevenueSharingFeeRole = await actionId(protocolFeeSplitter, 'clearRevenueSharingFeePercentage');
    await vault.grantPermissionsGlobally([setRevenueSharingFeeRole, clearRevenueSharingFeeRole], admin);
=======
    const setRevenueShareRole = await actionId(protocolFeeSplitter, 'setRevenueSharePercentage');
    await vault.grantPermissionsGlobally([setRevenueShareRole], admin);
>>>>>>> f4c87441

    const setDefaultRevenueSharePercentageRole = await actionId(
      protocolFeeSplitter,
      'setDefaultRevenueSharePercentage'
    );
    await vault.grantPermissionsGlobally([setDefaultRevenueSharePercentageRole], admin);

    // Allow withdrawer to pull from collector
    const withdrawCollectedFeesRole = await actionId(await vault.getFeesCollector(), 'withdrawCollectedFees');
    await vault.grantPermissionsGlobally([withdrawCollectedFeesRole], protocolFeesWithdrawer);

    // Allow fee splitter to pull from withdrawer
    const withdrawCollectedFeesWithdrawerRole = await actionId(protocolFeesWithdrawer, 'withdrawCollectedFees');
    await vault.grantPermissionsGlobally([withdrawCollectedFeesWithdrawerRole], protocolFeeSplitter);

    const setTreasuryRole = await actionId(protocolFeeSplitter, 'setDaoFundsRecipient');
    await vault.grantPermissionsGlobally([setTreasuryRole], admin);
  });

  describe('constructor', () => {
    it('sets the protocolFeesWithdrawer', async () => {
      expect(await protocolFeeSplitter.getProtocolFeesWithdrawer()).to.be.eq(protocolFeesWithdrawer.address);
    });

    it('sets the treasury', async () => {
      expect(await protocolFeeSplitter.getDaoFundsRecipient()).to.be.eq(treasury.address);
    });
  });

  describe('setTreasury', async () => {
    it('changes the treasury', async () => {
      await protocolFeeSplitter.connect(admin).setDaoFundsRecipient(newTreasury.address);
      expect(await protocolFeeSplitter.getDaoFundsRecipient()).to.eq(newTreasury.address);
    });

    it('emits a DAOFundsRecipientChanged event', async () => {
      const receipt = await (await protocolFeeSplitter.connect(admin).setDaoFundsRecipient(newTreasury.address)).wait();
      expectEvent.inReceipt(receipt, 'DAOFundsRecipientChanged', { newDaoFundsRecipient: newTreasury.address });
    });

    it('reverts if caller is unauthorized', async () => {
      await expect(protocolFeeSplitter.connect(other).setDaoFundsRecipient(newTreasury.address)).to.be.revertedWith(
        'SENDER_NOT_ALLOWED'
      );
    });
  });

  describe('setDefaultRevenueSharePercentage', async () => {
    it('sets default fee', async () => {
<<<<<<< HEAD
      await protocolFeeSplitter.connect(admin).setDefaultRevenueSharingFeePercentage(defaultRevenueShare);

      expect(await protocolFeeSplitter.getDefaultRevenueSharingFeePercentage()).to.be.eq(defaultRevenueShare);
    });

    it('emits a DefaultRevenueSharingFeePercentageChanged event', async () => {
      const receipt = await (
        await protocolFeeSplitter.connect(admin).setDefaultRevenueSharingFeePercentage(defaultRevenueShare)
      ).wait();
      expectEvent.inReceipt(receipt, 'DefaultRevenueSharingFeePercentageChanged', {
        revenueSharePercentage: defaultRevenueShare,
      });
=======
      const newFee = bn(10e16); // 10%
      await protocolFeeSplitter.connect(admin).setDefaultRevenueSharePercentage(newFee);

      expect(await protocolFeeSplitter.getDefaultRevenueSharePercentage()).to.be.eq(newFee);
    });

    it('emits a DefaultRevenueSharePercentageChanged event', async () => {
      const newFee = bn(10e16); // 10%
      const receipt = await (await protocolFeeSplitter.connect(admin).setDefaultRevenueSharePercentage(newFee)).wait();
      expectEvent.inReceipt(receipt, 'DefaultRevenueSharePercentageChanged', { revenueSharePercentage: newFee });
>>>>>>> f4c87441
    });

    it('reverts if caller is not authorized', async () => {
      await expect(
<<<<<<< HEAD
        protocolFeeSplitter.connect(liquidityProvider).setDefaultRevenueSharingFeePercentage(defaultRevenueShare)
=======
        protocolFeeSplitter.connect(liquidityProvider).setDefaultRevenueSharePercentage(newFee)
>>>>>>> f4c87441
      ).to.be.revertedWith('SENDER_NOT_ALLOWED');
    });
  });

<<<<<<< HEAD
  describe('setRevenueSharingFeePercentage', async () => {
    sharedBeforeEach('set default fee', async () => {
      await protocolFeeSplitter.connect(admin).setDefaultRevenueSharingFeePercentage(defaultRevenueShare);

      expect(await protocolFeeSplitter.getDefaultRevenueSharingFeePercentage()).to.be.eq(defaultRevenueShare);
    });

    it('uses the default value when not set', async () => {
      const poolSettings = await protocolFeeSplitter.getPoolSettings(poolId);

      expect(poolSettings.overrideSet).to.be.false;
    });

    it('overrides revenue sharing percentage for a pool', async () => {
      await protocolFeeSplitter.connect(admin).setRevenueSharingFeePercentage(poolId, poolRevenueShare);

      const poolSettings = await protocolFeeSplitter.getPoolSettings(poolId);
      expect(poolSettings.revenueSharePercentageOverride).to.be.eq(poolRevenueShare);
      expect(poolSettings.overrideSet).to.be.true;
    });

    it('emits a PoolRevenueShareChanged event', async () => {
      const receipt = await (
        await protocolFeeSplitter.connect(admin).setRevenueSharingFeePercentage(poolId, poolRevenueShare)
      ).wait();
      expectEvent.inReceipt(receipt, 'PoolRevenueShareChanged', { poolId, revenueSharePercentage: poolRevenueShare });
    });

    it('allows a revenue sharing percentage of zero', async () => {
      await protocolFeeSplitter.connect(admin).setRevenueSharingFeePercentage(poolId, FP_ZERO);

      const poolSettings = await protocolFeeSplitter.getPoolSettings(poolId);
      expect(poolSettings.revenueSharePercentageOverride).to.be.eq(FP_ZERO);
      expect(poolSettings.overrideSet).to.be.true;
    });

    it('reverts with invalid input', async () => {
      const invalidFee = fp(0.5).add(1);

      await expect(
        protocolFeeSplitter.connect(admin).setRevenueSharingFeePercentage(poolId, invalidFee)
      ).to.be.revertedWith('SPLITTER_FEE_PERCENTAGE_TOO_HIGH');
    });

    it('reverts if caller is not authorized', async () => {
      await expect(
        protocolFeeSplitter.connect(other).setRevenueSharingFeePercentage(poolId, poolRevenueShare)
      ).to.be.revertedWith('SENDER_NOT_ALLOWED');
=======
  describe('setRevenueSharePercentage', async () => {
    it('overrides revenue share percentage for a pool', async () => {
      const newFee = bn(50e16); // 50%

      await protocolFeeSplitter.connect(admin).setRevenueSharePercentage(poolId, newFee);

      const poolSettings = await protocolFeeSplitter.getRevenueShareSettings(poolId);
      expect(poolSettings.revenueSharePercentageOverride).to.be.eq(newFee);
    });

    it('emits a PoolRevenueShareChanged event', async () => {
      const newFee = bn(50e16); // 50%
      const receipt = await (await protocolFeeSplitter.connect(admin).setRevenueSharePercentage(poolId, newFee)).wait();
      expectEvent.inReceipt(receipt, 'PoolRevenueShareChanged', { poolId, revenueSharePercentage: newFee });
    });

    it('reverts with invalid input', async () => {
      const newFee = bn(50e16).add(1);
      await expect(protocolFeeSplitter.connect(admin).setRevenueSharePercentage(poolId, newFee)).to.be.revertedWith(
        'SPLITTER_FEE_PERCENTAGE_TOO_HIGH'
      );
    });

    it('reverts if caller is not authorized', async () => {
      const newFee = bn(10e16); // 10%
      await expect(protocolFeeSplitter.connect(other).setRevenueSharePercentage(poolId, newFee)).to.be.revertedWith(
        'SENDER_NOT_ALLOWED'
      );
>>>>>>> f4c87441
    });
  });

  describe('setPoolBeneficiary', async () => {
    it('reverts if caller is not the pool owner', async () => {
      await expect(
        protocolFeeSplitter.connect(liquidityProvider).setPoolBeneficiary(poolId, liquidityProvider.address)
      ).to.be.revertedWith('SENDER_NOT_ALLOWED');
    });

    it('sets pool beneficiary', async () => {
      await protocolFeeSplitter.connect(owner).setPoolBeneficiary(poolId, other.address);
      const poolSettings = await protocolFeeSplitter.getRevenueShareSettings(poolId);
      expect(poolSettings.beneficiary).to.be.eq(other.address);
    });

    it('emits a PoolBeneficiaryChanged event', async () => {
      const receipt = await (await protocolFeeSplitter.connect(owner).setPoolBeneficiary(poolId, other.address)).wait();
      expectEvent.inReceipt(receipt, 'PoolBeneficiaryChanged', {
        poolId,
        newBeneficiary: other.address,
      });
    });
  });

  describe('when the fee collector holds BPT', () => {
    let bptBalanceOfLiquidityProvider: BigNumber;

    sharedBeforeEach('transfer BPT to fees collector', async () => {
      // transfer BPT tokens to feesCollector
      bptBalanceOfLiquidityProvider = await pool.balanceOf(liquidityProvider.address);
      await pool.instance
        .connect(liquidityProvider)
        .transfer((await vault.getFeesCollector()).address, bptBalanceOfLiquidityProvider);

      await protocolFeeSplitter.connect(admin).setDefaultRevenueSharingFeePercentage(defaultRevenueShare);
    });

    async function itShouldDistributeRevenueCorrectly(
      ownerExpectedBalance: BigNumber,
      treasuryExpectedBalance: BigNumber
    ) {
      await protocolFeeSplitter.collectFees(poolId);

      const ownerBalance = await pool.balanceOf(owner.address);
      const treasuryBalance = await pool.balanceOf(treasury.address);

      expectEqualWithError(ownerBalance, ownerExpectedBalance);
      expectEqualWithError(treasuryBalance, treasuryExpectedBalance);
    }

    context('without a beneficiary', () => {
      it('sends all fees to the treasury', async () => {
        const ownerExpectedBalance = FP_ZERO;
        const treasuryExpectedBalance = bptBalanceOfLiquidityProvider;

        await itShouldDistributeRevenueCorrectly(ownerExpectedBalance, treasuryExpectedBalance);
      });
    });

    describe('with a beneficiary', () => {
      sharedBeforeEach('set pool beneficiary', async () => {
        await protocolFeeSplitter.connect(owner).setPoolBeneficiary(poolId, owner.address);
<<<<<<< HEAD
=======
        await protocolFeeSplitter.connect(admin).setRevenueSharePercentage(poolId, fp(0.1));
>>>>>>> f4c87441
      });

      context('with no revenue share override', () => {
        it('should collect the default pool revenue share', async () => {
          const ownerExpectedBalance = fpMul(bptBalanceOfLiquidityProvider, defaultRevenueShare);
          const treasuryExpectedBalance = bptBalanceOfLiquidityProvider.sub(ownerExpectedBalance);

<<<<<<< HEAD
          await itShouldDistributeRevenueCorrectly(ownerExpectedBalance, treasuryExpectedBalance);
=======
          expectEqualWithError(amounts.beneficiaryAmount, ownerExpectedBalance);
          expectEqualWithError(amounts.daoAmount, treasuryExpectedBalance);
>>>>>>> f4c87441
        });
      });

      context('with a non-zero revenue share override', () => {
        sharedBeforeEach('set the revenue sharing percentage', async () => {
          await protocolFeeSplitter.connect(admin).setRevenueSharingFeePercentage(poolId, poolRevenueShare);
        });

        it('should collect the pool revenue share', async () => {
          // Should use the override value for the owner share
          const ownerExpectedBalance = fpMul(bptBalanceOfLiquidityProvider, poolRevenueShare);
          const treasuryExpectedBalance = bptBalanceOfLiquidityProvider.sub(ownerExpectedBalance);

          await itShouldDistributeRevenueCorrectly(ownerExpectedBalance, treasuryExpectedBalance);
        });

        describe('disable revenue sharing', () => {
          it('emits a PoolRevenueShareCleared event', async () => {
            const receipt = await (
              await protocolFeeSplitter.connect(admin).clearRevenueSharingFeePercentage(poolId)
            ).wait();

            expectEvent.inReceipt(receipt, 'PoolRevenueShareCleared', { poolId });
          });

          it('reverts if caller is not authorized', async () => {
            await expect(
              protocolFeeSplitter.connect(other).clearRevenueSharingFeePercentage(poolId)
            ).to.be.revertedWith('SENDER_NOT_ALLOWED');
          });

          context('when revenue sharing disabled', () => {
            sharedBeforeEach('disable revenue sharing', async () => {
              await protocolFeeSplitter.connect(admin).clearRevenueSharingFeePercentage(poolId);
            });

            it('should now resume collecting the default revenue share', async () => {
              const ownerExpectedBalance = fpMul(bptBalanceOfLiquidityProvider, defaultRevenueShare);
              const treasuryExpectedBalance = bptBalanceOfLiquidityProvider.sub(ownerExpectedBalance);

              await itShouldDistributeRevenueCorrectly(ownerExpectedBalance, treasuryExpectedBalance);
            });
          });
        });
      });

      context('with a zero revenue share override', () => {
        sharedBeforeEach('set the revenue sharing percentage to zero', async () => {
          await protocolFeeSplitter.connect(admin).setRevenueSharingFeePercentage(poolId, FP_ZERO);
        });

        it('should send all funds to the treasury', async () => {
          // Should send everything to the treasury
          const ownerExpectedBalance = FP_ZERO;
          const treasuryExpectedBalance = bptBalanceOfLiquidityProvider;

          await itShouldDistributeRevenueCorrectly(ownerExpectedBalance, treasuryExpectedBalance);
        });
      });
    });
  });
});<|MERGE_RESOLUTION|>--- conflicted
+++ resolved
@@ -71,14 +71,9 @@
       args: [protocolFeesWithdrawer.address, treasury.address],
     });
 
-<<<<<<< HEAD
-    const setRevenueSharingFeeRole = await actionId(protocolFeeSplitter, 'setRevenueSharingFeePercentage');
-    const clearRevenueSharingFeeRole = await actionId(protocolFeeSplitter, 'clearRevenueSharingFeePercentage');
-    await vault.grantPermissionsGlobally([setRevenueSharingFeeRole, clearRevenueSharingFeeRole], admin);
-=======
     const setRevenueShareRole = await actionId(protocolFeeSplitter, 'setRevenueSharePercentage');
-    await vault.grantPermissionsGlobally([setRevenueShareRole], admin);
->>>>>>> f4c87441
+    const clearRevenueShareRole = await actionId(protocolFeeSplitter, 'clearRevenueSharePercentage');
+    await vault.grantPermissionsGlobally([setRevenueShareRole, clearRevenueShareRole], admin);
 
     const setDefaultRevenueSharePercentageRole = await actionId(
       protocolFeeSplitter,
@@ -128,77 +123,59 @@
 
   describe('setDefaultRevenueSharePercentage', async () => {
     it('sets default fee', async () => {
-<<<<<<< HEAD
-      await protocolFeeSplitter.connect(admin).setDefaultRevenueSharingFeePercentage(defaultRevenueShare);
-
-      expect(await protocolFeeSplitter.getDefaultRevenueSharingFeePercentage()).to.be.eq(defaultRevenueShare);
-    });
-
-    it('emits a DefaultRevenueSharingFeePercentageChanged event', async () => {
+      await protocolFeeSplitter.connect(admin).setDefaultRevenueSharePercentage(defaultRevenueShare);
+
+      expect(await protocolFeeSplitter.getDefaultRevenueSharePercentage()).to.be.eq(defaultRevenueShare);
+    });
+
+    it('emits a DefaultRevenueSharePercentageChanged event', async () => {
       const receipt = await (
-        await protocolFeeSplitter.connect(admin).setDefaultRevenueSharingFeePercentage(defaultRevenueShare)
+        await protocolFeeSplitter.connect(admin).setDefaultRevenueSharePercentage(defaultRevenueShare)
       ).wait();
-      expectEvent.inReceipt(receipt, 'DefaultRevenueSharingFeePercentageChanged', {
+      expectEvent.inReceipt(receipt, 'DefaultRevenueSharePercentageChanged', {
         revenueSharePercentage: defaultRevenueShare,
       });
-=======
-      const newFee = bn(10e16); // 10%
-      await protocolFeeSplitter.connect(admin).setDefaultRevenueSharePercentage(newFee);
-
-      expect(await protocolFeeSplitter.getDefaultRevenueSharePercentage()).to.be.eq(newFee);
-    });
-
-    it('emits a DefaultRevenueSharePercentageChanged event', async () => {
-      const newFee = bn(10e16); // 10%
-      const receipt = await (await protocolFeeSplitter.connect(admin).setDefaultRevenueSharePercentage(newFee)).wait();
-      expectEvent.inReceipt(receipt, 'DefaultRevenueSharePercentageChanged', { revenueSharePercentage: newFee });
->>>>>>> f4c87441
     });
 
     it('reverts if caller is not authorized', async () => {
       await expect(
-<<<<<<< HEAD
-        protocolFeeSplitter.connect(liquidityProvider).setDefaultRevenueSharingFeePercentage(defaultRevenueShare)
-=======
-        protocolFeeSplitter.connect(liquidityProvider).setDefaultRevenueSharePercentage(newFee)
->>>>>>> f4c87441
+        protocolFeeSplitter.connect(liquidityProvider).setDefaultRevenueSharePercentage(defaultRevenueShare)
       ).to.be.revertedWith('SENDER_NOT_ALLOWED');
     });
   });
 
-<<<<<<< HEAD
   describe('setRevenueSharingFeePercentage', async () => {
     sharedBeforeEach('set default fee', async () => {
-      await protocolFeeSplitter.connect(admin).setDefaultRevenueSharingFeePercentage(defaultRevenueShare);
-
-      expect(await protocolFeeSplitter.getDefaultRevenueSharingFeePercentage()).to.be.eq(defaultRevenueShare);
+      await protocolFeeSplitter.connect(admin).setDefaultRevenueSharePercentage(defaultRevenueShare);
+
+      expect(await protocolFeeSplitter.getDefaultRevenueSharePercentage()).to.be.eq(defaultRevenueShare);
     });
 
     it('uses the default value when not set', async () => {
-      const poolSettings = await protocolFeeSplitter.getPoolSettings(poolId);
+      const poolSettings = await protocolFeeSplitter.getRevenueShareSettings(poolId);
 
       expect(poolSettings.overrideSet).to.be.false;
     });
 
     it('overrides revenue sharing percentage for a pool', async () => {
-      await protocolFeeSplitter.connect(admin).setRevenueSharingFeePercentage(poolId, poolRevenueShare);
-
-      const poolSettings = await protocolFeeSplitter.getPoolSettings(poolId);
+      await protocolFeeSplitter.connect(admin).setRevenueSharePercentage(poolId, poolRevenueShare);
+
+      const poolSettings = await protocolFeeSplitter.getRevenueShareSettings(poolId);
       expect(poolSettings.revenueSharePercentageOverride).to.be.eq(poolRevenueShare);
       expect(poolSettings.overrideSet).to.be.true;
     });
 
     it('emits a PoolRevenueShareChanged event', async () => {
       const receipt = await (
-        await protocolFeeSplitter.connect(admin).setRevenueSharingFeePercentage(poolId, poolRevenueShare)
+        await protocolFeeSplitter.connect(admin).setRevenueSharePercentage(poolId, poolRevenueShare)
       ).wait();
       expectEvent.inReceipt(receipt, 'PoolRevenueShareChanged', { poolId, revenueSharePercentage: poolRevenueShare });
     });
 
     it('allows a revenue sharing percentage of zero', async () => {
-      await protocolFeeSplitter.connect(admin).setRevenueSharingFeePercentage(poolId, FP_ZERO);
-
-      const poolSettings = await protocolFeeSplitter.getPoolSettings(poolId);
+      await protocolFeeSplitter.connect(admin).setRevenueSharePercentage(poolId, FP_ZERO);
+
+      const poolSettings = await protocolFeeSplitter.getRevenueShareSettings(poolId);
       expect(poolSettings.revenueSharePercentageOverride).to.be.eq(FP_ZERO);
       expect(poolSettings.overrideSet).to.be.true;
     });
@@ -206,45 +183,15 @@
     it('reverts with invalid input', async () => {
       const invalidFee = fp(0.5).add(1);
 
-      await expect(
-        protocolFeeSplitter.connect(admin).setRevenueSharingFeePercentage(poolId, invalidFee)
-      ).to.be.revertedWith('SPLITTER_FEE_PERCENTAGE_TOO_HIGH');
+      await expect(protocolFeeSplitter.connect(admin).setRevenueSharePercentage(poolId, invalidFee)).to.be.revertedWith(
+        'SPLITTER_FEE_PERCENTAGE_TOO_HIGH'
+      );
     });
 
     it('reverts if caller is not authorized', async () => {
       await expect(
-        protocolFeeSplitter.connect(other).setRevenueSharingFeePercentage(poolId, poolRevenueShare)
+        protocolFeeSplitter.connect(other).setRevenueSharePercentage(poolId, poolRevenueShare)
       ).to.be.revertedWith('SENDER_NOT_ALLOWED');
-=======
-  describe('setRevenueSharePercentage', async () => {
-    it('overrides revenue share percentage for a pool', async () => {
-      const newFee = bn(50e16); // 50%
-
-      await protocolFeeSplitter.connect(admin).setRevenueSharePercentage(poolId, newFee);
-
-      const poolSettings = await protocolFeeSplitter.getRevenueShareSettings(poolId);
-      expect(poolSettings.revenueSharePercentageOverride).to.be.eq(newFee);
-    });
-
-    it('emits a PoolRevenueShareChanged event', async () => {
-      const newFee = bn(50e16); // 50%
-      const receipt = await (await protocolFeeSplitter.connect(admin).setRevenueSharePercentage(poolId, newFee)).wait();
-      expectEvent.inReceipt(receipt, 'PoolRevenueShareChanged', { poolId, revenueSharePercentage: newFee });
-    });
-
-    it('reverts with invalid input', async () => {
-      const newFee = bn(50e16).add(1);
-      await expect(protocolFeeSplitter.connect(admin).setRevenueSharePercentage(poolId, newFee)).to.be.revertedWith(
-        'SPLITTER_FEE_PERCENTAGE_TOO_HIGH'
-      );
-    });
-
-    it('reverts if caller is not authorized', async () => {
-      const newFee = bn(10e16); // 10%
-      await expect(protocolFeeSplitter.connect(other).setRevenueSharePercentage(poolId, newFee)).to.be.revertedWith(
-        'SENDER_NOT_ALLOWED'
-      );
->>>>>>> f4c87441
     });
   });
 
@@ -280,7 +227,7 @@
         .connect(liquidityProvider)
         .transfer((await vault.getFeesCollector()).address, bptBalanceOfLiquidityProvider);
 
-      await protocolFeeSplitter.connect(admin).setDefaultRevenueSharingFeePercentage(defaultRevenueShare);
+      await protocolFeeSplitter.connect(admin).setDefaultRevenueSharePercentage(defaultRevenueShare);
     });
 
     async function itShouldDistributeRevenueCorrectly(
@@ -308,10 +255,6 @@
     describe('with a beneficiary', () => {
       sharedBeforeEach('set pool beneficiary', async () => {
         await protocolFeeSplitter.connect(owner).setPoolBeneficiary(poolId, owner.address);
-<<<<<<< HEAD
-=======
-        await protocolFeeSplitter.connect(admin).setRevenueSharePercentage(poolId, fp(0.1));
->>>>>>> f4c87441
       });
 
       context('with no revenue share override', () => {
@@ -319,18 +262,13 @@
           const ownerExpectedBalance = fpMul(bptBalanceOfLiquidityProvider, defaultRevenueShare);
           const treasuryExpectedBalance = bptBalanceOfLiquidityProvider.sub(ownerExpectedBalance);
 
-<<<<<<< HEAD
           await itShouldDistributeRevenueCorrectly(ownerExpectedBalance, treasuryExpectedBalance);
-=======
-          expectEqualWithError(amounts.beneficiaryAmount, ownerExpectedBalance);
-          expectEqualWithError(amounts.daoAmount, treasuryExpectedBalance);
->>>>>>> f4c87441
         });
       });
 
       context('with a non-zero revenue share override', () => {
         sharedBeforeEach('set the revenue sharing percentage', async () => {
-          await protocolFeeSplitter.connect(admin).setRevenueSharingFeePercentage(poolId, poolRevenueShare);
+          await protocolFeeSplitter.connect(admin).setRevenueSharePercentage(poolId, poolRevenueShare);
         });
 
         it('should collect the pool revenue share', async () => {
@@ -343,22 +281,20 @@
 
         describe('disable revenue sharing', () => {
           it('emits a PoolRevenueShareCleared event', async () => {
-            const receipt = await (
-              await protocolFeeSplitter.connect(admin).clearRevenueSharingFeePercentage(poolId)
-            ).wait();
+            const receipt = await (await protocolFeeSplitter.connect(admin).clearRevenueSharePercentage(poolId)).wait();
 
             expectEvent.inReceipt(receipt, 'PoolRevenueShareCleared', { poolId });
           });
 
           it('reverts if caller is not authorized', async () => {
-            await expect(
-              protocolFeeSplitter.connect(other).clearRevenueSharingFeePercentage(poolId)
-            ).to.be.revertedWith('SENDER_NOT_ALLOWED');
+            await expect(protocolFeeSplitter.connect(other).clearRevenueSharePercentage(poolId)).to.be.revertedWith(
+              'SENDER_NOT_ALLOWED'
+            );
           });
 
           context('when revenue sharing disabled', () => {
             sharedBeforeEach('disable revenue sharing', async () => {
-              await protocolFeeSplitter.connect(admin).clearRevenueSharingFeePercentage(poolId);
+              await protocolFeeSplitter.connect(admin).clearRevenueSharePercentage(poolId);
             });
 
             it('should now resume collecting the default revenue share', async () => {
@@ -373,7 +309,7 @@
 
       context('with a zero revenue share override', () => {
         sharedBeforeEach('set the revenue sharing percentage to zero', async () => {
-          await protocolFeeSplitter.connect(admin).setRevenueSharingFeePercentage(poolId, FP_ZERO);
+          await protocolFeeSplitter.connect(admin).setRevenueSharePercentage(poolId, FP_ZERO);
         });
 
         it('should send all funds to the treasury', async () => {
