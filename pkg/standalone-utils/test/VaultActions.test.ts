--- conflicted
+++ resolved
@@ -48,32 +48,7 @@
 
   before('setup common recipient', () => {
     // All the tests use the same recipient; this is a simple abstraction to improve readability.
-<<<<<<< HEAD
-    recipient = user;
-  });
-
-  sharedBeforeEach('set up relayer', async () => {
-    // Deploy Balancer Vault
-    vault = await Vault.create({ admin });
-
-    // Deploy Relayer
-    relayerLibrary = await deploy('MockBatchRelayerLibrary', { args: [vault.address, ZERO_ADDRESS, ZERO_ADDRESS] });
-    relayer = await deployedAt('BalancerRelayer', await relayerLibrary.getEntrypoint());
-
-    // Authorize Relayer for all actions
-    const relayerActionIds = await Promise.all(
-      ['swap', 'batchSwap', 'joinPool', 'exitPool', 'setRelayerApproval', 'manageUserBalance'].map((action) =>
-        actionId(vault.instance, action)
-      )
-    );
-
-    await Promise.all(relayerActionIds.map((action) => vault.grantPermissionGlobally(action, relayer)));
-
-    // Approve relayer by sender
-    await vault.setRelayerApproval(user, relayer, true);
-=======
     recipient = randomAddress();
->>>>>>> e40ed677
   });
 
   sharedBeforeEach('set up pools', async () => {
