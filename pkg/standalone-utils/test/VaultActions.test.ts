<<<<<<< HEAD
import { ethers } from 'hardhat';
import { SignerWithAddress } from '@nomiclabs/hardhat-ethers/dist/src/signer-with-address';

import { deploy, deployedAt } from '@balancer-labs/v2-helpers/src/contract';
import { actionId } from '@balancer-labs/v2-helpers/src/models/misc/actions';

import Vault from '@balancer-labs/v2-helpers/src/models/vault/Vault';
import { BigNumberish, fp } from '@balancer-labs/v2-helpers/src/numbers';
import TokenList from '@balancer-labs/v2-helpers/src/models/tokens/TokenList';
import WeightedPool from '@balancer-labs/v2-helpers/src/models/pools/weighted/WeightedPool';
import { WeightedPoolType } from '@balancer-labs/v2-helpers/src/models/pools/weighted/types';
import { getPoolAddress, SwapKind, WeightedPoolEncoder } from '@balancer-labs/balancer-js';
import { MAX_INT256, MAX_UINT256, ZERO_ADDRESS } from '@balancer-labs/v2-helpers/src/constants';
import { expectBalanceChange } from '@balancer-labs/v2-helpers/src/test/tokenBalance';
import * as expectEvent from '@balancer-labs/v2-helpers/src/test/expectEvent';
import { expectTransferEvent } from '@balancer-labs/v2-helpers/src/test/expectTransfer';
import { Contract } from 'ethers';
import { expect } from 'chai';
import Token from '@balancer-labs/v2-helpers/src/models/tokens/Token';
import { Dictionary } from 'lodash';
import { Zero } from '@ethersproject/constants';
import {
  expectChainedReferenceContents,
  setChainedReferenceContents,
  toChainedReference,
} from './helpers/chainedReferences';

describe('VaultActions', function () {
  let vault: Vault;
  let tokens: TokenList;
  let relayer: Contract, relayerLibrary: Contract;
  let admin: SignerWithAddress, sender: SignerWithAddress;

  let poolIdA: string, poolIdB: string, poolIdC: string;
  let tokensA: TokenList, tokensB: TokenList, tokensC: TokenList;

  before('get signers', async () => {
    [, admin, sender] = await ethers.getSigners();
  });

  sharedBeforeEach('set up relayer', async () => {
    // Deploy Balancer Vault
    vault = await Vault.create({ admin });

    // Deploy Relayer
    relayerLibrary = await deploy('MockBatchRelayerLibrary', { args: [vault.address, ZERO_ADDRESS] });
    relayer = await deployedAt('BalancerRelayer', await relayerLibrary.getEntrypoint());

    // Authorize Relayer for all actions
    const relayerActionIds = await Promise.all(
      ['swap', 'batchSwap', 'joinPool', 'exitPool', 'setRelayerApproval', 'manageUserBalance'].map((action) =>
        actionId(vault.instance, action)
      )
    );
    await vault.grantPermissionsGlobally(relayerActionIds, relayer);

    // Approve relayer by sender
    await vault.setRelayerApproval(sender, relayer, true);
  });

  sharedBeforeEach('set up pools', async () => {
    tokens = (await TokenList.create(['DAI', 'MKR', 'SNX', 'BAT'])).sort();
    await tokens.mint({ to: sender });
    await tokens.approve({ to: vault, from: sender });

    // Pool A: DAI-MKR
    tokensA = new TokenList([tokens.DAI, tokens.MKR]).sort();
    const poolA = await WeightedPool.create({
      poolType: WeightedPoolType.WEIGHTED_POOL,
      tokens: tokensA,
      vault,
    });
    await poolA.init({ initialBalances: fp(1000), from: sender });

    poolIdA = await poolA.getPoolId();

    // Pool B: MKR-SNX
    tokensB = new TokenList([tokens.MKR, tokens.SNX]).sort();
    const poolB = await WeightedPool.create({
      poolType: WeightedPoolType.WEIGHTED_POOL,
      tokens: tokensB,
      vault,
    });
    await poolB.init({ initialBalances: fp(1000), from: sender });

    poolIdB = await poolB.getPoolId();

    // Pool C: SNX-BAT
    tokensC = new TokenList([tokens.SNX, tokens.BAT]).sort();
    const poolC = await WeightedPool.create({
      poolType: WeightedPoolType.WEIGHTED_POOL,
      tokens: tokensC,
      vault,
    });
    await poolC.init({ initialBalances: fp(1000), from: sender });

    poolIdC = await poolC.getPoolId();
  });

  function encodeSwap(params: {
    poolId: string;
    tokenIn: Token;
    tokenOut: Token;
    amount: BigNumberish;
    fromInternalBalance?: boolean;
    outputReference?: BigNumberish;
  }): string {
    return relayerLibrary.interface.encodeFunctionData('swap', [
      {
        poolId: params.poolId,
        kind: SwapKind.GivenIn,
        assetIn: params.tokenIn.address,
        assetOut: params.tokenOut.address,
        amount: params.amount,
        userData: '0x',
      },
      {
        sender: sender.address,
        recipient: sender.address,
        fromInternalBalance: params.fromInternalBalance ?? false,
        toInternalBalance: false,
      },
      0,
      MAX_UINT256,
      0,
      params.outputReference ?? 0,
    ]);
  }

  function encodeBatchSwap(params: {
    swaps: Array<{
      poolId: string;
      tokenIn: Token;
      tokenOut: Token;
      amount: BigNumberish;
    }>;
    outputReferences?: Dictionary<BigNumberish>;
  }): string {
    const outputReferences = Object.entries(params.outputReferences ?? {}).map(([symbol, key]) => ({
      index: tokens.findIndexBySymbol(symbol),
      key,
    }));

    return relayerLibrary.interface.encodeFunctionData('batchSwap', [
      SwapKind.GivenIn,
      params.swaps.map((swap) => ({
        poolId: swap.poolId,
        assetInIndex: tokens.indexOf(swap.tokenIn),
        assetOutIndex: tokens.indexOf(swap.tokenOut),
        amount: swap.amount,
        userData: '0x',
      })),
      tokens.addresses,
      { sender: sender.address, recipient: sender.address, fromInternalBalance: false, toInternalBalance: false },
      new Array(tokens.length).fill(MAX_INT256),
      MAX_UINT256,
      0,
      outputReferences,
    ]);
  }

  async function encodeJoinPool(params: {
    poolId: string;
    userData: string;
    outputReference?: BigNumberish;
  }): Promise<string> {
    const { tokens } = await vault.getPoolTokens(params.poolId);

    return relayerLibrary.interface.encodeFunctionData('joinPool', [
      params.poolId,
      0,
      sender.address,
      sender.address,
      {
        assets: tokens,
        maxAmountsIn: new Array(tokens.length).fill(MAX_UINT256),
        userData: params.userData,
        fromInternalBalance: false,
      },
      0,
      params.outputReference ?? 0,
    ]);
  }

  async function encodeExitPool(params: {
    poolId: string;
    userData: string;
    toInternalBalance: boolean;
    outputReferences?: Dictionary<BigNumberish>;
  }): Promise<string> {
    const { tokens: poolTokens } = await vault.getPoolTokens(params.poolId);
    const outputReferences = Object.entries(params.outputReferences ?? {}).map(([symbol, key]) => ({
      index: poolTokens.findIndex((tokenAddress) => tokenAddress === tokens.findBySymbol(symbol).address),
      key,
    }));

    return relayerLibrary.interface.encodeFunctionData('exitPool', [
      params.poolId,
      0,
      sender.address,
      sender.address,
      {
        assets: poolTokens,
        minAmountsOut: new Array(poolTokens.length).fill(0),
        userData: params.userData,
        toInternalBalance: params.toInternalBalance,
      },
      outputReferences,
    ]);
  }

  function getJoinExitAmounts(poolTokens: TokenList, tokenAmounts: Dictionary<BigNumberish>): Array<BigNumberish> {
    return poolTokens.map((token) => tokenAmounts[token.symbol] ?? 0);
  }

  describe('simple swap', () => {
    const amountIn = fp(2);

    it('swaps with immediate amounts', async () => {
      await expectBalanceChange(
        () =>
          relayer
            .connect(sender)
            .multicall([encodeSwap({ poolId: poolIdA, tokenIn: tokens.DAI, tokenOut: tokens.MKR, amount: amountIn })]),
        tokens,
        { account: sender, changes: { DAI: amountIn.mul(-1), MKR: ['near', amountIn] } }
      );
    });

    it('stores swap output as chained reference', async () => {
      const receipt = await (
        await relayer.connect(sender).multicall([
          encodeSwap({
            poolId: poolIdA,
            tokenIn: tokens.DAI,
            tokenOut: tokens.MKR,
            amount: amountIn,
            outputReference: toChainedReference(0),
          }),
        ])
      ).wait();

      const {
        args: { amountOut },
      } = expectEvent.inIndirectReceipt(receipt, vault.instance.interface, 'Swap', { poolId: poolIdA });
      await expectChainedReferenceContents(relayer, toChainedReference(0), amountOut);
    });

    it('swaps with chained references', async () => {
      await setChainedReferenceContents(relayer, toChainedReference(0), amountIn);

      const receipt = await (
        await relayer.connect(sender).multicall([
          encodeSwap({
            poolId: poolIdA,
            tokenIn: tokens.DAI,
            tokenOut: tokens.MKR,
            amount: toChainedReference(0),
          }),
        ])
      ).wait();

      const swapEvent = expectEvent.inIndirectReceipt(receipt, vault.instance.interface, 'Swap', { poolId: poolIdA });
      expect(swapEvent.args.amountIn).to.equal(amountIn);
    });

    it('is chainable via multicall', async () => {
      const receipt = await (
        await expectBalanceChange(
          () =>
            relayer.connect(sender).multicall([
              encodeSwap({
                poolId: poolIdA,
                tokenIn: tokens.DAI,
                tokenOut: tokens.MKR,
                amount: amountIn,
                outputReference: toChainedReference(0),
              }),
              encodeSwap({
                poolId: poolIdB,
                tokenIn: tokens.MKR,
                tokenOut: tokens.SNX,
                amount: toChainedReference(0),
              }),
            ]),
          tokens,
          { account: sender, changes: { DAI: amountIn.mul(-1), SNX: ['near', amountIn] } }
        )
      ).wait();

      const {
        args: { amountOut: amountOutA },
      } = expectEvent.inIndirectReceipt(receipt, vault.instance.interface, 'Swap', { poolId: poolIdA });
      const {
        args: { amountIn: amountInB },
      } = expectEvent.inIndirectReceipt(receipt, vault.instance.interface, 'Swap', { poolId: poolIdB });

      expect(amountOutA).to.equal(amountInB);
    });
  });

  describe('batch swap', () => {
    const amountInA = fp(2);
    const amountInC = fp(5);

    it('swaps with immediate amounts', async () => {
      await expectBalanceChange(
        () =>
          relayer.connect(sender).multicall([
            encodeBatchSwap({
              swaps: [
                { poolId: poolIdA, tokenIn: tokens.DAI, tokenOut: tokens.MKR, amount: amountInA },
                { poolId: poolIdC, tokenIn: tokens.SNX, tokenOut: tokens.BAT, amount: amountInC },
              ],
            }),
          ]),
        tokens,
        {
          account: sender,
          changes: {
            DAI: amountInA.mul(-1),
            MKR: ['near', amountInA],
            SNX: amountInC.mul(-1),
            BAT: ['near', amountInC],
          },
        }
      );
    });

    it('stores absolute vault deltas as chained reference', async () => {
      const receipt = await (
        await relayer.connect(sender).multicall([
          encodeBatchSwap({
            swaps: [
              { poolId: poolIdA, tokenIn: tokens.DAI, tokenOut: tokens.MKR, amount: amountInA },
              { poolId: poolIdC, tokenIn: tokens.SNX, tokenOut: tokens.BAT, amount: amountInC },
            ],
            outputReferences: {
              MKR: toChainedReference(0),
              SNX: toChainedReference(1),
            },
          }),
        ])
      ).wait();

      // Note that the ouput references are for MKR (an output) and for SNX (an input)

      const {
        args: { amountOut: amountOutMKR },
      } = expectEvent.inIndirectReceipt(receipt, vault.instance.interface, 'Swap', { poolId: poolIdA });

      const {
        args: { amountIn: amountInSNX },
      } = expectEvent.inIndirectReceipt(receipt, vault.instance.interface, 'Swap', { poolId: poolIdC });

      await expectChainedReferenceContents(relayer, toChainedReference(0), amountOutMKR);

      await expectChainedReferenceContents(relayer, toChainedReference(1), amountInSNX);
    });

    it('swaps with chained references', async () => {
      await setChainedReferenceContents(relayer, toChainedReference(0), amountInC);

      const receipt = await (
        await relayer.connect(sender).multicall([
          encodeBatchSwap({
            swaps: [
              { poolId: poolIdA, tokenIn: tokens.DAI, tokenOut: tokens.MKR, amount: amountInA },
              {
                poolId: poolIdC,
                tokenIn: tokens.SNX,
                tokenOut: tokens.BAT,
                amount: toChainedReference(0),
              },
            ],
          }),
        ])
      ).wait();

      const swapEvent = expectEvent.inIndirectReceipt(receipt, vault.instance.interface, 'Swap', { poolId: poolIdC });
      expect(swapEvent.args.amountIn).to.equal(amountInC);
    });

    it('is chainable via multicall', async () => {
      const receipt = await (
        await expectBalanceChange(
          () =>
            relayer.connect(sender).multicall([
              encodeBatchSwap({
                swaps: [
                  { poolId: poolIdA, tokenIn: tokens.DAI, tokenOut: tokens.MKR, amount: amountInA },
                  { poolId: poolIdC, tokenIn: tokens.SNX, tokenOut: tokens.BAT, amount: amountInC },
                ],
                outputReferences: {
                  MKR: toChainedReference(0),
                  BAT: toChainedReference(1),
                },
              }),
              encodeBatchSwap({
                swaps: [
                  // Swap previously acquired MKR for SNX
                  {
                    poolId: poolIdB,
                    tokenIn: tokens.MKR,
                    tokenOut: tokens.SNX,
                    amount: toChainedReference(0),
                  },
                  // Undo first SNX-BAT swap
                  {
                    poolId: poolIdC,
                    tokenIn: tokens.BAT,
                    tokenOut: tokens.SNX,
                    amount: toChainedReference(1),
                  },
                ],
              }),
            ]),
          tokens,
          {
            account: sender,
            changes: {
              DAI: amountInA.mul(-1),
              SNX: ['near', amountInA],
            },
          }
        )
      ).wait();

      const {
        args: { amountOut: amountOutA },
      } = expectEvent.inIndirectReceipt(receipt, vault.instance.interface, 'Swap', { poolId: poolIdA });
      const {
        args: { amountIn: amountInB },
      } = expectEvent.inIndirectReceipt(receipt, vault.instance.interface, 'Swap', { poolId: poolIdB });

      expect(amountOutA).to.equal(amountInB);

      const {
        args: { amountOut: amountOutBAT },
      } = expectEvent.inIndirectReceipt(receipt, vault.instance.interface, 'Swap', {
        poolId: poolIdC,
        tokenIn: tokens.SNX.address,
      });
      const {
        args: { amountIn: amountInBAT },
      } = expectEvent.inIndirectReceipt(receipt, vault.instance.interface, 'Swap', {
        poolId: poolIdC,
        tokenIn: tokens.BAT.address,
      });

      expect(amountOutBAT).to.equal(amountInBAT);
    });
  });

  describe('join pool', () => {
    const amountInDAI = fp(2);
    const amountInMKR = fp(5);

    describe('weighted pool', () => {
      describe('exact tokens in for bpt out', () => {
        it('joins with immediate amounts', async () => {
          await expectBalanceChange(
            async () =>
              relayer.connect(sender).multicall([
                await encodeJoinPool({
                  poolId: poolIdA,
                  userData: WeightedPoolEncoder.joinExactTokensInForBPTOut(
                    getJoinExitAmounts(tokensA, { DAI: amountInDAI, MKR: amountInMKR }),
                    0
                  ),
                }),
              ]),
            tokens,
            {
              account: sender,
              changes: {
                DAI: amountInDAI.mul(-1),
                MKR: amountInMKR.mul(-1),
              },
            }
          );
        });

        it('stores BPT amount out as chained reference', async () => {
          const receipt = await (
            await relayer.connect(sender).multicall([
              await encodeJoinPool({
                poolId: poolIdA,
                userData: WeightedPoolEncoder.joinExactTokensInForBPTOut(
                  getJoinExitAmounts(tokensA, { DAI: amountInDAI, MKR: amountInMKR }),
                  0
                ),
                outputReference: toChainedReference(0),
              }),
            ])
          ).wait();

          const {
            args: { value: BPTAmountOut },
          } = expectTransferEvent(receipt, { from: ZERO_ADDRESS, to: sender.address }, getPoolAddress(poolIdA));

          await expectChainedReferenceContents(relayer, toChainedReference(0), BPTAmountOut);
        });

        it('joins with exact amounts in chained references', async () => {
          await setChainedReferenceContents(relayer, toChainedReference(0), amountInMKR);

          await expectBalanceChange(
            async () =>
              relayer.connect(sender).multicall([
                await encodeJoinPool({
                  poolId: poolIdA,
                  userData: WeightedPoolEncoder.joinExactTokensInForBPTOut(
                    getJoinExitAmounts(tokensA, { DAI: amountInDAI, MKR: toChainedReference(0) }),
                    0
                  ),
                }),
              ]),
            tokens,
            {
              account: sender,
              changes: {
                DAI: amountInDAI.mul(-1),
                MKR: amountInMKR.mul(-1),
              },
            }
          );
        });

        it('is chainable with swaps via multicall', async () => {
          const receipt = await (
            await expectBalanceChange(
              () =>
                relayer.connect(sender).multicall([
                  encodeSwap({
                    poolId: poolIdA,
                    tokenIn: tokens.DAI,
                    tokenOut: tokens.MKR,
                    amount: amountInDAI,
                    outputReference: toChainedReference(0),
                  }),
                  encodeJoinPool({
                    poolId: poolIdB,
                    userData: WeightedPoolEncoder.joinExactTokensInForBPTOut(
                      getJoinExitAmounts(tokensB, { MKR: toChainedReference(0) }),
                      0
                    ),
                  }),
                ]),
              tokens,
              { account: sender, changes: { DAI: amountInDAI.mul(-1) } }
            )
          ).wait();

          const {
            args: { amountOut: amountOutMKR },
          } = expectEvent.inIndirectReceipt(receipt, vault.instance.interface, 'Swap', { poolId: poolIdA });

          const {
            args: { deltas },
          } = expectEvent.inIndirectReceipt(receipt, vault.instance.interface, 'PoolBalanceChanged', {
            poolId: poolIdB,
          });

          expect(deltas[tokensB.indexOf(tokens.MKR)]).to.equal(amountOutMKR);
          expect(deltas[tokensB.indexOf(tokens.SNX)]).to.equal(0);
        });
      });

      describe('token in for exact bpt out', () => {
        it('joins with immediate amounts', async () => {
          const bptOut = fp(2);
          const mkrIndex = tokensA.indexOf(tokens.MKR);

          await expectBalanceChange(
            async () =>
              relayer.connect(sender).multicall([
                await encodeJoinPool({
                  poolId: poolIdA,
                  userData: WeightedPoolEncoder.joinTokenInForExactBPTOut(bptOut, mkrIndex),
                }),
              ]),
            tokens,
            {
              account: sender,
              changes: {
                MKR: ['near', bptOut.mul(-1)], // In a balanced pool, BPT should roughly represent the underlying tokens
              },
            }
          );
        });
      });

      describe('all tokens in for exact bpt out', () => {
        it('joins with immediate amounts', async () => {
          const bptOut = fp(2);

          await expectBalanceChange(
            async () =>
              relayer.connect(sender).multicall([
                await encodeJoinPool({
                  poolId: poolIdA,
                  userData: WeightedPoolEncoder.joinAllTokensInForExactBPTOut(bptOut),
                }),
              ]),
            tokens,
            {
              account: sender,
              changes: {
                // In a balanced pool, BPT should roughly represent the underlying tokens
                DAI: ['near', bptOut.div(2).mul(-1)],
                MKR: ['near', bptOut.div(2).mul(-1)],
              },
            }
          );
        });
      });
    });
  });

  describe('exit pool', () => {
    const amountInBPT = fp(1);

    async function getBPT(poolId: string): Promise<TokenList> {
      return new TokenList([await Token.deployedAt(getPoolAddress(poolId))]);
    }

    describe('weighted pool', () => {
      function testExitPool(useInternalBalance: boolean): void {
        describe('exact bpt in for tokens', () => {
          it('exits with immediate amounts', async () => {
            await expectBalanceChange(
              async () =>
                relayer.connect(sender).multicall([
                  await encodeExitPool({
                    poolId: poolIdA,
                    userData: WeightedPoolEncoder.exitExactBPTInForTokensOut(fp(1)),
                    toInternalBalance: useInternalBalance,
                  }),
                ]),
              await getBPT(poolIdA),
              {
                account: sender,
                changes: {
                  BPT: amountInBPT.mul(-1),
                },
              }
            );
          });

          it('stores token amount out as chained reference', async () => {
            const receipt = await (
              await relayer.connect(sender).multicall([
                await encodeExitPool({
                  poolId: poolIdA,
                  userData: WeightedPoolEncoder.exitExactBPTInForTokensOut(amountInBPT),
                  toInternalBalance: useInternalBalance,
                  outputReferences: {
                    DAI: toChainedReference(0),
                    MKR: toChainedReference(1),
                  },
                }),
              ])
            ).wait();

            let daiAmountOut = Zero;
            let mkrAmountOut = Zero;
            if (useInternalBalance) {
              const daiTransfer = expectEvent.inIndirectReceipt(
                receipt,
                vault.instance.interface,
                'InternalBalanceChanged',
                {
                  user: sender.address,
                  token: tokens.DAI.address,
                }
              );
              const mkrTransfer = expectEvent.inIndirectReceipt(
                receipt,
                vault.instance.interface,
                'InternalBalanceChanged',
                {
                  user: sender.address,
                  token: tokens.MKR.address,
                }
              );

              daiAmountOut = daiTransfer.args.delta;
              mkrAmountOut = mkrTransfer.args.delta;
            } else {
              const daiTransfer = expectTransferEvent(receipt, { from: vault.address, to: sender.address }, tokens.DAI);
              const mkrTransfer = expectTransferEvent(receipt, { from: vault.address, to: sender.address }, tokens.MKR);

              daiAmountOut = daiTransfer.args.value;
              mkrAmountOut = mkrTransfer.args.value;
            }

            await expectChainedReferenceContents(relayer, toChainedReference(0), daiAmountOut);
            await expectChainedReferenceContents(relayer, toChainedReference(1), mkrAmountOut);
          });

          it('exits with exact bpt in chained reference', async () => {
            await setChainedReferenceContents(relayer, toChainedReference(0), amountInBPT);

            await expectBalanceChange(
              async () =>
                relayer.connect(sender).multicall([
                  await encodeExitPool({
                    poolId: poolIdA,
                    userData: WeightedPoolEncoder.exitExactBPTInForTokensOut(toChainedReference(0)),
                    toInternalBalance: useInternalBalance,
                  }),
                ]),
              await getBPT(poolIdA),
              {
                account: sender,
                changes: {
                  BPT: amountInBPT.mul(-1),
                },
              }
            );
          });

          it('is chainable with swaps via multicall', async () => {
            const receipt = await (
              await expectBalanceChange(
                async () =>
                  relayer.connect(sender).multicall([
                    await encodeExitPool({
                      poolId: poolIdA,
                      userData: WeightedPoolEncoder.exitExactBPTInForTokensOut(amountInBPT),
                      toInternalBalance: useInternalBalance,
                      outputReferences: {
                        MKR: toChainedReference(0),
                      },
                    }),
                    encodeSwap({
                      poolId: poolIdA,
                      tokenIn: tokens.MKR,
                      tokenOut: tokens.DAI,
                      fromInternalBalance: useInternalBalance,
                      amount: toChainedReference(0),
                    }),
                  ]),
                await getBPT(poolIdA),
                {
                  account: sender,
                  changes: {
                    BPT: amountInBPT.mul(-1),
                  },
                }
              )
            ).wait();

            const {
              args: { deltas },
            } = expectEvent.inIndirectReceipt(receipt, vault.instance.interface, 'PoolBalanceChanged', {
              poolId: poolIdA,
            });

            const {
              args: { amountIn: amountInMKR },
            } = expectEvent.inIndirectReceipt(receipt, vault.instance.interface, 'Swap', { poolId: poolIdA });

            expect(deltas[tokensA.indexOf(tokens.MKR)].mul(-1)).to.equal(amountInMKR);
          });
        });

        describe('exact bpt in for one token', () => {
          it('exits with immediate amounts', async () => {
            await expectBalanceChange(
              async () =>
                relayer.connect(sender).multicall([
                  await encodeExitPool({
                    poolId: poolIdA,
                    userData: WeightedPoolEncoder.exitExactBPTInForOneTokenOut(fp(1), 0),
                    toInternalBalance: useInternalBalance,
                  }),
                ]),
              await getBPT(poolIdA),
              {
                account: sender,
                changes: {
                  BPT: amountInBPT.mul(-1),
                },
              }
            );
          });

          it('stores token amount out as chained reference', async () => {
            const receipt = await (
              await relayer.connect(sender).multicall([
                await encodeExitPool({
                  poolId: poolIdA,
                  userData: WeightedPoolEncoder.exitExactBPTInForOneTokenOut(
                    amountInBPT,
                    tokensA.findIndexBySymbol('MKR')
                  ),
                  toInternalBalance: useInternalBalance,
                  outputReferences: {
                    MKR: toChainedReference(0),
                  },
                }),
              ])
            ).wait();

            let mkrAmountOut = Zero;
            if (useInternalBalance) {
              const mkrTransfer = expectEvent.inIndirectReceipt(
                receipt,
                vault.instance.interface,
                'InternalBalanceChanged',
                {
                  user: sender.address,
                  token: tokens.MKR.address,
                }
              );

              mkrAmountOut = mkrTransfer.args.delta;
            } else {
              const mkrTransfer = expectTransferEvent(receipt, { from: vault.address, to: sender.address }, tokens.MKR);

              mkrAmountOut = mkrTransfer.args.value;
            }

            await expectChainedReferenceContents(relayer, toChainedReference(0), mkrAmountOut);
          });

          it('exits with exact bpt in chained reference', async () => {
            await setChainedReferenceContents(relayer, toChainedReference(0), amountInBPT);

            await expectBalanceChange(
              async () =>
                relayer.connect(sender).multicall([
                  await encodeExitPool({
                    poolId: poolIdA,
                    userData: WeightedPoolEncoder.exitExactBPTInForOneTokenOut(
                      toChainedReference(0),
                      tokensA.findIndexBySymbol('MKR')
                    ),
                    toInternalBalance: useInternalBalance,
                  }),
                ]),
              await getBPT(poolIdA),
              {
                account: sender,
                changes: {
                  BPT: amountInBPT.mul(-1),
                },
              }
            );
          });

          it('is chainable with swaps via multicall', async () => {
            const receipt = await (
              await expectBalanceChange(
                async () =>
                  relayer.connect(sender).multicall([
                    await encodeExitPool({
                      poolId: poolIdA,
                      userData: WeightedPoolEncoder.exitExactBPTInForOneTokenOut(
                        amountInBPT,
                        tokensA.findIndexBySymbol('MKR')
                      ),
                      toInternalBalance: useInternalBalance,
                      outputReferences: {
                        MKR: toChainedReference(0),
                      },
                    }),
                    encodeSwap({
                      poolId: poolIdA,
                      tokenIn: tokens.MKR,
                      tokenOut: tokens.DAI,
                      amount: toChainedReference(0),
                      fromInternalBalance: useInternalBalance,
                    }),
                  ]),
                await getBPT(poolIdA),
                {
                  account: sender,
                  changes: {
                    BPT: amountInBPT.mul(-1),
                  },
                }
              )
            ).wait();

            const {
              args: { deltas },
            } = expectEvent.inIndirectReceipt(receipt, vault.instance.interface, 'PoolBalanceChanged', {
              poolId: poolIdA,
            });

            const {
              args: { amountIn: amountInMKR },
            } = expectEvent.inIndirectReceipt(receipt, vault.instance.interface, 'Swap', { poolId: poolIdA });

            expect(deltas[tokensA.indexOf(tokens.MKR)].mul(-1)).to.equal(amountInMKR);
          });
        });

        describe('bpt in for exact tokens out', () => {
          const amountOutMKR = fp(1);
          const amountOutDAI = fp(2);

          it('exits with immediate amounts', async () => {
            await expectBalanceChange(
              async () =>
                relayer.connect(sender).multicall([
                  await encodeExitPool({
                    poolId: poolIdA,
                    userData: WeightedPoolEncoder.exitBPTInForExactTokensOut([amountOutMKR, amountOutDAI], MAX_UINT256),
                    toInternalBalance: useInternalBalance,
                  }),
                ]),
              await getBPT(poolIdA),
              {
                account: sender,
                changes: {
                  BPT: ['lt', 0],
                  MKR: amountOutMKR,
                  DAI: amountOutDAI,
                },
              }
            );
          });
        });
      }

      describe('exit to external balance', () => {
        const toInternalBalance = false;
        testExitPool(toInternalBalance);
      });

      describe('exit to internal balance', () => {
        const toInternalBalance = true;
        testExitPool(toInternalBalance);
      });
    });
  });
});
=======
import { ethers } from 'hardhat';
import { SignerWithAddress } from '@nomiclabs/hardhat-ethers/dist/src/signer-with-address';

import { deploy, deployedAt } from '@balancer-labs/v2-helpers/src/contract';
import { actionId } from '@balancer-labs/v2-helpers/src/models/misc/actions';

import Vault from '@balancer-labs/v2-helpers/src/models/vault/Vault';
import { BigNumberish, fp } from '@balancer-labs/v2-helpers/src/numbers';
import TokenList from '@balancer-labs/v2-helpers/src/models/tokens/TokenList';
import WeightedPool from '@balancer-labs/v2-helpers/src/models/pools/weighted/WeightedPool';
import { WeightedPoolType } from '@balancer-labs/v2-helpers/src/models/pools/weighted/types';
import { getPoolAddress, SwapKind, WeightedPoolEncoder } from '@balancer-labs/balancer-js';
import { MAX_INT256, MAX_UINT256, ZERO_ADDRESS } from '@balancer-labs/v2-helpers/src/constants';
import { expectBalanceChange } from '@balancer-labs/v2-helpers/src/test/tokenBalance';
import * as expectEvent from '@balancer-labs/v2-helpers/src/test/expectEvent';
import { expectTransferEvent } from '@balancer-labs/v2-helpers/src/test/expectTransfer';
import { Contract } from 'ethers';
import { expect } from 'chai';
import Token from '@balancer-labs/v2-helpers/src/models/tokens/Token';
import { Dictionary } from 'lodash';
import { Zero } from '@ethersproject/constants';
import {
  expectChainedReferenceContents,
  setChainedReferenceContents,
  toChainedReference,
} from './helpers/chainedReferences';

describe('VaultActions', function () {
  let vault: Vault;
  let tokens: TokenList;
  let relayer: Contract, relayerLibrary: Contract;
  let admin: SignerWithAddress, sender: SignerWithAddress;

  let poolIdA: string, poolIdB: string, poolIdC: string;
  let tokensA: TokenList, tokensB: TokenList, tokensC: TokenList;

  before('get signers', async () => {
    [, admin, sender] = await ethers.getSigners();
  });

  sharedBeforeEach('set up relayer', async () => {
    // Deploy Balancer Vault
    vault = await Vault.create({ admin });

    // Deploy Relayer
    relayerLibrary = await deploy('MockBatchRelayerLibrary', { args: [vault.address, ZERO_ADDRESS, ZERO_ADDRESS] });
    relayer = await deployedAt('BalancerRelayer', await relayerLibrary.getEntrypoint());

    // Authorize Relayer for all actions
    const relayerActionIds = await Promise.all(
      ['swap', 'batchSwap', 'joinPool', 'exitPool', 'setRelayerApproval', 'manageUserBalance'].map((action) =>
        actionId(vault.instance, action)
      )
    );
    await vault.grantPermissionsGlobally(relayerActionIds, relayer);

    // Approve relayer by sender
    await vault.setRelayerApproval(sender, relayer, true);
  });

  sharedBeforeEach('set up pools', async () => {
    tokens = (await TokenList.create(['DAI', 'MKR', 'SNX', 'BAT'])).sort();
    await tokens.mint({ to: sender });
    await tokens.approve({ to: vault, from: sender });

    // Pool A: DAI-MKR
    tokensA = new TokenList([tokens.DAI, tokens.MKR]).sort();
    const poolA = await WeightedPool.create({
      poolType: WeightedPoolType.WEIGHTED_POOL,
      tokens: tokensA,
      vault,
    });
    await poolA.init({ initialBalances: fp(1000), from: sender });

    poolIdA = await poolA.getPoolId();

    // Pool B: MKR-SNX
    tokensB = new TokenList([tokens.MKR, tokens.SNX]).sort();
    const poolB = await WeightedPool.create({
      poolType: WeightedPoolType.WEIGHTED_POOL,
      tokens: tokensB,
      vault,
    });
    await poolB.init({ initialBalances: fp(1000), from: sender });

    poolIdB = await poolB.getPoolId();

    // Pool C: SNX-BAT
    tokensC = new TokenList([tokens.SNX, tokens.BAT]).sort();
    const poolC = await WeightedPool.create({
      poolType: WeightedPoolType.WEIGHTED_POOL,
      tokens: tokensC,
      vault,
    });
    await poolC.init({ initialBalances: fp(1000), from: sender });

    poolIdC = await poolC.getPoolId();
  });

  function encodeSwap(params: {
    poolId: string;
    tokenIn: Token;
    tokenOut: Token;
    amount: BigNumberish;
    fromInternalBalance?: boolean;
    outputReference?: BigNumberish;
  }): string {
    return relayerLibrary.interface.encodeFunctionData('swap', [
      {
        poolId: params.poolId,
        kind: SwapKind.GivenIn,
        assetIn: params.tokenIn.address,
        assetOut: params.tokenOut.address,
        amount: params.amount,
        userData: '0x',
      },
      {
        sender: sender.address,
        recipient: sender.address,
        fromInternalBalance: params.fromInternalBalance ?? false,
        toInternalBalance: false,
      },
      0,
      MAX_UINT256,
      0,
      params.outputReference ?? 0,
    ]);
  }

  function encodeBatchSwap(params: {
    swaps: Array<{
      poolId: string;
      tokenIn: Token;
      tokenOut: Token;
      amount: BigNumberish;
    }>;
    outputReferences?: Dictionary<BigNumberish>;
  }): string {
    const outputReferences = Object.entries(params.outputReferences ?? {}).map(([symbol, key]) => ({
      index: tokens.findIndexBySymbol(symbol),
      key,
    }));

    return relayerLibrary.interface.encodeFunctionData('batchSwap', [
      SwapKind.GivenIn,
      params.swaps.map((swap) => ({
        poolId: swap.poolId,
        assetInIndex: tokens.indexOf(swap.tokenIn),
        assetOutIndex: tokens.indexOf(swap.tokenOut),
        amount: swap.amount,
        userData: '0x',
      })),
      tokens.addresses,
      { sender: sender.address, recipient: sender.address, fromInternalBalance: false, toInternalBalance: false },
      new Array(tokens.length).fill(MAX_INT256),
      MAX_UINT256,
      0,
      outputReferences,
    ]);
  }

  async function encodeJoinPool(params: {
    poolId: string;
    userData: string;
    outputReference?: BigNumberish;
  }): Promise<string> {
    const { tokens } = await vault.getPoolTokens(params.poolId);

    return relayerLibrary.interface.encodeFunctionData('joinPool', [
      params.poolId,
      0,
      sender.address,
      sender.address,
      {
        assets: tokens,
        maxAmountsIn: new Array(tokens.length).fill(MAX_UINT256),
        userData: params.userData,
        fromInternalBalance: false,
      },
      0,
      params.outputReference ?? 0,
    ]);
  }

  async function encodeExitPool(params: {
    poolId: string;
    userData: string;
    toInternalBalance: boolean;
    outputReferences?: Dictionary<BigNumberish>;
  }): Promise<string> {
    const { tokens: poolTokens } = await vault.getPoolTokens(params.poolId);
    const outputReferences = Object.entries(params.outputReferences ?? {}).map(([symbol, key]) => ({
      index: poolTokens.findIndex((tokenAddress) => tokenAddress === tokens.findBySymbol(symbol).address),
      key,
    }));

    return relayerLibrary.interface.encodeFunctionData('exitPool', [
      params.poolId,
      0,
      sender.address,
      sender.address,
      {
        assets: poolTokens,
        minAmountsOut: new Array(poolTokens.length).fill(0),
        userData: params.userData,
        toInternalBalance: params.toInternalBalance,
      },
      outputReferences,
    ]);
  }

  function getJoinExitAmounts(poolTokens: TokenList, tokenAmounts: Dictionary<BigNumberish>): Array<BigNumberish> {
    return poolTokens.map((token) => tokenAmounts[token.symbol] ?? 0);
  }

  describe('simple swap', () => {
    const amountIn = fp(2);

    it('swaps with immediate amounts', async () => {
      await expectBalanceChange(
        () =>
          relayer
            .connect(sender)
            .multicall([encodeSwap({ poolId: poolIdA, tokenIn: tokens.DAI, tokenOut: tokens.MKR, amount: amountIn })]),
        tokens,
        { account: sender, changes: { DAI: amountIn.mul(-1), MKR: ['near', amountIn] } }
      );
    });

    it('stores swap output as chained reference', async () => {
      const receipt = await (
        await relayer.connect(sender).multicall([
          encodeSwap({
            poolId: poolIdA,
            tokenIn: tokens.DAI,
            tokenOut: tokens.MKR,
            amount: amountIn,
            outputReference: toChainedReference(0),
          }),
        ])
      ).wait();

      const {
        args: { amountOut },
      } = expectEvent.inIndirectReceipt(receipt, vault.instance.interface, 'Swap', { poolId: poolIdA });
      await expectChainedReferenceContents(relayer, toChainedReference(0), amountOut);
    });

    it('swaps with chained references', async () => {
      await setChainedReferenceContents(relayer, toChainedReference(0), amountIn);

      const receipt = await (
        await relayer.connect(sender).multicall([
          encodeSwap({
            poolId: poolIdA,
            tokenIn: tokens.DAI,
            tokenOut: tokens.MKR,
            amount: toChainedReference(0),
          }),
        ])
      ).wait();

      const swapEvent = expectEvent.inIndirectReceipt(receipt, vault.instance.interface, 'Swap', { poolId: poolIdA });
      expect(swapEvent.args.amountIn).to.equal(amountIn);
    });

    it('is chainable via multicall', async () => {
      const receipt = await (
        await expectBalanceChange(
          () =>
            relayer.connect(sender).multicall([
              encodeSwap({
                poolId: poolIdA,
                tokenIn: tokens.DAI,
                tokenOut: tokens.MKR,
                amount: amountIn,
                outputReference: toChainedReference(0),
              }),
              encodeSwap({
                poolId: poolIdB,
                tokenIn: tokens.MKR,
                tokenOut: tokens.SNX,
                amount: toChainedReference(0),
              }),
            ]),
          tokens,
          { account: sender, changes: { DAI: amountIn.mul(-1), SNX: ['near', amountIn] } }
        )
      ).wait();

      const {
        args: { amountOut: amountOutA },
      } = expectEvent.inIndirectReceipt(receipt, vault.instance.interface, 'Swap', { poolId: poolIdA });
      const {
        args: { amountIn: amountInB },
      } = expectEvent.inIndirectReceipt(receipt, vault.instance.interface, 'Swap', { poolId: poolIdB });

      expect(amountOutA).to.equal(amountInB);
    });
  });

  describe('batch swap', () => {
    const amountInA = fp(2);
    const amountInC = fp(5);

    it('swaps with immediate amounts', async () => {
      await expectBalanceChange(
        () =>
          relayer.connect(sender).multicall([
            encodeBatchSwap({
              swaps: [
                { poolId: poolIdA, tokenIn: tokens.DAI, tokenOut: tokens.MKR, amount: amountInA },
                { poolId: poolIdC, tokenIn: tokens.SNX, tokenOut: tokens.BAT, amount: amountInC },
              ],
            }),
          ]),
        tokens,
        {
          account: sender,
          changes: {
            DAI: amountInA.mul(-1),
            MKR: ['near', amountInA],
            SNX: amountInC.mul(-1),
            BAT: ['near', amountInC],
          },
        }
      );
    });

    it('stores absolute vault deltas as chained reference', async () => {
      const receipt = await (
        await relayer.connect(sender).multicall([
          encodeBatchSwap({
            swaps: [
              { poolId: poolIdA, tokenIn: tokens.DAI, tokenOut: tokens.MKR, amount: amountInA },
              { poolId: poolIdC, tokenIn: tokens.SNX, tokenOut: tokens.BAT, amount: amountInC },
            ],
            outputReferences: {
              MKR: toChainedReference(0),
              SNX: toChainedReference(1),
            },
          }),
        ])
      ).wait();

      // Note that the ouput references are for MKR (an output) and for SNX (an input)

      const {
        args: { amountOut: amountOutMKR },
      } = expectEvent.inIndirectReceipt(receipt, vault.instance.interface, 'Swap', { poolId: poolIdA });

      const {
        args: { amountIn: amountInSNX },
      } = expectEvent.inIndirectReceipt(receipt, vault.instance.interface, 'Swap', { poolId: poolIdC });

      await expectChainedReferenceContents(relayer, toChainedReference(0), amountOutMKR);

      await expectChainedReferenceContents(relayer, toChainedReference(1), amountInSNX);
    });

    it('swaps with chained references', async () => {
      await setChainedReferenceContents(relayer, toChainedReference(0), amountInC);

      const receipt = await (
        await relayer.connect(sender).multicall([
          encodeBatchSwap({
            swaps: [
              { poolId: poolIdA, tokenIn: tokens.DAI, tokenOut: tokens.MKR, amount: amountInA },
              {
                poolId: poolIdC,
                tokenIn: tokens.SNX,
                tokenOut: tokens.BAT,
                amount: toChainedReference(0),
              },
            ],
          }),
        ])
      ).wait();

      const swapEvent = expectEvent.inIndirectReceipt(receipt, vault.instance.interface, 'Swap', { poolId: poolIdC });
      expect(swapEvent.args.amountIn).to.equal(amountInC);
    });

    it('is chainable via multicall', async () => {
      const receipt = await (
        await expectBalanceChange(
          () =>
            relayer.connect(sender).multicall([
              encodeBatchSwap({
                swaps: [
                  { poolId: poolIdA, tokenIn: tokens.DAI, tokenOut: tokens.MKR, amount: amountInA },
                  { poolId: poolIdC, tokenIn: tokens.SNX, tokenOut: tokens.BAT, amount: amountInC },
                ],
                outputReferences: {
                  MKR: toChainedReference(0),
                  BAT: toChainedReference(1),
                },
              }),
              encodeBatchSwap({
                swaps: [
                  // Swap previously acquired MKR for SNX
                  {
                    poolId: poolIdB,
                    tokenIn: tokens.MKR,
                    tokenOut: tokens.SNX,
                    amount: toChainedReference(0),
                  },
                  // Undo first SNX-BAT swap
                  {
                    poolId: poolIdC,
                    tokenIn: tokens.BAT,
                    tokenOut: tokens.SNX,
                    amount: toChainedReference(1),
                  },
                ],
              }),
            ]),
          tokens,
          {
            account: sender,
            changes: {
              DAI: amountInA.mul(-1),
              SNX: ['near', amountInA],
            },
          }
        )
      ).wait();

      const {
        args: { amountOut: amountOutA },
      } = expectEvent.inIndirectReceipt(receipt, vault.instance.interface, 'Swap', { poolId: poolIdA });
      const {
        args: { amountIn: amountInB },
      } = expectEvent.inIndirectReceipt(receipt, vault.instance.interface, 'Swap', { poolId: poolIdB });

      expect(amountOutA).to.equal(amountInB);

      const {
        args: { amountOut: amountOutBAT },
      } = expectEvent.inIndirectReceipt(receipt, vault.instance.interface, 'Swap', {
        poolId: poolIdC,
        tokenIn: tokens.SNX.address,
      });
      const {
        args: { amountIn: amountInBAT },
      } = expectEvent.inIndirectReceipt(receipt, vault.instance.interface, 'Swap', {
        poolId: poolIdC,
        tokenIn: tokens.BAT.address,
      });

      expect(amountOutBAT).to.equal(amountInBAT);
    });
  });

  describe('join pool', () => {
    const amountInDAI = fp(2);
    const amountInMKR = fp(5);

    describe('weighted pool', () => {
      describe('exact tokens in for bpt out', () => {
        it('joins with immediate amounts', async () => {
          await expectBalanceChange(
            async () =>
              relayer.connect(sender).multicall([
                await encodeJoinPool({
                  poolId: poolIdA,
                  userData: WeightedPoolEncoder.joinExactTokensInForBPTOut(
                    getJoinExitAmounts(tokensA, { DAI: amountInDAI, MKR: amountInMKR }),
                    0
                  ),
                }),
              ]),
            tokens,
            {
              account: sender,
              changes: {
                DAI: amountInDAI.mul(-1),
                MKR: amountInMKR.mul(-1),
              },
            }
          );
        });

        it('stores BPT amount out as chained reference', async () => {
          const receipt = await (
            await relayer.connect(sender).multicall([
              await encodeJoinPool({
                poolId: poolIdA,
                userData: WeightedPoolEncoder.joinExactTokensInForBPTOut(
                  getJoinExitAmounts(tokensA, { DAI: amountInDAI, MKR: amountInMKR }),
                  0
                ),
                outputReference: toChainedReference(0),
              }),
            ])
          ).wait();

          const {
            args: { value: BPTAmountOut },
          } = expectTransferEvent(receipt, { from: ZERO_ADDRESS, to: sender.address }, getPoolAddress(poolIdA));

          await expectChainedReferenceContents(relayer, toChainedReference(0), BPTAmountOut);
        });

        it('joins with exact amounts in chained references', async () => {
          await setChainedReferenceContents(relayer, toChainedReference(0), amountInMKR);

          await expectBalanceChange(
            async () =>
              relayer.connect(sender).multicall([
                await encodeJoinPool({
                  poolId: poolIdA,
                  userData: WeightedPoolEncoder.joinExactTokensInForBPTOut(
                    getJoinExitAmounts(tokensA, { DAI: amountInDAI, MKR: toChainedReference(0) }),
                    0
                  ),
                }),
              ]),
            tokens,
            {
              account: sender,
              changes: {
                DAI: amountInDAI.mul(-1),
                MKR: amountInMKR.mul(-1),
              },
            }
          );
        });

        it('is chainable with swaps via multicall', async () => {
          const receipt = await (
            await expectBalanceChange(
              () =>
                relayer.connect(sender).multicall([
                  encodeSwap({
                    poolId: poolIdA,
                    tokenIn: tokens.DAI,
                    tokenOut: tokens.MKR,
                    amount: amountInDAI,
                    outputReference: toChainedReference(0),
                  }),
                  encodeJoinPool({
                    poolId: poolIdB,
                    userData: WeightedPoolEncoder.joinExactTokensInForBPTOut(
                      getJoinExitAmounts(tokensB, { MKR: toChainedReference(0) }),
                      0
                    ),
                  }),
                ]),
              tokens,
              { account: sender, changes: { DAI: amountInDAI.mul(-1) } }
            )
          ).wait();

          const {
            args: { amountOut: amountOutMKR },
          } = expectEvent.inIndirectReceipt(receipt, vault.instance.interface, 'Swap', { poolId: poolIdA });

          const {
            args: { deltas },
          } = expectEvent.inIndirectReceipt(receipt, vault.instance.interface, 'PoolBalanceChanged', {
            poolId: poolIdB,
          });

          expect(deltas[tokensB.indexOf(tokens.MKR)]).to.equal(amountOutMKR);
          expect(deltas[tokensB.indexOf(tokens.SNX)]).to.equal(0);
        });
      });

      describe('token in for exact bpt out', () => {
        it('joins with immediate amounts', async () => {
          const bptOut = fp(2);
          const mkrIndex = tokensA.indexOf(tokens.MKR);

          await expectBalanceChange(
            async () =>
              relayer.connect(sender).multicall([
                await encodeJoinPool({
                  poolId: poolIdA,
                  userData: WeightedPoolEncoder.joinTokenInForExactBPTOut(bptOut, mkrIndex),
                }),
              ]),
            tokens,
            {
              account: sender,
              changes: {
                MKR: ['near', bptOut.mul(-1)], // In a balanced pool, BPT should roughly represent the underlying tokens
              },
            }
          );
        });
      });

      describe('all tokens in for exact bpt out', () => {
        it('joins with immediate amounts', async () => {
          const bptOut = fp(2);

          await expectBalanceChange(
            async () =>
              relayer.connect(sender).multicall([
                await encodeJoinPool({
                  poolId: poolIdA,
                  userData: WeightedPoolEncoder.joinAllTokensInForExactBPTOut(bptOut),
                }),
              ]),
            tokens,
            {
              account: sender,
              changes: {
                // In a balanced pool, BPT should roughly represent the underlying tokens
                DAI: ['near', bptOut.div(2).mul(-1)],
                MKR: ['near', bptOut.div(2).mul(-1)],
              },
            }
          );
        });
      });
    });
  });

  describe('exit pool', () => {
    const amountInBPT = fp(1);

    async function getBPT(poolId: string): Promise<TokenList> {
      return new TokenList([await Token.deployedAt(getPoolAddress(poolId))]);
    }

    describe('weighted pool', () => {
      function testExitPool(useInternalBalance: boolean): void {
        describe('exact bpt in for tokens', () => {
          it('exits with immediate amounts', async () => {
            await expectBalanceChange(
              async () =>
                relayer.connect(sender).multicall([
                  await encodeExitPool({
                    poolId: poolIdA,
                    userData: WeightedPoolEncoder.exitExactBPTInForTokensOut(fp(1)),
                    toInternalBalance: useInternalBalance,
                  }),
                ]),
              await getBPT(poolIdA),
              {
                account: sender,
                changes: {
                  BPT: amountInBPT.mul(-1),
                },
              }
            );
          });

          it('stores token amount out as chained reference', async () => {
            const receipt = await (
              await relayer.connect(sender).multicall([
                await encodeExitPool({
                  poolId: poolIdA,
                  userData: WeightedPoolEncoder.exitExactBPTInForTokensOut(amountInBPT),
                  toInternalBalance: useInternalBalance,
                  outputReferences: {
                    DAI: toChainedReference(0),
                    MKR: toChainedReference(1),
                  },
                }),
              ])
            ).wait();

            let daiAmountOut = Zero;
            let mkrAmountOut = Zero;
            if (useInternalBalance) {
              const daiTransfer = expectEvent.inIndirectReceipt(
                receipt,
                vault.instance.interface,
                'InternalBalanceChanged',
                {
                  user: sender.address,
                  token: tokens.DAI.address,
                }
              );
              const mkrTransfer = expectEvent.inIndirectReceipt(
                receipt,
                vault.instance.interface,
                'InternalBalanceChanged',
                {
                  user: sender.address,
                  token: tokens.MKR.address,
                }
              );

              daiAmountOut = daiTransfer.args.delta;
              mkrAmountOut = mkrTransfer.args.delta;
            } else {
              const daiTransfer = expectTransferEvent(receipt, { from: vault.address, to: sender.address }, tokens.DAI);
              const mkrTransfer = expectTransferEvent(receipt, { from: vault.address, to: sender.address }, tokens.MKR);

              daiAmountOut = daiTransfer.args.value;
              mkrAmountOut = mkrTransfer.args.value;
            }

            await expectChainedReferenceContents(relayer, toChainedReference(0), daiAmountOut);
            await expectChainedReferenceContents(relayer, toChainedReference(1), mkrAmountOut);
          });

          it('exits with exact bpt in chained reference', async () => {
            await setChainedReferenceContents(relayer, toChainedReference(0), amountInBPT);

            await expectBalanceChange(
              async () =>
                relayer.connect(sender).multicall([
                  await encodeExitPool({
                    poolId: poolIdA,
                    userData: WeightedPoolEncoder.exitExactBPTInForTokensOut(toChainedReference(0)),
                    toInternalBalance: useInternalBalance,
                  }),
                ]),
              await getBPT(poolIdA),
              {
                account: sender,
                changes: {
                  BPT: amountInBPT.mul(-1),
                },
              }
            );
          });

          it('is chainable with swaps via multicall', async () => {
            const receipt = await (
              await expectBalanceChange(
                async () =>
                  relayer.connect(sender).multicall([
                    await encodeExitPool({
                      poolId: poolIdA,
                      userData: WeightedPoolEncoder.exitExactBPTInForTokensOut(amountInBPT),
                      toInternalBalance: useInternalBalance,
                      outputReferences: {
                        MKR: toChainedReference(0),
                      },
                    }),
                    encodeSwap({
                      poolId: poolIdA,
                      tokenIn: tokens.MKR,
                      tokenOut: tokens.DAI,
                      fromInternalBalance: useInternalBalance,
                      amount: toChainedReference(0),
                    }),
                  ]),
                await getBPT(poolIdA),
                {
                  account: sender,
                  changes: {
                    BPT: amountInBPT.mul(-1),
                  },
                }
              )
            ).wait();

            const {
              args: { deltas },
            } = expectEvent.inIndirectReceipt(receipt, vault.instance.interface, 'PoolBalanceChanged', {
              poolId: poolIdA,
            });

            const {
              args: { amountIn: amountInMKR },
            } = expectEvent.inIndirectReceipt(receipt, vault.instance.interface, 'Swap', { poolId: poolIdA });

            expect(deltas[tokensA.indexOf(tokens.MKR)].mul(-1)).to.equal(amountInMKR);
          });
        });

        describe('exact bpt in for one token', () => {
          it('exits with immediate amounts', async () => {
            await expectBalanceChange(
              async () =>
                relayer.connect(sender).multicall([
                  await encodeExitPool({
                    poolId: poolIdA,
                    userData: WeightedPoolEncoder.exitExactBPTInForOneTokenOut(fp(1), 0),
                    toInternalBalance: useInternalBalance,
                  }),
                ]),
              await getBPT(poolIdA),
              {
                account: sender,
                changes: {
                  BPT: amountInBPT.mul(-1),
                },
              }
            );
          });

          it('stores token amount out as chained reference', async () => {
            const receipt = await (
              await relayer.connect(sender).multicall([
                await encodeExitPool({
                  poolId: poolIdA,
                  userData: WeightedPoolEncoder.exitExactBPTInForOneTokenOut(
                    amountInBPT,
                    tokensA.findIndexBySymbol('MKR')
                  ),
                  toInternalBalance: useInternalBalance,
                  outputReferences: {
                    MKR: toChainedReference(0),
                  },
                }),
              ])
            ).wait();

            let mkrAmountOut = Zero;
            if (useInternalBalance) {
              const mkrTransfer = expectEvent.inIndirectReceipt(
                receipt,
                vault.instance.interface,
                'InternalBalanceChanged',
                {
                  user: sender.address,
                  token: tokens.MKR.address,
                }
              );

              mkrAmountOut = mkrTransfer.args.delta;
            } else {
              const mkrTransfer = expectTransferEvent(receipt, { from: vault.address, to: sender.address }, tokens.MKR);

              mkrAmountOut = mkrTransfer.args.value;
            }

            await expectChainedReferenceContents(relayer, toChainedReference(0), mkrAmountOut);
          });

          it('exits with exact bpt in chained reference', async () => {
            await setChainedReferenceContents(relayer, toChainedReference(0), amountInBPT);

            await expectBalanceChange(
              async () =>
                relayer.connect(sender).multicall([
                  await encodeExitPool({
                    poolId: poolIdA,
                    userData: WeightedPoolEncoder.exitExactBPTInForOneTokenOut(
                      toChainedReference(0),
                      tokensA.findIndexBySymbol('MKR')
                    ),
                    toInternalBalance: useInternalBalance,
                  }),
                ]),
              await getBPT(poolIdA),
              {
                account: sender,
                changes: {
                  BPT: amountInBPT.mul(-1),
                },
              }
            );
          });

          it('is chainable with swaps via multicall', async () => {
            const receipt = await (
              await expectBalanceChange(
                async () =>
                  relayer.connect(sender).multicall([
                    await encodeExitPool({
                      poolId: poolIdA,
                      userData: WeightedPoolEncoder.exitExactBPTInForOneTokenOut(
                        amountInBPT,
                        tokensA.findIndexBySymbol('MKR')
                      ),
                      toInternalBalance: useInternalBalance,
                      outputReferences: {
                        MKR: toChainedReference(0),
                      },
                    }),
                    encodeSwap({
                      poolId: poolIdA,
                      tokenIn: tokens.MKR,
                      tokenOut: tokens.DAI,
                      amount: toChainedReference(0),
                      fromInternalBalance: useInternalBalance,
                    }),
                  ]),
                await getBPT(poolIdA),
                {
                  account: sender,
                  changes: {
                    BPT: amountInBPT.mul(-1),
                  },
                }
              )
            ).wait();

            const {
              args: { deltas },
            } = expectEvent.inIndirectReceipt(receipt, vault.instance.interface, 'PoolBalanceChanged', {
              poolId: poolIdA,
            });

            const {
              args: { amountIn: amountInMKR },
            } = expectEvent.inIndirectReceipt(receipt, vault.instance.interface, 'Swap', { poolId: poolIdA });

            expect(deltas[tokensA.indexOf(tokens.MKR)].mul(-1)).to.equal(amountInMKR);
          });
        });

        describe('bpt in for exact tokens out', () => {
          const amountOutMKR = fp(1);
          const amountOutDAI = fp(2);

          it('exits with immediate amounts', async () => {
            await expectBalanceChange(
              async () =>
                relayer.connect(sender).multicall([
                  await encodeExitPool({
                    poolId: poolIdA,
                    userData: WeightedPoolEncoder.exitBPTInForExactTokensOut([amountOutMKR, amountOutDAI], MAX_UINT256),
                    toInternalBalance: useInternalBalance,
                  }),
                ]),
              await getBPT(poolIdA),
              {
                account: sender,
                changes: {
                  BPT: ['lt', 0],
                  MKR: amountOutMKR,
                  DAI: amountOutDAI,
                },
              }
            );
          });
        });
      }

      describe('exit to external balance', () => {
        const toInternalBalance = false;
        testExitPool(toInternalBalance);
      });

      describe('exit to internal balance', () => {
        const toInternalBalance = true;
        testExitPool(toInternalBalance);
      });
    });
  });
});
>>>>>>> c3ccf89d
<|MERGE_RESOLUTION|>--- conflicted
+++ resolved
@@ -1,4 +1,3 @@
-<<<<<<< HEAD
 import { ethers } from 'hardhat';
 import { SignerWithAddress } from '@nomiclabs/hardhat-ethers/dist/src/signer-with-address';
 
@@ -44,7 +43,7 @@
     vault = await Vault.create({ admin });
 
     // Deploy Relayer
-    relayerLibrary = await deploy('MockBatchRelayerLibrary', { args: [vault.address, ZERO_ADDRESS] });
+    relayerLibrary = await deploy('MockBatchRelayerLibrary', { args: [vault.address, ZERO_ADDRESS, ZERO_ADDRESS] });
     relayer = await deployedAt('BalancerRelayer', await relayerLibrary.getEntrypoint());
 
     // Authorize Relayer for all actions
@@ -939,947 +938,4 @@
       });
     });
   });
-});
-=======
-import { ethers } from 'hardhat';
-import { SignerWithAddress } from '@nomiclabs/hardhat-ethers/dist/src/signer-with-address';
-
-import { deploy, deployedAt } from '@balancer-labs/v2-helpers/src/contract';
-import { actionId } from '@balancer-labs/v2-helpers/src/models/misc/actions';
-
-import Vault from '@balancer-labs/v2-helpers/src/models/vault/Vault';
-import { BigNumberish, fp } from '@balancer-labs/v2-helpers/src/numbers';
-import TokenList from '@balancer-labs/v2-helpers/src/models/tokens/TokenList';
-import WeightedPool from '@balancer-labs/v2-helpers/src/models/pools/weighted/WeightedPool';
-import { WeightedPoolType } from '@balancer-labs/v2-helpers/src/models/pools/weighted/types';
-import { getPoolAddress, SwapKind, WeightedPoolEncoder } from '@balancer-labs/balancer-js';
-import { MAX_INT256, MAX_UINT256, ZERO_ADDRESS } from '@balancer-labs/v2-helpers/src/constants';
-import { expectBalanceChange } from '@balancer-labs/v2-helpers/src/test/tokenBalance';
-import * as expectEvent from '@balancer-labs/v2-helpers/src/test/expectEvent';
-import { expectTransferEvent } from '@balancer-labs/v2-helpers/src/test/expectTransfer';
-import { Contract } from 'ethers';
-import { expect } from 'chai';
-import Token from '@balancer-labs/v2-helpers/src/models/tokens/Token';
-import { Dictionary } from 'lodash';
-import { Zero } from '@ethersproject/constants';
-import {
-  expectChainedReferenceContents,
-  setChainedReferenceContents,
-  toChainedReference,
-} from './helpers/chainedReferences';
-
-describe('VaultActions', function () {
-  let vault: Vault;
-  let tokens: TokenList;
-  let relayer: Contract, relayerLibrary: Contract;
-  let admin: SignerWithAddress, sender: SignerWithAddress;
-
-  let poolIdA: string, poolIdB: string, poolIdC: string;
-  let tokensA: TokenList, tokensB: TokenList, tokensC: TokenList;
-
-  before('get signers', async () => {
-    [, admin, sender] = await ethers.getSigners();
-  });
-
-  sharedBeforeEach('set up relayer', async () => {
-    // Deploy Balancer Vault
-    vault = await Vault.create({ admin });
-
-    // Deploy Relayer
-    relayerLibrary = await deploy('MockBatchRelayerLibrary', { args: [vault.address, ZERO_ADDRESS, ZERO_ADDRESS] });
-    relayer = await deployedAt('BalancerRelayer', await relayerLibrary.getEntrypoint());
-
-    // Authorize Relayer for all actions
-    const relayerActionIds = await Promise.all(
-      ['swap', 'batchSwap', 'joinPool', 'exitPool', 'setRelayerApproval', 'manageUserBalance'].map((action) =>
-        actionId(vault.instance, action)
-      )
-    );
-    await vault.grantPermissionsGlobally(relayerActionIds, relayer);
-
-    // Approve relayer by sender
-    await vault.setRelayerApproval(sender, relayer, true);
-  });
-
-  sharedBeforeEach('set up pools', async () => {
-    tokens = (await TokenList.create(['DAI', 'MKR', 'SNX', 'BAT'])).sort();
-    await tokens.mint({ to: sender });
-    await tokens.approve({ to: vault, from: sender });
-
-    // Pool A: DAI-MKR
-    tokensA = new TokenList([tokens.DAI, tokens.MKR]).sort();
-    const poolA = await WeightedPool.create({
-      poolType: WeightedPoolType.WEIGHTED_POOL,
-      tokens: tokensA,
-      vault,
-    });
-    await poolA.init({ initialBalances: fp(1000), from: sender });
-
-    poolIdA = await poolA.getPoolId();
-
-    // Pool B: MKR-SNX
-    tokensB = new TokenList([tokens.MKR, tokens.SNX]).sort();
-    const poolB = await WeightedPool.create({
-      poolType: WeightedPoolType.WEIGHTED_POOL,
-      tokens: tokensB,
-      vault,
-    });
-    await poolB.init({ initialBalances: fp(1000), from: sender });
-
-    poolIdB = await poolB.getPoolId();
-
-    // Pool C: SNX-BAT
-    tokensC = new TokenList([tokens.SNX, tokens.BAT]).sort();
-    const poolC = await WeightedPool.create({
-      poolType: WeightedPoolType.WEIGHTED_POOL,
-      tokens: tokensC,
-      vault,
-    });
-    await poolC.init({ initialBalances: fp(1000), from: sender });
-
-    poolIdC = await poolC.getPoolId();
-  });
-
-  function encodeSwap(params: {
-    poolId: string;
-    tokenIn: Token;
-    tokenOut: Token;
-    amount: BigNumberish;
-    fromInternalBalance?: boolean;
-    outputReference?: BigNumberish;
-  }): string {
-    return relayerLibrary.interface.encodeFunctionData('swap', [
-      {
-        poolId: params.poolId,
-        kind: SwapKind.GivenIn,
-        assetIn: params.tokenIn.address,
-        assetOut: params.tokenOut.address,
-        amount: params.amount,
-        userData: '0x',
-      },
-      {
-        sender: sender.address,
-        recipient: sender.address,
-        fromInternalBalance: params.fromInternalBalance ?? false,
-        toInternalBalance: false,
-      },
-      0,
-      MAX_UINT256,
-      0,
-      params.outputReference ?? 0,
-    ]);
-  }
-
-  function encodeBatchSwap(params: {
-    swaps: Array<{
-      poolId: string;
-      tokenIn: Token;
-      tokenOut: Token;
-      amount: BigNumberish;
-    }>;
-    outputReferences?: Dictionary<BigNumberish>;
-  }): string {
-    const outputReferences = Object.entries(params.outputReferences ?? {}).map(([symbol, key]) => ({
-      index: tokens.findIndexBySymbol(symbol),
-      key,
-    }));
-
-    return relayerLibrary.interface.encodeFunctionData('batchSwap', [
-      SwapKind.GivenIn,
-      params.swaps.map((swap) => ({
-        poolId: swap.poolId,
-        assetInIndex: tokens.indexOf(swap.tokenIn),
-        assetOutIndex: tokens.indexOf(swap.tokenOut),
-        amount: swap.amount,
-        userData: '0x',
-      })),
-      tokens.addresses,
-      { sender: sender.address, recipient: sender.address, fromInternalBalance: false, toInternalBalance: false },
-      new Array(tokens.length).fill(MAX_INT256),
-      MAX_UINT256,
-      0,
-      outputReferences,
-    ]);
-  }
-
-  async function encodeJoinPool(params: {
-    poolId: string;
-    userData: string;
-    outputReference?: BigNumberish;
-  }): Promise<string> {
-    const { tokens } = await vault.getPoolTokens(params.poolId);
-
-    return relayerLibrary.interface.encodeFunctionData('joinPool', [
-      params.poolId,
-      0,
-      sender.address,
-      sender.address,
-      {
-        assets: tokens,
-        maxAmountsIn: new Array(tokens.length).fill(MAX_UINT256),
-        userData: params.userData,
-        fromInternalBalance: false,
-      },
-      0,
-      params.outputReference ?? 0,
-    ]);
-  }
-
-  async function encodeExitPool(params: {
-    poolId: string;
-    userData: string;
-    toInternalBalance: boolean;
-    outputReferences?: Dictionary<BigNumberish>;
-  }): Promise<string> {
-    const { tokens: poolTokens } = await vault.getPoolTokens(params.poolId);
-    const outputReferences = Object.entries(params.outputReferences ?? {}).map(([symbol, key]) => ({
-      index: poolTokens.findIndex((tokenAddress) => tokenAddress === tokens.findBySymbol(symbol).address),
-      key,
-    }));
-
-    return relayerLibrary.interface.encodeFunctionData('exitPool', [
-      params.poolId,
-      0,
-      sender.address,
-      sender.address,
-      {
-        assets: poolTokens,
-        minAmountsOut: new Array(poolTokens.length).fill(0),
-        userData: params.userData,
-        toInternalBalance: params.toInternalBalance,
-      },
-      outputReferences,
-    ]);
-  }
-
-  function getJoinExitAmounts(poolTokens: TokenList, tokenAmounts: Dictionary<BigNumberish>): Array<BigNumberish> {
-    return poolTokens.map((token) => tokenAmounts[token.symbol] ?? 0);
-  }
-
-  describe('simple swap', () => {
-    const amountIn = fp(2);
-
-    it('swaps with immediate amounts', async () => {
-      await expectBalanceChange(
-        () =>
-          relayer
-            .connect(sender)
-            .multicall([encodeSwap({ poolId: poolIdA, tokenIn: tokens.DAI, tokenOut: tokens.MKR, amount: amountIn })]),
-        tokens,
-        { account: sender, changes: { DAI: amountIn.mul(-1), MKR: ['near', amountIn] } }
-      );
-    });
-
-    it('stores swap output as chained reference', async () => {
-      const receipt = await (
-        await relayer.connect(sender).multicall([
-          encodeSwap({
-            poolId: poolIdA,
-            tokenIn: tokens.DAI,
-            tokenOut: tokens.MKR,
-            amount: amountIn,
-            outputReference: toChainedReference(0),
-          }),
-        ])
-      ).wait();
-
-      const {
-        args: { amountOut },
-      } = expectEvent.inIndirectReceipt(receipt, vault.instance.interface, 'Swap', { poolId: poolIdA });
-      await expectChainedReferenceContents(relayer, toChainedReference(0), amountOut);
-    });
-
-    it('swaps with chained references', async () => {
-      await setChainedReferenceContents(relayer, toChainedReference(0), amountIn);
-
-      const receipt = await (
-        await relayer.connect(sender).multicall([
-          encodeSwap({
-            poolId: poolIdA,
-            tokenIn: tokens.DAI,
-            tokenOut: tokens.MKR,
-            amount: toChainedReference(0),
-          }),
-        ])
-      ).wait();
-
-      const swapEvent = expectEvent.inIndirectReceipt(receipt, vault.instance.interface, 'Swap', { poolId: poolIdA });
-      expect(swapEvent.args.amountIn).to.equal(amountIn);
-    });
-
-    it('is chainable via multicall', async () => {
-      const receipt = await (
-        await expectBalanceChange(
-          () =>
-            relayer.connect(sender).multicall([
-              encodeSwap({
-                poolId: poolIdA,
-                tokenIn: tokens.DAI,
-                tokenOut: tokens.MKR,
-                amount: amountIn,
-                outputReference: toChainedReference(0),
-              }),
-              encodeSwap({
-                poolId: poolIdB,
-                tokenIn: tokens.MKR,
-                tokenOut: tokens.SNX,
-                amount: toChainedReference(0),
-              }),
-            ]),
-          tokens,
-          { account: sender, changes: { DAI: amountIn.mul(-1), SNX: ['near', amountIn] } }
-        )
-      ).wait();
-
-      const {
-        args: { amountOut: amountOutA },
-      } = expectEvent.inIndirectReceipt(receipt, vault.instance.interface, 'Swap', { poolId: poolIdA });
-      const {
-        args: { amountIn: amountInB },
-      } = expectEvent.inIndirectReceipt(receipt, vault.instance.interface, 'Swap', { poolId: poolIdB });
-
-      expect(amountOutA).to.equal(amountInB);
-    });
-  });
-
-  describe('batch swap', () => {
-    const amountInA = fp(2);
-    const amountInC = fp(5);
-
-    it('swaps with immediate amounts', async () => {
-      await expectBalanceChange(
-        () =>
-          relayer.connect(sender).multicall([
-            encodeBatchSwap({
-              swaps: [
-                { poolId: poolIdA, tokenIn: tokens.DAI, tokenOut: tokens.MKR, amount: amountInA },
-                { poolId: poolIdC, tokenIn: tokens.SNX, tokenOut: tokens.BAT, amount: amountInC },
-              ],
-            }),
-          ]),
-        tokens,
-        {
-          account: sender,
-          changes: {
-            DAI: amountInA.mul(-1),
-            MKR: ['near', amountInA],
-            SNX: amountInC.mul(-1),
-            BAT: ['near', amountInC],
-          },
-        }
-      );
-    });
-
-    it('stores absolute vault deltas as chained reference', async () => {
-      const receipt = await (
-        await relayer.connect(sender).multicall([
-          encodeBatchSwap({
-            swaps: [
-              { poolId: poolIdA, tokenIn: tokens.DAI, tokenOut: tokens.MKR, amount: amountInA },
-              { poolId: poolIdC, tokenIn: tokens.SNX, tokenOut: tokens.BAT, amount: amountInC },
-            ],
-            outputReferences: {
-              MKR: toChainedReference(0),
-              SNX: toChainedReference(1),
-            },
-          }),
-        ])
-      ).wait();
-
-      // Note that the ouput references are for MKR (an output) and for SNX (an input)
-
-      const {
-        args: { amountOut: amountOutMKR },
-      } = expectEvent.inIndirectReceipt(receipt, vault.instance.interface, 'Swap', { poolId: poolIdA });
-
-      const {
-        args: { amountIn: amountInSNX },
-      } = expectEvent.inIndirectReceipt(receipt, vault.instance.interface, 'Swap', { poolId: poolIdC });
-
-      await expectChainedReferenceContents(relayer, toChainedReference(0), amountOutMKR);
-
-      await expectChainedReferenceContents(relayer, toChainedReference(1), amountInSNX);
-    });
-
-    it('swaps with chained references', async () => {
-      await setChainedReferenceContents(relayer, toChainedReference(0), amountInC);
-
-      const receipt = await (
-        await relayer.connect(sender).multicall([
-          encodeBatchSwap({
-            swaps: [
-              { poolId: poolIdA, tokenIn: tokens.DAI, tokenOut: tokens.MKR, amount: amountInA },
-              {
-                poolId: poolIdC,
-                tokenIn: tokens.SNX,
-                tokenOut: tokens.BAT,
-                amount: toChainedReference(0),
-              },
-            ],
-          }),
-        ])
-      ).wait();
-
-      const swapEvent = expectEvent.inIndirectReceipt(receipt, vault.instance.interface, 'Swap', { poolId: poolIdC });
-      expect(swapEvent.args.amountIn).to.equal(amountInC);
-    });
-
-    it('is chainable via multicall', async () => {
-      const receipt = await (
-        await expectBalanceChange(
-          () =>
-            relayer.connect(sender).multicall([
-              encodeBatchSwap({
-                swaps: [
-                  { poolId: poolIdA, tokenIn: tokens.DAI, tokenOut: tokens.MKR, amount: amountInA },
-                  { poolId: poolIdC, tokenIn: tokens.SNX, tokenOut: tokens.BAT, amount: amountInC },
-                ],
-                outputReferences: {
-                  MKR: toChainedReference(0),
-                  BAT: toChainedReference(1),
-                },
-              }),
-              encodeBatchSwap({
-                swaps: [
-                  // Swap previously acquired MKR for SNX
-                  {
-                    poolId: poolIdB,
-                    tokenIn: tokens.MKR,
-                    tokenOut: tokens.SNX,
-                    amount: toChainedReference(0),
-                  },
-                  // Undo first SNX-BAT swap
-                  {
-                    poolId: poolIdC,
-                    tokenIn: tokens.BAT,
-                    tokenOut: tokens.SNX,
-                    amount: toChainedReference(1),
-                  },
-                ],
-              }),
-            ]),
-          tokens,
-          {
-            account: sender,
-            changes: {
-              DAI: amountInA.mul(-1),
-              SNX: ['near', amountInA],
-            },
-          }
-        )
-      ).wait();
-
-      const {
-        args: { amountOut: amountOutA },
-      } = expectEvent.inIndirectReceipt(receipt, vault.instance.interface, 'Swap', { poolId: poolIdA });
-      const {
-        args: { amountIn: amountInB },
-      } = expectEvent.inIndirectReceipt(receipt, vault.instance.interface, 'Swap', { poolId: poolIdB });
-
-      expect(amountOutA).to.equal(amountInB);
-
-      const {
-        args: { amountOut: amountOutBAT },
-      } = expectEvent.inIndirectReceipt(receipt, vault.instance.interface, 'Swap', {
-        poolId: poolIdC,
-        tokenIn: tokens.SNX.address,
-      });
-      const {
-        args: { amountIn: amountInBAT },
-      } = expectEvent.inIndirectReceipt(receipt, vault.instance.interface, 'Swap', {
-        poolId: poolIdC,
-        tokenIn: tokens.BAT.address,
-      });
-
-      expect(amountOutBAT).to.equal(amountInBAT);
-    });
-  });
-
-  describe('join pool', () => {
-    const amountInDAI = fp(2);
-    const amountInMKR = fp(5);
-
-    describe('weighted pool', () => {
-      describe('exact tokens in for bpt out', () => {
-        it('joins with immediate amounts', async () => {
-          await expectBalanceChange(
-            async () =>
-              relayer.connect(sender).multicall([
-                await encodeJoinPool({
-                  poolId: poolIdA,
-                  userData: WeightedPoolEncoder.joinExactTokensInForBPTOut(
-                    getJoinExitAmounts(tokensA, { DAI: amountInDAI, MKR: amountInMKR }),
-                    0
-                  ),
-                }),
-              ]),
-            tokens,
-            {
-              account: sender,
-              changes: {
-                DAI: amountInDAI.mul(-1),
-                MKR: amountInMKR.mul(-1),
-              },
-            }
-          );
-        });
-
-        it('stores BPT amount out as chained reference', async () => {
-          const receipt = await (
-            await relayer.connect(sender).multicall([
-              await encodeJoinPool({
-                poolId: poolIdA,
-                userData: WeightedPoolEncoder.joinExactTokensInForBPTOut(
-                  getJoinExitAmounts(tokensA, { DAI: amountInDAI, MKR: amountInMKR }),
-                  0
-                ),
-                outputReference: toChainedReference(0),
-              }),
-            ])
-          ).wait();
-
-          const {
-            args: { value: BPTAmountOut },
-          } = expectTransferEvent(receipt, { from: ZERO_ADDRESS, to: sender.address }, getPoolAddress(poolIdA));
-
-          await expectChainedReferenceContents(relayer, toChainedReference(0), BPTAmountOut);
-        });
-
-        it('joins with exact amounts in chained references', async () => {
-          await setChainedReferenceContents(relayer, toChainedReference(0), amountInMKR);
-
-          await expectBalanceChange(
-            async () =>
-              relayer.connect(sender).multicall([
-                await encodeJoinPool({
-                  poolId: poolIdA,
-                  userData: WeightedPoolEncoder.joinExactTokensInForBPTOut(
-                    getJoinExitAmounts(tokensA, { DAI: amountInDAI, MKR: toChainedReference(0) }),
-                    0
-                  ),
-                }),
-              ]),
-            tokens,
-            {
-              account: sender,
-              changes: {
-                DAI: amountInDAI.mul(-1),
-                MKR: amountInMKR.mul(-1),
-              },
-            }
-          );
-        });
-
-        it('is chainable with swaps via multicall', async () => {
-          const receipt = await (
-            await expectBalanceChange(
-              () =>
-                relayer.connect(sender).multicall([
-                  encodeSwap({
-                    poolId: poolIdA,
-                    tokenIn: tokens.DAI,
-                    tokenOut: tokens.MKR,
-                    amount: amountInDAI,
-                    outputReference: toChainedReference(0),
-                  }),
-                  encodeJoinPool({
-                    poolId: poolIdB,
-                    userData: WeightedPoolEncoder.joinExactTokensInForBPTOut(
-                      getJoinExitAmounts(tokensB, { MKR: toChainedReference(0) }),
-                      0
-                    ),
-                  }),
-                ]),
-              tokens,
-              { account: sender, changes: { DAI: amountInDAI.mul(-1) } }
-            )
-          ).wait();
-
-          const {
-            args: { amountOut: amountOutMKR },
-          } = expectEvent.inIndirectReceipt(receipt, vault.instance.interface, 'Swap', { poolId: poolIdA });
-
-          const {
-            args: { deltas },
-          } = expectEvent.inIndirectReceipt(receipt, vault.instance.interface, 'PoolBalanceChanged', {
-            poolId: poolIdB,
-          });
-
-          expect(deltas[tokensB.indexOf(tokens.MKR)]).to.equal(amountOutMKR);
-          expect(deltas[tokensB.indexOf(tokens.SNX)]).to.equal(0);
-        });
-      });
-
-      describe('token in for exact bpt out', () => {
-        it('joins with immediate amounts', async () => {
-          const bptOut = fp(2);
-          const mkrIndex = tokensA.indexOf(tokens.MKR);
-
-          await expectBalanceChange(
-            async () =>
-              relayer.connect(sender).multicall([
-                await encodeJoinPool({
-                  poolId: poolIdA,
-                  userData: WeightedPoolEncoder.joinTokenInForExactBPTOut(bptOut, mkrIndex),
-                }),
-              ]),
-            tokens,
-            {
-              account: sender,
-              changes: {
-                MKR: ['near', bptOut.mul(-1)], // In a balanced pool, BPT should roughly represent the underlying tokens
-              },
-            }
-          );
-        });
-      });
-
-      describe('all tokens in for exact bpt out', () => {
-        it('joins with immediate amounts', async () => {
-          const bptOut = fp(2);
-
-          await expectBalanceChange(
-            async () =>
-              relayer.connect(sender).multicall([
-                await encodeJoinPool({
-                  poolId: poolIdA,
-                  userData: WeightedPoolEncoder.joinAllTokensInForExactBPTOut(bptOut),
-                }),
-              ]),
-            tokens,
-            {
-              account: sender,
-              changes: {
-                // In a balanced pool, BPT should roughly represent the underlying tokens
-                DAI: ['near', bptOut.div(2).mul(-1)],
-                MKR: ['near', bptOut.div(2).mul(-1)],
-              },
-            }
-          );
-        });
-      });
-    });
-  });
-
-  describe('exit pool', () => {
-    const amountInBPT = fp(1);
-
-    async function getBPT(poolId: string): Promise<TokenList> {
-      return new TokenList([await Token.deployedAt(getPoolAddress(poolId))]);
-    }
-
-    describe('weighted pool', () => {
-      function testExitPool(useInternalBalance: boolean): void {
-        describe('exact bpt in for tokens', () => {
-          it('exits with immediate amounts', async () => {
-            await expectBalanceChange(
-              async () =>
-                relayer.connect(sender).multicall([
-                  await encodeExitPool({
-                    poolId: poolIdA,
-                    userData: WeightedPoolEncoder.exitExactBPTInForTokensOut(fp(1)),
-                    toInternalBalance: useInternalBalance,
-                  }),
-                ]),
-              await getBPT(poolIdA),
-              {
-                account: sender,
-                changes: {
-                  BPT: amountInBPT.mul(-1),
-                },
-              }
-            );
-          });
-
-          it('stores token amount out as chained reference', async () => {
-            const receipt = await (
-              await relayer.connect(sender).multicall([
-                await encodeExitPool({
-                  poolId: poolIdA,
-                  userData: WeightedPoolEncoder.exitExactBPTInForTokensOut(amountInBPT),
-                  toInternalBalance: useInternalBalance,
-                  outputReferences: {
-                    DAI: toChainedReference(0),
-                    MKR: toChainedReference(1),
-                  },
-                }),
-              ])
-            ).wait();
-
-            let daiAmountOut = Zero;
-            let mkrAmountOut = Zero;
-            if (useInternalBalance) {
-              const daiTransfer = expectEvent.inIndirectReceipt(
-                receipt,
-                vault.instance.interface,
-                'InternalBalanceChanged',
-                {
-                  user: sender.address,
-                  token: tokens.DAI.address,
-                }
-              );
-              const mkrTransfer = expectEvent.inIndirectReceipt(
-                receipt,
-                vault.instance.interface,
-                'InternalBalanceChanged',
-                {
-                  user: sender.address,
-                  token: tokens.MKR.address,
-                }
-              );
-
-              daiAmountOut = daiTransfer.args.delta;
-              mkrAmountOut = mkrTransfer.args.delta;
-            } else {
-              const daiTransfer = expectTransferEvent(receipt, { from: vault.address, to: sender.address }, tokens.DAI);
-              const mkrTransfer = expectTransferEvent(receipt, { from: vault.address, to: sender.address }, tokens.MKR);
-
-              daiAmountOut = daiTransfer.args.value;
-              mkrAmountOut = mkrTransfer.args.value;
-            }
-
-            await expectChainedReferenceContents(relayer, toChainedReference(0), daiAmountOut);
-            await expectChainedReferenceContents(relayer, toChainedReference(1), mkrAmountOut);
-          });
-
-          it('exits with exact bpt in chained reference', async () => {
-            await setChainedReferenceContents(relayer, toChainedReference(0), amountInBPT);
-
-            await expectBalanceChange(
-              async () =>
-                relayer.connect(sender).multicall([
-                  await encodeExitPool({
-                    poolId: poolIdA,
-                    userData: WeightedPoolEncoder.exitExactBPTInForTokensOut(toChainedReference(0)),
-                    toInternalBalance: useInternalBalance,
-                  }),
-                ]),
-              await getBPT(poolIdA),
-              {
-                account: sender,
-                changes: {
-                  BPT: amountInBPT.mul(-1),
-                },
-              }
-            );
-          });
-
-          it('is chainable with swaps via multicall', async () => {
-            const receipt = await (
-              await expectBalanceChange(
-                async () =>
-                  relayer.connect(sender).multicall([
-                    await encodeExitPool({
-                      poolId: poolIdA,
-                      userData: WeightedPoolEncoder.exitExactBPTInForTokensOut(amountInBPT),
-                      toInternalBalance: useInternalBalance,
-                      outputReferences: {
-                        MKR: toChainedReference(0),
-                      },
-                    }),
-                    encodeSwap({
-                      poolId: poolIdA,
-                      tokenIn: tokens.MKR,
-                      tokenOut: tokens.DAI,
-                      fromInternalBalance: useInternalBalance,
-                      amount: toChainedReference(0),
-                    }),
-                  ]),
-                await getBPT(poolIdA),
-                {
-                  account: sender,
-                  changes: {
-                    BPT: amountInBPT.mul(-1),
-                  },
-                }
-              )
-            ).wait();
-
-            const {
-              args: { deltas },
-            } = expectEvent.inIndirectReceipt(receipt, vault.instance.interface, 'PoolBalanceChanged', {
-              poolId: poolIdA,
-            });
-
-            const {
-              args: { amountIn: amountInMKR },
-            } = expectEvent.inIndirectReceipt(receipt, vault.instance.interface, 'Swap', { poolId: poolIdA });
-
-            expect(deltas[tokensA.indexOf(tokens.MKR)].mul(-1)).to.equal(amountInMKR);
-          });
-        });
-
-        describe('exact bpt in for one token', () => {
-          it('exits with immediate amounts', async () => {
-            await expectBalanceChange(
-              async () =>
-                relayer.connect(sender).multicall([
-                  await encodeExitPool({
-                    poolId: poolIdA,
-                    userData: WeightedPoolEncoder.exitExactBPTInForOneTokenOut(fp(1), 0),
-                    toInternalBalance: useInternalBalance,
-                  }),
-                ]),
-              await getBPT(poolIdA),
-              {
-                account: sender,
-                changes: {
-                  BPT: amountInBPT.mul(-1),
-                },
-              }
-            );
-          });
-
-          it('stores token amount out as chained reference', async () => {
-            const receipt = await (
-              await relayer.connect(sender).multicall([
-                await encodeExitPool({
-                  poolId: poolIdA,
-                  userData: WeightedPoolEncoder.exitExactBPTInForOneTokenOut(
-                    amountInBPT,
-                    tokensA.findIndexBySymbol('MKR')
-                  ),
-                  toInternalBalance: useInternalBalance,
-                  outputReferences: {
-                    MKR: toChainedReference(0),
-                  },
-                }),
-              ])
-            ).wait();
-
-            let mkrAmountOut = Zero;
-            if (useInternalBalance) {
-              const mkrTransfer = expectEvent.inIndirectReceipt(
-                receipt,
-                vault.instance.interface,
-                'InternalBalanceChanged',
-                {
-                  user: sender.address,
-                  token: tokens.MKR.address,
-                }
-              );
-
-              mkrAmountOut = mkrTransfer.args.delta;
-            } else {
-              const mkrTransfer = expectTransferEvent(receipt, { from: vault.address, to: sender.address }, tokens.MKR);
-
-              mkrAmountOut = mkrTransfer.args.value;
-            }
-
-            await expectChainedReferenceContents(relayer, toChainedReference(0), mkrAmountOut);
-          });
-
-          it('exits with exact bpt in chained reference', async () => {
-            await setChainedReferenceContents(relayer, toChainedReference(0), amountInBPT);
-
-            await expectBalanceChange(
-              async () =>
-                relayer.connect(sender).multicall([
-                  await encodeExitPool({
-                    poolId: poolIdA,
-                    userData: WeightedPoolEncoder.exitExactBPTInForOneTokenOut(
-                      toChainedReference(0),
-                      tokensA.findIndexBySymbol('MKR')
-                    ),
-                    toInternalBalance: useInternalBalance,
-                  }),
-                ]),
-              await getBPT(poolIdA),
-              {
-                account: sender,
-                changes: {
-                  BPT: amountInBPT.mul(-1),
-                },
-              }
-            );
-          });
-
-          it('is chainable with swaps via multicall', async () => {
-            const receipt = await (
-              await expectBalanceChange(
-                async () =>
-                  relayer.connect(sender).multicall([
-                    await encodeExitPool({
-                      poolId: poolIdA,
-                      userData: WeightedPoolEncoder.exitExactBPTInForOneTokenOut(
-                        amountInBPT,
-                        tokensA.findIndexBySymbol('MKR')
-                      ),
-                      toInternalBalance: useInternalBalance,
-                      outputReferences: {
-                        MKR: toChainedReference(0),
-                      },
-                    }),
-                    encodeSwap({
-                      poolId: poolIdA,
-                      tokenIn: tokens.MKR,
-                      tokenOut: tokens.DAI,
-                      amount: toChainedReference(0),
-                      fromInternalBalance: useInternalBalance,
-                    }),
-                  ]),
-                await getBPT(poolIdA),
-                {
-                  account: sender,
-                  changes: {
-                    BPT: amountInBPT.mul(-1),
-                  },
-                }
-              )
-            ).wait();
-
-            const {
-              args: { deltas },
-            } = expectEvent.inIndirectReceipt(receipt, vault.instance.interface, 'PoolBalanceChanged', {
-              poolId: poolIdA,
-            });
-
-            const {
-              args: { amountIn: amountInMKR },
-            } = expectEvent.inIndirectReceipt(receipt, vault.instance.interface, 'Swap', { poolId: poolIdA });
-
-            expect(deltas[tokensA.indexOf(tokens.MKR)].mul(-1)).to.equal(amountInMKR);
-          });
-        });
-
-        describe('bpt in for exact tokens out', () => {
-          const amountOutMKR = fp(1);
-          const amountOutDAI = fp(2);
-
-          it('exits with immediate amounts', async () => {
-            await expectBalanceChange(
-              async () =>
-                relayer.connect(sender).multicall([
-                  await encodeExitPool({
-                    poolId: poolIdA,
-                    userData: WeightedPoolEncoder.exitBPTInForExactTokensOut([amountOutMKR, amountOutDAI], MAX_UINT256),
-                    toInternalBalance: useInternalBalance,
-                  }),
-                ]),
-              await getBPT(poolIdA),
-              {
-                account: sender,
-                changes: {
-                  BPT: ['lt', 0],
-                  MKR: amountOutMKR,
-                  DAI: amountOutDAI,
-                },
-              }
-            );
-          });
-        });
-      }
-
-      describe('exit to external balance', () => {
-        const toInternalBalance = false;
-        testExitPool(toInternalBalance);
-      });
-
-      describe('exit to internal balance', () => {
-        const toInternalBalance = true;
-        testExitPool(toInternalBalance);
-      });
-    });
-  });
-});
->>>>>>> c3ccf89d
+});