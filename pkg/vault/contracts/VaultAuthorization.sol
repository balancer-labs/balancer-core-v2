--- conflicted
+++ resolved
@@ -1,178 +1,3 @@
-<<<<<<< HEAD
-// SPDX-License-Identifier: GPL-3.0-or-later
-// This program is free software: you can redistribute it and/or modify
-// it under the terms of the GNU General Public License as published by
-// the Free Software Foundation, either version 3 of the License, or
-// (at your option) any later version.
-
-// This program is distributed in the hope that it will be useful,
-// but WITHOUT ANY WARRANTY; without even the implied warranty of
-// MERCHANTABILITY or FITNESS FOR A PARTICULAR PURPOSE.  See the
-// GNU General Public License for more details.
-
-// You should have received a copy of the GNU General Public License
-// along with this program.  If not, see <http://www.gnu.org/licenses/>.
-
-pragma solidity ^0.7.0;
-pragma experimental ABIEncoderV2;
-
-import "@balancer-labs/v2-interfaces/contracts/solidity-utils/helpers/BalancerErrors.sol";
-import "@balancer-labs/v2-interfaces/contracts/vault/IVault.sol";
-import "@balancer-labs/v2-interfaces/contracts/vault/IAuthorizer.sol";
-
-import "@balancer-labs/v2-solidity-utils/contracts/helpers/Authentication.sol";
-import "@balancer-labs/v2-solidity-utils/contracts/helpers/SignaturesValidator.sol";
-import "@balancer-labs/v2-solidity-utils/contracts/helpers/TemporarilyPausable.sol";
-import "@balancer-labs/v2-solidity-utils/contracts/openzeppelin/ReentrancyGuard.sol";
-
-/**
- * @dev Manages access control of Vault permissioned functions by relying on the Authorizer and signature validation.
- *
- * Additionally handles relayer access and approval.
- */
-abstract contract VaultAuthorization is
-    IVault,
-    ReentrancyGuard,
-    Authentication,
-    SignaturesValidator,
-    TemporarilyPausable
-{
-    // Ideally, we'd store the type hashes as immutable state variables to avoid computing the hash at runtime, but
-    // unfortunately immutable variables cannot be used in assembly, so we just keep the precomputed hashes instead.
-
-    // _JOIN_TYPE_HASH = keccak256("JoinPool(bytes calldata,address sender,uint256 nonce,uint256 deadline)");
-    bytes32 private constant _JOIN_TYPE_HASH = 0x3f7b71252bd19113ff48c19c6e004a9bcfcca320a0d74d58e85877cbd7dcae58;
-
-    // _EXIT_TYPE_HASH = keccak256("ExitPool(bytes calldata,address sender,uint256 nonce,uint256 deadline)");
-    bytes32 private constant _EXIT_TYPE_HASH = 0x8bbc57f66ea936902f50a71ce12b92c43f3c5340bb40c27c4e90ab84eeae3353;
-
-    // _SWAP_TYPE_HASH = keccak256("Swap(bytes calldata,address sender,uint256 nonce,uint256 deadline)");
-    bytes32 private constant _SWAP_TYPE_HASH = 0xe192dcbc143b1e244ad73b813fd3c097b832ad260a157340b4e5e5beda067abe;
-
-    // _BATCH_SWAP_TYPE_HASH = keccak256("BatchSwap(bytes calldata,address sender,uint256 nonce,uint256 deadline)");
-    bytes32 private constant _BATCH_SWAP_TYPE_HASH = 0x9bfc43a4d98313c6766986ffd7c916c7481566d9f224c6819af0a53388aced3a;
-
-    // _SET_RELAYER_TYPE_HASH =
-    //     keccak256("SetRelayerApproval(bytes calldata,address sender,uint256 nonce,uint256 deadline)");
-    bytes32
-        private constant _SET_RELAYER_TYPE_HASH = 0xa3f865aa351e51cfeb40f5178d1564bb629fe9030b83caf6361d1baaf5b90b5a;
-
-    IAuthorizer private _authorizer;
-    mapping(address => mapping(address => bool)) private _approvedRelayers;
-
-    /**
-     * @dev Reverts unless `user` is the caller, or the caller is approved by the Authorizer to call this function (that
-     * is, it is a relayer for that function), and either:
-     *  a) `user` approved the caller as a relayer (via `setRelayerApproval`), or
-     *  b) a valid signature from them was appended to the calldata.
-     *
-     * Should only be applied to external functions.
-     */
-    modifier authenticateFor(address user) {
-        _authenticateFor(user);
-        _;
-    }
-
-    constructor(IAuthorizer authorizer)
-        // The Vault is a singleton, so it simply uses its own address to disambiguate action identifiers.
-        Authentication(bytes32(uint256(address(this))))
-        SignaturesValidator("Balancer V2 Vault")
-    {
-        _setAuthorizer(authorizer);
-    }
-
-    function setAuthorizer(IAuthorizer newAuthorizer) external override nonReentrant authenticate {
-        _setAuthorizer(newAuthorizer);
-    }
-
-    function _setAuthorizer(IAuthorizer newAuthorizer) private {
-        emit AuthorizerChanged(newAuthorizer);
-        _authorizer = newAuthorizer;
-    }
-
-    function getAuthorizer() external view override returns (IAuthorizer) {
-        return _authorizer;
-    }
-
-    function setRelayerApproval(
-        address sender,
-        address relayer,
-        bool approved
-    ) external override nonReentrant whenNotPaused authenticateFor(sender) {
-        _approvedRelayers[sender][relayer] = approved;
-        emit RelayerApprovalChanged(relayer, sender, approved);
-    }
-
-    function hasApprovedRelayer(address user, address relayer) external view override returns (bool) {
-        return _hasApprovedRelayer(user, relayer);
-    }
-
-    /**
-     * @dev Reverts unless `user` is the caller, or the caller is approved by the Authorizer to call the entry point
-     * function (that is, it is a relayer for that function) and either:
-     *  a) `user` approved the caller as a relayer (via `setRelayerApproval`), or
-     *  b) a valid signature from them was appended to the calldata.
-     */
-    function _authenticateFor(address user) internal {
-        if (msg.sender != user) {
-            // In this context, 'permission to call a function' means 'being a relayer for a function'.
-            _authenticateCaller();
-
-            // Being a relayer is not sufficient: `user` must have also approved the caller either via
-            // `setRelayerApproval`, or by providing a signature appended to the calldata.
-            if (!_hasApprovedRelayer(user, msg.sender)) {
-                _validateSignature(user, Errors.USER_DOESNT_ALLOW_RELAYER);
-            }
-        }
-    }
-
-    /**
-     * @dev Returns true if `user` approved `relayer` to act as a relayer for them.
-     */
-    function _hasApprovedRelayer(address user, address relayer) internal view returns (bool) {
-        return _approvedRelayers[user][relayer];
-    }
-
-    function _canPerform(bytes32 actionId, address user) internal view override returns (bool) {
-        // Access control is delegated to the Authorizer.
-        return _authorizer.canPerform(actionId, user, address(this));
-    }
-
-    function _typeHash() internal pure override returns (bytes32 hash) {
-        // This is a simple switch-case statement, trivially written in Solidity by chaining else-if statements, but the
-        // assembly implementation results in much denser bytecode.
-        // solhint-disable-next-line no-inline-assembly
-        assembly {
-            // The function selector is located at the first 4 bytes of calldata. We copy the first full calldata
-            // 256 word, and then perform a logical shift to the right, moving the selector to the least significant
-            // 4 bytes.
-            let selector := shr(224, calldataload(0))
-
-            // With the selector in the least significant 4 bytes, we can use 4 byte literals with leading zeros,
-            // resulting in dense bytecode (PUSH4 opcodes).
-            switch selector
-                case 0xb95cac28 {
-                    hash := _JOIN_TYPE_HASH
-                }
-                case 0x8bdb3913 {
-                    hash := _EXIT_TYPE_HASH
-                }
-                case 0x52bbbe29 {
-                    hash := _SWAP_TYPE_HASH
-                }
-                case 0x945bcec9 {
-                    hash := _BATCH_SWAP_TYPE_HASH
-                }
-                case 0xfa6e671d {
-                    hash := _SET_RELAYER_TYPE_HASH
-                }
-                default {
-                    hash := 0x0000000000000000000000000000000000000000000000000000000000000000
-                }
-        }
-    }
-}
-=======
 // SPDX-License-Identifier: GPL-3.0-or-later
 // This program is free software: you can redistribute it and/or modify
 // it under the terms of the GNU General Public License as published by
@@ -345,5 +170,4 @@
                 }
         }
     }
-}
->>>>>>> c3ccf89d
+}