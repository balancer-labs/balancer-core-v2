// SPDX-License-Identifier: GPL-3.0-or-later
// This program is free software: you can redistribute it and/or modify
// it under the terms of the GNU General Public License as published by
// the Free Software Foundation, either version 3 of the License, or
// (at your option) any later version.

// This program is distributed in the hope that it will be useful,
// but WITHOUT ANY WARRANTY; without even the implied warranty of
// MERCHANTABILITY or FITNESS FOR A PARTICULAR PURPOSE.  See the
// GNU General Public License for more details.

// You should have received a copy of the GNU General Public License
// along with this program.  If not, see <http://www.gnu.org/licenses/>.

pragma solidity ^0.7.0;
pragma experimental ABIEncoderV2;

import "@balancer-labs/v2-interfaces/contracts/liquidity-mining/IAuthorizerAdaptorEntrypoint.sol";
import "@balancer-labs/v2-interfaces/contracts/solidity-utils/helpers/IAuthentication.sol";
import "@balancer-labs/v2-interfaces/contracts/vault/IVault.sol";
import "@balancer-labs/v2-interfaces/contracts/vault/IAuthorizer.sol";

import "@balancer-labs/v2-solidity-utils/contracts/helpers/InputHelpers.sol";
import "@balancer-labs/v2-solidity-utils/contracts/math/Math.sol";
import "@balancer-labs/v2-solidity-utils/contracts/openzeppelin/Address.sol";
import "@balancer-labs/v2-solidity-utils/contracts/openzeppelin/ReentrancyGuard.sol";
import "./TimelockExecutionHelper.sol";

/**
 * @title Timelock Authorizer
 * @author Balancer Labs
 * @dev Authorizer with timelocks (delays).
 *
 * Users are allowed to perform actions if they have the permission to do so.
 *
 * This Authorizer implementation allows defining a delay per action identifier. If a delay is set for an action, users
 * are instead allowed to schedule an execution that will be run in the future by the Authorizer instead of executing it
 * directly themselves.
 *
 * Glossary:
 * - Action: Operation that can be performed to a target contract. These are identified by a unique bytes32 `actionId`
 *   defined by each target contract following `IAuthentication.getActionId`.
 * - Scheduled execution: The Authorizer can define different delays per `actionId` in order to determine that a
 *   specific time window must pass before these can be executed. When a delay is set for an `actionId`, executions
 *   must be scheduled. These executions are identified with an unsigned integer called `scheduledExecutionId`.
 * - Permission: Unique identifier to refer to a user (who) that is allowed to perform an action (what) in a specific
 *   target contract (where). This identifier is called `permissionId` and is computed as
 *   `keccak256(actionId, account, where)`.
 *
 * Permission granularity:
 *   In addition to the who/what/where of a permission, an extra notion of a "specifier" is introduced to enable more
 *   granular configuration. This concept is used within the Authorizer to provide clarity among four ambiguous actions:
 *   granting/revoking permissions, executing scheduled actions, and setting action delays. For example, in managing
 *   the permission to set action delays, it is desirable to delineate whether an account can set delays for all
 *   actions indiscriminately or only for a specific action ID. In this case, the permission's "baseActionId" is the
 *   action ID for scheduling a delay change, and the "specifier" is the action ID for which the delay will be changed.
 *   The "baseActionId" and "specifier" of a permission are combined into a single "extended" `actionId`
 *   by calling `getExtendedActionId(baseActionId, specifier)`.
 *
 * Note that the TimelockAuthorizer doesn't make use of reentrancy guards on the majority of external functions.
 * The only function which makes an external non-view call (and so could initate a reentrancy attack) is `execute`
 * which executes a scheduled execution and so this is the only protected function.
 * In fact a number of the TimelockAuthorizer's functions may only be called through a scheduled execution so reentrancy
 * is necessary in order to be able to call these.
 */
contract TimelockAuthorizer is IAuthorizer, IAuthentication, ReentrancyGuard {
    using Address for address;

    /**
     * @notice An action specifier which grants a general permission to perform all variants of the base action.
     */
    bytes32
        public constant GENERAL_PERMISSION_SPECIFIER = 0xffffffffffffffffffffffffffffffffffffffffffffffffffffffffffffffff;
    // solhint-disable-previous-line max-line-length

    /**
     * @notice A sentinel value for `where` that will match any address.
     */
    address public constant EVERYWHERE = address(-1);

    /**
     * @notice A constant value for `scheduledExecutionId` that will match any execution Id.
     * Cancelers assigned to this Id will be able to cancel *any* scheduled action,
     * which is very useful for e.g. emergency response dedicated teams that analyze these.
     */
    uint256 public constant GLOBAL_CANCELER_SCHEDULED_EXECUTION_ID = type(uint256).max;

    // We institute a maximum delay to ensure that actions cannot be accidentally/maliciously disabled through setting
    // an arbitrarily long delay.
    uint256 public constant MAX_DELAY = 2 * (365 days);

    // We need a minimum delay period to ensure that all delay changes may be properly scrutinised.
    uint256 public constant MINIMUM_CHANGE_DELAY_EXECUTION_DELAY = 5 days;

    struct ScheduledExecution {
        address where;
        bytes data;
        bool executed;
        bool cancelled;
        bool protected;
        uint256 executableAt;
    }

    // solhint-disable var-name-mixedcase
    bytes32 public immutable REVOKE_ACTION_ID;
    bytes32 public immutable SCHEDULE_DELAY_ACTION_ID;

    // These action ids do not need to be used by external actors as the action ids above do.
    // Instead they're saved just for gas savings so we can keep them private.
    bytes32 private immutable _GENERAL_REVOKE_ACTION_ID;

    TimelockExecutionHelper private immutable _executionHelper;
    IAuthentication private immutable _vault;
    IAuthorizerAdaptorEntrypoint private immutable _authorizerAdaptorEntrypoint;
    IAuthorizerAdaptor private immutable _authorizerAdaptor;
    uint256 private immutable _rootTransferDelay;

    // Authorizer permissions
    address private _root;
    address private _pendingRoot;

    // scheduled execution id => account => is executor
    mapping(uint256 => mapping(address => bool)) private _isExecutor;

    // action id => account => where => is granter
    mapping(bytes32 => mapping(address => mapping(address => bool))) private _isGranter;
    // action id => delay
    mapping(bytes32 => uint256) private _grantDelays;
    // account => where => is revoker
    mapping(address => mapping(address => bool)) private _isRevoker;
    // action id => delay
    mapping(bytes32 => uint256) private _revokeDelays;
    // scheduled execution id => account => is canceler
    mapping(uint256 => mapping(address => bool)) private _isCanceler;

    // External permissions
    mapping(bytes32 => bool) private _isPermissionGranted;
    mapping(bytes32 => uint256) private _delaysPerActionId;

    ScheduledExecution[] private _scheduledExecutions;

    /**
     * @notice Emitted when a new execution `scheduledExecutionId` is scheduled.
     */
    event ExecutionScheduled(bytes32 indexed actionId, uint256 indexed scheduledExecutionId);

    /**
     * @notice Emitted when an executor is added for a scheduled execution `scheduledExecutionId`.
     */
    event ExecutorAdded(uint256 indexed scheduledExecutionId, address indexed executor);

    /**
     * @notice Emitted when an account is added as a granter for `actionId` in `where`.
     */
    event GranterAdded(bytes32 indexed actionId, address indexed account, address indexed where);

    /**
     * @notice Emitted when an account is removed as a granter `actionId` in `where`.
     */
    event GranterRemoved(bytes32 indexed actionId, address indexed account, address indexed where);

    /**
     * @notice Emitted when `account` is added as a revoker in `where`.
     */
    event RevokerAdded(address indexed account, address indexed where);

    /**
     * @notice Emitted when an account is removed as a revoker in `where`.
     */
    event RevokerRemoved(address indexed account, address indexed where);

    /**
     * @notice Emitted when a canceler is added for a scheduled execution `scheduledExecutionId`.
     */
    event CancelerAdded(uint256 indexed scheduledExecutionId, address indexed canceler);

    /**
     * @notice Emitted when a canceler is removed for a scheduled execution `scheduledExecutionId`.
     */
    event CancelerRemoved(uint256 indexed scheduledExecutionId, address indexed canceler);

    /**
     * @notice Emitted when an execution `scheduledExecutionId` is executed.
     */
    event ExecutionExecuted(uint256 indexed scheduledExecutionId);

    /**
     * @notice Emitted when an execution `scheduledExecutionId` is cancelled.
     */
    event ExecutionCancelled(uint256 indexed scheduledExecutionId);

    /**
     * @notice Emitted when a new `delay` is set in order to perform action `actionId`.
     */
    event ActionDelaySet(bytes32 indexed actionId, uint256 delay);

    /**
     * @notice Emitted when a new `delay` is set in order to grant permission to execute action `actionId`.
     */
    event GrantDelaySet(bytes32 indexed actionId, uint256 delay);

    /**
     * @notice Emitted when `account` is granted permission to perform action `actionId` in target `where`.
     */
    event PermissionGranted(bytes32 indexed actionId, address indexed account, address indexed where);

    /**
     * @notice Emitted when `account`'s permission to perform action `actionId` in target `where` is revoked.
     */
    event PermissionRevoked(bytes32 indexed actionId, address indexed account, address indexed where);

    /**
     * @notice Emitted when a new `root` is set.
     */
    event RootSet(address indexed root);

    /**
     * @notice Emitted when a new `pendingRoot` is set. The new account must claim ownership for it to take effect.
     */
    event PendingRootSet(address indexed pendingRoot);

    /**
     * @dev Prevents a TimelockAuthorizer function from being called directly, making it only possible to call it by
     * scheduling a delayed execution.
     *
     * Each function that has this modifier applied to it should have an associated function that performs proper
     * permission validation and then schedules a call.
     */
    modifier onlyScheduled() {
        // Checking that we're being called by the TimelockExecutionHelper is a suffient check, given that:
        //
        //  1) The TimelockExecutionHelper can only make external calls (and cause for this modifier to not revert) if
        //     called by the TimelockAuthorizer.
        //
        //  2) The TimelockAuthorizer only makes external non-view calls in a single place: when the `execute` function
        //    is called by an executor. This is the only possible time it could call the TimelockExecutionHelper.
        //
        //  3) `execute` can only be called after scheduling a delayed execution.
        //
        //  4) Scheduled delayed executions either target the TimelockAuthorizer directly (such as in
        //    `scheduleRootChange` or `scheduleDelayChange`), in which this modifier will not revert (as intended, given
        //    those functions check proper permissions), or explictly forbid targeting the TimelockAuthorizer (in the
        //    `schedule` function), making it impossible for the TimelockExecutionHelper to call into it.
        require(msg.sender == address(_executionHelper), "CAN_ONLY_BE_SCHEDULED");
        _;
    }

    constructor(
        address initialRoot,
        address nextRoot,
        IAuthorizerAdaptorEntrypoint authorizerAdaptorEntrypoint,
        uint256 rootTransferDelay
    ) {
        _setRoot(initialRoot);
        // By setting `nextRoot` as the pending root, it can immediately call `claimRoot` and replace `initialRoot`,
        // skipping the root transfer delay for the very first root transfer. This is very useful in schemes where a
        // migrator contract is the initial root and performs some initial setup, and then needs to transfer this
        // permission to some other account.
        _setPendingRoot(nextRoot);

        _vault = authorizerAdaptorEntrypoint.getVault();
        _authorizerAdaptor = authorizerAdaptorEntrypoint.getAuthorizerAdaptor();
        _authorizerAdaptorEntrypoint = authorizerAdaptorEntrypoint;
        _executionHelper = new TimelockExecutionHelper();
        _rootTransferDelay = rootTransferDelay;

        bytes32 revokeActionId = getActionId(TimelockAuthorizer.revokePermissions.selector);
        bytes32 generalRevokeActionId = getExtendedActionId(revokeActionId, GENERAL_PERMISSION_SPECIFIER);

        // These don't technically need to be granted, as `initialRoot` is the new root, and can grant these permissions
        // directly to itself. But granting here improves ergonomics, especially in testing, as `initialRoot` is now
        // ready to grant any permission.
        _grantPermission(generalRevokeActionId, initialRoot, EVERYWHERE);

        REVOKE_ACTION_ID = revokeActionId;
        SCHEDULE_DELAY_ACTION_ID = getActionId(TimelockAuthorizer.scheduleDelayChange.selector);
        _GENERAL_REVOKE_ACTION_ID = generalRevokeActionId;
    }

    /**
     * @notice Returns true if `account` is the root.
     */
    function isRoot(address account) public view returns (bool) {
        return account == _root;
    }

    /**
     * @notice Returns true if `account` is the pending root.
     */
    function isPendingRoot(address account) public view returns (bool) {
        return account == _pendingRoot;
    }

    /**
     * @notice Returns the delay required to transfer the root address.
     */
    function getRootTransferDelay() public view returns (uint256) {
        return _rootTransferDelay;
    }

    /**
     * @notice Returns the vault address.
     */
    function getVault() external view returns (address) {
        return address(_vault);
    }

    /**
     * @notice Returns the TimelockExecutionHelper address.
     */
    function getTimelockExecutionHelper() external view returns (address) {
        return address(_executionHelper);
    }

    /**
     * @notice Returns the root address.
     */
    function getRoot() external view returns (address) {
        return _root;
    }

    /**
     * @notice Returns the currently pending new root address.
     */
    function getPendingRoot() external view returns (address) {
        return _pendingRoot;
    }

    /**
     * @notice Returns the action ID for function selector `selector`.
     */
    function getActionId(bytes4 selector) public view override returns (bytes32) {
        return keccak256(abi.encodePacked(bytes32(uint256(address(this))), selector));
    }

    /**
     * @notice Returns the action ID for revoking a permission for action `actionId`.
     */
    function getRevokePermissionActionId(bytes32 actionId) public view returns (bytes32) {
        return getExtendedActionId(REVOKE_ACTION_ID, actionId);
    }

    /**
     * @notice Returns the action ID for scheduling setting a new delay for action `actionId`.
     */
    function getScheduleDelayActionId(bytes32 actionId) public view returns (bytes32) {
        return getExtendedActionId(SCHEDULE_DELAY_ACTION_ID, actionId);
    }

    /**
     * @notice Returns the extended action ID for base action ID `baseActionId` with specific params `specifier`.
     */
    function getExtendedActionId(bytes32 baseActionId, bytes32 specifier) public pure returns (bytes32) {
        return keccak256(abi.encodePacked(baseActionId, specifier));
    }

    /**
     * @notice Returns the execution delay for action `actionId`.
     */
    function getActionIdDelay(bytes32 actionId) external view returns (uint256) {
        return _delaysPerActionId[actionId];
    }

    /**
     * @notice Returns the execution delay for granting permission for action `actionId`.
     */
    function getActionIdGrantDelay(bytes32 actionId) external view returns (uint256) {
        return _grantDelays[actionId];
    }

    /**
     * @notice Returns the permission ID for action `actionId`, account `account` and target `where`.
     */
    function getPermissionId(
        bytes32 actionId,
        address account,
        address where
    ) public pure returns (bytes32) {
        return keccak256(abi.encodePacked(actionId, account, where));
    }

    /**
     * @notice Returns true if `account` has the permission defined by action `actionId` and target `where`.
     * @dev This function is specific for the strict permission defined by the tuple `(actionId, where)`: `account` may
     * instead hold the global permission for the action `actionId`, also granting them permission on `where`, but this
     * function would return false regardless.
     *
     * For this reason, it's recommended to use `hasPermission` if checking whether `account` is allowed to perform
     * a given action.
     */
    function isPermissionGrantedOnTarget(
        bytes32 actionId,
        address account,
        address where
    ) external view returns (bool) {
        return _isPermissionGranted[getPermissionId(actionId, account, where)];
    }

    /**
     * @notice Returns true if `account` has permission over the action `actionId` in target `where`.
     */
    function hasPermission(
        bytes32 actionId,
        address account,
        address where
    ) public view returns (bool) {
        return
            _isPermissionGranted[getPermissionId(actionId, account, where)] ||
            _isPermissionGranted[getPermissionId(actionId, account, EVERYWHERE)];
    }

    /**
     * @notice Returns true if `account` is allowed to grant permissions for action `actionId` in target `where`.
     */
    function isGranter(
        bytes32 actionId,
        address account,
        address where
    ) public view returns (bool) {
        return _isGranter[actionId][account][where] || _isGranter[actionId][account][EVERYWHERE] || isRoot(account);
    }

    /**
     * @notice Returns true if `account` is allowed to revoke permissions in target `where` for all actions.
     */
    function isRevoker(address account, address where) public view returns (bool) {
        return _isRevoker[account][where] || _isRevoker[account][EVERYWHERE] || isRoot(account);
    }

    /**
     * @notice Returns true if `account` can perform action `actionId` in target `where`. This will return false for
     * actions that have a delay associated with them, even if `account` has permission over the action, since `account`
     * cannot perform the action directly - it must instead schedule a future execution of it via `schedule`.
     *
     * @dev All authentications that require the AuthorizerAdaptor must originate from the AuthorizerAdaptorEntrypoint:
     * requests coming directly from the AuthorizerAdaptor will be rejected.
     */
    function canPerform(
        bytes32 actionId,
        address account,
        address where
    ) public view override returns (bool) {
        if (msg.sender == address(_authorizerAdaptor)) {
            // We special case the situation where the caller is the `AuthorizerAdaptor`, as due to a bug it can be
            // tricked into passing an incorrect `actionId` value, potentially resulting in escalation of privileges.
            //
            // To remedy this we force all calls to the `AuthorizerAdaptor` to be made through a singleton entrypoint
            // contract, called the `AuthorizerAdaptorEntrypoint`. This contract correctly checks whether `account` can
            // perform `actionId` on `where`, and then forwards the call onto the `AuthorizerAdaptor` to execute.
            //
            // The authorizer then rejects calls to the `AuthorizerAdaptor` which aren't made through the entrypoint,
            // and approves all calls made through it (since the entrypoint will have already performed any necessary
            // permission checks).
            return account == address(_authorizerAdaptorEntrypoint);
        }

        // Actions with no delay can only be performed by accounts that have the associated permission.
        // Actions with a non-zero delay however cannot be performed by permissioned accounts: they can only be made by
        // the TimelockAuthorizerExecutionHelper, which works alongisde the TimelockAuthorizer itself to ensure that
        // said executions have been properly scheduled in advance by an authorized party via the `schedule` function.
        return
            _delaysPerActionId[actionId] == 0
                ? hasPermission(actionId, account, where)
                : account == address(_executionHelper);
    }

    /**
<<<<<<< HEAD
     * @notice Returns true if `account` can grant permissions for action `actionId` in target `where`.
     */
    function canGrant(
        bytes32 actionId,
        address account,
        address where
    ) public view returns (bool) {
        return _grantDelays[actionId] > 0 ? account == address(_executionHelper) : isGranter(actionId, account, where);
    }

    /**
=======
>>>>>>> a61987cb
     * @notice Returns true if `account` can revoke permissions for action `actionId` in target `where`.
     */
    function canRevoke(
        bytes32 actionId,
        address account,
        address where
    ) public view returns (bool) {
        return _revokeDelays[actionId] > 0 ? account == address(_executionHelper) : isRevoker(account, where);
    }

    /**
     * @notice Returns the scheduled execution `scheduledExecutionId`.
     */
    function getScheduledExecution(uint256 scheduledExecutionId) external view returns (ScheduledExecution memory) {
        return _scheduledExecutions[scheduledExecutionId];
    }

    /**
     * @notice Returns true if `account` is an executor for `scheduledExecutionId`.
     */
    function isExecutor(uint256 scheduledExecutionId, address account) public view returns (bool) {
        return _isExecutor[scheduledExecutionId][account];
    }

    /**
     * @notice Returns true if execution `scheduledExecutionId` can be executed.
     * Only true if it is not already executed or cancelled, and if the execution delay has passed.
     */
    function canExecute(uint256 scheduledExecutionId) external view returns (bool) {
        require(scheduledExecutionId < _scheduledExecutions.length, "ACTION_DOES_NOT_EXIST");
        ScheduledExecution storage scheduledExecution = _scheduledExecutions[scheduledExecutionId];
        return
            !scheduledExecution.executed &&
            !scheduledExecution.cancelled &&
            block.timestamp >= scheduledExecution.executableAt;
        // solhint-disable-previous-line not-rely-on-time
    }

    /**
     * @notice Schedules an execution to change the root address to `newRoot`.
     */
    function scheduleRootChange(address newRoot, address[] memory executors) external returns (uint256) {
        require(isRoot(msg.sender), "SENDER_IS_NOT_ROOT");
        bytes32 actionId = getActionId(this.setPendingRoot.selector);
        bytes memory data = abi.encodeWithSelector(this.setPendingRoot.selector, newRoot);

        // Since this can only be called by root, which is always a canceler for all scheduled executions, we don't
        // bother creating any new cancelers.
        return _scheduleWithDelay(actionId, address(this), data, getRootTransferDelay(), executors);
    }

    /**
     * @notice Sets the pending root address to `pendingRoot`.
     * @dev This function can never be called directly - it is only ever called as part of a scheduled execution by
     * the TimelockExecutionHelper after after calling `scheduleRootChange`.
     *
     * Once set as the pending root, `pendingRoot` may then call `claimRoot` to become the new root.
     */
    function setPendingRoot(address pendingRoot) external onlyScheduled {
        _setPendingRoot(pendingRoot);
    }

    /**
     * @notice Transfers root powers from the current to the pending root address.
     * @dev This function prevents accidentally transferring root to an invalid address.
     * To become root, the pending root must call this function to ensure that it's able to interact with this contract.
     */
    function claimRoot() external {
        address currentRoot = _root;
        address pendingRoot = _pendingRoot;
        require(msg.sender == pendingRoot, "SENDER_IS_NOT_PENDING_ROOT");

        // Grant powers to new root to grant or revoke any permission over any contract.
        _grantPermission(_GENERAL_REVOKE_ACTION_ID, pendingRoot, EVERYWHERE);

        // Revoke these powers from the outgoing root.
        _revokePermission(_GENERAL_REVOKE_ACTION_ID, currentRoot, EVERYWHERE);

        // Complete the root transfer and reset the pending root.
        _setRoot(pendingRoot);
        _setPendingRoot(address(0));
    }

    /**
     * @notice Sets a new delay `delay` for action `actionId`.
     * @dev This function can never be called directly - it is only ever called as part of a scheduled execution by
     * the TimelockExecutionHelper after after calling `scheduleDelayChange`.
     */
<<<<<<< HEAD
    function setDelay(bytes32 actionId, uint256 delay) external onlyScheduled {
        bytes32 setAuthorizerActionId = _vault.getActionId(IVault.setAuthorizer.selector);
        bool isAllowed = actionId == setAuthorizerActionId || delay <= _delaysPerActionId[setAuthorizerActionId];
        require(isAllowed, "DELAY_EXCEEDS_SET_AUTHORIZER");
=======
    function setDelay(bytes32 actionId, uint256 delay) external onlyExecutor {
        // If changing the `setAuthorizer` delay itself, then we don't need to compare it to its current value for
        // validity.
        if (actionId != _vault.getActionId(IVault.setAuthorizer.selector)) {
            require(_isDelayShorterThanSetAuthorizer(delay), "DELAY_EXCEEDS_SET_AUTHORIZER");
        }
>>>>>>> a61987cb

        _delaysPerActionId[actionId] = delay;
        emit ActionDelaySet(actionId, delay);
    }

    function setGrantDelay(bytes32 actionId, uint256 delay) external onlyExecutor {
        require(_isDelayShorterThanSetAuthorizer(delay), "DELAY_EXCEEDS_SET_AUTHORIZER");

        _grantDelays[actionId] = delay;
        emit GrantDelaySet(actionId, delay);
    }

    function _isDelayShorterThanSetAuthorizer(uint256 delay) private view returns (bool) {
        // No delay can be greater than the current delay for changing the Authorizer itself (`IVault.setAuthorizer`).
        // Otherwise, it'd be possible to execute the action with a shorter delay by simply replacing the
        // TimelockAuthorizer with a different contract that didn't enforce these delays.
        // Note that it is still possible for an action to end up with a delay longer than `setAuthorizer` if e.g.
        // `setAuthorizer`'s delay was to ever be decreased, but this is not expected to happen. The following check is
        // therefore simply a way to try to prevent user error, but is not infallible.

        bytes32 setAuthorizerActionId = _vault.getActionId(IVault.setAuthorizer.selector);
        return delay <= _delaysPerActionId[setAuthorizerActionId];
    }

    /**
     * @notice Schedules an execution to set the delay for `actionId`' to `newDelay`.
     */
    function scheduleDelayChange(
        bytes32 actionId,
        uint256 newDelay,
        address[] memory executors
    ) external returns (uint256) {
        require(isRoot(msg.sender), "SENDER_IS_NOT_ROOT");
        require(newDelay <= MAX_DELAY, "DELAY_TOO_LARGE");

        uint256 executionDelay = _getDelayChangeExecutionDelay(_delaysPerActionId[actionId], newDelay);

        bytes32 scheduleDelayActionId = getScheduleDelayActionId(actionId);
        bytes memory data = abi.encodeWithSelector(this.setDelay.selector, actionId, newDelay);

        // Since this can only be called by root, which is always a canceler for all scheduled executions, we don't
        // bother creating any new cancelers.
        return _scheduleWithDelay(scheduleDelayActionId, address(this), data, executionDelay, executors);
    }

    /**
     * @notice Schedules an execution to set the delay for granting permission over `actionId` to `newDelay`.
     */
    function scheduleGrantDelayChange(
        bytes32 actionId,
        uint256 newDelay,
        address[] memory executors
    ) external returns (uint256 scheduledExecutionId) {
        require(isRoot(msg.sender), "SENDER_IS_NOT_ROOT");
        require(newDelay <= MAX_DELAY, "DELAY_TOO_LARGE");

        uint256 executionDelay = _getDelayChangeExecutionDelay(_grantDelays[actionId], newDelay);

        bytes memory data = abi.encodeWithSelector(this.setGrantDelay.selector, actionId, newDelay);
        // TODO: fix actionId for event (maybe overhaul _scheduleWithDelay?)

        // Since this can only be called by root, which is always a canceler for all scheduled executions, we don't
        // bother creating any new cancelers.
        return _scheduleWithDelay(0x0, address(this), data, executionDelay, executors);
    }

    function _getDelayChangeExecutionDelay(uint256 currentDelay, uint256 newDelay) private pure returns (uint256) {
        // The delay change is scheduled so that it's never possible to execute an action in a shorter time than the
        // current delay.
        //
        // If we're reducing the action's delay then we must first wait for the difference between the two delays.
        // This means that if we immediately schedule the action for execution once the delay is reduced, then
        // these two delays combined will result in the original delay.
        // For example, if an action's delay is 20 days and we wish to reduce it to 5 days, we need to wait 15 days
        // before the new shorter delay is effective, to make it impossible to execute the action before the full
        // original 20-day delay period has elapsed.
        //
        // If we're increasing the delay on an action, we could in principle execute this change immediately, since the
        // larger delay would fulfill the original constraint imposed by the first delay.
        // For example, if we wish to increase the delay of an action from 5 days to 20 days, there is no need to wait
        // as it would not be possible to execute the action with a delay shorter than the initial 5 days at any point.
        //
        // However, not requiring a delay to increase an action's delay creates an issue: it would be possible to
        // effectively disable actions by setting huge delays (e.g. 2 years) for them. Because of this, all delay
        // changes are subject to a minimum execution delay, to allow for proper scrutiny of these potentially
        // dangerous actions.

        return
            newDelay < currentDelay
                ? Math.max(currentDelay - newDelay, MINIMUM_CHANGE_DELAY_EXECUTION_DELAY)
                : MINIMUM_CHANGE_DELAY_EXECUTION_DELAY;
    }

    /**
     * @notice Schedules an arbitrary execution of `data` in target `where`. Returns a scheduledExecutionId that can be
     * used to call `execute`, `cancel`, and associated getters such as `getScheduledExecution`.
     *
     * If `executors` is an empty array, that any account in the network will be able to initiate the scheduled
     * execution. If not, only accounts in the `executors` array will be able to call `execute`. It is not possible to
     * change this after scheduling: the list of executors is immutable, and cannot be changed by any account (including
     * root).
     *
     * The caller of the `schedule` function is automatically made a canceler for the scheduled execution, meaning they
     * can call the `cancel` function for it. Other accounts, such as root, may also have or be granted permission to
     * cancel any scheduled execution.
     *
     * This is the only way to execute actions in external contracts that have a delay associated with them. Calling
     * said functions directly will cause `canPerform` to return false, even if the caller has permission. An account
     * that has permission over an action with a delay cannot call it directly, and must intead schedule a delayed
     * execution by calling this function.
     */
    function schedule(
        address where,
        bytes memory data,
        address[] memory executors
    ) external returns (uint256) {
        // Allowing scheduling arbitrary calls into the TimelockAuthorizer is dangerous.
        //
        // It is expected that only the `root` account can initiate a root transfer as this condition is enforced
        // by the `scheduleRootChange` function which is the expected method of scheduling a call to `setPendingRoot`.
        // If a call to `setPendingRoot` could be scheduled using this function as well as `scheduleRootChange` then
        // accounts other than `root` could initiate a root transfer (provided they had the necessary permission).
        // Similarly, `setDelay` can only be called if scheduled via `scheduleDelayChange`.
        //
        // For this reason we disallow this function from scheduling calls to functions on the Authorizer to ensure that
        // these actions can only be scheduled through specialised functions.
        require(where != address(this), "CANNOT_SCHEDULE_AUTHORIZER_ACTIONS");

        // We also disallow the TimelockExecutionHelper from attempting to call into itself. Otherwise the above
        // protection could be bypassed by wrapping a call to `setPendingRoot` inside of a call causing the
        // TimelockExecutionHelper to reenter itself, essentially hiding the fact that `where == address(this)` inside
        // `data`.
        //
        // Note: The TimelockExecutionHelper only accepts calls from the TimelockAuthorizer (i.e. not from itself) so
        // this scenario should be impossible but this check is cheap so we enforce it here as well anyway.
        require(where != address(_executionHelper), "ATTEMPTING_EXECUTION_HELPER_REENTRANCY");

        bytes32 actionId = IAuthentication(where).getActionId(_decodeSelector(data));
        require(hasPermission(actionId, msg.sender, where), "SENDER_DOES_NOT_HAVE_PERMISSION");

        uint256 scheduledExecutionId = _schedule(actionId, where, data, executors);
        // Accounts that schedule actions are automatically made cancelers for them, so that they can manage their
        // action. We check that they are not already a canceler since e.g. root may schedule actions (and root is
        // always a global canceler).
        if (!isCanceler(scheduledExecutionId, msg.sender)) {
            _addCanceler(scheduledExecutionId, msg.sender);
        }
        return scheduledExecutionId;
    }

    /**
     * @notice Executes a scheduled action `scheduledExecutionId`. This is used to execute all scheduled executions,
     * both those that originate from `schedule` but also internal TimelockAuthorizer functions such as
     * `scheduleRootChange` or `scheduleDelayChange`.
     *
     * If any executors were setup when scheduling, `execute` can only be called by them. If none were set, the
     * scheduled execution is said to be 'unprotected', and can be executed by anyone.
     *
     * Once executed, a scheduled execution cannot be executed again. It also cannot be executed if canceled.
     *
     * We mark this function as `nonReentrant` out of an abundance of caution, as in theory this and the Authorizer
     * should be resilient to reentrant executions. The non-reentrancy check means that it is not possible to execute a
     * scheduled action during the execution of another scheduled action - an unlikely and convoluted scenario that we
     * knowlingly forbid.
     *
     * Note that while `execute` is nonReentrant, other functions are not - indeed, we rely on reentrancy to e.g. call
     * `setPendingRoot` or `setDelay`.
     */
    function execute(uint256 scheduledExecutionId) external nonReentrant returns (bytes memory result) {
        require(scheduledExecutionId < _scheduledExecutions.length, "ACTION_DOES_NOT_EXIST");
        ScheduledExecution storage scheduledExecution = _scheduledExecutions[scheduledExecutionId];
        require(!scheduledExecution.executed, "ACTION_ALREADY_EXECUTED");
        require(!scheduledExecution.cancelled, "ACTION_ALREADY_CANCELLED");

        // solhint-disable-next-line not-rely-on-time
        require(block.timestamp >= scheduledExecution.executableAt, "ACTION_NOT_YET_EXECUTABLE");

        if (scheduledExecution.protected) {
            // Protected scheduled executions can only be executed by a set of accounts designated by the original
            // scheduler.
            require(isExecutor(scheduledExecutionId, msg.sender), "SENDER_IS_NOT_EXECUTION_HELPER");
        }

        scheduledExecution.executed = true;

        // Note that this is the only place in the entire contract we perform a non-view call to an external contract,
        // i.e. this is the only context in which this contract can be re-entered, and by this point we've already
        // completed all state transitions.
        // This results in the scheduled execution being marked as 'executed' during its execution, but that should not
        // be an issue.
        result = _executionHelper.execute(scheduledExecution.where, scheduledExecution.data);
        emit ExecutionExecuted(scheduledExecutionId);
    }

    /**
     * @notice Cancels a scheduled action `scheduledExecutionId`, which prevents execution via `execute`. Canceling is
     * irreversible. Scheduled executions that have already been executed cannot be canceled. This is the only way to
     * prevent a scheduled execution from being executed (assuming there are willing executors).
     *
     * The caller must be a canceler, a permission which is managed by the `addCanceler` and `removeCanceler` functions.
     * Note that root is always a canceler for all scheduled executions.
     */
    function cancel(uint256 scheduledExecutionId) external {
        require(scheduledExecutionId < _scheduledExecutions.length, "ACTION_DOES_NOT_EXIST");
        ScheduledExecution storage scheduledExecution = _scheduledExecutions[scheduledExecutionId];

        require(!scheduledExecution.executed, "ACTION_ALREADY_EXECUTED");
        require(!scheduledExecution.cancelled, "ACTION_ALREADY_CANCELLED");

        require(isCanceler(scheduledExecutionId, msg.sender), "SENDER_IS_NOT_CANCELER");

        scheduledExecution.cancelled = true;
        emit ExecutionCancelled(scheduledExecutionId);
    }

    function isCanceler(uint256 scheduledExecutionId, address account) public view returns (bool) {
        return
            _isCanceler[scheduledExecutionId][account] ||
            _isCanceler[GLOBAL_CANCELER_SCHEDULED_EXECUTION_ID][account] ||
            isRoot(account);
    }

    function addCanceler(uint256 scheduledExecutionId, address account) external {
        require(isRoot(msg.sender), "SENDER_IS_NOT_ROOT");
        _addCanceler(scheduledExecutionId, account);
    }

    function removeCanceler(uint256 scheduledExecutionId, address account) external {
        require(isRoot(msg.sender), "SENDER_IS_NOT_ROOT");

        // The root account is always a canceler, and this cannot be revoked.
        require(!isRoot(account), "CANNOT_REMOVE_ROOT_CANCELER");

        if (_isCanceler[GLOBAL_CANCELER_SCHEDULED_EXECUTION_ID][account]) {
            // If an account is a global canceler, then it must explicitly lose this global privilege. This prevents
            // scenarios where an account has their canceler status revoked over a specific scheduled execution id, but
            // they can still cancel it because they have global permission.
            // There's an edge case in which an account could have both specific and global cancel privilege, and still
            // be able to cancel some scheduled executions after losing global privilege. This is considered an unlikely
            // scenario, and would require manual removal of the specific canceler privileges even after removal
            // of the global one.
            require(scheduledExecutionId == GLOBAL_CANCELER_SCHEDULED_EXECUTION_ID, "ACCOUNT_IS_GLOBAL_CANCELER");
        } else {
            // Alternatively, they must currently be a canceler in order to be revoked.
            require(_isCanceler[scheduledExecutionId][account], "ACCOUNT_IS_NOT_CANCELER");
        }

        _isCanceler[scheduledExecutionId][account] = false;
        emit CancelerRemoved(scheduledExecutionId, account);
    }

    function _addCanceler(uint256 scheduledExecutionId, address account) private {
        require(!isCanceler(scheduledExecutionId, account), "ACCOUNT_IS_ALREADY_CANCELER");

        _isCanceler[scheduledExecutionId][account] = true;
        emit CancelerAdded(scheduledExecutionId, account);
    }

    /**
     * @notice Grants granter status to `account` for action `actionId` in target `where`.
     * @dev Only the root can add granters.
     *
     * Note that there are no delays associated with adding or removing granters. This is based on the assumption that
     * any action which a malicious user could exploit to damage the protocol will have a sufficiently long delay
     * associated with either granting permission for or exercising that permission such that the root will be able to
     * reestablish control and cancel either the granting or associated action before it can be executed, and then
     * remove the granter.
     *
     * A malicious granter may also attempt to use their granter status to grant permission to multiple accounts, but
     * they cannot add new granters. Therefore, the danger posed by a malicious granter is limited and self-
     * contained. Root can mitigate the situation simply and completely by revoking first their granter status,
     * and then any permissions granted by that account, knowing there cannot be any more.
     */
    function addGranter(
        bytes32 actionId,
        address account,
        address where
    ) external {
        require(isRoot(msg.sender), "SENDER_IS_NOT_ROOT");

        require(!isGranter(actionId, account, where), "ACCOUNT_IS_ALREADY_GRANTER");
        // Note that it is possible for `account` to be a granter for the same `actionId` in some specific `where`, and
        // then be granted permission over `EVERYWHERE`, resulting in 'duplicate' permissions. This is not an issue per
        // se, but removing this granter status will require undoing these actions in inverse order.
        // To avoid these issues, it is recommended to revoke any prior granter status over specific contracts before
        // making an account a global granter.

        _isGranter[actionId][account][where] = true;
        emit GranterAdded(actionId, account, where);
    }

    /**
     * @notice Revokes granter status from `account` for action `actionId` in target `where`.
     * @dev Only the root can remove granters.
     *
     * Note that there are no delays associated with removing granters. The only instance in which one might be useful
     * is if we had contracts that were granters, and this was depended upon for operation of the system. This however
     * doesn't seem like it will ever be required - granters are typically subDAOs.
     *
     * After removing a malicious granter, care should be taken to review their actions and remove any permissions
     * granted by them, or cancel scheduled grants. This should be done *after* removing the granter, at which point
     * they won't be able to create any more of these.
     */
    function removeGranter(
        bytes32 actionId,
        address account,
        address where
    ) external {
        require(isRoot(msg.sender), "SENDER_IS_NOT_ROOT");

        require(isGranter(actionId, account, where), "ACCOUNT_IS_NOT_GRANTER");

        require(!isRoot(account), "CANNOT_REMOVE_ROOT_GRANTER");

        // On top of requiring that the account is currently a granter, we prevent attempts to revoke permission over a
        // single contract from global granters. As mentioned in `addGranter`, it is possible for an account to have
        // both global and specific permissions over a given contract: in this case, the global permission must be
        // removed before the specific ones can be addressed.
        if (_isGranter[actionId][account][EVERYWHERE]) {
            require(where == EVERYWHERE, "GRANTER_IS_GLOBAL");
        }

        _isGranter[actionId][account][where] = false;
        emit GranterRemoved(actionId, account, where);
    }

    /**
     * @notice Grants multiple permissions to a single `account`.
     * @dev This function can only be used for actions that have no grant delay. For those that do, use
     * `scheduleGrantPermission` instead.
     */
    function grantPermissions(
        bytes32[] memory actionIds,
        address account,
        address[] memory where
    ) external {
        InputHelpers.ensureInputLengthMatch(actionIds.length, where.length);
        for (uint256 i = 0; i < actionIds.length; i++) {
            if (_grantDelays[actionIds[i]] == 0) {
                require(isGranter(actionIds[i], msg.sender, where[i]), "SENDER_IS_NOT_GRANTER");
            } else {
                // Some actions may have delays associated with granting them - these permissions cannot be granted
                // directly, even if the caller is a granter, and must instead be scheduled for future execution via
                // `scheduleGrantPermission`.
                require(msg.sender == address(_executor), "GRANT_MUST_BE_SCHEDULED");
            }

            _grantPermission(actionIds[i], account, where[i]);
        }
    }

    /**
     * @notice Schedules a grant permission to `account` for action `actionId` in target `where`.
     */
    function scheduleGrantPermission(
        bytes32 actionId,
        address account,
        address where,
        address[] memory executors
    ) external returns (uint256 scheduledExecutionId) {
        require(isGranter(actionId, msg.sender, where), "SENDER_IS_NOT_GRANTER");

        uint256 delay = _grantDelays[actionId];
        require(delay > 0, "ACTION_HAS_NO_GRANT_DELAY");

        bytes memory data = abi.encodeWithSelector(this.grantPermissions.selector, _ar(actionId), account, _ar(where));

        // TODO: fix actionId for event (maybe overhaul _scheduleWithDelay?)
        uint256 id = _scheduleWithDelay(0x0, address(this), data, delay, executors);
        // Granters that schedule actions are automatically made cancelers for them, so that they can manage their
        // action. We check that they are not already a canceler since e.g. root may schedule grants (and root is
        // always a global canceler).
        // action. we check that they are not already a canceler since e.g. root may schedule actions (and root is
        // always a global canceler).
        if (!isCanceler(id, msg.sender)) {
            _addCanceler(id, msg.sender);
        }
        return id;
    }

    /**
     * @notice Grants revoker status to `account` in target `where` for all actions.
     * @dev Only the root can add revokers.
     *
     * Note that there are no delays associated with adding revokers. This is based on the assumption that any
     * permissions for which revocation from key addresses would be dangerous (e.g. preventing the BalancerMinter from
     * minting BAL) have sufficiently long delays associated with revoking them that the root will be able to
     * reestablish control and cancel the revocation before the scheduled revocation can be executed.
     *
     * A malicious revoker cannot add new revokers, so root can simply revoke their status once.
     */
    function addRevoker(address account, address where) external {
        require(isRoot(msg.sender), "SENDER_IS_NOT_ROOT");

        require(!isRevoker(account, where), "ACCOUNT_IS_ALREADY_REVOKER");
        // Note that it's possible for the `account` to be a revoker in a specific `where`, and
        // later receive permission over `EVERYWHERE`, resulting in 'duplicate' permissions. While this isn't
        // necessarily an issue, removing the revoker status will require undoing the actions in reverse order.
        // To avoid these issues, it's recommended to remove any prior revoker status over specific contracts before
        // granting an account global revoker.

        _isRevoker[account][where] = true;
        emit RevokerAdded(account, where);
    }

    /**
     * @notice Removes revoker status from `account` in target `where` for all actions.
     * @dev Only the root can remove revokers.
     *
     * Note that there are no delays associated with removing revokers.  The only instance in which one might be useful
     * is if we had contracts that were revoker, and this was depended upon for operation of the system. This however
     * doesn't seem like it will ever be required - revokers are typically subDAOs.
     */
    function removeRevoker(address account, address where) external {
        require(isRoot(msg.sender), "SENDER_IS_NOT_ROOT");

        require(isRevoker(account, where), "ACCOUNT_IS_NOT_REVOKER");

        require(!isRoot(account), "CANNOT_REMOVE_ROOT_REVOKER");

        // On top of requiring that the account is currently a revoker, we prevent attempts to remove permission over a
        // single contract from global revokers. As mentioned in `addRevoker`, it is possible for an account to have
        // both global and specific permissions over a given contract: in this case, the global permission must be
        // removed before the specific ones can be addressed.
        if (_isRevoker[account][EVERYWHERE]) {
            require(where == EVERYWHERE, "REVOKER_IS_GLOBAL");
        }

        _isRevoker[account][where] = false;
        emit RevokerRemoved(account, where);
    }

    /**
     * @notice Revokes multiple permissions from a single `account`.
     * @dev This function can only be used for actions that have no revoke delay. For those that do, use
     * `scheduleRevokePermission` instead.
     */
    function revokePermissions(
        bytes32[] memory actionIds,
        address account,
        address[] memory where
    ) external {
        InputHelpers.ensureInputLengthMatch(actionIds.length, where.length);
        for (uint256 i = 0; i < actionIds.length; i++) {
            // For permissions that have a delay when granting, `canRevoke` will return false.
            // `scheduleRevokePermission` will succeed as it checks `isRevoker` instead.
            // Note that `canRevoke` will return true for the executor if the permission has a delay.
            require(canRevoke(actionIds[i], msg.sender, where[i]), "SENDER_IS_NOT_REVOKER");
            _revokePermission(actionIds[i], account, where[i]);
        }
    }

    /**
     * @notice Schedules a revoke permission from `account` for action `actionId` in target `where`.
     */
    function scheduleRevokePermission(
        bytes32 actionId,
        address account,
        address where,
        address[] memory executors
    ) external returns (uint256 scheduledExecutionId) {
        require(isRevoker(msg.sender, where), "SENDER_IS_NOT_REVOKER");

        uint256 delay = _revokeDelays[actionId];
        require(delay > 0, "ACTION_HAS_NO_REVOKE_DELAY");

        bytes memory data = abi.encodeWithSelector(this.revokePermissions.selector, _ar(actionId), account, _ar(where));

        // TODO: fix actionId for event (maybe overhaul _scheduleWithDelay?)
        uint256 id = _scheduleWithDelay(0x0, address(this), data, delay, executors);
        // Revokers that schedule actions are automatically made cancelers for them, so that they can manage their
        // action. We check that they are not already a canceler since e.g. root may schedule revokes (and root is
        // always a global canceler).
        if (!isCanceler(id, msg.sender)) {
            _addCanceler(id, msg.sender);
        }
        return id;
    }

    /**
     * @notice Revokes multiple permissions from the caller.
     * @dev Note that the caller can always renounce permissions, even if revoking them would typically be
     * subject to a delay.
     */
    function renouncePermissions(bytes32[] memory actionIds, address[] memory where) external {
        InputHelpers.ensureInputLengthMatch(actionIds.length, where.length);
        for (uint256 i = 0; i < actionIds.length; i++) {
            _revokePermission(actionIds[i], msg.sender, where[i]);
        }
    }

    function _grantPermission(
        bytes32 actionId,
        address account,
        address where
    ) private {
        bytes32 permission = getPermissionId(actionId, account, where);
        if (!_isPermissionGranted[permission]) {
            _isPermissionGranted[permission] = true;
            emit PermissionGranted(actionId, account, where);
        }
    }

    function _revokePermission(
        bytes32 actionId,
        address account,
        address where
    ) private {
        bytes32 permission = getPermissionId(actionId, account, where);
        if (_isPermissionGranted[permission]) {
            _isPermissionGranted[permission] = false;
            emit PermissionRevoked(actionId, account, where);
        }
    }

    function _schedule(
        bytes32 actionId,
        address where,
        bytes memory data,
        address[] memory executors
    ) private returns (uint256 scheduledExecutionId) {
        uint256 delay = _delaysPerActionId[actionId];
        require(delay > 0, "CANNOT_SCHEDULE_ACTION");
        return _scheduleWithDelay(actionId, where, data, delay, executors);
    }

    function _scheduleWithDelay(
        bytes32 actionId,
        address where,
        bytes memory data,
        uint256 delay,
        address[] memory executors
    ) private returns (uint256 scheduledExecutionId) {
        scheduledExecutionId = _scheduledExecutions.length;
        emit ExecutionScheduled(actionId, scheduledExecutionId);

        // solhint-disable-next-line not-rely-on-time
        uint256 executableAt = block.timestamp + delay;
        bool protected = executors.length > 0;

        _scheduledExecutions.push(
            ScheduledExecution({
                where: where,
                data: data,
                executed: false,
                cancelled: false,
                protected: protected,
                executableAt: executableAt
            })
        );

        for (uint256 i = 0; i < executors.length; i++) {
            // Note that we allow for repeated executors - this is not an issue
            _isExecutor[scheduledExecutionId][executors[i]] = true;
            emit ExecutorAdded(scheduledExecutionId, executors[i]);
        }
    }

    /**
     * @notice Returns if `account` has permission to perform the action `(baseActionId, specifier)` on target `where`.
     * @dev This function differs from `_canPerformSpecificallyOrGenerally` as it *doesn't* take into account whether
     * there is a delay for the action associated with the permission being checked.
     *
     * The address `account` may have the permission associated with the provided action but that doesn't necessarily
     * mean that it may perform that action. If there is no delay associated with this action, `account` may perform the
     * action directly. If there is a delay, then `account` is instead able to schedule that action to be performed
     * at a later date.
     *
     * This function returns true in both cases.
     */
    function _hasPermissionSpecificallyOrGenerally(
        bytes32 baseActionId,
        address account,
        address where,
        bytes32 specifier
    ) internal view returns (bool) {
        bytes32 specificActionId = getExtendedActionId(baseActionId, specifier);
        bytes32 generalActionId = getExtendedActionId(baseActionId, GENERAL_PERMISSION_SPECIFIER);
        return hasPermission(specificActionId, account, where) || hasPermission(generalActionId, account, where);
    }

    /**
     * @notice Returns if `account` can perform the action `(baseActionId, specifier)` on target `where`.
     * @dev This function differs from `_hasPermissionSpecificallyOrGenerally` as it *does* take into account whether
     * there is a delay for the action associated with the permission being checked.
     *
     * The address `account` may have the permission associated with the provided action but that doesn't necessarily
     * mean that it may perform that action. If there is no delay associated with this action, `account` may perform the
     * action directly. If there is a delay, then `account` is instead able to schedule that action to be performed
     * at a later date.
     *
     * This function only returns true only in the first case (except for actions performed by the authorizer timelock).
     */
    function _canPerformSpecificallyOrGenerally(
        bytes32 baseActionId,
        address account,
        address where,
        bytes32 specifier
    ) internal view returns (bool) {
        // If there is a delay defined for the specific action ID, then the sender must be the authorizer (scheduled
        // execution)
        bytes32 specificActionId = getExtendedActionId(baseActionId, specifier);
        if (_delaysPerActionId[specificActionId] > 0) {
            return account == address(_executionHelper);
        }

        // If there is no delay, we check if the account has that permission
        if (hasPermission(specificActionId, account, where)) {
            return true;
        }

        // If the account doesn't have the explicit permission, we repeat for the general permission
        bytes32 generalActionId = getExtendedActionId(baseActionId, GENERAL_PERMISSION_SPECIFIER);
        return canPerform(generalActionId, account, where);
    }

    /**
     * @dev Sets the root address to `root`.
     */
    function _setRoot(address root) internal {
        _root = root;
        emit RootSet(root);
    }

    /**
     * @dev Sets the pending root address to `pendingRoot`.
     */
    function _setPendingRoot(address pendingRoot) internal {
        _pendingRoot = pendingRoot;
        emit PendingRootSet(pendingRoot);
    }

    function _decodeSelector(bytes memory data) internal pure returns (bytes4) {
        // The bytes4 type is left-aligned and padded with zeros: we make use of that property to build the selector
        if (data.length < 4) return bytes4(0);
        return bytes4(data[0]) | (bytes4(data[1]) >> 8) | (bytes4(data[2]) >> 16) | (bytes4(data[3]) >> 24);
    }

    function _ar(bytes32 item) private pure returns (bytes32[] memory result) {
        result = new bytes32[](1);
        result[0] = item;
    }

    function _ar(address item) private pure returns (address[] memory result) {
        result = new address[](1);
        result[0] = item;
    }
}<|MERGE_RESOLUTION|>--- conflicted
+++ resolved
@@ -465,7 +465,6 @@
     }
 
     /**
-<<<<<<< HEAD
      * @notice Returns true if `account` can grant permissions for action `actionId` in target `where`.
      */
     function canGrant(
@@ -477,8 +476,6 @@
     }
 
     /**
-=======
->>>>>>> a61987cb
      * @notice Returns true if `account` can revoke permissions for action `actionId` in target `where`.
      */
     function canRevoke(
@@ -567,25 +564,18 @@
      * @dev This function can never be called directly - it is only ever called as part of a scheduled execution by
      * the TimelockExecutionHelper after after calling `scheduleDelayChange`.
      */
-<<<<<<< HEAD
     function setDelay(bytes32 actionId, uint256 delay) external onlyScheduled {
-        bytes32 setAuthorizerActionId = _vault.getActionId(IVault.setAuthorizer.selector);
-        bool isAllowed = actionId == setAuthorizerActionId || delay <= _delaysPerActionId[setAuthorizerActionId];
-        require(isAllowed, "DELAY_EXCEEDS_SET_AUTHORIZER");
-=======
-    function setDelay(bytes32 actionId, uint256 delay) external onlyExecutor {
         // If changing the `setAuthorizer` delay itself, then we don't need to compare it to its current value for
         // validity.
         if (actionId != _vault.getActionId(IVault.setAuthorizer.selector)) {
             require(_isDelayShorterThanSetAuthorizer(delay), "DELAY_EXCEEDS_SET_AUTHORIZER");
         }
->>>>>>> a61987cb
 
         _delaysPerActionId[actionId] = delay;
         emit ActionDelaySet(actionId, delay);
     }
 
-    function setGrantDelay(bytes32 actionId, uint256 delay) external onlyExecutor {
+    function setGrantDelay(bytes32 actionId, uint256 delay) external onlyScheduled {
         require(_isDelayShorterThanSetAuthorizer(delay), "DELAY_EXCEEDS_SET_AUTHORIZER");
 
         _grantDelays[actionId] = delay;
@@ -924,7 +914,7 @@
                 // Some actions may have delays associated with granting them - these permissions cannot be granted
                 // directly, even if the caller is a granter, and must instead be scheduled for future execution via
                 // `scheduleGrantPermission`.
-                require(msg.sender == address(_executor), "GRANT_MUST_BE_SCHEDULED");
+                require(msg.sender == address(_executionHelper), "GRANT_MUST_BE_SCHEDULED");
             }
 
             _grantPermission(actionIds[i], account, where[i]);
