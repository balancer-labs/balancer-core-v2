--- conflicted
+++ resolved
@@ -145,11 +145,8 @@
     uint256 internal constant CALLER_IS_NOT_LBP_OWNER = 328;
     uint256 internal constant PRICE_RATE_OVERFLOW = 329;
     uint256 internal constant INVALID_JOIN_EXIT_KIND_WHILE_SWAPS_DISABLED = 330;
-<<<<<<< HEAD
     uint256 internal constant MGMT_FEE_PERCENTAGE_TOO_HIGH = 331;
-=======
-    uint256 internal constant WEIGHT_CHANGE_TOO_FAST = 331;
->>>>>>> 3da74b2d
+    uint256 internal constant WEIGHT_CHANGE_TOO_FAST = 332;
 
     // Lib
     uint256 internal constant REENTRANCY = 400;
