// SPDX-License-Identifier: GPL-3.0-or-later
// This program is free software: you can redistribute it and/or modify
// it under the terms of the GNU General Public License as published by
// the Free Software Foundation, either version 3 of the License, or
// (at your option) any later version.

// This program is distributed in the hope that it will be useful,
// but WITHOUT ANY WARRANTY; without even the implied warranty of
// MERCHANTABILITY or FITNESS FOR A PARTICULAR PURPOSE.  See the
// GNU General Public License for more details.

// You should have received a copy of the GNU General Public License
// along with this program.  If not, see <http://www.gnu.org/licenses/>.

pragma solidity ^0.7.0;

// solhint-disable

/**
 * @dev Reverts if `condition` is false, with a revert reason containing `errorCode`. Only codes up to 999 are
 * supported.
 */
function _require(bool condition, uint256 errorCode) pure {
    if (!condition) _revert(errorCode);
}

/**
 * @dev Reverts with a revert reason containing `errorCode`. Only codes up to 999 are supported.
 */
function _revert(uint256 errorCode) pure {
    // We're going to dynamically create a revert string based on the error code, with the following format:
    // 'BAL#{errorCode}'
    // where the code is left-padded with zeroes to three digits (so they range from 000 to 999).
    //
    // We don't have revert strings embedded in the contract to save bytecode size: it takes much less space to store a
    // number (8 to 16 bits) than the individual string characters.
    //
    // The dynamic string creation algorithm that follows could be implemented in Solidity, but assembly allows for a
    // much denser implementation, again saving bytecode size. Given this function unconditionally reverts, this is a
    // safe place to rely on it without worrying about how its usage might affect e.g. memory contents.
    assembly {
        // First, we need to compute the ASCII representation of the error code. We assume that it is in the 0-999
        // range, so we only need to convert three digits. To convert the digits to ASCII, we add 0x30, the value for
        // the '0' character.

        let units := add(mod(errorCode, 10), 0x30)

        errorCode := div(errorCode, 10)
        let tenths := add(mod(errorCode, 10), 0x30)

        errorCode := div(errorCode, 10)
        let hundreds := add(mod(errorCode, 10), 0x30)

        // With the individual characters, we can now construct the full string. The "BAL#" part is a known constant
        // (0x42414c23): we simply shift this by 24 (to provide space for the 3 bytes of the error code), and add the
        // characters to it, each shifted by a multiple of 8.
        // The revert reason is then shifted left by 200 bits (256 minus the length of the string, 7 characters * 8 bits
        // per character = 56) to locate it in the most significant part of the 256 slot (the beginning of a byte
        // array).

        let revertReason := shl(200, add(0x42414c23000000, add(add(units, shl(8, tenths)), shl(16, hundreds))))

        // We can now encode the reason in memory, which can be safely overwritten as we're about to revert. The encoded
        // message will have the following layout:
        // [ revert reason identifier ] [ string location offset ] [ string length ] [ string contents ]

        // The Solidity revert reason identifier is 0x08c739a0, the function selector of the Error(string) function. We
        // also write zeroes to the next 28 bytes of memory, but those are about to be overwritten.
        mstore(0x0, 0x08c379a000000000000000000000000000000000000000000000000000000000)
        // Next is the offset to the location of the string, which will be placed immediately after (20 bytes away).
        mstore(0x04, 0x0000000000000000000000000000000000000000000000000000000000000020)
        // The string length is fixed: 7 characters.
        mstore(0x24, 7)
        // Finally, the string itself is stored.
        mstore(0x44, revertReason)

        // Even if the string is only 7 bytes long, we need to return a full 32 byte slot containing it. The length of
        // the encoded message is therefore 4 + 32 + 32 + 32 = 100.
        revert(0, 100)
    }
}

library Errors {
    // Math
    uint256 internal constant ADD_OVERFLOW = 0;
    uint256 internal constant SUB_OVERFLOW = 1;
    uint256 internal constant SUB_UNDERFLOW = 2;
    uint256 internal constant MUL_OVERFLOW = 3;
    uint256 internal constant ZERO_DIVISION = 4;
    uint256 internal constant DIV_INTERNAL = 5;
    uint256 internal constant X_OUT_OF_BOUNDS = 6;
    uint256 internal constant Y_OUT_OF_BOUNDS = 7;
    uint256 internal constant PRODUCT_OUT_OF_BOUNDS = 8;
    uint256 internal constant INVALID_EXPONENT = 9;

    // Input
    uint256 internal constant OUT_OF_BOUNDS = 100;
    uint256 internal constant UNSORTED_ARRAY = 101;
    uint256 internal constant UNSORTED_TOKENS = 102;
    uint256 internal constant INPUT_LENGTH_MISMATCH = 103;
    uint256 internal constant ZERO_TOKEN = 104;

    // Shared pools
    uint256 internal constant MIN_TOKENS = 200;
    uint256 internal constant MAX_TOKENS = 201;
    uint256 internal constant MAX_SWAP_FEE_PERCENTAGE = 202;
    uint256 internal constant MIN_SWAP_FEE_PERCENTAGE = 203;
    uint256 internal constant MINIMUM_BPT = 204;
    uint256 internal constant CALLER_NOT_VAULT = 205;
    uint256 internal constant UNINITIALIZED = 206;
    uint256 internal constant BPT_IN_MAX_AMOUNT = 207;
    uint256 internal constant BPT_OUT_MIN_AMOUNT = 208;
    uint256 internal constant EXPIRED_PERMIT = 209;

    // Pools
    uint256 internal constant MIN_AMP = 300;
    uint256 internal constant MAX_AMP = 301;
    uint256 internal constant MIN_WEIGHT = 302;
    uint256 internal constant MAX_STABLE_TOKENS = 303;
    uint256 internal constant MAX_IN_RATIO = 304;
    uint256 internal constant MAX_OUT_RATIO = 305;
    uint256 internal constant MIN_BPT_IN_FOR_TOKEN_OUT = 306;
    uint256 internal constant MAX_OUT_BPT_FOR_TOKEN_IN = 307;
    uint256 internal constant NORMALIZED_WEIGHT_INVARIANT = 308;
    uint256 internal constant INVALID_TOKEN = 309;
    uint256 internal constant UNHANDLED_JOIN_KIND = 310;
    uint256 internal constant ZERO_INVARIANT = 311;
    uint256 internal constant ORACLE_INVALID_SECONDS_QUERY = 312;
    uint256 internal constant ORACLE_NOT_INITIALIZED = 313;
    uint256 internal constant ORACLE_QUERY_TOO_OLD = 314;
    uint256 internal constant ORACLE_INVALID_INDEX = 315;
    uint256 internal constant ORACLE_BAD_SECS = 316;
    uint256 internal constant AMP_END_TIME_TOO_CLOSE = 317;
    uint256 internal constant AMP_ONGOING_UPDATE = 318;
    uint256 internal constant AMP_FACTOR = 319;
    uint256 internal constant AMP_NO_ONGOING_UPDATE = 320;
<<<<<<< HEAD
    uint256 internal constant GRADUAL_UPDATE_TIME_TRAVEL = 321;
    uint256 internal constant SWAPS_PAUSED = 322;
=======
    uint256 internal constant STABLE_INVARIANT_DIDNT_CONVERGE = 321;
    uint256 internal constant STABLE_GET_BALANCE_DIDNT_CONVERGE = 321;
>>>>>>> 8a3f23ee

    // Lib
    uint256 internal constant REENTRANCY = 400;
    uint256 internal constant SENDER_NOT_ALLOWED = 401;
    uint256 internal constant PAUSED = 402;
    uint256 internal constant PAUSE_WINDOW_EXPIRED = 403;
    uint256 internal constant MAX_PAUSE_WINDOW_DURATION = 404;
    uint256 internal constant MAX_BUFFER_PERIOD_DURATION = 405;
    uint256 internal constant INSUFFICIENT_BALANCE = 406;
    uint256 internal constant INSUFFICIENT_ALLOWANCE = 407;
    uint256 internal constant ERC20_TRANSFER_FROM_ZERO_ADDRESS = 408;
    uint256 internal constant ERC20_TRANSFER_TO_ZERO_ADDRESS = 409;
    uint256 internal constant ERC20_MINT_TO_ZERO_ADDRESS = 410;
    uint256 internal constant ERC20_BURN_FROM_ZERO_ADDRESS = 411;
    uint256 internal constant ERC20_APPROVE_FROM_ZERO_ADDRESS = 412;
    uint256 internal constant ERC20_APPROVE_TO_ZERO_ADDRESS = 413;
    uint256 internal constant ERC20_TRANSFER_EXCEEDS_ALLOWANCE = 414;
    uint256 internal constant ERC20_DECREASED_ALLOWANCE_BELOW_ZERO = 415;
    uint256 internal constant ERC20_TRANSFER_EXCEEDS_BALANCE = 416;
    uint256 internal constant ERC20_BURN_EXCEEDS_ALLOWANCE = 417;
    uint256 internal constant SAFE_ERC20_CALL_FAILED = 418;
    uint256 internal constant ADDRESS_INSUFFICIENT_BALANCE = 419;
    uint256 internal constant ADDRESS_CANNOT_SEND_VALUE = 420;
    uint256 internal constant SAFE_CAST_VALUE_CANT_FIT_INT256 = 421;
    uint256 internal constant GRANT_SENDER_NOT_ADMIN = 422;
    uint256 internal constant REVOKE_SENDER_NOT_ADMIN = 423;
    uint256 internal constant RENOUNCE_SENDER_NOT_ALLOWED = 424;
    uint256 internal constant BUFFER_PERIOD_EXPIRED = 425;

    // Vault
    uint256 internal constant INVALID_POOL_ID = 500;
    uint256 internal constant CALLER_NOT_POOL = 501;
    uint256 internal constant SENDER_NOT_ASSET_MANAGER = 502;
    uint256 internal constant USER_DOESNT_ALLOW_RELAYER = 503;
    uint256 internal constant INVALID_SIGNATURE = 504;
    uint256 internal constant EXIT_BELOW_MIN = 505;
    uint256 internal constant JOIN_ABOVE_MAX = 506;
    uint256 internal constant SWAP_LIMIT = 507;
    uint256 internal constant SWAP_DEADLINE = 508;
    uint256 internal constant CANNOT_SWAP_SAME_TOKEN = 509;
    uint256 internal constant UNKNOWN_AMOUNT_IN_FIRST_SWAP = 510;
    uint256 internal constant MALCONSTRUCTED_MULTIHOP_SWAP = 511;
    uint256 internal constant INTERNAL_BALANCE_OVERFLOW = 512;
    uint256 internal constant INSUFFICIENT_INTERNAL_BALANCE = 513;
    uint256 internal constant INVALID_ETH_INTERNAL_BALANCE = 514;
    uint256 internal constant INVALID_POST_LOAN_BALANCE = 515;
    uint256 internal constant INSUFFICIENT_ETH = 516;
    uint256 internal constant UNALLOCATED_ETH = 517;
    uint256 internal constant ETH_TRANSFER = 518;
    uint256 internal constant CANNOT_USE_ETH_SENTINEL = 519;
    uint256 internal constant TOKENS_MISMATCH = 520;
    uint256 internal constant TOKEN_NOT_REGISTERED = 521;
    uint256 internal constant TOKEN_ALREADY_REGISTERED = 522;
    uint256 internal constant TOKENS_ALREADY_SET = 523;
    uint256 internal constant TOKENS_LENGTH_MUST_BE_2 = 524;
    uint256 internal constant NONZERO_TOKEN_BALANCE = 525;
    uint256 internal constant BALANCE_TOTAL_OVERFLOW = 526;
    uint256 internal constant POOL_NO_TOKENS = 527;
    uint256 internal constant INSUFFICIENT_FLASH_LOAN_BALANCE = 528;

    // Fees
    uint256 internal constant SWAP_FEE_PERCENTAGE_TOO_HIGH = 600;
    uint256 internal constant FLASH_LOAN_FEE_PERCENTAGE_TOO_HIGH = 601;
    uint256 internal constant INSUFFICIENT_FLASH_LOAN_FEE_AMOUNT = 602;
}<|MERGE_RESOLUTION|>--- conflicted
+++ resolved
@@ -134,13 +134,10 @@
     uint256 internal constant AMP_ONGOING_UPDATE = 318;
     uint256 internal constant AMP_FACTOR = 319;
     uint256 internal constant AMP_NO_ONGOING_UPDATE = 320;
-<<<<<<< HEAD
-    uint256 internal constant GRADUAL_UPDATE_TIME_TRAVEL = 321;
-    uint256 internal constant SWAPS_PAUSED = 322;
-=======
     uint256 internal constant STABLE_INVARIANT_DIDNT_CONVERGE = 321;
-    uint256 internal constant STABLE_GET_BALANCE_DIDNT_CONVERGE = 321;
->>>>>>> 8a3f23ee
+    uint256 internal constant STABLE_GET_BALANCE_DIDNT_CONVERGE = 322;
+    uint256 internal constant GRADUAL_UPDATE_TIME_TRAVEL = 323;
+    uint256 internal constant SWAPS_PAUSED = 324;
 
     // Lib
     uint256 internal constant REENTRANCY = 400;
