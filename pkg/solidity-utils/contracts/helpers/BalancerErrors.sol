// SPDX-License-Identifier: GPL-3.0-or-later
// This program is free software: you can redistribute it and/or modify
// it under the terms of the GNU General Public License as published by
// the Free Software Foundation, either version 3 of the License, or
// (at your option) any later version.

// This program is distributed in the hope that it will be useful,
// but WITHOUT ANY WARRANTY; without even the implied warranty of
// MERCHANTABILITY or FITNESS FOR A PARTICULAR PURPOSE.  See the
// GNU General Public License for more details.

// You should have received a copy of the GNU General Public License
// along with this program.  If not, see <http://www.gnu.org/licenses/>.

pragma solidity ^0.7.0;

// solhint-disable

/**
 * @dev Reverts if `condition` is false, with a revert reason containing `errorCode`. Only codes up to 999 are
 * supported.
 */
function _require(bool condition, uint256 errorCode) pure {
    if (!condition) _revert(errorCode);
}

/**
 * @dev Reverts with a revert reason containing `errorCode`. Only codes up to 999 are supported.
 */
function _revert(uint256 errorCode) pure {
    // We're going to dynamically create a revert string based on the error code, with the following format:
    // 'BAL#{errorCode}'
    // where the code is left-padded with zeroes to three digits (so they range from 000 to 999).
    //
    // We don't have revert strings embedded in the contract to save bytecode size: it takes much less space to store a
    // number (8 to 16 bits) than the individual string characters.
    //
    // The dynamic string creation algorithm that follows could be implemented in Solidity, but assembly allows for a
    // much denser implementation, again saving bytecode size. Given this function unconditionally reverts, this is a
    // safe place to rely on it without worrying about how its usage might affect e.g. memory contents.
    assembly {
        // First, we need to compute the ASCII representation of the error code. We assume that it is in the 0-999
        // range, so we only need to convert three digits. To convert the digits to ASCII, we add 0x30, the value for
        // the '0' character.

        let units := add(mod(errorCode, 10), 0x30)

        errorCode := div(errorCode, 10)
        let tenths := add(mod(errorCode, 10), 0x30)

        errorCode := div(errorCode, 10)
        let hundreds := add(mod(errorCode, 10), 0x30)

        // With the individual characters, we can now construct the full string. The "BAL#" part is a known constant
        // (0x42414c23): we simply shift this by 24 (to provide space for the 3 bytes of the error code), and add the
        // characters to it, each shifted by a multiple of 8.
        // The revert reason is then shifted left by 200 bits (256 minus the length of the string, 7 characters * 8 bits
        // per character = 56) to locate it in the most significant part of the 256 slot (the beginning of a byte
        // array).

        let revertReason := shl(200, add(0x42414c23000000, add(add(units, shl(8, tenths)), shl(16, hundreds))))

        // We can now encode the reason in memory, which can be safely overwritten as we're about to revert. The encoded
        // message will have the following layout:
        // [ revert reason identifier ] [ string location offset ] [ string length ] [ string contents ]

        // The Solidity revert reason identifier is 0x08c739a0, the function selector of the Error(string) function. We
        // also write zeroes to the next 28 bytes of memory, but those are about to be overwritten.
        mstore(0x0, 0x08c379a000000000000000000000000000000000000000000000000000000000)
        // Next is the offset to the location of the string, which will be placed immediately after (20 bytes away).
        mstore(0x04, 0x0000000000000000000000000000000000000000000000000000000000000020)
        // The string length is fixed: 7 characters.
        mstore(0x24, 7)
        // Finally, the string itself is stored.
        mstore(0x44, revertReason)

        // Even if the string is only 7 bytes long, we need to return a full 32 byte slot containing it. The length of
        // the encoded message is therefore 4 + 32 + 32 + 32 = 100.
        revert(0, 100)
    }
}

library Errors {
    // Math
    uint256 internal constant ADD_OVERFLOW = 0;
    uint256 internal constant SUB_OVERFLOW = 1;
    uint256 internal constant SUB_UNDERFLOW = 2;
    uint256 internal constant MUL_OVERFLOW = 3;
    uint256 internal constant ZERO_DIVISION = 4;
    uint256 internal constant DIV_INTERNAL = 5;
    uint256 internal constant X_OUT_OF_BOUNDS = 6;
    uint256 internal constant Y_OUT_OF_BOUNDS = 7;
    uint256 internal constant PRODUCT_OUT_OF_BOUNDS = 8;
    uint256 internal constant INVALID_EXPONENT = 9;

    // Input
    uint256 internal constant OUT_OF_BOUNDS = 100;
    uint256 internal constant UNSORTED_ARRAY = 101;
    uint256 internal constant UNSORTED_TOKENS = 102;
    uint256 internal constant INPUT_LENGTH_MISMATCH = 103;
    uint256 internal constant ZERO_TOKEN = 104;

    // Shared pools
    uint256 internal constant MIN_TOKENS = 200;
    uint256 internal constant MAX_TOKENS = 201;
    uint256 internal constant MAX_SWAP_FEE_PERCENTAGE = 202;
    uint256 internal constant MIN_SWAP_FEE_PERCENTAGE = 203;
    uint256 internal constant MINIMUM_BPT = 204;
    uint256 internal constant CALLER_NOT_VAULT = 205;
    uint256 internal constant UNINITIALIZED = 206;
    uint256 internal constant BPT_IN_MAX_AMOUNT = 207;
    uint256 internal constant BPT_OUT_MIN_AMOUNT = 208;
    uint256 internal constant EXPIRED_PERMIT = 209;

    // Pools
    uint256 internal constant MIN_AMP = 300;
    uint256 internal constant MAX_AMP = 301;
    uint256 internal constant MIN_WEIGHT = 302;
    uint256 internal constant MAX_STABLE_TOKENS = 303;
    uint256 internal constant MAX_IN_RATIO = 304;
    uint256 internal constant MAX_OUT_RATIO = 305;
    uint256 internal constant MIN_BPT_IN_FOR_TOKEN_OUT = 306;
    uint256 internal constant MAX_OUT_BPT_FOR_TOKEN_IN = 307;
    uint256 internal constant NORMALIZED_WEIGHT_INVARIANT = 308;
    uint256 internal constant INVALID_TOKEN = 309;
    uint256 internal constant UNHANDLED_JOIN_KIND = 310;
    uint256 internal constant ZERO_INVARIANT = 311;
    uint256 internal constant ORACLE_INVALID_SECONDS_QUERY = 312;
    uint256 internal constant ORACLE_NOT_INITIALIZED = 313;
    uint256 internal constant ORACLE_QUERY_TOO_OLD = 314;
    uint256 internal constant ORACLE_INVALID_INDEX = 315;
    uint256 internal constant ORACLE_BAD_SECS = 316;
    uint256 internal constant AMP_END_TIME_TOO_CLOSE = 317;
    uint256 internal constant AMP_ONGOING_UPDATE = 318;
    uint256 internal constant AMP_RATE_TOO_HIGH = 319;
    uint256 internal constant AMP_NO_ONGOING_UPDATE = 320;
    uint256 internal constant STABLE_INVARIANT_DIDNT_CONVERGE = 321;
    uint256 internal constant STABLE_GET_BALANCE_DIDNT_CONVERGE = 322;
<<<<<<< HEAD
    uint256 internal constant GRADUAL_UPDATE_TIME_TRAVEL = 323;
    uint256 internal constant SWAPS_PAUSED = 324;
=======
>>>>>>> a586bf1d

    // Lib
    uint256 internal constant REENTRANCY = 400;
    uint256 internal constant SENDER_NOT_ALLOWED = 401;
    uint256 internal constant PAUSED = 402;
    uint256 internal constant PAUSE_WINDOW_EXPIRED = 403;
    uint256 internal constant MAX_PAUSE_WINDOW_DURATION = 404;
    uint256 internal constant MAX_BUFFER_PERIOD_DURATION = 405;
    uint256 internal constant INSUFFICIENT_BALANCE = 406;
    uint256 internal constant INSUFFICIENT_ALLOWANCE = 407;
    uint256 internal constant ERC20_TRANSFER_FROM_ZERO_ADDRESS = 408;
    uint256 internal constant ERC20_TRANSFER_TO_ZERO_ADDRESS = 409;
    uint256 internal constant ERC20_MINT_TO_ZERO_ADDRESS = 410;
    uint256 internal constant ERC20_BURN_FROM_ZERO_ADDRESS = 411;
    uint256 internal constant ERC20_APPROVE_FROM_ZERO_ADDRESS = 412;
    uint256 internal constant ERC20_APPROVE_TO_ZERO_ADDRESS = 413;
    uint256 internal constant ERC20_TRANSFER_EXCEEDS_ALLOWANCE = 414;
    uint256 internal constant ERC20_DECREASED_ALLOWANCE_BELOW_ZERO = 415;
    uint256 internal constant ERC20_TRANSFER_EXCEEDS_BALANCE = 416;
    uint256 internal constant ERC20_BURN_EXCEEDS_ALLOWANCE = 417;
    uint256 internal constant SAFE_ERC20_CALL_FAILED = 418;
    uint256 internal constant ADDRESS_INSUFFICIENT_BALANCE = 419;
    uint256 internal constant ADDRESS_CANNOT_SEND_VALUE = 420;
    uint256 internal constant SAFE_CAST_VALUE_CANT_FIT_INT256 = 421;
    uint256 internal constant GRANT_SENDER_NOT_ADMIN = 422;
    uint256 internal constant REVOKE_SENDER_NOT_ADMIN = 423;
    uint256 internal constant RENOUNCE_SENDER_NOT_ALLOWED = 424;
    uint256 internal constant BUFFER_PERIOD_EXPIRED = 425;
    uint256 internal constant CALLER_IS_NOT_OWNER = 426;
    uint256 internal constant NEW_OWNER_IS_ZERO = 427;

    // Vault
    uint256 internal constant INVALID_POOL_ID = 500;
    uint256 internal constant CALLER_NOT_POOL = 501;
    uint256 internal constant SENDER_NOT_ASSET_MANAGER = 502;
    uint256 internal constant USER_DOESNT_ALLOW_RELAYER = 503;
    uint256 internal constant INVALID_SIGNATURE = 504;
    uint256 internal constant EXIT_BELOW_MIN = 505;
    uint256 internal constant JOIN_ABOVE_MAX = 506;
    uint256 internal constant SWAP_LIMIT = 507;
    uint256 internal constant SWAP_DEADLINE = 508;
    uint256 internal constant CANNOT_SWAP_SAME_TOKEN = 509;
    uint256 internal constant UNKNOWN_AMOUNT_IN_FIRST_SWAP = 510;
    uint256 internal constant MALCONSTRUCTED_MULTIHOP_SWAP = 511;
    uint256 internal constant INTERNAL_BALANCE_OVERFLOW = 512;
    uint256 internal constant INSUFFICIENT_INTERNAL_BALANCE = 513;
    uint256 internal constant INVALID_ETH_INTERNAL_BALANCE = 514;
    uint256 internal constant INVALID_POST_LOAN_BALANCE = 515;
    uint256 internal constant INSUFFICIENT_ETH = 516;
    uint256 internal constant UNALLOCATED_ETH = 517;
    uint256 internal constant ETH_TRANSFER = 518;
    uint256 internal constant CANNOT_USE_ETH_SENTINEL = 519;
    uint256 internal constant TOKENS_MISMATCH = 520;
    uint256 internal constant TOKEN_NOT_REGISTERED = 521;
    uint256 internal constant TOKEN_ALREADY_REGISTERED = 522;
    uint256 internal constant TOKENS_ALREADY_SET = 523;
    uint256 internal constant TOKENS_LENGTH_MUST_BE_2 = 524;
    uint256 internal constant NONZERO_TOKEN_BALANCE = 525;
    uint256 internal constant BALANCE_TOTAL_OVERFLOW = 526;
    uint256 internal constant POOL_NO_TOKENS = 527;
    uint256 internal constant INSUFFICIENT_FLASH_LOAN_BALANCE = 528;

    // Fees
    uint256 internal constant SWAP_FEE_PERCENTAGE_TOO_HIGH = 600;
    uint256 internal constant FLASH_LOAN_FEE_PERCENTAGE_TOO_HIGH = 601;
    uint256 internal constant INSUFFICIENT_FLASH_LOAN_FEE_AMOUNT = 602;
}<|MERGE_RESOLUTION|>--- conflicted
+++ resolved
@@ -136,11 +136,8 @@
     uint256 internal constant AMP_NO_ONGOING_UPDATE = 320;
     uint256 internal constant STABLE_INVARIANT_DIDNT_CONVERGE = 321;
     uint256 internal constant STABLE_GET_BALANCE_DIDNT_CONVERGE = 322;
-<<<<<<< HEAD
     uint256 internal constant GRADUAL_UPDATE_TIME_TRAVEL = 323;
     uint256 internal constant SWAPS_PAUSED = 324;
-=======
->>>>>>> a586bf1d
 
     // Lib
     uint256 internal constant REENTRANCY = 400;
