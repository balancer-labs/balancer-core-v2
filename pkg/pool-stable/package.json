<<<<<<< HEAD
{
  "name": "@balancer-labs/v2-pool-stable",
  "version": "2.0.0",
  "description": "Balancer V2 Stable Pools",
  "license": "GPL-3.0-only",
  "homepage": "https://github.com/balancer-labs/balancer-v2-monorepo/tree/master/pkg/pool-stable#readme",
  "repository": {
    "type": "git",
    "url": "https://github.com/balancer-labs/balancer-v2-monorepo.git",
    "directory": "pkg/pool-stable"
  },
  "bugs": {
    "url": "https://github.com/balancer-labs/balancer-v2-monorepo/issues"
  },
  "files": [
    "contracts/**/*",
    "!contracts/test/*"
  ],
  "scripts": {
    "build": "yarn compile",
    "compile": "hardhat compile && rm -rf artifacts/build-info",
    "compile:watch": "nodemon --ext sol --exec yarn compile",
    "lint": "yarn lint:solidity && yarn lint:typescript",
    "lint:solidity": "solhint 'contracts/**/*.sol'",
    "lint:typescript": "eslint . --ext .ts --ignore-path ../../.eslintignore  --max-warnings 0",
    "test": "yarn compile && mocha --extension ts --require hardhat/register --require @balancer-labs/v2-common/setupTests --recursive",
    "test:fast": "yarn compile && mocha --extension ts --require hardhat/register --require @balancer-labs/v2-common/setupTests --recursive --parallel --exit",
    "test:watch": "nodemon --ext js,ts --watch test --watch lib --exec 'clear && yarn test --no-compile'"
  },
  "devDependencies": {
    "@balancer-labs/v2-common": "workspace:*",
    "@balancer-labs/v2-helpers": "workspace:*",
    "@balancer-labs/v2-interfaces": "workspace:*",
    "@balancer-labs/v2-pool-utils": "workspace:*",
    "@balancer-labs/v2-solidity-utils": "workspace:*",
    "@nomiclabs/hardhat-ethers": "^2.0.1",
    "@nomiclabs/hardhat-waffle": "^2.0.0",
    "@types/chai": "^4.2.12",
    "@types/lodash": "^4.14.161",
    "@types/mocha": "^8.0.3",
    "@types/node": "^14.6.0",
    "@typescript-eslint/eslint-plugin": "^4.1.1",
    "@typescript-eslint/parser": "^4.1.1",
    "chai": "^4.2.0",
    "decimal.js": "^10.2.1",
    "eslint": "^7.9.0",
    "eslint-plugin-mocha-no-only": "^1.1.1",
    "eslint-plugin-prettier": "^3.1.4",
    "ethereum-waffle": "^3.0.2",
    "ethers": "^5.4.1",
    "hardhat": "^2.8.3",
    "lodash.frompairs": "^4.0.1",
    "lodash.pick": "^4.4.0",
    "lodash.range": "^3.2.0",
    "lodash.times": "^4.3.2",
    "lodash.zip": "^4.2.0",
    "mocha": "^8.2.1",
    "nodemon": "^2.0.4",
    "prettier": "^2.1.2",
    "prettier-plugin-solidity": "v1.0.0-alpha.59",
    "solhint": "^3.2.0",
    "solhint-plugin-prettier": "^0.0.4",
    "ts-node": "^8.10.2",
    "typescript": "^4.0.2"
  }
}
=======
{
  "name": "@balancer-labs/v2-pool-stable",
  "version": "0.1.0",
  "description": "Balancer V2 Composable Stable Pools",
  "license": "GPL-3.0-only",
  "homepage": "https://github.com/balancer-labs/balancer-v2-monorepo/tree/master/pkg/pool-stable#readme",
  "repository": {
    "type": "git",
    "url": "https://github.com/balancer-labs/balancer-v2-monorepo.git",
    "directory": "pkg/pool-stable"
  },
  "bugs": {
    "url": "https://github.com/balancer-labs/balancer-v2-monorepo/issues"
  },
  "files": [
    "contracts/**/*",
    "!contracts/test/*"
  ],
  "scripts": {
    "build": "yarn compile",
    "compile": "hardhat compile && rm -rf artifacts/build-info",
    "compile:watch": "nodemon --ext sol --exec yarn compile",
    "lint": "yarn lint:solidity && yarn lint:typescript",
    "lint:solidity": "solhint 'contracts/**/*.sol'",
    "lint:typescript": "eslint . --ext .ts --ignore-path ../../.eslintignore  --max-warnings 0",
    "test": "yarn compile && mocha --extension ts --require hardhat/register --require @balancer-labs/v2-common/setupTests --recursive",
    "test:fast": "yarn compile && mocha --extension ts --require hardhat/register --require @balancer-labs/v2-common/setupTests --recursive --parallel --exit",
    "test:watch": "nodemon --ext js,ts --watch test --watch lib --exec 'clear && yarn test --no-compile'"
  },
  "devDependencies": {
    "@balancer-labs/v2-common": "workspace:*",
    "@balancer-labs/v2-helpers": "workspace:*",
    "@balancer-labs/v2-interfaces": "workspace:*",
    "@balancer-labs/v2-pool-utils": "workspace:*",
    "@balancer-labs/v2-solidity-utils": "workspace:*",
    "@nomiclabs/hardhat-ethers": "^2.0.1",
    "@nomiclabs/hardhat-waffle": "^2.0.0",
    "@types/chai": "^4.2.12",
    "@types/lodash": "^4.14.161",
    "@types/mocha": "^8.0.3",
    "@types/node": "^14.6.0",
    "@typescript-eslint/eslint-plugin": "^4.1.1",
    "@typescript-eslint/parser": "^4.1.1",
    "chai": "^4.2.0",
    "decimal.js": "^10.2.1",
    "eslint": "^7.9.0",
    "eslint-plugin-mocha-no-only": "^1.1.1",
    "eslint-plugin-prettier": "^3.1.4",
    "ethereum-waffle": "^3.0.2",
    "ethers": "^5.4.1",
    "hardhat": "^2.8.3",
    "lodash.frompairs": "^4.0.1",
    "lodash.pick": "^4.4.0",
    "lodash.range": "^3.2.0",
    "lodash.times": "^4.3.2",
    "lodash.zip": "^4.2.0",
    "mocha": "^8.2.1",
    "nodemon": "^2.0.4",
    "prettier": "^2.1.2",
    "prettier-plugin-solidity": "v1.0.0-alpha.59",
    "solhint": "^3.2.0",
    "solhint-plugin-prettier": "^0.0.4",
    "ts-node": "^8.10.2",
    "typescript": "^4.0.2"
  }
}
>>>>>>> c3ccf89d
<|MERGE_RESOLUTION|>--- conflicted
+++ resolved
@@ -1,71 +1,3 @@
-<<<<<<< HEAD
-{
-  "name": "@balancer-labs/v2-pool-stable",
-  "version": "2.0.0",
-  "description": "Balancer V2 Stable Pools",
-  "license": "GPL-3.0-only",
-  "homepage": "https://github.com/balancer-labs/balancer-v2-monorepo/tree/master/pkg/pool-stable#readme",
-  "repository": {
-    "type": "git",
-    "url": "https://github.com/balancer-labs/balancer-v2-monorepo.git",
-    "directory": "pkg/pool-stable"
-  },
-  "bugs": {
-    "url": "https://github.com/balancer-labs/balancer-v2-monorepo/issues"
-  },
-  "files": [
-    "contracts/**/*",
-    "!contracts/test/*"
-  ],
-  "scripts": {
-    "build": "yarn compile",
-    "compile": "hardhat compile && rm -rf artifacts/build-info",
-    "compile:watch": "nodemon --ext sol --exec yarn compile",
-    "lint": "yarn lint:solidity && yarn lint:typescript",
-    "lint:solidity": "solhint 'contracts/**/*.sol'",
-    "lint:typescript": "eslint . --ext .ts --ignore-path ../../.eslintignore  --max-warnings 0",
-    "test": "yarn compile && mocha --extension ts --require hardhat/register --require @balancer-labs/v2-common/setupTests --recursive",
-    "test:fast": "yarn compile && mocha --extension ts --require hardhat/register --require @balancer-labs/v2-common/setupTests --recursive --parallel --exit",
-    "test:watch": "nodemon --ext js,ts --watch test --watch lib --exec 'clear && yarn test --no-compile'"
-  },
-  "devDependencies": {
-    "@balancer-labs/v2-common": "workspace:*",
-    "@balancer-labs/v2-helpers": "workspace:*",
-    "@balancer-labs/v2-interfaces": "workspace:*",
-    "@balancer-labs/v2-pool-utils": "workspace:*",
-    "@balancer-labs/v2-solidity-utils": "workspace:*",
-    "@nomiclabs/hardhat-ethers": "^2.0.1",
-    "@nomiclabs/hardhat-waffle": "^2.0.0",
-    "@types/chai": "^4.2.12",
-    "@types/lodash": "^4.14.161",
-    "@types/mocha": "^8.0.3",
-    "@types/node": "^14.6.0",
-    "@typescript-eslint/eslint-plugin": "^4.1.1",
-    "@typescript-eslint/parser": "^4.1.1",
-    "chai": "^4.2.0",
-    "decimal.js": "^10.2.1",
-    "eslint": "^7.9.0",
-    "eslint-plugin-mocha-no-only": "^1.1.1",
-    "eslint-plugin-prettier": "^3.1.4",
-    "ethereum-waffle": "^3.0.2",
-    "ethers": "^5.4.1",
-    "hardhat": "^2.8.3",
-    "lodash.frompairs": "^4.0.1",
-    "lodash.pick": "^4.4.0",
-    "lodash.range": "^3.2.0",
-    "lodash.times": "^4.3.2",
-    "lodash.zip": "^4.2.0",
-    "mocha": "^8.2.1",
-    "nodemon": "^2.0.4",
-    "prettier": "^2.1.2",
-    "prettier-plugin-solidity": "v1.0.0-alpha.59",
-    "solhint": "^3.2.0",
-    "solhint-plugin-prettier": "^0.0.4",
-    "ts-node": "^8.10.2",
-    "typescript": "^4.0.2"
-  }
-}
-=======
 {
   "name": "@balancer-labs/v2-pool-stable",
   "version": "0.1.0",
@@ -131,5 +63,4 @@
     "ts-node": "^8.10.2",
     "typescript": "^4.0.2"
   }
-}
->>>>>>> c3ccf89d
+}