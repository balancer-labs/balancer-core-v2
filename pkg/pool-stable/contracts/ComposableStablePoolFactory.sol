// SPDX-License-Identifier: GPL-3.0-or-later
// This program is free software: you can redistribute it and/or modify
// it under the terms of the GNU General Public License as published by
// the Free Software Foundation, either version 3 of the License, or
// (at your option) any later version.

// This program is distributed in the hope that it will be useful,
// but WITHOUT ANY WARRANTY; without even the implied warranty of
// MERCHANTABILITY or FITNESS FOR A PARTICULAR PURPOSE.  See the
// GNU General Public License for more details.

// You should have received a copy of the GNU General Public License
// along with this program.  If not, see <http://www.gnu.org/licenses/>.

pragma solidity ^0.7.0;
pragma experimental ABIEncoderV2;

import "@balancer-labs/v2-interfaces/contracts/vault/IVault.sol";

import "@balancer-labs/v2-pool-utils/contracts/factories/BasePoolFactory.sol";
import "@balancer-labs/v2-pool-utils/contracts/factories/FactoryWidePauseWindow.sol";

import "./ComposableStablePool.sol";

<<<<<<< HEAD
contract ComposableStablePoolFactory is BasePoolSplitCodeFactory, FactoryWidePauseWindow {
    constructor(IVault vault, IProtocolFeePercentagesProvider protocolFeeProvider)
        BasePoolSplitCodeFactory(vault, protocolFeeProvider, type(ComposableStablePool).creationCode)
=======
contract ComposableStablePoolFactory is BasePoolFactory, FactoryWidePauseWindow {
    IProtocolFeePercentagesProvider private _protocolFeeProvider;

    constructor(IVault vault, IProtocolFeePercentagesProvider protocolFeeProvider)
        BasePoolFactory(vault, type(ComposableStablePool).creationCode)
>>>>>>> 2ff09914
    {
        // solhint-disable-previous-line no-empty-blocks
    }

    /**
     * @dev Deploys a new `ComposableStablePool`.
     */
    function create(
        string memory name,
        string memory symbol,
        IERC20[] memory tokens,
        uint256 amplificationParameter,
        IRateProvider[] memory rateProviders,
        uint256[] memory tokenRateCacheDurations,
        bool[] memory exemptFromYieldProtocolFeeFlags,
        uint256 swapFeePercentage,
        address owner
    ) external returns (ComposableStablePool) {
        (uint256 pauseWindowDuration, uint256 bufferPeriodDuration) = getPauseConfiguration();
        return
            ComposableStablePool(
                _create(
                    abi.encode(
                        ComposableStablePool.NewPoolParams({
                            vault: getVault(),
                            protocolFeeProvider: getProtocolFeePercentagesProvider(),
                            name: name,
                            symbol: symbol,
                            tokens: tokens,
                            rateProviders: rateProviders,
                            tokenRateCacheDurations: tokenRateCacheDurations,
                            exemptFromYieldProtocolFeeFlags: exemptFromYieldProtocolFeeFlags,
                            amplificationParameter: amplificationParameter,
                            swapFeePercentage: swapFeePercentage,
                            pauseWindowDuration: pauseWindowDuration,
                            bufferPeriodDuration: bufferPeriodDuration,
                            owner: owner
                        })
                    )
                )
            );
    }
}<|MERGE_RESOLUTION|>--- conflicted
+++ resolved
@@ -22,17 +22,9 @@
 
 import "./ComposableStablePool.sol";
 
-<<<<<<< HEAD
-contract ComposableStablePoolFactory is BasePoolSplitCodeFactory, FactoryWidePauseWindow {
+contract ComposableStablePoolFactory is BasePoolFactory, FactoryWidePauseWindow {
     constructor(IVault vault, IProtocolFeePercentagesProvider protocolFeeProvider)
-        BasePoolSplitCodeFactory(vault, protocolFeeProvider, type(ComposableStablePool).creationCode)
-=======
-contract ComposableStablePoolFactory is BasePoolFactory, FactoryWidePauseWindow {
-    IProtocolFeePercentagesProvider private _protocolFeeProvider;
-
-    constructor(IVault vault, IProtocolFeePercentagesProvider protocolFeeProvider)
-        BasePoolFactory(vault, type(ComposableStablePool).creationCode)
->>>>>>> 2ff09914
+        BasePoolFactory(vault, protocolFeeProvider, type(ComposableStablePool).creationCode)
     {
         // solhint-disable-previous-line no-empty-blocks
     }
