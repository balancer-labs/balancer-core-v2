// SPDX-License-Identifier: GPL-3.0-or-later
// This program is free software: you can redistribute it and/or modify
// it under the terms of the GNU General Public License as published by
// the Free Software Foundation, either version 3 of the License, or
// (at your option) any later version.

// This program is distributed in the hope that it will be useful,
// but WITHOUT ANY WARRANTY; without even the implied warranty of
// MERCHANTABILITY or FITNESS FOR A PARTICULAR PURPOSE.  See the
// GNU General Public License for more details.

// You should have received a copy of the GNU General Public License
// along with this program.  If not, see <http://www.gnu.org/licenses/>.

pragma solidity ^0.7.0;
pragma experimental ABIEncoderV2;

import "@balancer-labs/v2-solidity-utils/contracts/math/FixedPoint.sol";
import "@balancer-labs/v2-solidity-utils/contracts/helpers/InputHelpers.sol";
import "@balancer-labs/v2-solidity-utils/contracts/helpers/WordCodec.sol";

import "@balancer-labs/v2-pool-utils/contracts/BaseGeneralPool.sol";

import "./StableMath.sol";
import "./StablePoolUserDataHelpers.sol";

contract StablePool is BaseGeneralPool, StableMath {
    using FixedPoint for uint256;
    using StablePoolUserDataHelpers for bytes;
    using WordCodec for bytes32;

    // This contract uses timestamps to slowly update its Amplification parameter over time. These changes must occur
    // over a minimum time period much larger than the blocktime, making timestamp manipulation a non-issue.
    // solhint-disable not-rely-on-time

    // Amplification factor changes must happen over a minimum period of one day, and can at most divide or multiple the
    // current value by 2 every day.
    uint256 private constant _MIN_UPDATE_TIME = 1 days;
    uint256 private constant _MAX_AMP_UPDATE_DAILY_RATE = 2;

    bytes32 private _packedAmplificationData;

    event AmpUpdateStarted(uint256 startValue, uint256 endValue, uint256 startTime, uint256 endTime);
    event AmpUpdateStopped(uint256 currentValue);

    uint256 private _lastInvariant;

    enum JoinKind { INIT, EXACT_TOKENS_IN_FOR_BPT_OUT, TOKEN_IN_FOR_EXACT_BPT_OUT }
    enum ExitKind { EXACT_BPT_IN_FOR_ONE_TOKEN_OUT, EXACT_BPT_IN_FOR_TOKENS_OUT, BPT_IN_FOR_EXACT_TOKENS_OUT }

    constructor(
        IVault vault,
        string memory name,
        string memory symbol,
        IERC20[] memory tokens,
        uint256 amplificationParameter,
        uint256 swapFeePercentage,
        uint256 pauseWindowDuration,
        uint256 bufferPeriodDuration,
        address owner
    )
        BaseGeneralPool(
            vault,
            name,
            symbol,
            tokens,
            new address[](tokens.length),
            swapFeePercentage,
            pauseWindowDuration,
            bufferPeriodDuration,
            owner
        )
    {
        _require(tokens.length <= _MAX_STABLE_TOKENS, Errors.MAX_STABLE_TOKENS);

        _require(amplificationParameter >= _MIN_AMP, Errors.MIN_AMP);
        _require(amplificationParameter <= _MAX_AMP, Errors.MAX_AMP);
        _setAmplificationData(amplificationParameter * _AMP_PRECISION);
    }

    // Base Pool handlers

    // Swap

    function _onSwapGivenIn(
        SwapRequest memory swapRequest,
        uint256[] memory balances,
        uint256 indexIn,
        uint256 indexOut
    ) internal view virtual override whenNotPaused returns (uint256) {
        (uint256 currentAmp, ) = _getAmplificationParameter();
        uint256 amountOut = StableMath._calcOutGivenIn(currentAmp, balances, indexIn, indexOut, swapRequest.amount);
        return amountOut;
    }

    function _onSwapGivenOut(
        SwapRequest memory swapRequest,
        uint256[] memory balances,
        uint256 indexIn,
        uint256 indexOut
    ) internal view virtual override whenNotPaused returns (uint256) {
        (uint256 currentAmp, ) = _getAmplificationParameter();
        uint256 amountIn = StableMath._calcInGivenOut(currentAmp, balances, indexIn, indexOut, swapRequest.amount);
        return amountIn;
    }

    // Initialize

    function _onInitializePool(
        bytes32,
        address,
        address,
        bytes memory userData
    ) internal virtual override whenNotPaused returns (uint256, uint256[] memory) {
        // It would be strange for the Pool to be paused before it is initialized, but for consistency we prevent
        // initialization in this case.

        StablePool.JoinKind kind = userData.joinKind();
        _require(kind == StablePool.JoinKind.INIT, Errors.UNINITIALIZED);

        uint256[] memory amountsIn = userData.initialAmountsIn();
        InputHelpers.ensureInputLengthMatch(amountsIn.length, _getTotalTokens());
        _upscaleArray(amountsIn, _scalingFactors());

        (uint256 currentAmp, ) = _getAmplificationParameter();
        uint256 invariantAfterJoin = StableMath._calculateInvariant(currentAmp, amountsIn, true);

        // Set the initial BPT to the value of the invariant.
        uint256 bptAmountOut = invariantAfterJoin;

        _lastInvariant = invariantAfterJoin;

        return (bptAmountOut, amountsIn);
    }

    // Join

    function _onJoinPool(
        bytes32,
        address,
        address,
        uint256[] memory balances,
        uint256,
        uint256 protocolSwapFeePercentage,
        bytes memory userData
    )
        internal
        virtual
        override
        whenNotPaused
        returns (
            uint256,
            uint256[] memory,
            uint256[] memory
        )
    {
        // Due protocol swap fee amounts are computed by measuring the growth of the invariant between the previous join
        // or exit event and now - the invariant's growth is due exclusively to swap fees. This avoids spending gas to
        // calculate the fee amounts during each individual swap.
        uint256[] memory dueProtocolFeeAmounts = _getDueProtocolFeeAmounts(
            balances,
            _lastInvariant,
            protocolSwapFeePercentage
        );

        // Update current balances by subtracting the protocol fee amounts
        _mutateAmounts(balances, dueProtocolFeeAmounts, FixedPoint.sub);
        (uint256 bptAmountOut, uint256[] memory amountsIn) = _doJoin(balances, userData);

        // Update the invariant with the balances the Pool will have after the join, in order to compute the
        // protocol swap fee amounts due in future joins and exits.
        _lastInvariant = _invariantAfterJoin(balances, amountsIn);

        return (bptAmountOut, amountsIn, dueProtocolFeeAmounts);
    }

    function _doJoin(uint256[] memory balances, bytes memory userData)
        private
        view
        returns (uint256, uint256[] memory)
    {
        JoinKind kind = userData.joinKind();

        if (kind == JoinKind.EXACT_TOKENS_IN_FOR_BPT_OUT) {
            return _joinExactTokensInForBPTOut(balances, userData);
        } else if (kind == JoinKind.TOKEN_IN_FOR_EXACT_BPT_OUT) {
            return _joinTokenInForExactBPTOut(balances, userData);
        } else {
            _revert(Errors.UNHANDLED_JOIN_KIND);
        }
    }

    function _joinExactTokensInForBPTOut(uint256[] memory balances, bytes memory userData)
        private
        view
        returns (uint256, uint256[] memory)
    {
        (uint256[] memory amountsIn, uint256 minBPTAmountOut) = userData.exactTokensInForBptOut();
        InputHelpers.ensureInputLengthMatch(_getTotalTokens(), amountsIn.length);

        _upscaleArray(amountsIn, _scalingFactors());

        (uint256 currentAmp, ) = _getAmplificationParameter();
        uint256 bptAmountOut = StableMath._calcBptOutGivenExactTokensIn(
            currentAmp,
            balances,
            amountsIn,
            totalSupply(),
            _swapFeePercentage
        );

        _require(bptAmountOut >= minBPTAmountOut, Errors.BPT_OUT_MIN_AMOUNT);

        return (bptAmountOut, amountsIn);
    }

    function _joinTokenInForExactBPTOut(uint256[] memory balances, bytes memory userData)
        private
        view
        returns (uint256, uint256[] memory)
    {
        (uint256 bptAmountOut, uint256 tokenIndex) = userData.tokenInForExactBptOut();
        // Note that there is no maximum amountIn parameter: this is handled by `IVault.joinPool`.

        _require(tokenIndex < _getTotalTokens(), Errors.OUT_OF_BOUNDS);

        uint256[] memory amountsIn = new uint256[](_getTotalTokens());
        (uint256 currentAmp, ) = _getAmplificationParameter();
        amountsIn[tokenIndex] = StableMath._calcTokenInGivenExactBptOut(
            currentAmp,
            balances,
            tokenIndex,
            bptAmountOut,
            totalSupply(),
            _swapFeePercentage
        );

        return (bptAmountOut, amountsIn);
    }

    // Exit

    function _onExitPool(
        bytes32,
        address,
        address,
        uint256[] memory balances,
        uint256,
        uint256 protocolSwapFeePercentage,
        bytes memory userData
    )
        internal
        virtual
        override
        returns (
            uint256 bptAmountIn,
            uint256[] memory amountsOut,
            uint256[] memory dueProtocolFeeAmounts
        )
    {
        // Exits are not completely disabled while the contract is paused: proportional exits (exact BPT in for tokens
        // out) remain functional.

        if (_isNotPaused()) {
            // Due protocol swap fee amounts are computed by measuring the growth of the invariant between the previous
            // join or exit event and now - the invariant's growth is due exclusively to swap fees. This avoids
            // spending gas calculating fee amounts during each individual swap
            dueProtocolFeeAmounts = _getDueProtocolFeeAmounts(balances, _lastInvariant, protocolSwapFeePercentage);

            // Update current balances by subtracting the protocol fee amounts
            _mutateAmounts(balances, dueProtocolFeeAmounts, FixedPoint.sub);
        } else {
            // If the contract is paused, swap protocol fee amounts are not charged to avoid extra calculations and
            // reduce the potential for errors.
            dueProtocolFeeAmounts = new uint256[](_getTotalTokens());
        }

        (bptAmountIn, amountsOut) = _doExit(balances, userData);

        // Update the invariant with the balances the Pool will have after the exit, in order to compute the
        // protocol swap fee amounts due in future joins and exits.
        _lastInvariant = _invariantAfterExit(balances, amountsOut);

        return (bptAmountIn, amountsOut, dueProtocolFeeAmounts);
    }

    function _doExit(uint256[] memory balances, bytes memory userData)
        private
        view
        returns (uint256, uint256[] memory)
    {
        ExitKind kind = userData.exitKind();

        if (kind == ExitKind.EXACT_BPT_IN_FOR_ONE_TOKEN_OUT) {
            return _exitExactBPTInForTokenOut(balances, userData);
        } else if (kind == ExitKind.EXACT_BPT_IN_FOR_TOKENS_OUT) {
            return _exitExactBPTInForTokensOut(balances, userData);
        } else {
            // ExitKind.BPT_IN_FOR_EXACT_TOKENS_OUT
            return _exitBPTInForExactTokensOut(balances, userData);
        }
    }

    function _exitExactBPTInForTokenOut(uint256[] memory balances, bytes memory userData)
        private
        view
        whenNotPaused
        returns (uint256, uint256[] memory)
    {
        // This exit function is disabled if the contract is paused.

        (uint256 bptAmountIn, uint256 tokenIndex) = userData.exactBptInForTokenOut();
        // Note that there is no minimum amountOut parameter: this is handled by `IVault.exitPool`.

        _require(tokenIndex < _getTotalTokens(), Errors.OUT_OF_BOUNDS);

        // We exit in a single token, so initialize amountsOut with zeros
        uint256[] memory amountsOut = new uint256[](_getTotalTokens());

        // And then assign the result to the selected token
        (uint256 currentAmp, ) = _getAmplificationParameter();
        amountsOut[tokenIndex] = StableMath._calcTokenOutGivenExactBptIn(
            currentAmp,
            balances,
            tokenIndex,
            bptAmountIn,
            totalSupply(),
            _swapFeePercentage
        );

        return (bptAmountIn, amountsOut);
    }

    function _exitExactBPTInForTokensOut(uint256[] memory balances, bytes memory userData)
        private
        view
        returns (uint256, uint256[] memory)
    {
        // This exit function is the only one that is not disabled if the contract is paused: it remains unrestricted
        // in an attempt to provide users with a mechanism to retrieve their tokens in case of an emergency.
        // This particular exit function is the only one that remains available because it is the simplest one, and
        // therefore the one with the lowest likelihood of errors.

        uint256 bptAmountIn = userData.exactBptInForTokensOut();
        // Note that there is no minimum amountOut parameter: this is handled by `IVault.exitPool`.

        uint256[] memory amountsOut = StableMath._calcTokensOutGivenExactBptIn(balances, bptAmountIn, totalSupply());
        return (bptAmountIn, amountsOut);
    }

    function _exitBPTInForExactTokensOut(uint256[] memory balances, bytes memory userData)
        private
        view
        whenNotPaused
        returns (uint256, uint256[] memory)
    {
        // This exit function is disabled if the contract is paused.

        (uint256[] memory amountsOut, uint256 maxBPTAmountIn) = userData.bptInForExactTokensOut();
        InputHelpers.ensureInputLengthMatch(amountsOut.length, _getTotalTokens());
        _upscaleArray(amountsOut, _scalingFactors());

        (uint256 currentAmp, ) = _getAmplificationParameter();
        uint256 bptAmountIn = StableMath._calcBptInGivenExactTokensOut(
            currentAmp,
            balances,
            amountsOut,
            totalSupply(),
            _swapFeePercentage
        );
        _require(bptAmountIn <= maxBPTAmountIn, Errors.BPT_IN_MAX_AMOUNT);

        return (bptAmountIn, amountsOut);
    }

    // Helpers

    function _getDueProtocolFeeAmounts(
        uint256[] memory balances,
        uint256 previousInvariant,
        uint256 protocolSwapFeePercentage
    ) private view returns (uint256[] memory) {
        // Initialize with zeros
        uint256[] memory dueProtocolFeeAmounts = new uint256[](_getTotalTokens());

        // Early return if the protocol swap fee percentage is zero, saving gas.
        if (protocolSwapFeePercentage == 0) {
            return dueProtocolFeeAmounts;
        }

        // Instead of paying the protocol swap fee in all tokens proportionally, we will pay it in a single one. This
        // will reduce gas costs for single asset joins and exits, as at most only two Pool balances will change (the
        // token joined/exited, and the token in which fees will be paid).

        // The protocol fee is charged using the token with the highest balance in the pool.
        uint256 chosenTokenIndex = 0;
        uint256 maxBalance = balances[0];
        for (uint256 i = 1; i < _getTotalTokens(); ++i) {
            uint256 currentBalance = balances[i];
            if (currentBalance > maxBalance) {
                chosenTokenIndex = i;
                maxBalance = currentBalance;
            }
        }

        (uint256 currentAmp, ) = _getAmplificationParameter();
        // Set the fee amount to pay in the selected token
        dueProtocolFeeAmounts[chosenTokenIndex] = StableMath._calcDueTokenProtocolSwapFeeAmount(
            currentAmp,
            balances,
            previousInvariant,
            chosenTokenIndex,
            protocolSwapFeePercentage
        );

        return dueProtocolFeeAmounts;
    }

    function _invariantAfterJoin(uint256[] memory balances, uint256[] memory amountsIn) private view returns (uint256) {
        _mutateAmounts(balances, amountsIn, FixedPoint.add);
        // This invariant is used only to compute the final balance when calculating the protocol fees. These are
        // rounded down, so we round the invariant up.
        (uint256 currentAmp, ) = _getAmplificationParameter();
        return StableMath._calculateInvariant(currentAmp, balances, true);
    }

    function _invariantAfterExit(uint256[] memory balances, uint256[] memory amountsOut)
        private
        view
        returns (uint256)
    {
        _mutateAmounts(balances, amountsOut, FixedPoint.sub);
        // This invariant is used only to compute the final balance when calculating the protocol fees. These are
        // rounded down, so we round the invariant up.
        (uint256 currentAmp, ) = _getAmplificationParameter();
        return StableMath._calculateInvariant(currentAmp, balances, true);
    }

    /**
     * @dev Mutates `amounts` by applying `mutation` with each entry in `arguments`.
     *
     * Equivalent to `amounts = amounts.map(mutation)`.
     */
    function _mutateAmounts(
        uint256[] memory toMutate,
        uint256[] memory arguments,
        function(uint256, uint256) pure returns (uint256) mutation
    ) private view {
        for (uint256 i = 0; i < _getTotalTokens(); ++i) {
            toMutate[i] = mutation(toMutate[i], arguments[i]);
        }
    }

    /**
     * @dev This function returns the appreciation of one BPT relative to the
     * underlying tokens. This starts at 1 when the pool is created and grows over time
     */
    function getRate() public view returns (uint256) {
        (, uint256[] memory balances, ) = getVault().getPoolTokens(getPoolId());

        // When calculating the current BPT rate, we may not have paid the protocol fees, therefore
        // the invariant should be smaller than its current value. Then, we round down overall.
        (uint256 currentAmp, ) = _getAmplificationParameter();
        uint256 invariant = StableMath._calculateInvariant(currentAmp, balances, false);
        return invariant.divDown(totalSupply());
    }

    // Amplification

    function startAmplificationParameterUpdate(uint256 rawEndValue, uint256 endTime) external authenticate {
        _require(rawEndValue >= _MIN_AMP, Errors.MIN_AMP);
        _require(rawEndValue <= _MAX_AMP, Errors.MAX_AMP);

        uint256 duration = Math.sub(endTime, block.timestamp);
        _require(duration >= _MIN_UPDATE_TIME, Errors.AMP_END_TIME_TOO_CLOSE);

        (uint256 currentValue, bool isUpdating) = _getAmplificationParameter();
        _require(!isUpdating, Errors.AMP_ONGOING_UPDATE);

<<<<<<< HEAD
        // daily rate = (endValue / currentValue) / duration * 1 day
        // We perform all multiplications first to not reduce precision, and round the division up as we want to avoid
        // large rates. Note that these are regular integer multiplications and divisions, not fixed point.
        uint256 dailyRate = endValue > currentValue
            ? Math.divUp(Math.mul(1 days, endValue), Math.mul(currentValue, duration))
            : Math.divUp(Math.mul(1 days, currentValue), Math.mul(endValue, duration));
        _require(dailyRate <= _MAX_AMP_UPDATE_DAILY_RATE, Errors.AMP_RATE_TOO_HIGH);
=======
        uint256 endValue = rawEndValue * _AMP_PRECISION;
        if (endValue > currentValue) {
            _require(endValue <= currentValue * _MAX_AMP_UPDATE_FACTOR, Errors.AMP_FACTOR);
        } else {
            _require(endValue >= currentValue / _MAX_AMP_UPDATE_FACTOR, Errors.AMP_FACTOR);
        }
>>>>>>> 1a7f88c1

        _setAmplificationData(currentValue, endValue, block.timestamp, endTime);

        emit AmpUpdateStarted(currentValue, endValue, block.timestamp, endTime);
    }

    function stopAmplificationParameterUpdate() external authenticate {
        (uint256 currentValue, bool isUpdating) = _getAmplificationParameter();
        _require(isUpdating, Errors.AMP_NO_ONGOING_UPDATE);

<<<<<<< HEAD
        _setAmplificationData(
            uint64(currentValue),
            uint64(currentValue),
            uint64(block.timestamp),
            uint64(block.timestamp)
        );

=======
        _setAmplificationData(currentValue);
>>>>>>> 1a7f88c1
        emit AmpUpdateStopped(currentValue);
    }

    function _isOwnerOnlyAction(bytes32 actionId) internal view virtual override returns (bool) {
        return
            (actionId == getActionId(StablePool.startAmplificationParameterUpdate.selector)) ||
            (actionId == getActionId(StablePool.stopAmplificationParameterUpdate.selector)) ||
            super._isOwnerOnlyAction(actionId);
    }

    function getAmplificationParameter()
        external
        view
        returns (
            uint256 value,
            bool isUpdating,
            uint256 precision
        )
    {
        (value, isUpdating) = _getAmplificationParameter();
        precision = _AMP_PRECISION;
    }

    function _getAmplificationParameter() internal view returns (uint256 value, bool isUpdating) {
        (uint256 startValue, uint256 endValue, uint256 startTime, uint256 endTime) = _getAmplificationData();

        // Note that block.timestamp >= startTime, since startTime is set to the current time when an update starts

        if (block.timestamp < endTime) {
            isUpdating = true;

            // We can skip checked arithmetic as:
            //  - block.timestamp is always larger or equal to startTime
            //  - endTime is alawys larger than startTime
            //  - the value delta is bounded by the largest amplification paramater, which never causes the
            //    multiplication to overflow.
            // This also means that the following computation will never revert nor yield invalid results.
            if (endValue > startValue) {
                value = startValue + ((endValue - startValue) * (block.timestamp - startTime)) / (endTime - startTime);
            } else {
                value = startValue - ((startValue - endValue) * (block.timestamp - startTime)) / (endTime - startTime);
            }
        } else {
            isUpdating = false;
            value = endValue;
        }
    }

    function _setAmplificationData(uint256 value) private {
        _setAmplificationData(value, value, block.timestamp, block.timestamp);
    }

    function _setAmplificationData(
        uint256 startValue,
        uint256 endValue,
        uint256 startTime,
        uint256 endTime
    ) private {
        _packedAmplificationData =
            WordCodec.encodeUint(uint64(startValue), 0) |
            WordCodec.encodeUint(uint64(endValue), 64) |
            WordCodec.encodeUint(uint64(startTime), 64 * 2) |
            WordCodec.encodeUint(uint64(endTime), 64 * 3);
    }

    function _getAmplificationData()
        private
        view
        returns (
            uint256 startValue,
            uint256 endValue,
            uint256 startTime,
            uint256 endTime
        )
    {
        startValue = _packedAmplificationData.decodeUint64(0);
        endValue = _packedAmplificationData.decodeUint64(64);
        startTime = _packedAmplificationData.decodeUint64(64 * 2);
        endTime = _packedAmplificationData.decodeUint64(64 * 3);
    }
}<|MERGE_RESOLUTION|>--- conflicted
+++ resolved
@@ -477,22 +477,14 @@
         (uint256 currentValue, bool isUpdating) = _getAmplificationParameter();
         _require(!isUpdating, Errors.AMP_ONGOING_UPDATE);
 
-<<<<<<< HEAD
         // daily rate = (endValue / currentValue) / duration * 1 day
         // We perform all multiplications first to not reduce precision, and round the division up as we want to avoid
         // large rates. Note that these are regular integer multiplications and divisions, not fixed point.
+        uint256 endValue = rawEndValue * _AMP_PRECISION;
         uint256 dailyRate = endValue > currentValue
             ? Math.divUp(Math.mul(1 days, endValue), Math.mul(currentValue, duration))
             : Math.divUp(Math.mul(1 days, currentValue), Math.mul(endValue, duration));
         _require(dailyRate <= _MAX_AMP_UPDATE_DAILY_RATE, Errors.AMP_RATE_TOO_HIGH);
-=======
-        uint256 endValue = rawEndValue * _AMP_PRECISION;
-        if (endValue > currentValue) {
-            _require(endValue <= currentValue * _MAX_AMP_UPDATE_FACTOR, Errors.AMP_FACTOR);
-        } else {
-            _require(endValue >= currentValue / _MAX_AMP_UPDATE_FACTOR, Errors.AMP_FACTOR);
-        }
->>>>>>> 1a7f88c1
 
         _setAmplificationData(currentValue, endValue, block.timestamp, endTime);
 
@@ -503,17 +495,7 @@
         (uint256 currentValue, bool isUpdating) = _getAmplificationParameter();
         _require(isUpdating, Errors.AMP_NO_ONGOING_UPDATE);
 
-<<<<<<< HEAD
-        _setAmplificationData(
-            uint64(currentValue),
-            uint64(currentValue),
-            uint64(block.timestamp),
-            uint64(block.timestamp)
-        );
-
-=======
         _setAmplificationData(currentValue);
->>>>>>> 1a7f88c1
         emit AmpUpdateStopped(currentValue);
     }
 
