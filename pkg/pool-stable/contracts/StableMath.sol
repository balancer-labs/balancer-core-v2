<<<<<<< HEAD
// SPDX-License-Identifier: GPL-3.0-or-later
// This program is free software: you can redistribute it and/or modify
// it under the terms of the GNU General Public License as published by
// the Free Software Foundation, either version 3 of the License, or
// (at your option) any later version.

// This program is distributed in the hope that it will be useful,
// but WITHOUT ANY WARRANTY; without even the implied warranty of
// MERCHANTABILITY or FITNESS FOR A PARTICULAR PURPOSE.  See the
// GNU General Public License for more details.

// You should have received a copy of the GNU General Public License
// along with this program.  If not, see <http://www.gnu.org/licenses/>.

pragma solidity ^0.7.0;

import "@balancer-labs/v2-solidity-utils/contracts/math/FixedPoint.sol";
import "@balancer-labs/v2-solidity-utils/contracts/math/Math.sol";

// These functions start with an underscore, as if they were part of a contract and not a library. At some point this
// should be fixed. Additionally, some variables have non mixed case names (e.g. P_D) that relate to the mathematical
// derivations.
// solhint-disable private-vars-leading-underscore, var-name-mixedcase

library StableMath {
    using FixedPoint for uint256;

    uint256 internal constant _MIN_AMP = 1;
    uint256 internal constant _MAX_AMP = 5000;
    uint256 internal constant _AMP_PRECISION = 1e3;

    uint256 internal constant _MAX_STABLE_TOKENS = 5;

    // Note on unchecked arithmetic:
    // This contract performs a large number of additions, subtractions, multiplications and divisions, often inside
    // loops. Since many of these operations are gas-sensitive (as they happen e.g. during a swap), it is important to
    // not make any unnecessary checks. We rely on a set of invariants to avoid having to use checked arithmetic (the
    // Math library), including:
    //  - the number of tokens is bounded by _MAX_STABLE_TOKENS
    //  - the amplification parameter is bounded by _MAX_AMP * _AMP_PRECISION, which fits in 23 bits
    //  - the token balances are bounded by 2^112 (guaranteed by the Vault) times 1e18 (the maximum scaling factor),
    //    which fits in 172 bits
    //
    // This means e.g. we can safely multiply a balance by the amplification parameter without worrying about overflow.

    // About swap fees on joins and exits:
    // Any join or exit that is not perfectly balanced (e.g. all single token joins or exits) is mathematically
    // equivalent to a perfectly balanced join or  exit followed by a series of swaps. Since these swaps would charge
    // swap fees, it follows that (some) joins and exits should as well.
    // On these operations, we split the token amounts in 'taxable' and 'non-taxable' portions, where the 'taxable' part
    // is the one to which swap fees are applied.

    // Computes the invariant given the current balances, using the Newton-Raphson approximation.
    // The amplification parameter equals: A n^(n-1)
    // See: https://github.com/curvefi/curve-contract/blob/b0bbf77f8f93c9c5f4e415bce9cd71f0cdee960e/contracts/pool-templates/base/SwapTemplateBase.vy#L206
    // solhint-disable-previous-line max-line-length
    function _calculateInvariant(uint256 amplificationParameter, uint256[] memory balances)
        internal
        pure
        returns (uint256)
    {
        /**********************************************************************************************
        // invariant                                                                                 //
        // D = invariant                                                  D^(n+1)                    //
        // A = amplification coefficient      A  n^n S + D = A D n^n + -----------                   //
        // S = sum of balances                                             n^n P                     //
        // P = product of balances                                                                   //
        // n = number of tokens                                                                      //
        **********************************************************************************************/

        // Always round down, to match Vyper's arithmetic (which always truncates).

        uint256 sum = 0; // S in the Curve version
        uint256 numTokens = balances.length;
        for (uint256 i = 0; i < numTokens; i++) {
            sum = sum.add(balances[i]);
        }
        if (sum == 0) {
            return 0;
        }

        uint256 prevInvariant; // Dprev in the Curve version
        uint256 invariant = sum; // D in the Curve version
        uint256 ampTimesTotal = amplificationParameter * numTokens; // Ann in the Curve version

        for (uint256 i = 0; i < 255; i++) {
            uint256 D_P = invariant;

            for (uint256 j = 0; j < numTokens; j++) {
                // (D_P * invariant) / (balances[j] * numTokens)
                D_P = Math.divDown(Math.mul(D_P, invariant), Math.mul(balances[j], numTokens));
            }

            prevInvariant = invariant;

            invariant = Math.divDown(
                Math.mul(
                    // (ampTimesTotal * sum) / AMP_PRECISION + D_P * numTokens
                    (Math.divDown(Math.mul(ampTimesTotal, sum), _AMP_PRECISION).add(Math.mul(D_P, numTokens))),
                    invariant
                ),
                // ((ampTimesTotal - _AMP_PRECISION) * invariant) / _AMP_PRECISION + (numTokens + 1) * D_P
                (
                    Math.divDown(Math.mul((ampTimesTotal - _AMP_PRECISION), invariant), _AMP_PRECISION).add(
                        Math.mul((numTokens + 1), D_P)
                    )
                )
            );

            if (invariant > prevInvariant) {
                if (invariant - prevInvariant <= 1) {
                    return invariant;
                }
            } else if (prevInvariant - invariant <= 1) {
                return invariant;
            }
        }

        _revert(Errors.STABLE_INVARIANT_DIDNT_CONVERGE);
    }

    // Computes how many tokens can be taken out of a pool if `tokenAmountIn` are sent, given the current balances.
    // The amplification parameter equals: A n^(n-1)
    // The invariant should be rounded up.
    function _calcOutGivenIn(
        uint256 amplificationParameter,
        uint256[] memory balances,
        uint256 tokenIndexIn,
        uint256 tokenIndexOut,
        uint256 tokenAmountIn,
        uint256 invariant
    ) internal pure returns (uint256) {
        /**************************************************************************************************************
        // outGivenIn token x for y - polynomial equation to solve                                                   //
        // ay = amount out to calculate                                                                              //
        // by = balance token out                                                                                    //
        // y = by - ay (finalBalanceOut)                                                                             //
        // D = invariant                                               D                     D^(n+1)                 //
        // A = amplification coefficient               y^2 + ( S - ----------  - D) * y -  ------------- = 0         //
        // n = number of tokens                                    (A * n^n)               A * n^2n * P              //
        // S = sum of final balances but y                                                                           //
        // P = product of final balances but y                                                                       //
        **************************************************************************************************************/

        // Amount out, so we round down overall.
        balances[tokenIndexIn] = balances[tokenIndexIn].add(tokenAmountIn);

        uint256 finalBalanceOut = _getTokenBalanceGivenInvariantAndAllOtherBalances(
            amplificationParameter,
            balances,
            invariant,
            tokenIndexOut
        );

        // No need to use checked arithmetic since `tokenAmountIn` was actually added to the same balance right before
        // calling `_getTokenBalanceGivenInvariantAndAllOtherBalances` which doesn't alter the balances array.
        balances[tokenIndexIn] = balances[tokenIndexIn] - tokenAmountIn;

        return balances[tokenIndexOut].sub(finalBalanceOut).sub(1);
    }

    // Computes how many tokens must be sent to a pool if `tokenAmountOut` are sent given the
    // current balances, using the Newton-Raphson approximation.
    // The amplification parameter equals: A n^(n-1)
    // The invariant should be rounded up.
    function _calcInGivenOut(
        uint256 amplificationParameter,
        uint256[] memory balances,
        uint256 tokenIndexIn,
        uint256 tokenIndexOut,
        uint256 tokenAmountOut,
        uint256 invariant
    ) internal pure returns (uint256) {
        /**************************************************************************************************************
        // inGivenOut token x for y - polynomial equation to solve                                                   //
        // ax = amount in to calculate                                                                               //
        // bx = balance token in                                                                                     //
        // x = bx + ax (finalBalanceIn)                                                                              //
        // D = invariant                                                D                     D^(n+1)                //
        // A = amplification coefficient               x^2 + ( S - ----------  - D) * x -  ------------- = 0         //
        // n = number of tokens                                     (A * n^n)               A * n^2n * P             //
        // S = sum of final balances but x                                                                           //
        // P = product of final balances but x                                                                       //
        **************************************************************************************************************/

        // Amount in, so we round up overall.
        balances[tokenIndexOut] = balances[tokenIndexOut].sub(tokenAmountOut);

        uint256 finalBalanceIn = _getTokenBalanceGivenInvariantAndAllOtherBalances(
            amplificationParameter,
            balances,
            invariant,
            tokenIndexIn
        );

        // No need to use checked arithmetic since `tokenAmountOut` was actually subtracted from the same balance right
        // before calling `_getTokenBalanceGivenInvariantAndAllOtherBalances` which doesn't alter the balances array.
        balances[tokenIndexOut] = balances[tokenIndexOut] + tokenAmountOut;

        return finalBalanceIn.sub(balances[tokenIndexIn]).add(1);
    }

    function _calcBptOutGivenExactTokensIn(
        uint256 amp,
        uint256[] memory balances,
        uint256[] memory amountsIn,
        uint256 bptTotalSupply,
        uint256 swapFeePercentage
    ) internal pure returns (uint256) {
        // BPT out, so we round down overall.

        // First loop calculates the sum of all token balances, which will be used to calculate
        // the current weights of each token, relative to this sum
        uint256 sumBalances = 0;
        for (uint256 i = 0; i < balances.length; i++) {
            sumBalances = sumBalances.add(balances[i]);
        }

        // Calculate the weighted balance ratio without considering fees
        uint256[] memory balanceRatiosWithFee = new uint256[](amountsIn.length);
        // The weighted sum of token balance ratios with fee
        uint256 invariantRatioWithFees = 0;
        for (uint256 i = 0; i < balances.length; i++) {
            uint256 currentWeight = balances[i].divDown(sumBalances);
            balanceRatiosWithFee[i] = balances[i].add(amountsIn[i]).divDown(balances[i]);
            invariantRatioWithFees = invariantRatioWithFees.add(balanceRatiosWithFee[i].mulDown(currentWeight));
        }

        // Second loop calculates new amounts in, taking into account the fee on the percentage excess
        uint256[] memory newBalances = new uint256[](balances.length);
        for (uint256 i = 0; i < balances.length; i++) {
            uint256 amountInWithoutFee;

            // Check if the balance ratio is greater than the ideal ratio to charge fees or not
            if (balanceRatiosWithFee[i] > invariantRatioWithFees) {
                uint256 nonTaxableAmount = balances[i].mulDown(invariantRatioWithFees.sub(FixedPoint.ONE));
                uint256 taxableAmount = amountsIn[i].sub(nonTaxableAmount);
                // No need to use checked arithmetic for the swap fee, it is guaranteed to be lower than 50%
                amountInWithoutFee = nonTaxableAmount.add(taxableAmount.mulDown(FixedPoint.ONE - swapFeePercentage));
            } else {
                amountInWithoutFee = amountsIn[i];
            }

            newBalances[i] = balances[i].add(amountInWithoutFee);
        }

        // Get current and new invariants, taking swap fees into account
        uint256 currentInvariant = _calculateInvariant(amp, balances);
        uint256 newInvariant = _calculateInvariant(amp, newBalances);
        uint256 invariantRatio = newInvariant.divDown(currentInvariant);

        // If the invariant didn't increase for any reason, we simply don't mint BPT
        if (invariantRatio > FixedPoint.ONE) {
            return bptTotalSupply.mulDown(invariantRatio - FixedPoint.ONE);
        } else {
            return 0;
        }
    }

    function _calcTokenInGivenExactBptOut(
        uint256 amp,
        uint256[] memory balances,
        uint256 tokenIndex,
        uint256 bptAmountOut,
        uint256 bptTotalSupply,
        uint256 swapFeePercentage
    ) internal pure returns (uint256) {
        // Token in, so we round up overall.

        // Get the current invariant
        uint256 currentInvariant = _calculateInvariant(amp, balances);

        // Calculate new invariant
        uint256 newInvariant = bptTotalSupply.add(bptAmountOut).divUp(bptTotalSupply).mulUp(currentInvariant);

        // Calculate amount in without fee.
        uint256 newBalanceTokenIndex = _getTokenBalanceGivenInvariantAndAllOtherBalances(
            amp,
            balances,
            newInvariant,
            tokenIndex
        );
        uint256 amountInWithoutFee = newBalanceTokenIndex.sub(balances[tokenIndex]);

        // First calculate the sum of all token balances, which will be used to calculate
        // the current weight of each token
        uint256 sumBalances = 0;
        for (uint256 i = 0; i < balances.length; i++) {
            sumBalances = sumBalances.add(balances[i]);
        }

        // We can now compute how much extra balance is being deposited and used in virtual swaps, and charge swap fees
        // accordingly.
        uint256 currentWeight = balances[tokenIndex].divDown(sumBalances);
        uint256 taxablePercentage = currentWeight.complement();
        uint256 taxableAmount = amountInWithoutFee.mulUp(taxablePercentage);
        uint256 nonTaxableAmount = amountInWithoutFee.sub(taxableAmount);

        // No need to use checked arithmetic for the swap fee, it is guaranteed to be lower than 50%
        return nonTaxableAmount.add(taxableAmount.divUp(FixedPoint.ONE - swapFeePercentage));
    }

    /*
    Flow of calculations:
    amountsTokenOut -> amountsOutProportional ->
    amountOutPercentageExcess -> amountOutBeforeFee -> newInvariant -> amountBPTIn
    */
    function _calcBptInGivenExactTokensOut(
        uint256 amp,
        uint256[] memory balances,
        uint256[] memory amountsOut,
        uint256 bptTotalSupply,
        uint256 swapFeePercentage
    ) internal pure returns (uint256) {
        // BPT in, so we round up overall.

        // First loop calculates the sum of all token balances, which will be used to calculate
        // the current weights of each token relative to this sum
        uint256 sumBalances = 0;
        for (uint256 i = 0; i < balances.length; i++) {
            sumBalances = sumBalances.add(balances[i]);
        }

        // Calculate the weighted balance ratio without considering fees
        uint256[] memory balanceRatiosWithoutFee = new uint256[](amountsOut.length);
        uint256 invariantRatioWithoutFees = 0;
        for (uint256 i = 0; i < balances.length; i++) {
            uint256 currentWeight = balances[i].divUp(sumBalances);
            balanceRatiosWithoutFee[i] = balances[i].sub(amountsOut[i]).divUp(balances[i]);
            invariantRatioWithoutFees = invariantRatioWithoutFees.add(balanceRatiosWithoutFee[i].mulUp(currentWeight));
        }

        // Second loop calculates new amounts in, taking into account the fee on the percentage excess
        uint256[] memory newBalances = new uint256[](balances.length);
        for (uint256 i = 0; i < balances.length; i++) {
            // Swap fees are typically charged on 'token in', but there is no 'token in' here, so we apply it to
            // 'token out'. This results in slightly larger price impact.

            uint256 amountOutWithFee;
            if (invariantRatioWithoutFees > balanceRatiosWithoutFee[i]) {
                uint256 nonTaxableAmount = balances[i].mulDown(invariantRatioWithoutFees.complement());
                uint256 taxableAmount = amountsOut[i].sub(nonTaxableAmount);
                // No need to use checked arithmetic for the swap fee, it is guaranteed to be lower than 50%
                amountOutWithFee = nonTaxableAmount.add(taxableAmount.divUp(FixedPoint.ONE - swapFeePercentage));
            } else {
                amountOutWithFee = amountsOut[i];
            }

            newBalances[i] = balances[i].sub(amountOutWithFee);
        }

        // Get current and new invariants, taking into account swap fees
        uint256 currentInvariant = _calculateInvariant(amp, balances);
        uint256 newInvariant = _calculateInvariant(amp, newBalances);
        uint256 invariantRatio = newInvariant.divDown(currentInvariant);

        // return amountBPTIn
        return bptTotalSupply.mulUp(invariantRatio.complement());
    }

    function _calcTokenOutGivenExactBptIn(
        uint256 amp,
        uint256[] memory balances,
        uint256 tokenIndex,
        uint256 bptAmountIn,
        uint256 bptTotalSupply,
        uint256 swapFeePercentage
    ) internal pure returns (uint256) {
        // Token out, so we round down overall.

        // Get the current and new invariants.
        uint256 currentInvariant = _calculateInvariant(amp, balances);
        uint256 newInvariant = bptTotalSupply.sub(bptAmountIn).divUp(bptTotalSupply).mulUp(currentInvariant);

        // Calculate amount out without fee
        uint256 newBalanceTokenIndex = _getTokenBalanceGivenInvariantAndAllOtherBalances(
            amp,
            balances,
            newInvariant,
            tokenIndex
        );
        uint256 amountOutWithoutFee = balances[tokenIndex].sub(newBalanceTokenIndex);

        // First calculate the sum of all token balances, which will be used to calculate
        // the current weight of each token
        uint256 sumBalances = 0;
        for (uint256 i = 0; i < balances.length; i++) {
            sumBalances = sumBalances.add(balances[i]);
        }

        // We can now compute how much excess balance is being withdrawn as a result of the virtual swaps, which result
        // in swap fees.
        uint256 currentWeight = balances[tokenIndex].divDown(sumBalances);
        uint256 taxablePercentage = currentWeight.complement();

        // Swap fees are typically charged on 'token in', but there is no 'token in' here, so we apply it
        // to 'token out'. This results in slightly larger price impact. Fees are rounded up.
        uint256 taxableAmount = amountOutWithoutFee.mulUp(taxablePercentage);
        uint256 nonTaxableAmount = amountOutWithoutFee.sub(taxableAmount);

        // No need to use checked arithmetic for the swap fee, it is guaranteed to be lower than 50%
        return nonTaxableAmount.add(taxableAmount.mulDown(FixedPoint.ONE - swapFeePercentage));
    }

    function _calcTokensOutGivenExactBptIn(
        uint256[] memory balances,
        uint256 bptAmountIn,
        uint256 bptTotalSupply
    ) internal pure returns (uint256[] memory) {
        /**********************************************************************************************
        // exactBPTInForTokensOut                                                                    //
        // (per token)                                                                               //
        // aO = tokenAmountOut             /        bptIn         \                                  //
        // b = tokenBalance      a0 = b * | ---------------------  |                                 //
        // bptIn = bptAmountIn             \     bptTotalSupply    /                                 //
        // bpt = bptTotalSupply                                                                      //
        **********************************************************************************************/

        // Since we're computing an amount out, we round down overall. This means rounding down on both the
        // multiplication and division.

        uint256 bptRatio = bptAmountIn.divDown(bptTotalSupply);

        uint256[] memory amountsOut = new uint256[](balances.length);
        for (uint256 i = 0; i < balances.length; i++) {
            amountsOut[i] = balances[i].mulDown(bptRatio);
        }

        return amountsOut;
    }

    // The amplification parameter equals: A n^(n-1)
    function _calcDueTokenProtocolSwapFeeAmount(
        uint256 amplificationParameter,
        uint256[] memory balances,
        uint256 lastInvariant,
        uint256 tokenIndex,
        uint256 protocolSwapFeePercentage
    ) internal pure returns (uint256) {
        /**************************************************************************************************************
        // oneTokenSwapFee - polynomial equation to solve                                                            //
        // af = fee amount to calculate in one token                                                                 //
        // bf = balance of fee token                                                                                 //
        // f = bf - af (finalBalanceFeeToken)                                                                        //
        // D = old invariant                                            D                     D^(n+1)                //
        // A = amplification coefficient               f^2 + ( S - ----------  - D) * f -  ------------- = 0         //
        // n = number of tokens                                    (A * n^n)               A * n^2n * P              //
        // S = sum of final balances but f                                                                           //
        // P = product of final balances but f                                                                       //
        **************************************************************************************************************/

        // Protocol swap fee amount, so we round down overall.

        uint256 finalBalanceFeeToken = _getTokenBalanceGivenInvariantAndAllOtherBalances(
            amplificationParameter,
            balances,
            lastInvariant,
            tokenIndex
        );

        if (balances[tokenIndex] <= finalBalanceFeeToken) {
            // This shouldn't happen outside of rounding errors, but have this safeguard nonetheless to prevent the Pool
            // from entering a locked state in which joins and exits revert while computing accumulated swap fees.
            return 0;
        }

        // Result is rounded down
        uint256 accumulatedTokenSwapFees = balances[tokenIndex] - finalBalanceFeeToken;
        return accumulatedTokenSwapFees.mulDown(protocolSwapFeePercentage);
    }

    // This function calculates the balance of a given token (tokenIndex)
    // given all the other balances and the invariant
    function _getTokenBalanceGivenInvariantAndAllOtherBalances(
        uint256 amplificationParameter,
        uint256[] memory balances,
        uint256 invariant,
        uint256 tokenIndex
    ) internal pure returns (uint256) {
        // Rounds result up overall

        uint256 ampTimesTotal = amplificationParameter * balances.length;
        uint256 sum = balances[0];
        uint256 P_D = balances[0] * balances.length;
        for (uint256 j = 1; j < balances.length; j++) {
            P_D = Math.divDown(Math.mul(Math.mul(P_D, balances[j]), balances.length), invariant);
            sum = sum.add(balances[j]);
        }
        // No need to use safe math, based on the loop above `sum` is greater than or equal to `balances[tokenIndex]`
        sum = sum - balances[tokenIndex];

        uint256 inv2 = Math.mul(invariant, invariant);
        // We remove the balance from c by multiplying it
        uint256 c = Math.mul(
            Math.mul(Math.divUp(inv2, Math.mul(ampTimesTotal, P_D)), _AMP_PRECISION),
            balances[tokenIndex]
        );
        uint256 b = sum.add(Math.mul(Math.divDown(invariant, ampTimesTotal), _AMP_PRECISION));

        // We iterate to find the balance
        uint256 prevTokenBalance = 0;
        // We multiply the first iteration outside the loop with the invariant to set the value of the
        // initial approximation.
        uint256 tokenBalance = Math.divUp(inv2.add(c), invariant.add(b));

        for (uint256 i = 0; i < 255; i++) {
            prevTokenBalance = tokenBalance;

            tokenBalance = Math.divUp(
                Math.mul(tokenBalance, tokenBalance).add(c),
                Math.mul(tokenBalance, 2).add(b).sub(invariant)
            );

            if (tokenBalance > prevTokenBalance) {
                if (tokenBalance - prevTokenBalance <= 1) {
                    return tokenBalance;
                }
            } else if (prevTokenBalance - tokenBalance <= 1) {
                return tokenBalance;
            }
        }

        _revert(Errors.STABLE_GET_BALANCE_DIDNT_CONVERGE);
    }

    function _getRate(
        uint256[] memory balances,
        uint256 amp,
        uint256 supply
    ) internal pure returns (uint256) {
        // When calculating the current BPT rate, we may not have paid the protocol fees, therefore
        // the invariant should be smaller than its current value. Then, we round down overall.
        uint256 invariant = _calculateInvariant(amp, balances);
        return invariant.divDown(supply);
    }
}
=======
// SPDX-License-Identifier: GPL-3.0-or-later
// This program is free software: you can redistribute it and/or modify
// it under the terms of the GNU General Public License as published by
// the Free Software Foundation, either version 3 of the License, or
// (at your option) any later version.

// This program is distributed in the hope that it will be useful,
// but WITHOUT ANY WARRANTY; without even the implied warranty of
// MERCHANTABILITY or FITNESS FOR A PARTICULAR PURPOSE.  See the
// GNU General Public License for more details.

// You should have received a copy of the GNU General Public License
// along with this program.  If not, see <http://www.gnu.org/licenses/>.

pragma solidity ^0.7.0;

import "@balancer-labs/v2-solidity-utils/contracts/math/FixedPoint.sol";
import "@balancer-labs/v2-solidity-utils/contracts/math/Math.sol";

// These functions start with an underscore, as if they were part of a contract and not a library. At some point this
// should be fixed. Additionally, some variables have non mixed case names (e.g. P_D) that relate to the mathematical
// derivations.
// solhint-disable private-vars-leading-underscore, var-name-mixedcase

library StableMath {
    using FixedPoint for uint256;

    uint256 internal constant _MIN_AMP = 1;
    uint256 internal constant _MAX_AMP = 5000;
    uint256 internal constant _AMP_PRECISION = 1e3;

    uint256 internal constant _MAX_STABLE_TOKENS = 5;

    // Note on unchecked arithmetic:
    // This contract performs a large number of additions, subtractions, multiplications and divisions, often inside
    // loops. Since many of these operations are gas-sensitive (as they happen e.g. during a swap), it is important to
    // not make any unnecessary checks. We rely on a set of invariants to avoid having to use checked arithmetic (the
    // Math library), including:
    //  - the number of tokens is bounded by _MAX_STABLE_TOKENS
    //  - the amplification parameter is bounded by _MAX_AMP * _AMP_PRECISION, which fits in 23 bits
    //  - the token balances are bounded by 2^112 (guaranteed by the Vault) times 1e18 (the maximum scaling factor),
    //    which fits in 172 bits
    //
    // This means e.g. we can safely multiply a balance by the amplification parameter without worrying about overflow.

    // About swap fees on joins and exits:
    // Any join or exit that is not perfectly balanced (e.g. all single token joins or exits) is mathematically
    // equivalent to a perfectly balanced join or  exit followed by a series of swaps. Since these swaps would charge
    // swap fees, it follows that (some) joins and exits should as well.
    // On these operations, we split the token amounts in 'taxable' and 'non-taxable' portions, where the 'taxable' part
    // is the one to which swap fees are applied.

    // Computes the invariant given the current balances, using the Newton-Raphson approximation.
    // The amplification parameter equals: A n^(n-1)
    // See: https://github.com/curvefi/curve-contract/blob/b0bbf77f8f93c9c5f4e415bce9cd71f0cdee960e/contracts/pool-templates/base/SwapTemplateBase.vy#L206
    // solhint-disable-previous-line max-line-length
    function _calculateInvariant(uint256 amplificationParameter, uint256[] memory balances)
        internal
        pure
        returns (uint256)
    {
        /**********************************************************************************************
        // invariant                                                                                 //
        // D = invariant                                                  D^(n+1)                    //
        // A = amplification coefficient      A  n^n S + D = A D n^n + -----------                   //
        // S = sum of balances                                             n^n P                     //
        // P = product of balances                                                                   //
        // n = number of tokens                                                                      //
        **********************************************************************************************/

        // Always round down, to match Vyper's arithmetic (which always truncates).

        uint256 sum = 0; // S in the Curve version
        uint256 numTokens = balances.length;
        for (uint256 i = 0; i < numTokens; i++) {
            sum = sum.add(balances[i]);
        }
        if (sum == 0) {
            return 0;
        }

        uint256 prevInvariant; // Dprev in the Curve version
        uint256 invariant = sum; // D in the Curve version
        uint256 ampTimesTotal = amplificationParameter * numTokens; // Ann in the Curve version

        for (uint256 i = 0; i < 255; i++) {
            uint256 D_P = invariant;

            for (uint256 j = 0; j < numTokens; j++) {
                // (D_P * invariant) / (balances[j] * numTokens)
                D_P = Math.divDown(Math.mul(D_P, invariant), Math.mul(balances[j], numTokens));
            }

            prevInvariant = invariant;

            invariant = Math.divDown(
                Math.mul(
                    // (ampTimesTotal * sum) / AMP_PRECISION + D_P * numTokens
                    (Math.divDown(Math.mul(ampTimesTotal, sum), _AMP_PRECISION).add(Math.mul(D_P, numTokens))),
                    invariant
                ),
                // ((ampTimesTotal - _AMP_PRECISION) * invariant) / _AMP_PRECISION + (numTokens + 1) * D_P
                (
                    Math.divDown(Math.mul((ampTimesTotal - _AMP_PRECISION), invariant), _AMP_PRECISION).add(
                        Math.mul((numTokens + 1), D_P)
                    )
                )
            );

            if (invariant > prevInvariant) {
                if (invariant - prevInvariant <= 1) {
                    return invariant;
                }
            } else if (prevInvariant - invariant <= 1) {
                return invariant;
            }
        }

        _revert(Errors.STABLE_INVARIANT_DIDNT_CONVERGE);
    }

    // Computes how many tokens can be taken out of a pool if `tokenAmountIn` are sent, given the current balances.
    // The amplification parameter equals: A n^(n-1)
    function _calcOutGivenIn(
        uint256 amplificationParameter,
        uint256[] memory balances,
        uint256 tokenIndexIn,
        uint256 tokenIndexOut,
        uint256 tokenAmountIn,
        uint256 invariant
    ) internal pure returns (uint256) {
        /**************************************************************************************************************
        // outGivenIn token x for y - polynomial equation to solve                                                   //
        // ay = amount out to calculate                                                                              //
        // by = balance token out                                                                                    //
        // y = by - ay (finalBalanceOut)                                                                             //
        // D = invariant                                               D                     D^(n+1)                 //
        // A = amplification coefficient               y^2 + ( S - ----------  - D) * y -  ------------- = 0         //
        // n = number of tokens                                    (A * n^n)               A * n^2n * P              //
        // S = sum of final balances but y                                                                           //
        // P = product of final balances but y                                                                       //
        **************************************************************************************************************/

        // Amount out, so we round down overall.
        balances[tokenIndexIn] = balances[tokenIndexIn].add(tokenAmountIn);

        uint256 finalBalanceOut = _getTokenBalanceGivenInvariantAndAllOtherBalances(
            amplificationParameter,
            balances,
            invariant,
            tokenIndexOut
        );

        // No need to use checked arithmetic since `tokenAmountIn` was actually added to the same balance right before
        // calling `_getTokenBalanceGivenInvariantAndAllOtherBalances` which doesn't alter the balances array.
        balances[tokenIndexIn] = balances[tokenIndexIn] - tokenAmountIn;

        return balances[tokenIndexOut].sub(finalBalanceOut).sub(1);
    }

    // Computes how many tokens must be sent to a pool if `tokenAmountOut` are sent given the
    // current balances, using the Newton-Raphson approximation.
    // The amplification parameter equals: A n^(n-1)
    function _calcInGivenOut(
        uint256 amplificationParameter,
        uint256[] memory balances,
        uint256 tokenIndexIn,
        uint256 tokenIndexOut,
        uint256 tokenAmountOut,
        uint256 invariant
    ) internal pure returns (uint256) {
        /**************************************************************************************************************
        // inGivenOut token x for y - polynomial equation to solve                                                   //
        // ax = amount in to calculate                                                                               //
        // bx = balance token in                                                                                     //
        // x = bx + ax (finalBalanceIn)                                                                              //
        // D = invariant                                                D                     D^(n+1)                //
        // A = amplification coefficient               x^2 + ( S - ----------  - D) * x -  ------------- = 0         //
        // n = number of tokens                                     (A * n^n)               A * n^2n * P             //
        // S = sum of final balances but x                                                                           //
        // P = product of final balances but x                                                                       //
        **************************************************************************************************************/

        // Amount in, so we round up overall.
        balances[tokenIndexOut] = balances[tokenIndexOut].sub(tokenAmountOut);

        uint256 finalBalanceIn = _getTokenBalanceGivenInvariantAndAllOtherBalances(
            amplificationParameter,
            balances,
            invariant,
            tokenIndexIn
        );

        // No need to use checked arithmetic since `tokenAmountOut` was actually subtracted from the same balance right
        // before calling `_getTokenBalanceGivenInvariantAndAllOtherBalances` which doesn't alter the balances array.
        balances[tokenIndexOut] = balances[tokenIndexOut] + tokenAmountOut;

        return finalBalanceIn.sub(balances[tokenIndexIn]).add(1);
    }

    function _calcBptOutGivenExactTokensIn(
        uint256 amp,
        uint256[] memory balances,
        uint256[] memory amountsIn,
        uint256 bptTotalSupply,
        uint256 currentInvariant,
        uint256 swapFeePercentage
    ) internal pure returns (uint256) {
        // BPT out, so we round down overall.

        // First loop calculates the sum of all token balances, which will be used to calculate
        // the current weights of each token, relative to this sum
        uint256 sumBalances = 0;
        for (uint256 i = 0; i < balances.length; i++) {
            sumBalances = sumBalances.add(balances[i]);
        }

        // Calculate the weighted balance ratio without considering fees
        uint256[] memory balanceRatiosWithFee = new uint256[](amountsIn.length);
        // The weighted sum of token balance ratios with fee
        uint256 invariantRatioWithFees = 0;
        for (uint256 i = 0; i < balances.length; i++) {
            uint256 currentWeight = balances[i].divDown(sumBalances);
            balanceRatiosWithFee[i] = balances[i].add(amountsIn[i]).divDown(balances[i]);
            invariantRatioWithFees = invariantRatioWithFees.add(balanceRatiosWithFee[i].mulDown(currentWeight));
        }

        // Second loop calculates new amounts in, taking into account the fee on the percentage excess
        uint256[] memory newBalances = new uint256[](balances.length);
        for (uint256 i = 0; i < balances.length; i++) {
            uint256 amountInWithoutFee;

            // Check if the balance ratio is greater than the ideal ratio to charge fees or not
            if (balanceRatiosWithFee[i] > invariantRatioWithFees) {
                uint256 nonTaxableAmount = balances[i].mulDown(invariantRatioWithFees.sub(FixedPoint.ONE));
                uint256 taxableAmount = amountsIn[i].sub(nonTaxableAmount);
                // No need to use checked arithmetic for the swap fee, it is guaranteed to be lower than 50%
                amountInWithoutFee = nonTaxableAmount.add(taxableAmount.mulDown(FixedPoint.ONE - swapFeePercentage));
            } else {
                amountInWithoutFee = amountsIn[i];
            }

            newBalances[i] = balances[i].add(amountInWithoutFee);
        }

        uint256 newInvariant = _calculateInvariant(amp, newBalances);
        uint256 invariantRatio = newInvariant.divDown(currentInvariant);

        // If the invariant didn't increase for any reason, we simply don't mint BPT
        if (invariantRatio > FixedPoint.ONE) {
            return bptTotalSupply.mulDown(invariantRatio - FixedPoint.ONE);
        } else {
            return 0;
        }
    }

    function _calcTokenInGivenExactBptOut(
        uint256 amp,
        uint256[] memory balances,
        uint256 tokenIndex,
        uint256 bptAmountOut,
        uint256 bptTotalSupply,
        uint256 currentInvariant,
        uint256 swapFeePercentage
    ) internal pure returns (uint256) {
        // Token in, so we round up overall.

        uint256 newInvariant = bptTotalSupply.add(bptAmountOut).divUp(bptTotalSupply).mulUp(currentInvariant);

        // Calculate amount in without fee.
        uint256 newBalanceTokenIndex = _getTokenBalanceGivenInvariantAndAllOtherBalances(
            amp,
            balances,
            newInvariant,
            tokenIndex
        );
        uint256 amountInWithoutFee = newBalanceTokenIndex.sub(balances[tokenIndex]);

        // First calculate the sum of all token balances, which will be used to calculate
        // the current weight of each token
        uint256 sumBalances = 0;
        for (uint256 i = 0; i < balances.length; i++) {
            sumBalances = sumBalances.add(balances[i]);
        }

        // We can now compute how much extra balance is being deposited and used in virtual swaps, and charge swap fees
        // accordingly.
        uint256 currentWeight = balances[tokenIndex].divDown(sumBalances);
        uint256 taxablePercentage = currentWeight.complement();
        uint256 taxableAmount = amountInWithoutFee.mulUp(taxablePercentage);
        uint256 nonTaxableAmount = amountInWithoutFee.sub(taxableAmount);

        // No need to use checked arithmetic for the swap fee, it is guaranteed to be lower than 50%
        return nonTaxableAmount.add(taxableAmount.divUp(FixedPoint.ONE - swapFeePercentage));
    }

    /*
    Flow of calculations:
    amountsTokenOut -> amountsOutProportional ->
    amountOutPercentageExcess -> amountOutBeforeFee -> newInvariant -> amountBPTIn
    */
    function _calcBptInGivenExactTokensOut(
        uint256 amp,
        uint256[] memory balances,
        uint256[] memory amountsOut,
        uint256 bptTotalSupply,
        uint256 currentInvariant,
        uint256 swapFeePercentage
    ) internal pure returns (uint256) {
        // BPT in, so we round up overall.

        // First loop calculates the sum of all token balances, which will be used to calculate
        // the current weights of each token relative to this sum
        uint256 sumBalances = 0;
        for (uint256 i = 0; i < balances.length; i++) {
            sumBalances = sumBalances.add(balances[i]);
        }

        // Calculate the weighted balance ratio without considering fees
        uint256[] memory balanceRatiosWithoutFee = new uint256[](amountsOut.length);
        uint256 invariantRatioWithoutFees = 0;
        for (uint256 i = 0; i < balances.length; i++) {
            uint256 currentWeight = balances[i].divUp(sumBalances);
            balanceRatiosWithoutFee[i] = balances[i].sub(amountsOut[i]).divUp(balances[i]);
            invariantRatioWithoutFees = invariantRatioWithoutFees.add(balanceRatiosWithoutFee[i].mulUp(currentWeight));
        }

        // Second loop calculates new amounts in, taking into account the fee on the percentage excess
        uint256[] memory newBalances = new uint256[](balances.length);
        for (uint256 i = 0; i < balances.length; i++) {
            // Swap fees are typically charged on 'token in', but there is no 'token in' here, so we apply it to
            // 'token out'. This results in slightly larger price impact.

            uint256 amountOutWithFee;
            if (invariantRatioWithoutFees > balanceRatiosWithoutFee[i]) {
                uint256 nonTaxableAmount = balances[i].mulDown(invariantRatioWithoutFees.complement());
                uint256 taxableAmount = amountsOut[i].sub(nonTaxableAmount);
                // No need to use checked arithmetic for the swap fee, it is guaranteed to be lower than 50%
                amountOutWithFee = nonTaxableAmount.add(taxableAmount.divUp(FixedPoint.ONE - swapFeePercentage));
            } else {
                amountOutWithFee = amountsOut[i];
            }

            newBalances[i] = balances[i].sub(amountOutWithFee);
        }

        uint256 newInvariant = _calculateInvariant(amp, newBalances);
        uint256 invariantRatio = newInvariant.divDown(currentInvariant);

        // return amountBPTIn
        return bptTotalSupply.mulUp(invariantRatio.complement());
    }

    function _calcTokenOutGivenExactBptIn(
        uint256 amp,
        uint256[] memory balances,
        uint256 tokenIndex,
        uint256 bptAmountIn,
        uint256 bptTotalSupply,
        uint256 currentInvariant,
        uint256 swapFeePercentage
    ) internal pure returns (uint256) {
        // Token out, so we round down overall.

        uint256 newInvariant = bptTotalSupply.sub(bptAmountIn).divUp(bptTotalSupply).mulUp(currentInvariant);

        // Calculate amount out without fee
        uint256 newBalanceTokenIndex = _getTokenBalanceGivenInvariantAndAllOtherBalances(
            amp,
            balances,
            newInvariant,
            tokenIndex
        );
        uint256 amountOutWithoutFee = balances[tokenIndex].sub(newBalanceTokenIndex);

        // First calculate the sum of all token balances, which will be used to calculate
        // the current weight of each token
        uint256 sumBalances = 0;
        for (uint256 i = 0; i < balances.length; i++) {
            sumBalances = sumBalances.add(balances[i]);
        }

        // We can now compute how much excess balance is being withdrawn as a result of the virtual swaps, which result
        // in swap fees.
        uint256 currentWeight = balances[tokenIndex].divDown(sumBalances);
        uint256 taxablePercentage = currentWeight.complement();

        // Swap fees are typically charged on 'token in', but there is no 'token in' here, so we apply it
        // to 'token out'. This results in slightly larger price impact. Fees are rounded up.
        uint256 taxableAmount = amountOutWithoutFee.mulUp(taxablePercentage);
        uint256 nonTaxableAmount = amountOutWithoutFee.sub(taxableAmount);

        // No need to use checked arithmetic for the swap fee, it is guaranteed to be lower than 50%
        return nonTaxableAmount.add(taxableAmount.mulDown(FixedPoint.ONE - swapFeePercentage));
    }

    // This function calculates the balance of a given token (tokenIndex)
    // given all the other balances and the invariant
    function _getTokenBalanceGivenInvariantAndAllOtherBalances(
        uint256 amplificationParameter,
        uint256[] memory balances,
        uint256 invariant,
        uint256 tokenIndex
    ) internal pure returns (uint256) {
        // Rounds result up overall

        uint256 ampTimesTotal = amplificationParameter * balances.length;
        uint256 sum = balances[0];
        uint256 P_D = balances[0] * balances.length;
        for (uint256 j = 1; j < balances.length; j++) {
            P_D = Math.divDown(Math.mul(Math.mul(P_D, balances[j]), balances.length), invariant);
            sum = sum.add(balances[j]);
        }
        // No need to use safe math, based on the loop above `sum` is greater than or equal to `balances[tokenIndex]`
        sum = sum - balances[tokenIndex];

        uint256 inv2 = Math.mul(invariant, invariant);
        // We remove the balance from c by multiplying it
        uint256 c = Math.mul(
            Math.mul(Math.divUp(inv2, Math.mul(ampTimesTotal, P_D)), _AMP_PRECISION),
            balances[tokenIndex]
        );
        uint256 b = sum.add(Math.mul(Math.divDown(invariant, ampTimesTotal), _AMP_PRECISION));

        // We iterate to find the balance
        uint256 prevTokenBalance = 0;
        // We multiply the first iteration outside the loop with the invariant to set the value of the
        // initial approximation.
        uint256 tokenBalance = Math.divUp(inv2.add(c), invariant.add(b));

        for (uint256 i = 0; i < 255; i++) {
            prevTokenBalance = tokenBalance;

            tokenBalance = Math.divUp(
                Math.mul(tokenBalance, tokenBalance).add(c),
                Math.mul(tokenBalance, 2).add(b).sub(invariant)
            );

            if (tokenBalance > prevTokenBalance) {
                if (tokenBalance - prevTokenBalance <= 1) {
                    return tokenBalance;
                }
            } else if (prevTokenBalance - tokenBalance <= 1) {
                return tokenBalance;
            }
        }

        _revert(Errors.STABLE_GET_BALANCE_DIDNT_CONVERGE);
    }
}
>>>>>>> c3ccf89d
<|MERGE_RESOLUTION|>--- conflicted
+++ resolved
@@ -1,989 +1,450 @@
-<<<<<<< HEAD
-// SPDX-License-Identifier: GPL-3.0-or-later
-// This program is free software: you can redistribute it and/or modify
-// it under the terms of the GNU General Public License as published by
-// the Free Software Foundation, either version 3 of the License, or
-// (at your option) any later version.
-
-// This program is distributed in the hope that it will be useful,
-// but WITHOUT ANY WARRANTY; without even the implied warranty of
-// MERCHANTABILITY or FITNESS FOR A PARTICULAR PURPOSE.  See the
-// GNU General Public License for more details.
-
-// You should have received a copy of the GNU General Public License
-// along with this program.  If not, see <http://www.gnu.org/licenses/>.
-
-pragma solidity ^0.7.0;
-
-import "@balancer-labs/v2-solidity-utils/contracts/math/FixedPoint.sol";
-import "@balancer-labs/v2-solidity-utils/contracts/math/Math.sol";
-
-// These functions start with an underscore, as if they were part of a contract and not a library. At some point this
-// should be fixed. Additionally, some variables have non mixed case names (e.g. P_D) that relate to the mathematical
-// derivations.
-// solhint-disable private-vars-leading-underscore, var-name-mixedcase
-
-library StableMath {
-    using FixedPoint for uint256;
-
-    uint256 internal constant _MIN_AMP = 1;
-    uint256 internal constant _MAX_AMP = 5000;
-    uint256 internal constant _AMP_PRECISION = 1e3;
-
-    uint256 internal constant _MAX_STABLE_TOKENS = 5;
-
-    // Note on unchecked arithmetic:
-    // This contract performs a large number of additions, subtractions, multiplications and divisions, often inside
-    // loops. Since many of these operations are gas-sensitive (as they happen e.g. during a swap), it is important to
-    // not make any unnecessary checks. We rely on a set of invariants to avoid having to use checked arithmetic (the
-    // Math library), including:
-    //  - the number of tokens is bounded by _MAX_STABLE_TOKENS
-    //  - the amplification parameter is bounded by _MAX_AMP * _AMP_PRECISION, which fits in 23 bits
-    //  - the token balances are bounded by 2^112 (guaranteed by the Vault) times 1e18 (the maximum scaling factor),
-    //    which fits in 172 bits
-    //
-    // This means e.g. we can safely multiply a balance by the amplification parameter without worrying about overflow.
-
-    // About swap fees on joins and exits:
-    // Any join or exit that is not perfectly balanced (e.g. all single token joins or exits) is mathematically
-    // equivalent to a perfectly balanced join or  exit followed by a series of swaps. Since these swaps would charge
-    // swap fees, it follows that (some) joins and exits should as well.
-    // On these operations, we split the token amounts in 'taxable' and 'non-taxable' portions, where the 'taxable' part
-    // is the one to which swap fees are applied.
-
-    // Computes the invariant given the current balances, using the Newton-Raphson approximation.
-    // The amplification parameter equals: A n^(n-1)
-    // See: https://github.com/curvefi/curve-contract/blob/b0bbf77f8f93c9c5f4e415bce9cd71f0cdee960e/contracts/pool-templates/base/SwapTemplateBase.vy#L206
-    // solhint-disable-previous-line max-line-length
-    function _calculateInvariant(uint256 amplificationParameter, uint256[] memory balances)
-        internal
-        pure
-        returns (uint256)
-    {
-        /**********************************************************************************************
-        // invariant                                                                                 //
-        // D = invariant                                                  D^(n+1)                    //
-        // A = amplification coefficient      A  n^n S + D = A D n^n + -----------                   //
-        // S = sum of balances                                             n^n P                     //
-        // P = product of balances                                                                   //
-        // n = number of tokens                                                                      //
-        **********************************************************************************************/
-
-        // Always round down, to match Vyper's arithmetic (which always truncates).
-
-        uint256 sum = 0; // S in the Curve version
-        uint256 numTokens = balances.length;
-        for (uint256 i = 0; i < numTokens; i++) {
-            sum = sum.add(balances[i]);
-        }
-        if (sum == 0) {
-            return 0;
-        }
-
-        uint256 prevInvariant; // Dprev in the Curve version
-        uint256 invariant = sum; // D in the Curve version
-        uint256 ampTimesTotal = amplificationParameter * numTokens; // Ann in the Curve version
-
-        for (uint256 i = 0; i < 255; i++) {
-            uint256 D_P = invariant;
-
-            for (uint256 j = 0; j < numTokens; j++) {
-                // (D_P * invariant) / (balances[j] * numTokens)
-                D_P = Math.divDown(Math.mul(D_P, invariant), Math.mul(balances[j], numTokens));
-            }
-
-            prevInvariant = invariant;
-
-            invariant = Math.divDown(
-                Math.mul(
-                    // (ampTimesTotal * sum) / AMP_PRECISION + D_P * numTokens
-                    (Math.divDown(Math.mul(ampTimesTotal, sum), _AMP_PRECISION).add(Math.mul(D_P, numTokens))),
-                    invariant
-                ),
-                // ((ampTimesTotal - _AMP_PRECISION) * invariant) / _AMP_PRECISION + (numTokens + 1) * D_P
-                (
-                    Math.divDown(Math.mul((ampTimesTotal - _AMP_PRECISION), invariant), _AMP_PRECISION).add(
-                        Math.mul((numTokens + 1), D_P)
-                    )
-                )
-            );
-
-            if (invariant > prevInvariant) {
-                if (invariant - prevInvariant <= 1) {
-                    return invariant;
-                }
-            } else if (prevInvariant - invariant <= 1) {
-                return invariant;
-            }
-        }
-
-        _revert(Errors.STABLE_INVARIANT_DIDNT_CONVERGE);
-    }
-
-    // Computes how many tokens can be taken out of a pool if `tokenAmountIn` are sent, given the current balances.
-    // The amplification parameter equals: A n^(n-1)
-    // The invariant should be rounded up.
-    function _calcOutGivenIn(
-        uint256 amplificationParameter,
-        uint256[] memory balances,
-        uint256 tokenIndexIn,
-        uint256 tokenIndexOut,
-        uint256 tokenAmountIn,
-        uint256 invariant
-    ) internal pure returns (uint256) {
-        /**************************************************************************************************************
-        // outGivenIn token x for y - polynomial equation to solve                                                   //
-        // ay = amount out to calculate                                                                              //
-        // by = balance token out                                                                                    //
-        // y = by - ay (finalBalanceOut)                                                                             //
-        // D = invariant                                               D                     D^(n+1)                 //
-        // A = amplification coefficient               y^2 + ( S - ----------  - D) * y -  ------------- = 0         //
-        // n = number of tokens                                    (A * n^n)               A * n^2n * P              //
-        // S = sum of final balances but y                                                                           //
-        // P = product of final balances but y                                                                       //
-        **************************************************************************************************************/
-
-        // Amount out, so we round down overall.
-        balances[tokenIndexIn] = balances[tokenIndexIn].add(tokenAmountIn);
-
-        uint256 finalBalanceOut = _getTokenBalanceGivenInvariantAndAllOtherBalances(
-            amplificationParameter,
-            balances,
-            invariant,
-            tokenIndexOut
-        );
-
-        // No need to use checked arithmetic since `tokenAmountIn` was actually added to the same balance right before
-        // calling `_getTokenBalanceGivenInvariantAndAllOtherBalances` which doesn't alter the balances array.
-        balances[tokenIndexIn] = balances[tokenIndexIn] - tokenAmountIn;
-
-        return balances[tokenIndexOut].sub(finalBalanceOut).sub(1);
-    }
-
-    // Computes how many tokens must be sent to a pool if `tokenAmountOut` are sent given the
-    // current balances, using the Newton-Raphson approximation.
-    // The amplification parameter equals: A n^(n-1)
-    // The invariant should be rounded up.
-    function _calcInGivenOut(
-        uint256 amplificationParameter,
-        uint256[] memory balances,
-        uint256 tokenIndexIn,
-        uint256 tokenIndexOut,
-        uint256 tokenAmountOut,
-        uint256 invariant
-    ) internal pure returns (uint256) {
-        /**************************************************************************************************************
-        // inGivenOut token x for y - polynomial equation to solve                                                   //
-        // ax = amount in to calculate                                                                               //
-        // bx = balance token in                                                                                     //
-        // x = bx + ax (finalBalanceIn)                                                                              //
-        // D = invariant                                                D                     D^(n+1)                //
-        // A = amplification coefficient               x^2 + ( S - ----------  - D) * x -  ------------- = 0         //
-        // n = number of tokens                                     (A * n^n)               A * n^2n * P             //
-        // S = sum of final balances but x                                                                           //
-        // P = product of final balances but x                                                                       //
-        **************************************************************************************************************/
-
-        // Amount in, so we round up overall.
-        balances[tokenIndexOut] = balances[tokenIndexOut].sub(tokenAmountOut);
-
-        uint256 finalBalanceIn = _getTokenBalanceGivenInvariantAndAllOtherBalances(
-            amplificationParameter,
-            balances,
-            invariant,
-            tokenIndexIn
-        );
-
-        // No need to use checked arithmetic since `tokenAmountOut` was actually subtracted from the same balance right
-        // before calling `_getTokenBalanceGivenInvariantAndAllOtherBalances` which doesn't alter the balances array.
-        balances[tokenIndexOut] = balances[tokenIndexOut] + tokenAmountOut;
-
-        return finalBalanceIn.sub(balances[tokenIndexIn]).add(1);
-    }
-
-    function _calcBptOutGivenExactTokensIn(
-        uint256 amp,
-        uint256[] memory balances,
-        uint256[] memory amountsIn,
-        uint256 bptTotalSupply,
-        uint256 swapFeePercentage
-    ) internal pure returns (uint256) {
-        // BPT out, so we round down overall.
-
-        // First loop calculates the sum of all token balances, which will be used to calculate
-        // the current weights of each token, relative to this sum
-        uint256 sumBalances = 0;
-        for (uint256 i = 0; i < balances.length; i++) {
-            sumBalances = sumBalances.add(balances[i]);
-        }
-
-        // Calculate the weighted balance ratio without considering fees
-        uint256[] memory balanceRatiosWithFee = new uint256[](amountsIn.length);
-        // The weighted sum of token balance ratios with fee
-        uint256 invariantRatioWithFees = 0;
-        for (uint256 i = 0; i < balances.length; i++) {
-            uint256 currentWeight = balances[i].divDown(sumBalances);
-            balanceRatiosWithFee[i] = balances[i].add(amountsIn[i]).divDown(balances[i]);
-            invariantRatioWithFees = invariantRatioWithFees.add(balanceRatiosWithFee[i].mulDown(currentWeight));
-        }
-
-        // Second loop calculates new amounts in, taking into account the fee on the percentage excess
-        uint256[] memory newBalances = new uint256[](balances.length);
-        for (uint256 i = 0; i < balances.length; i++) {
-            uint256 amountInWithoutFee;
-
-            // Check if the balance ratio is greater than the ideal ratio to charge fees or not
-            if (balanceRatiosWithFee[i] > invariantRatioWithFees) {
-                uint256 nonTaxableAmount = balances[i].mulDown(invariantRatioWithFees.sub(FixedPoint.ONE));
-                uint256 taxableAmount = amountsIn[i].sub(nonTaxableAmount);
-                // No need to use checked arithmetic for the swap fee, it is guaranteed to be lower than 50%
-                amountInWithoutFee = nonTaxableAmount.add(taxableAmount.mulDown(FixedPoint.ONE - swapFeePercentage));
-            } else {
-                amountInWithoutFee = amountsIn[i];
-            }
-
-            newBalances[i] = balances[i].add(amountInWithoutFee);
-        }
-
-        // Get current and new invariants, taking swap fees into account
-        uint256 currentInvariant = _calculateInvariant(amp, balances);
-        uint256 newInvariant = _calculateInvariant(amp, newBalances);
-        uint256 invariantRatio = newInvariant.divDown(currentInvariant);
-
-        // If the invariant didn't increase for any reason, we simply don't mint BPT
-        if (invariantRatio > FixedPoint.ONE) {
-            return bptTotalSupply.mulDown(invariantRatio - FixedPoint.ONE);
-        } else {
-            return 0;
-        }
-    }
-
-    function _calcTokenInGivenExactBptOut(
-        uint256 amp,
-        uint256[] memory balances,
-        uint256 tokenIndex,
-        uint256 bptAmountOut,
-        uint256 bptTotalSupply,
-        uint256 swapFeePercentage
-    ) internal pure returns (uint256) {
-        // Token in, so we round up overall.
-
-        // Get the current invariant
-        uint256 currentInvariant = _calculateInvariant(amp, balances);
-
-        // Calculate new invariant
-        uint256 newInvariant = bptTotalSupply.add(bptAmountOut).divUp(bptTotalSupply).mulUp(currentInvariant);
-
-        // Calculate amount in without fee.
-        uint256 newBalanceTokenIndex = _getTokenBalanceGivenInvariantAndAllOtherBalances(
-            amp,
-            balances,
-            newInvariant,
-            tokenIndex
-        );
-        uint256 amountInWithoutFee = newBalanceTokenIndex.sub(balances[tokenIndex]);
-
-        // First calculate the sum of all token balances, which will be used to calculate
-        // the current weight of each token
-        uint256 sumBalances = 0;
-        for (uint256 i = 0; i < balances.length; i++) {
-            sumBalances = sumBalances.add(balances[i]);
-        }
-
-        // We can now compute how much extra balance is being deposited and used in virtual swaps, and charge swap fees
-        // accordingly.
-        uint256 currentWeight = balances[tokenIndex].divDown(sumBalances);
-        uint256 taxablePercentage = currentWeight.complement();
-        uint256 taxableAmount = amountInWithoutFee.mulUp(taxablePercentage);
-        uint256 nonTaxableAmount = amountInWithoutFee.sub(taxableAmount);
-
-        // No need to use checked arithmetic for the swap fee, it is guaranteed to be lower than 50%
-        return nonTaxableAmount.add(taxableAmount.divUp(FixedPoint.ONE - swapFeePercentage));
-    }
-
-    /*
-    Flow of calculations:
-    amountsTokenOut -> amountsOutProportional ->
-    amountOutPercentageExcess -> amountOutBeforeFee -> newInvariant -> amountBPTIn
-    */
-    function _calcBptInGivenExactTokensOut(
-        uint256 amp,
-        uint256[] memory balances,
-        uint256[] memory amountsOut,
-        uint256 bptTotalSupply,
-        uint256 swapFeePercentage
-    ) internal pure returns (uint256) {
-        // BPT in, so we round up overall.
-
-        // First loop calculates the sum of all token balances, which will be used to calculate
-        // the current weights of each token relative to this sum
-        uint256 sumBalances = 0;
-        for (uint256 i = 0; i < balances.length; i++) {
-            sumBalances = sumBalances.add(balances[i]);
-        }
-
-        // Calculate the weighted balance ratio without considering fees
-        uint256[] memory balanceRatiosWithoutFee = new uint256[](amountsOut.length);
-        uint256 invariantRatioWithoutFees = 0;
-        for (uint256 i = 0; i < balances.length; i++) {
-            uint256 currentWeight = balances[i].divUp(sumBalances);
-            balanceRatiosWithoutFee[i] = balances[i].sub(amountsOut[i]).divUp(balances[i]);
-            invariantRatioWithoutFees = invariantRatioWithoutFees.add(balanceRatiosWithoutFee[i].mulUp(currentWeight));
-        }
-
-        // Second loop calculates new amounts in, taking into account the fee on the percentage excess
-        uint256[] memory newBalances = new uint256[](balances.length);
-        for (uint256 i = 0; i < balances.length; i++) {
-            // Swap fees are typically charged on 'token in', but there is no 'token in' here, so we apply it to
-            // 'token out'. This results in slightly larger price impact.
-
-            uint256 amountOutWithFee;
-            if (invariantRatioWithoutFees > balanceRatiosWithoutFee[i]) {
-                uint256 nonTaxableAmount = balances[i].mulDown(invariantRatioWithoutFees.complement());
-                uint256 taxableAmount = amountsOut[i].sub(nonTaxableAmount);
-                // No need to use checked arithmetic for the swap fee, it is guaranteed to be lower than 50%
-                amountOutWithFee = nonTaxableAmount.add(taxableAmount.divUp(FixedPoint.ONE - swapFeePercentage));
-            } else {
-                amountOutWithFee = amountsOut[i];
-            }
-
-            newBalances[i] = balances[i].sub(amountOutWithFee);
-        }
-
-        // Get current and new invariants, taking into account swap fees
-        uint256 currentInvariant = _calculateInvariant(amp, balances);
-        uint256 newInvariant = _calculateInvariant(amp, newBalances);
-        uint256 invariantRatio = newInvariant.divDown(currentInvariant);
-
-        // return amountBPTIn
-        return bptTotalSupply.mulUp(invariantRatio.complement());
-    }
-
-    function _calcTokenOutGivenExactBptIn(
-        uint256 amp,
-        uint256[] memory balances,
-        uint256 tokenIndex,
-        uint256 bptAmountIn,
-        uint256 bptTotalSupply,
-        uint256 swapFeePercentage
-    ) internal pure returns (uint256) {
-        // Token out, so we round down overall.
-
-        // Get the current and new invariants.
-        uint256 currentInvariant = _calculateInvariant(amp, balances);
-        uint256 newInvariant = bptTotalSupply.sub(bptAmountIn).divUp(bptTotalSupply).mulUp(currentInvariant);
-
-        // Calculate amount out without fee
-        uint256 newBalanceTokenIndex = _getTokenBalanceGivenInvariantAndAllOtherBalances(
-            amp,
-            balances,
-            newInvariant,
-            tokenIndex
-        );
-        uint256 amountOutWithoutFee = balances[tokenIndex].sub(newBalanceTokenIndex);
-
-        // First calculate the sum of all token balances, which will be used to calculate
-        // the current weight of each token
-        uint256 sumBalances = 0;
-        for (uint256 i = 0; i < balances.length; i++) {
-            sumBalances = sumBalances.add(balances[i]);
-        }
-
-        // We can now compute how much excess balance is being withdrawn as a result of the virtual swaps, which result
-        // in swap fees.
-        uint256 currentWeight = balances[tokenIndex].divDown(sumBalances);
-        uint256 taxablePercentage = currentWeight.complement();
-
-        // Swap fees are typically charged on 'token in', but there is no 'token in' here, so we apply it
-        // to 'token out'. This results in slightly larger price impact. Fees are rounded up.
-        uint256 taxableAmount = amountOutWithoutFee.mulUp(taxablePercentage);
-        uint256 nonTaxableAmount = amountOutWithoutFee.sub(taxableAmount);
-
-        // No need to use checked arithmetic for the swap fee, it is guaranteed to be lower than 50%
-        return nonTaxableAmount.add(taxableAmount.mulDown(FixedPoint.ONE - swapFeePercentage));
-    }
-
-    function _calcTokensOutGivenExactBptIn(
-        uint256[] memory balances,
-        uint256 bptAmountIn,
-        uint256 bptTotalSupply
-    ) internal pure returns (uint256[] memory) {
-        /**********************************************************************************************
-        // exactBPTInForTokensOut                                                                    //
-        // (per token)                                                                               //
-        // aO = tokenAmountOut             /        bptIn         \                                  //
-        // b = tokenBalance      a0 = b * | ---------------------  |                                 //
-        // bptIn = bptAmountIn             \     bptTotalSupply    /                                 //
-        // bpt = bptTotalSupply                                                                      //
-        **********************************************************************************************/
-
-        // Since we're computing an amount out, we round down overall. This means rounding down on both the
-        // multiplication and division.
-
-        uint256 bptRatio = bptAmountIn.divDown(bptTotalSupply);
-
-        uint256[] memory amountsOut = new uint256[](balances.length);
-        for (uint256 i = 0; i < balances.length; i++) {
-            amountsOut[i] = balances[i].mulDown(bptRatio);
-        }
-
-        return amountsOut;
-    }
-
-    // The amplification parameter equals: A n^(n-1)
-    function _calcDueTokenProtocolSwapFeeAmount(
-        uint256 amplificationParameter,
-        uint256[] memory balances,
-        uint256 lastInvariant,
-        uint256 tokenIndex,
-        uint256 protocolSwapFeePercentage
-    ) internal pure returns (uint256) {
-        /**************************************************************************************************************
-        // oneTokenSwapFee - polynomial equation to solve                                                            //
-        // af = fee amount to calculate in one token                                                                 //
-        // bf = balance of fee token                                                                                 //
-        // f = bf - af (finalBalanceFeeToken)                                                                        //
-        // D = old invariant                                            D                     D^(n+1)                //
-        // A = amplification coefficient               f^2 + ( S - ----------  - D) * f -  ------------- = 0         //
-        // n = number of tokens                                    (A * n^n)               A * n^2n * P              //
-        // S = sum of final balances but f                                                                           //
-        // P = product of final balances but f                                                                       //
-        **************************************************************************************************************/
-
-        // Protocol swap fee amount, so we round down overall.
-
-        uint256 finalBalanceFeeToken = _getTokenBalanceGivenInvariantAndAllOtherBalances(
-            amplificationParameter,
-            balances,
-            lastInvariant,
-            tokenIndex
-        );
-
-        if (balances[tokenIndex] <= finalBalanceFeeToken) {
-            // This shouldn't happen outside of rounding errors, but have this safeguard nonetheless to prevent the Pool
-            // from entering a locked state in which joins and exits revert while computing accumulated swap fees.
-            return 0;
-        }
-
-        // Result is rounded down
-        uint256 accumulatedTokenSwapFees = balances[tokenIndex] - finalBalanceFeeToken;
-        return accumulatedTokenSwapFees.mulDown(protocolSwapFeePercentage);
-    }
-
-    // This function calculates the balance of a given token (tokenIndex)
-    // given all the other balances and the invariant
-    function _getTokenBalanceGivenInvariantAndAllOtherBalances(
-        uint256 amplificationParameter,
-        uint256[] memory balances,
-        uint256 invariant,
-        uint256 tokenIndex
-    ) internal pure returns (uint256) {
-        // Rounds result up overall
-
-        uint256 ampTimesTotal = amplificationParameter * balances.length;
-        uint256 sum = balances[0];
-        uint256 P_D = balances[0] * balances.length;
-        for (uint256 j = 1; j < balances.length; j++) {
-            P_D = Math.divDown(Math.mul(Math.mul(P_D, balances[j]), balances.length), invariant);
-            sum = sum.add(balances[j]);
-        }
-        // No need to use safe math, based on the loop above `sum` is greater than or equal to `balances[tokenIndex]`
-        sum = sum - balances[tokenIndex];
-
-        uint256 inv2 = Math.mul(invariant, invariant);
-        // We remove the balance from c by multiplying it
-        uint256 c = Math.mul(
-            Math.mul(Math.divUp(inv2, Math.mul(ampTimesTotal, P_D)), _AMP_PRECISION),
-            balances[tokenIndex]
-        );
-        uint256 b = sum.add(Math.mul(Math.divDown(invariant, ampTimesTotal), _AMP_PRECISION));
-
-        // We iterate to find the balance
-        uint256 prevTokenBalance = 0;
-        // We multiply the first iteration outside the loop with the invariant to set the value of the
-        // initial approximation.
-        uint256 tokenBalance = Math.divUp(inv2.add(c), invariant.add(b));
-
-        for (uint256 i = 0; i < 255; i++) {
-            prevTokenBalance = tokenBalance;
-
-            tokenBalance = Math.divUp(
-                Math.mul(tokenBalance, tokenBalance).add(c),
-                Math.mul(tokenBalance, 2).add(b).sub(invariant)
-            );
-
-            if (tokenBalance > prevTokenBalance) {
-                if (tokenBalance - prevTokenBalance <= 1) {
-                    return tokenBalance;
-                }
-            } else if (prevTokenBalance - tokenBalance <= 1) {
-                return tokenBalance;
-            }
-        }
-
-        _revert(Errors.STABLE_GET_BALANCE_DIDNT_CONVERGE);
-    }
-
-    function _getRate(
-        uint256[] memory balances,
-        uint256 amp,
-        uint256 supply
-    ) internal pure returns (uint256) {
-        // When calculating the current BPT rate, we may not have paid the protocol fees, therefore
-        // the invariant should be smaller than its current value. Then, we round down overall.
-        uint256 invariant = _calculateInvariant(amp, balances);
-        return invariant.divDown(supply);
-    }
-}
-=======
-// SPDX-License-Identifier: GPL-3.0-or-later
-// This program is free software: you can redistribute it and/or modify
-// it under the terms of the GNU General Public License as published by
-// the Free Software Foundation, either version 3 of the License, or
-// (at your option) any later version.
-
-// This program is distributed in the hope that it will be useful,
-// but WITHOUT ANY WARRANTY; without even the implied warranty of
-// MERCHANTABILITY or FITNESS FOR A PARTICULAR PURPOSE.  See the
-// GNU General Public License for more details.
-
-// You should have received a copy of the GNU General Public License
-// along with this program.  If not, see <http://www.gnu.org/licenses/>.
-
-pragma solidity ^0.7.0;
-
-import "@balancer-labs/v2-solidity-utils/contracts/math/FixedPoint.sol";
-import "@balancer-labs/v2-solidity-utils/contracts/math/Math.sol";
-
-// These functions start with an underscore, as if they were part of a contract and not a library. At some point this
-// should be fixed. Additionally, some variables have non mixed case names (e.g. P_D) that relate to the mathematical
-// derivations.
-// solhint-disable private-vars-leading-underscore, var-name-mixedcase
-
-library StableMath {
-    using FixedPoint for uint256;
-
-    uint256 internal constant _MIN_AMP = 1;
-    uint256 internal constant _MAX_AMP = 5000;
-    uint256 internal constant _AMP_PRECISION = 1e3;
-
-    uint256 internal constant _MAX_STABLE_TOKENS = 5;
-
-    // Note on unchecked arithmetic:
-    // This contract performs a large number of additions, subtractions, multiplications and divisions, often inside
-    // loops. Since many of these operations are gas-sensitive (as they happen e.g. during a swap), it is important to
-    // not make any unnecessary checks. We rely on a set of invariants to avoid having to use checked arithmetic (the
-    // Math library), including:
-    //  - the number of tokens is bounded by _MAX_STABLE_TOKENS
-    //  - the amplification parameter is bounded by _MAX_AMP * _AMP_PRECISION, which fits in 23 bits
-    //  - the token balances are bounded by 2^112 (guaranteed by the Vault) times 1e18 (the maximum scaling factor),
-    //    which fits in 172 bits
-    //
-    // This means e.g. we can safely multiply a balance by the amplification parameter without worrying about overflow.
-
-    // About swap fees on joins and exits:
-    // Any join or exit that is not perfectly balanced (e.g. all single token joins or exits) is mathematically
-    // equivalent to a perfectly balanced join or  exit followed by a series of swaps. Since these swaps would charge
-    // swap fees, it follows that (some) joins and exits should as well.
-    // On these operations, we split the token amounts in 'taxable' and 'non-taxable' portions, where the 'taxable' part
-    // is the one to which swap fees are applied.
-
-    // Computes the invariant given the current balances, using the Newton-Raphson approximation.
-    // The amplification parameter equals: A n^(n-1)
-    // See: https://github.com/curvefi/curve-contract/blob/b0bbf77f8f93c9c5f4e415bce9cd71f0cdee960e/contracts/pool-templates/base/SwapTemplateBase.vy#L206
-    // solhint-disable-previous-line max-line-length
-    function _calculateInvariant(uint256 amplificationParameter, uint256[] memory balances)
-        internal
-        pure
-        returns (uint256)
-    {
-        /**********************************************************************************************
-        // invariant                                                                                 //
-        // D = invariant                                                  D^(n+1)                    //
-        // A = amplification coefficient      A  n^n S + D = A D n^n + -----------                   //
-        // S = sum of balances                                             n^n P                     //
-        // P = product of balances                                                                   //
-        // n = number of tokens                                                                      //
-        **********************************************************************************************/
-
-        // Always round down, to match Vyper's arithmetic (which always truncates).
-
-        uint256 sum = 0; // S in the Curve version
-        uint256 numTokens = balances.length;
-        for (uint256 i = 0; i < numTokens; i++) {
-            sum = sum.add(balances[i]);
-        }
-        if (sum == 0) {
-            return 0;
-        }
-
-        uint256 prevInvariant; // Dprev in the Curve version
-        uint256 invariant = sum; // D in the Curve version
-        uint256 ampTimesTotal = amplificationParameter * numTokens; // Ann in the Curve version
-
-        for (uint256 i = 0; i < 255; i++) {
-            uint256 D_P = invariant;
-
-            for (uint256 j = 0; j < numTokens; j++) {
-                // (D_P * invariant) / (balances[j] * numTokens)
-                D_P = Math.divDown(Math.mul(D_P, invariant), Math.mul(balances[j], numTokens));
-            }
-
-            prevInvariant = invariant;
-
-            invariant = Math.divDown(
-                Math.mul(
-                    // (ampTimesTotal * sum) / AMP_PRECISION + D_P * numTokens
-                    (Math.divDown(Math.mul(ampTimesTotal, sum), _AMP_PRECISION).add(Math.mul(D_P, numTokens))),
-                    invariant
-                ),
-                // ((ampTimesTotal - _AMP_PRECISION) * invariant) / _AMP_PRECISION + (numTokens + 1) * D_P
-                (
-                    Math.divDown(Math.mul((ampTimesTotal - _AMP_PRECISION), invariant), _AMP_PRECISION).add(
-                        Math.mul((numTokens + 1), D_P)
-                    )
-                )
-            );
-
-            if (invariant > prevInvariant) {
-                if (invariant - prevInvariant <= 1) {
-                    return invariant;
-                }
-            } else if (prevInvariant - invariant <= 1) {
-                return invariant;
-            }
-        }
-
-        _revert(Errors.STABLE_INVARIANT_DIDNT_CONVERGE);
-    }
-
-    // Computes how many tokens can be taken out of a pool if `tokenAmountIn` are sent, given the current balances.
-    // The amplification parameter equals: A n^(n-1)
-    function _calcOutGivenIn(
-        uint256 amplificationParameter,
-        uint256[] memory balances,
-        uint256 tokenIndexIn,
-        uint256 tokenIndexOut,
-        uint256 tokenAmountIn,
-        uint256 invariant
-    ) internal pure returns (uint256) {
-        /**************************************************************************************************************
-        // outGivenIn token x for y - polynomial equation to solve                                                   //
-        // ay = amount out to calculate                                                                              //
-        // by = balance token out                                                                                    //
-        // y = by - ay (finalBalanceOut)                                                                             //
-        // D = invariant                                               D                     D^(n+1)                 //
-        // A = amplification coefficient               y^2 + ( S - ----------  - D) * y -  ------------- = 0         //
-        // n = number of tokens                                    (A * n^n)               A * n^2n * P              //
-        // S = sum of final balances but y                                                                           //
-        // P = product of final balances but y                                                                       //
-        **************************************************************************************************************/
-
-        // Amount out, so we round down overall.
-        balances[tokenIndexIn] = balances[tokenIndexIn].add(tokenAmountIn);
-
-        uint256 finalBalanceOut = _getTokenBalanceGivenInvariantAndAllOtherBalances(
-            amplificationParameter,
-            balances,
-            invariant,
-            tokenIndexOut
-        );
-
-        // No need to use checked arithmetic since `tokenAmountIn` was actually added to the same balance right before
-        // calling `_getTokenBalanceGivenInvariantAndAllOtherBalances` which doesn't alter the balances array.
-        balances[tokenIndexIn] = balances[tokenIndexIn] - tokenAmountIn;
-
-        return balances[tokenIndexOut].sub(finalBalanceOut).sub(1);
-    }
-
-    // Computes how many tokens must be sent to a pool if `tokenAmountOut` are sent given the
-    // current balances, using the Newton-Raphson approximation.
-    // The amplification parameter equals: A n^(n-1)
-    function _calcInGivenOut(
-        uint256 amplificationParameter,
-        uint256[] memory balances,
-        uint256 tokenIndexIn,
-        uint256 tokenIndexOut,
-        uint256 tokenAmountOut,
-        uint256 invariant
-    ) internal pure returns (uint256) {
-        /**************************************************************************************************************
-        // inGivenOut token x for y - polynomial equation to solve                                                   //
-        // ax = amount in to calculate                                                                               //
-        // bx = balance token in                                                                                     //
-        // x = bx + ax (finalBalanceIn)                                                                              //
-        // D = invariant                                                D                     D^(n+1)                //
-        // A = amplification coefficient               x^2 + ( S - ----------  - D) * x -  ------------- = 0         //
-        // n = number of tokens                                     (A * n^n)               A * n^2n * P             //
-        // S = sum of final balances but x                                                                           //
-        // P = product of final balances but x                                                                       //
-        **************************************************************************************************************/
-
-        // Amount in, so we round up overall.
-        balances[tokenIndexOut] = balances[tokenIndexOut].sub(tokenAmountOut);
-
-        uint256 finalBalanceIn = _getTokenBalanceGivenInvariantAndAllOtherBalances(
-            amplificationParameter,
-            balances,
-            invariant,
-            tokenIndexIn
-        );
-
-        // No need to use checked arithmetic since `tokenAmountOut` was actually subtracted from the same balance right
-        // before calling `_getTokenBalanceGivenInvariantAndAllOtherBalances` which doesn't alter the balances array.
-        balances[tokenIndexOut] = balances[tokenIndexOut] + tokenAmountOut;
-
-        return finalBalanceIn.sub(balances[tokenIndexIn]).add(1);
-    }
-
-    function _calcBptOutGivenExactTokensIn(
-        uint256 amp,
-        uint256[] memory balances,
-        uint256[] memory amountsIn,
-        uint256 bptTotalSupply,
-        uint256 currentInvariant,
-        uint256 swapFeePercentage
-    ) internal pure returns (uint256) {
-        // BPT out, so we round down overall.
-
-        // First loop calculates the sum of all token balances, which will be used to calculate
-        // the current weights of each token, relative to this sum
-        uint256 sumBalances = 0;
-        for (uint256 i = 0; i < balances.length; i++) {
-            sumBalances = sumBalances.add(balances[i]);
-        }
-
-        // Calculate the weighted balance ratio without considering fees
-        uint256[] memory balanceRatiosWithFee = new uint256[](amountsIn.length);
-        // The weighted sum of token balance ratios with fee
-        uint256 invariantRatioWithFees = 0;
-        for (uint256 i = 0; i < balances.length; i++) {
-            uint256 currentWeight = balances[i].divDown(sumBalances);
-            balanceRatiosWithFee[i] = balances[i].add(amountsIn[i]).divDown(balances[i]);
-            invariantRatioWithFees = invariantRatioWithFees.add(balanceRatiosWithFee[i].mulDown(currentWeight));
-        }
-
-        // Second loop calculates new amounts in, taking into account the fee on the percentage excess
-        uint256[] memory newBalances = new uint256[](balances.length);
-        for (uint256 i = 0; i < balances.length; i++) {
-            uint256 amountInWithoutFee;
-
-            // Check if the balance ratio is greater than the ideal ratio to charge fees or not
-            if (balanceRatiosWithFee[i] > invariantRatioWithFees) {
-                uint256 nonTaxableAmount = balances[i].mulDown(invariantRatioWithFees.sub(FixedPoint.ONE));
-                uint256 taxableAmount = amountsIn[i].sub(nonTaxableAmount);
-                // No need to use checked arithmetic for the swap fee, it is guaranteed to be lower than 50%
-                amountInWithoutFee = nonTaxableAmount.add(taxableAmount.mulDown(FixedPoint.ONE - swapFeePercentage));
-            } else {
-                amountInWithoutFee = amountsIn[i];
-            }
-
-            newBalances[i] = balances[i].add(amountInWithoutFee);
-        }
-
-        uint256 newInvariant = _calculateInvariant(amp, newBalances);
-        uint256 invariantRatio = newInvariant.divDown(currentInvariant);
-
-        // If the invariant didn't increase for any reason, we simply don't mint BPT
-        if (invariantRatio > FixedPoint.ONE) {
-            return bptTotalSupply.mulDown(invariantRatio - FixedPoint.ONE);
-        } else {
-            return 0;
-        }
-    }
-
-    function _calcTokenInGivenExactBptOut(
-        uint256 amp,
-        uint256[] memory balances,
-        uint256 tokenIndex,
-        uint256 bptAmountOut,
-        uint256 bptTotalSupply,
-        uint256 currentInvariant,
-        uint256 swapFeePercentage
-    ) internal pure returns (uint256) {
-        // Token in, so we round up overall.
-
-        uint256 newInvariant = bptTotalSupply.add(bptAmountOut).divUp(bptTotalSupply).mulUp(currentInvariant);
-
-        // Calculate amount in without fee.
-        uint256 newBalanceTokenIndex = _getTokenBalanceGivenInvariantAndAllOtherBalances(
-            amp,
-            balances,
-            newInvariant,
-            tokenIndex
-        );
-        uint256 amountInWithoutFee = newBalanceTokenIndex.sub(balances[tokenIndex]);
-
-        // First calculate the sum of all token balances, which will be used to calculate
-        // the current weight of each token
-        uint256 sumBalances = 0;
-        for (uint256 i = 0; i < balances.length; i++) {
-            sumBalances = sumBalances.add(balances[i]);
-        }
-
-        // We can now compute how much extra balance is being deposited and used in virtual swaps, and charge swap fees
-        // accordingly.
-        uint256 currentWeight = balances[tokenIndex].divDown(sumBalances);
-        uint256 taxablePercentage = currentWeight.complement();
-        uint256 taxableAmount = amountInWithoutFee.mulUp(taxablePercentage);
-        uint256 nonTaxableAmount = amountInWithoutFee.sub(taxableAmount);
-
-        // No need to use checked arithmetic for the swap fee, it is guaranteed to be lower than 50%
-        return nonTaxableAmount.add(taxableAmount.divUp(FixedPoint.ONE - swapFeePercentage));
-    }
-
-    /*
-    Flow of calculations:
-    amountsTokenOut -> amountsOutProportional ->
-    amountOutPercentageExcess -> amountOutBeforeFee -> newInvariant -> amountBPTIn
-    */
-    function _calcBptInGivenExactTokensOut(
-        uint256 amp,
-        uint256[] memory balances,
-        uint256[] memory amountsOut,
-        uint256 bptTotalSupply,
-        uint256 currentInvariant,
-        uint256 swapFeePercentage
-    ) internal pure returns (uint256) {
-        // BPT in, so we round up overall.
-
-        // First loop calculates the sum of all token balances, which will be used to calculate
-        // the current weights of each token relative to this sum
-        uint256 sumBalances = 0;
-        for (uint256 i = 0; i < balances.length; i++) {
-            sumBalances = sumBalances.add(balances[i]);
-        }
-
-        // Calculate the weighted balance ratio without considering fees
-        uint256[] memory balanceRatiosWithoutFee = new uint256[](amountsOut.length);
-        uint256 invariantRatioWithoutFees = 0;
-        for (uint256 i = 0; i < balances.length; i++) {
-            uint256 currentWeight = balances[i].divUp(sumBalances);
-            balanceRatiosWithoutFee[i] = balances[i].sub(amountsOut[i]).divUp(balances[i]);
-            invariantRatioWithoutFees = invariantRatioWithoutFees.add(balanceRatiosWithoutFee[i].mulUp(currentWeight));
-        }
-
-        // Second loop calculates new amounts in, taking into account the fee on the percentage excess
-        uint256[] memory newBalances = new uint256[](balances.length);
-        for (uint256 i = 0; i < balances.length; i++) {
-            // Swap fees are typically charged on 'token in', but there is no 'token in' here, so we apply it to
-            // 'token out'. This results in slightly larger price impact.
-
-            uint256 amountOutWithFee;
-            if (invariantRatioWithoutFees > balanceRatiosWithoutFee[i]) {
-                uint256 nonTaxableAmount = balances[i].mulDown(invariantRatioWithoutFees.complement());
-                uint256 taxableAmount = amountsOut[i].sub(nonTaxableAmount);
-                // No need to use checked arithmetic for the swap fee, it is guaranteed to be lower than 50%
-                amountOutWithFee = nonTaxableAmount.add(taxableAmount.divUp(FixedPoint.ONE - swapFeePercentage));
-            } else {
-                amountOutWithFee = amountsOut[i];
-            }
-
-            newBalances[i] = balances[i].sub(amountOutWithFee);
-        }
-
-        uint256 newInvariant = _calculateInvariant(amp, newBalances);
-        uint256 invariantRatio = newInvariant.divDown(currentInvariant);
-
-        // return amountBPTIn
-        return bptTotalSupply.mulUp(invariantRatio.complement());
-    }
-
-    function _calcTokenOutGivenExactBptIn(
-        uint256 amp,
-        uint256[] memory balances,
-        uint256 tokenIndex,
-        uint256 bptAmountIn,
-        uint256 bptTotalSupply,
-        uint256 currentInvariant,
-        uint256 swapFeePercentage
-    ) internal pure returns (uint256) {
-        // Token out, so we round down overall.
-
-        uint256 newInvariant = bptTotalSupply.sub(bptAmountIn).divUp(bptTotalSupply).mulUp(currentInvariant);
-
-        // Calculate amount out without fee
-        uint256 newBalanceTokenIndex = _getTokenBalanceGivenInvariantAndAllOtherBalances(
-            amp,
-            balances,
-            newInvariant,
-            tokenIndex
-        );
-        uint256 amountOutWithoutFee = balances[tokenIndex].sub(newBalanceTokenIndex);
-
-        // First calculate the sum of all token balances, which will be used to calculate
-        // the current weight of each token
-        uint256 sumBalances = 0;
-        for (uint256 i = 0; i < balances.length; i++) {
-            sumBalances = sumBalances.add(balances[i]);
-        }
-
-        // We can now compute how much excess balance is being withdrawn as a result of the virtual swaps, which result
-        // in swap fees.
-        uint256 currentWeight = balances[tokenIndex].divDown(sumBalances);
-        uint256 taxablePercentage = currentWeight.complement();
-
-        // Swap fees are typically charged on 'token in', but there is no 'token in' here, so we apply it
-        // to 'token out'. This results in slightly larger price impact. Fees are rounded up.
-        uint256 taxableAmount = amountOutWithoutFee.mulUp(taxablePercentage);
-        uint256 nonTaxableAmount = amountOutWithoutFee.sub(taxableAmount);
-
-        // No need to use checked arithmetic for the swap fee, it is guaranteed to be lower than 50%
-        return nonTaxableAmount.add(taxableAmount.mulDown(FixedPoint.ONE - swapFeePercentage));
-    }
-
-    // This function calculates the balance of a given token (tokenIndex)
-    // given all the other balances and the invariant
-    function _getTokenBalanceGivenInvariantAndAllOtherBalances(
-        uint256 amplificationParameter,
-        uint256[] memory balances,
-        uint256 invariant,
-        uint256 tokenIndex
-    ) internal pure returns (uint256) {
-        // Rounds result up overall
-
-        uint256 ampTimesTotal = amplificationParameter * balances.length;
-        uint256 sum = balances[0];
-        uint256 P_D = balances[0] * balances.length;
-        for (uint256 j = 1; j < balances.length; j++) {
-            P_D = Math.divDown(Math.mul(Math.mul(P_D, balances[j]), balances.length), invariant);
-            sum = sum.add(balances[j]);
-        }
-        // No need to use safe math, based on the loop above `sum` is greater than or equal to `balances[tokenIndex]`
-        sum = sum - balances[tokenIndex];
-
-        uint256 inv2 = Math.mul(invariant, invariant);
-        // We remove the balance from c by multiplying it
-        uint256 c = Math.mul(
-            Math.mul(Math.divUp(inv2, Math.mul(ampTimesTotal, P_D)), _AMP_PRECISION),
-            balances[tokenIndex]
-        );
-        uint256 b = sum.add(Math.mul(Math.divDown(invariant, ampTimesTotal), _AMP_PRECISION));
-
-        // We iterate to find the balance
-        uint256 prevTokenBalance = 0;
-        // We multiply the first iteration outside the loop with the invariant to set the value of the
-        // initial approximation.
-        uint256 tokenBalance = Math.divUp(inv2.add(c), invariant.add(b));
-
-        for (uint256 i = 0; i < 255; i++) {
-            prevTokenBalance = tokenBalance;
-
-            tokenBalance = Math.divUp(
-                Math.mul(tokenBalance, tokenBalance).add(c),
-                Math.mul(tokenBalance, 2).add(b).sub(invariant)
-            );
-
-            if (tokenBalance > prevTokenBalance) {
-                if (tokenBalance - prevTokenBalance <= 1) {
-                    return tokenBalance;
-                }
-            } else if (prevTokenBalance - tokenBalance <= 1) {
-                return tokenBalance;
-            }
-        }
-
-        _revert(Errors.STABLE_GET_BALANCE_DIDNT_CONVERGE);
-    }
-}
->>>>>>> c3ccf89d
+// SPDX-License-Identifier: GPL-3.0-or-later
+// This program is free software: you can redistribute it and/or modify
+// it under the terms of the GNU General Public License as published by
+// the Free Software Foundation, either version 3 of the License, or
+// (at your option) any later version.
+
+// This program is distributed in the hope that it will be useful,
+// but WITHOUT ANY WARRANTY; without even the implied warranty of
+// MERCHANTABILITY or FITNESS FOR A PARTICULAR PURPOSE.  See the
+// GNU General Public License for more details.
+
+// You should have received a copy of the GNU General Public License
+// along with this program.  If not, see <http://www.gnu.org/licenses/>.
+
+pragma solidity ^0.7.0;
+
+import "@balancer-labs/v2-solidity-utils/contracts/math/FixedPoint.sol";
+import "@balancer-labs/v2-solidity-utils/contracts/math/Math.sol";
+
+// These functions start with an underscore, as if they were part of a contract and not a library. At some point this
+// should be fixed. Additionally, some variables have non mixed case names (e.g. P_D) that relate to the mathematical
+// derivations.
+// solhint-disable private-vars-leading-underscore, var-name-mixedcase
+
+library StableMath {
+    using FixedPoint for uint256;
+
+    uint256 internal constant _MIN_AMP = 1;
+    uint256 internal constant _MAX_AMP = 5000;
+    uint256 internal constant _AMP_PRECISION = 1e3;
+
+    uint256 internal constant _MAX_STABLE_TOKENS = 5;
+
+    // Note on unchecked arithmetic:
+    // This contract performs a large number of additions, subtractions, multiplications and divisions, often inside
+    // loops. Since many of these operations are gas-sensitive (as they happen e.g. during a swap), it is important to
+    // not make any unnecessary checks. We rely on a set of invariants to avoid having to use checked arithmetic (the
+    // Math library), including:
+    //  - the number of tokens is bounded by _MAX_STABLE_TOKENS
+    //  - the amplification parameter is bounded by _MAX_AMP * _AMP_PRECISION, which fits in 23 bits
+    //  - the token balances are bounded by 2^112 (guaranteed by the Vault) times 1e18 (the maximum scaling factor),
+    //    which fits in 172 bits
+    //
+    // This means e.g. we can safely multiply a balance by the amplification parameter without worrying about overflow.
+
+    // About swap fees on joins and exits:
+    // Any join or exit that is not perfectly balanced (e.g. all single token joins or exits) is mathematically
+    // equivalent to a perfectly balanced join or  exit followed by a series of swaps. Since these swaps would charge
+    // swap fees, it follows that (some) joins and exits should as well.
+    // On these operations, we split the token amounts in 'taxable' and 'non-taxable' portions, where the 'taxable' part
+    // is the one to which swap fees are applied.
+
+    // Computes the invariant given the current balances, using the Newton-Raphson approximation.
+    // The amplification parameter equals: A n^(n-1)
+    // See: https://github.com/curvefi/curve-contract/blob/b0bbf77f8f93c9c5f4e415bce9cd71f0cdee960e/contracts/pool-templates/base/SwapTemplateBase.vy#L206
+    // solhint-disable-previous-line max-line-length
+    function _calculateInvariant(uint256 amplificationParameter, uint256[] memory balances)
+        internal
+        pure
+        returns (uint256)
+    {
+        /**********************************************************************************************
+        // invariant                                                                                 //
+        // D = invariant                                                  D^(n+1)                    //
+        // A = amplification coefficient      A  n^n S + D = A D n^n + -----------                   //
+        // S = sum of balances                                             n^n P                     //
+        // P = product of balances                                                                   //
+        // n = number of tokens                                                                      //
+        **********************************************************************************************/
+
+        // Always round down, to match Vyper's arithmetic (which always truncates).
+
+        uint256 sum = 0; // S in the Curve version
+        uint256 numTokens = balances.length;
+        for (uint256 i = 0; i < numTokens; i++) {
+            sum = sum.add(balances[i]);
+        }
+        if (sum == 0) {
+            return 0;
+        }
+
+        uint256 prevInvariant; // Dprev in the Curve version
+        uint256 invariant = sum; // D in the Curve version
+        uint256 ampTimesTotal = amplificationParameter * numTokens; // Ann in the Curve version
+
+        for (uint256 i = 0; i < 255; i++) {
+            uint256 D_P = invariant;
+
+            for (uint256 j = 0; j < numTokens; j++) {
+                // (D_P * invariant) / (balances[j] * numTokens)
+                D_P = Math.divDown(Math.mul(D_P, invariant), Math.mul(balances[j], numTokens));
+            }
+
+            prevInvariant = invariant;
+
+            invariant = Math.divDown(
+                Math.mul(
+                    // (ampTimesTotal * sum) / AMP_PRECISION + D_P * numTokens
+                    (Math.divDown(Math.mul(ampTimesTotal, sum), _AMP_PRECISION).add(Math.mul(D_P, numTokens))),
+                    invariant
+                ),
+                // ((ampTimesTotal - _AMP_PRECISION) * invariant) / _AMP_PRECISION + (numTokens + 1) * D_P
+                (
+                    Math.divDown(Math.mul((ampTimesTotal - _AMP_PRECISION), invariant), _AMP_PRECISION).add(
+                        Math.mul((numTokens + 1), D_P)
+                    )
+                )
+            );
+
+            if (invariant > prevInvariant) {
+                if (invariant - prevInvariant <= 1) {
+                    return invariant;
+                }
+            } else if (prevInvariant - invariant <= 1) {
+                return invariant;
+            }
+        }
+
+        _revert(Errors.STABLE_INVARIANT_DIDNT_CONVERGE);
+    }
+
+    // Computes how many tokens can be taken out of a pool if `tokenAmountIn` are sent, given the current balances.
+    // The amplification parameter equals: A n^(n-1)
+    function _calcOutGivenIn(
+        uint256 amplificationParameter,
+        uint256[] memory balances,
+        uint256 tokenIndexIn,
+        uint256 tokenIndexOut,
+        uint256 tokenAmountIn,
+        uint256 invariant
+    ) internal pure returns (uint256) {
+        /**************************************************************************************************************
+        // outGivenIn token x for y - polynomial equation to solve                                                   //
+        // ay = amount out to calculate                                                                              //
+        // by = balance token out                                                                                    //
+        // y = by - ay (finalBalanceOut)                                                                             //
+        // D = invariant                                               D                     D^(n+1)                 //
+        // A = amplification coefficient               y^2 + ( S - ----------  - D) * y -  ------------- = 0         //
+        // n = number of tokens                                    (A * n^n)               A * n^2n * P              //
+        // S = sum of final balances but y                                                                           //
+        // P = product of final balances but y                                                                       //
+        **************************************************************************************************************/
+
+        // Amount out, so we round down overall.
+        balances[tokenIndexIn] = balances[tokenIndexIn].add(tokenAmountIn);
+
+        uint256 finalBalanceOut = _getTokenBalanceGivenInvariantAndAllOtherBalances(
+            amplificationParameter,
+            balances,
+            invariant,
+            tokenIndexOut
+        );
+
+        // No need to use checked arithmetic since `tokenAmountIn` was actually added to the same balance right before
+        // calling `_getTokenBalanceGivenInvariantAndAllOtherBalances` which doesn't alter the balances array.
+        balances[tokenIndexIn] = balances[tokenIndexIn] - tokenAmountIn;
+
+        return balances[tokenIndexOut].sub(finalBalanceOut).sub(1);
+    }
+
+    // Computes how many tokens must be sent to a pool if `tokenAmountOut` are sent given the
+    // current balances, using the Newton-Raphson approximation.
+    // The amplification parameter equals: A n^(n-1)
+    function _calcInGivenOut(
+        uint256 amplificationParameter,
+        uint256[] memory balances,
+        uint256 tokenIndexIn,
+        uint256 tokenIndexOut,
+        uint256 tokenAmountOut,
+        uint256 invariant
+    ) internal pure returns (uint256) {
+        /**************************************************************************************************************
+        // inGivenOut token x for y - polynomial equation to solve                                                   //
+        // ax = amount in to calculate                                                                               //
+        // bx = balance token in                                                                                     //
+        // x = bx + ax (finalBalanceIn)                                                                              //
+        // D = invariant                                                D                     D^(n+1)                //
+        // A = amplification coefficient               x^2 + ( S - ----------  - D) * x -  ------------- = 0         //
+        // n = number of tokens                                     (A * n^n)               A * n^2n * P             //
+        // S = sum of final balances but x                                                                           //
+        // P = product of final balances but x                                                                       //
+        **************************************************************************************************************/
+
+        // Amount in, so we round up overall.
+        balances[tokenIndexOut] = balances[tokenIndexOut].sub(tokenAmountOut);
+
+        uint256 finalBalanceIn = _getTokenBalanceGivenInvariantAndAllOtherBalances(
+            amplificationParameter,
+            balances,
+            invariant,
+            tokenIndexIn
+        );
+
+        // No need to use checked arithmetic since `tokenAmountOut` was actually subtracted from the same balance right
+        // before calling `_getTokenBalanceGivenInvariantAndAllOtherBalances` which doesn't alter the balances array.
+        balances[tokenIndexOut] = balances[tokenIndexOut] + tokenAmountOut;
+
+        return finalBalanceIn.sub(balances[tokenIndexIn]).add(1);
+    }
+
+    function _calcBptOutGivenExactTokensIn(
+        uint256 amp,
+        uint256[] memory balances,
+        uint256[] memory amountsIn,
+        uint256 bptTotalSupply,
+        uint256 currentInvariant,
+        uint256 swapFeePercentage
+    ) internal pure returns (uint256) {
+        // BPT out, so we round down overall.
+
+        // First loop calculates the sum of all token balances, which will be used to calculate
+        // the current weights of each token, relative to this sum
+        uint256 sumBalances = 0;
+        for (uint256 i = 0; i < balances.length; i++) {
+            sumBalances = sumBalances.add(balances[i]);
+        }
+
+        // Calculate the weighted balance ratio without considering fees
+        uint256[] memory balanceRatiosWithFee = new uint256[](amountsIn.length);
+        // The weighted sum of token balance ratios with fee
+        uint256 invariantRatioWithFees = 0;
+        for (uint256 i = 0; i < balances.length; i++) {
+            uint256 currentWeight = balances[i].divDown(sumBalances);
+            balanceRatiosWithFee[i] = balances[i].add(amountsIn[i]).divDown(balances[i]);
+            invariantRatioWithFees = invariantRatioWithFees.add(balanceRatiosWithFee[i].mulDown(currentWeight));
+        }
+
+        // Second loop calculates new amounts in, taking into account the fee on the percentage excess
+        uint256[] memory newBalances = new uint256[](balances.length);
+        for (uint256 i = 0; i < balances.length; i++) {
+            uint256 amountInWithoutFee;
+
+            // Check if the balance ratio is greater than the ideal ratio to charge fees or not
+            if (balanceRatiosWithFee[i] > invariantRatioWithFees) {
+                uint256 nonTaxableAmount = balances[i].mulDown(invariantRatioWithFees.sub(FixedPoint.ONE));
+                uint256 taxableAmount = amountsIn[i].sub(nonTaxableAmount);
+                // No need to use checked arithmetic for the swap fee, it is guaranteed to be lower than 50%
+                amountInWithoutFee = nonTaxableAmount.add(taxableAmount.mulDown(FixedPoint.ONE - swapFeePercentage));
+            } else {
+                amountInWithoutFee = amountsIn[i];
+            }
+
+            newBalances[i] = balances[i].add(amountInWithoutFee);
+        }
+
+        uint256 newInvariant = _calculateInvariant(amp, newBalances);
+        uint256 invariantRatio = newInvariant.divDown(currentInvariant);
+
+        // If the invariant didn't increase for any reason, we simply don't mint BPT
+        if (invariantRatio > FixedPoint.ONE) {
+            return bptTotalSupply.mulDown(invariantRatio - FixedPoint.ONE);
+        } else {
+            return 0;
+        }
+    }
+
+    function _calcTokenInGivenExactBptOut(
+        uint256 amp,
+        uint256[] memory balances,
+        uint256 tokenIndex,
+        uint256 bptAmountOut,
+        uint256 bptTotalSupply,
+        uint256 currentInvariant,
+        uint256 swapFeePercentage
+    ) internal pure returns (uint256) {
+        // Token in, so we round up overall.
+
+        uint256 newInvariant = bptTotalSupply.add(bptAmountOut).divUp(bptTotalSupply).mulUp(currentInvariant);
+
+        // Calculate amount in without fee.
+        uint256 newBalanceTokenIndex = _getTokenBalanceGivenInvariantAndAllOtherBalances(
+            amp,
+            balances,
+            newInvariant,
+            tokenIndex
+        );
+        uint256 amountInWithoutFee = newBalanceTokenIndex.sub(balances[tokenIndex]);
+
+        // First calculate the sum of all token balances, which will be used to calculate
+        // the current weight of each token
+        uint256 sumBalances = 0;
+        for (uint256 i = 0; i < balances.length; i++) {
+            sumBalances = sumBalances.add(balances[i]);
+        }
+
+        // We can now compute how much extra balance is being deposited and used in virtual swaps, and charge swap fees
+        // accordingly.
+        uint256 currentWeight = balances[tokenIndex].divDown(sumBalances);
+        uint256 taxablePercentage = currentWeight.complement();
+        uint256 taxableAmount = amountInWithoutFee.mulUp(taxablePercentage);
+        uint256 nonTaxableAmount = amountInWithoutFee.sub(taxableAmount);
+
+        // No need to use checked arithmetic for the swap fee, it is guaranteed to be lower than 50%
+        return nonTaxableAmount.add(taxableAmount.divUp(FixedPoint.ONE - swapFeePercentage));
+    }
+
+    /*
+    Flow of calculations:
+    amountsTokenOut -> amountsOutProportional ->
+    amountOutPercentageExcess -> amountOutBeforeFee -> newInvariant -> amountBPTIn
+    */
+    function _calcBptInGivenExactTokensOut(
+        uint256 amp,
+        uint256[] memory balances,
+        uint256[] memory amountsOut,
+        uint256 bptTotalSupply,
+        uint256 currentInvariant,
+        uint256 swapFeePercentage
+    ) internal pure returns (uint256) {
+        // BPT in, so we round up overall.
+
+        // First loop calculates the sum of all token balances, which will be used to calculate
+        // the current weights of each token relative to this sum
+        uint256 sumBalances = 0;
+        for (uint256 i = 0; i < balances.length; i++) {
+            sumBalances = sumBalances.add(balances[i]);
+        }
+
+        // Calculate the weighted balance ratio without considering fees
+        uint256[] memory balanceRatiosWithoutFee = new uint256[](amountsOut.length);
+        uint256 invariantRatioWithoutFees = 0;
+        for (uint256 i = 0; i < balances.length; i++) {
+            uint256 currentWeight = balances[i].divUp(sumBalances);
+            balanceRatiosWithoutFee[i] = balances[i].sub(amountsOut[i]).divUp(balances[i]);
+            invariantRatioWithoutFees = invariantRatioWithoutFees.add(balanceRatiosWithoutFee[i].mulUp(currentWeight));
+        }
+
+        // Second loop calculates new amounts in, taking into account the fee on the percentage excess
+        uint256[] memory newBalances = new uint256[](balances.length);
+        for (uint256 i = 0; i < balances.length; i++) {
+            // Swap fees are typically charged on 'token in', but there is no 'token in' here, so we apply it to
+            // 'token out'. This results in slightly larger price impact.
+
+            uint256 amountOutWithFee;
+            if (invariantRatioWithoutFees > balanceRatiosWithoutFee[i]) {
+                uint256 nonTaxableAmount = balances[i].mulDown(invariantRatioWithoutFees.complement());
+                uint256 taxableAmount = amountsOut[i].sub(nonTaxableAmount);
+                // No need to use checked arithmetic for the swap fee, it is guaranteed to be lower than 50%
+                amountOutWithFee = nonTaxableAmount.add(taxableAmount.divUp(FixedPoint.ONE - swapFeePercentage));
+            } else {
+                amountOutWithFee = amountsOut[i];
+            }
+
+            newBalances[i] = balances[i].sub(amountOutWithFee);
+        }
+
+        uint256 newInvariant = _calculateInvariant(amp, newBalances);
+        uint256 invariantRatio = newInvariant.divDown(currentInvariant);
+
+        // return amountBPTIn
+        return bptTotalSupply.mulUp(invariantRatio.complement());
+    }
+
+    function _calcTokenOutGivenExactBptIn(
+        uint256 amp,
+        uint256[] memory balances,
+        uint256 tokenIndex,
+        uint256 bptAmountIn,
+        uint256 bptTotalSupply,
+        uint256 currentInvariant,
+        uint256 swapFeePercentage
+    ) internal pure returns (uint256) {
+        // Token out, so we round down overall.
+
+        uint256 newInvariant = bptTotalSupply.sub(bptAmountIn).divUp(bptTotalSupply).mulUp(currentInvariant);
+
+        // Calculate amount out without fee
+        uint256 newBalanceTokenIndex = _getTokenBalanceGivenInvariantAndAllOtherBalances(
+            amp,
+            balances,
+            newInvariant,
+            tokenIndex
+        );
+        uint256 amountOutWithoutFee = balances[tokenIndex].sub(newBalanceTokenIndex);
+
+        // First calculate the sum of all token balances, which will be used to calculate
+        // the current weight of each token
+        uint256 sumBalances = 0;
+        for (uint256 i = 0; i < balances.length; i++) {
+            sumBalances = sumBalances.add(balances[i]);
+        }
+
+        // We can now compute how much excess balance is being withdrawn as a result of the virtual swaps, which result
+        // in swap fees.
+        uint256 currentWeight = balances[tokenIndex].divDown(sumBalances);
+        uint256 taxablePercentage = currentWeight.complement();
+
+        // Swap fees are typically charged on 'token in', but there is no 'token in' here, so we apply it
+        // to 'token out'. This results in slightly larger price impact. Fees are rounded up.
+        uint256 taxableAmount = amountOutWithoutFee.mulUp(taxablePercentage);
+        uint256 nonTaxableAmount = amountOutWithoutFee.sub(taxableAmount);
+
+        // No need to use checked arithmetic for the swap fee, it is guaranteed to be lower than 50%
+        return nonTaxableAmount.add(taxableAmount.mulDown(FixedPoint.ONE - swapFeePercentage));
+    }
+
+    // This function calculates the balance of a given token (tokenIndex)
+    // given all the other balances and the invariant
+    function _getTokenBalanceGivenInvariantAndAllOtherBalances(
+        uint256 amplificationParameter,
+        uint256[] memory balances,
+        uint256 invariant,
+        uint256 tokenIndex
+    ) internal pure returns (uint256) {
+        // Rounds result up overall
+
+        uint256 ampTimesTotal = amplificationParameter * balances.length;
+        uint256 sum = balances[0];
+        uint256 P_D = balances[0] * balances.length;
+        for (uint256 j = 1; j < balances.length; j++) {
+            P_D = Math.divDown(Math.mul(Math.mul(P_D, balances[j]), balances.length), invariant);
+            sum = sum.add(balances[j]);
+        }
+        // No need to use safe math, based on the loop above `sum` is greater than or equal to `balances[tokenIndex]`
+        sum = sum - balances[tokenIndex];
+
+        uint256 inv2 = Math.mul(invariant, invariant);
+        // We remove the balance from c by multiplying it
+        uint256 c = Math.mul(
+            Math.mul(Math.divUp(inv2, Math.mul(ampTimesTotal, P_D)), _AMP_PRECISION),
+            balances[tokenIndex]
+        );
+        uint256 b = sum.add(Math.mul(Math.divDown(invariant, ampTimesTotal), _AMP_PRECISION));
+
+        // We iterate to find the balance
+        uint256 prevTokenBalance = 0;
+        // We multiply the first iteration outside the loop with the invariant to set the value of the
+        // initial approximation.
+        uint256 tokenBalance = Math.divUp(inv2.add(c), invariant.add(b));
+
+        for (uint256 i = 0; i < 255; i++) {
+            prevTokenBalance = tokenBalance;
+
+            tokenBalance = Math.divUp(
+                Math.mul(tokenBalance, tokenBalance).add(c),
+                Math.mul(tokenBalance, 2).add(b).sub(invariant)
+            );
+
+            if (tokenBalance > prevTokenBalance) {
+                if (tokenBalance - prevTokenBalance <= 1) {
+                    return tokenBalance;
+                }
+            } else if (prevTokenBalance - tokenBalance <= 1) {
+                return tokenBalance;
+            }
+        }
+
+        _revert(Errors.STABLE_GET_BALANCE_DIDNT_CONVERGE);
+    }
+}