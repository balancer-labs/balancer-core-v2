// SPDX-License-Identifier: GPL-3.0-or-later
// This program is free software: you can redistribute it and/or modify
// it under the terms of the GNU General Public License as published by
// the Free Software Foundation, either version 3 of the License, or
// (at your option) any later version.

// This program is distributed in the hope that it will be useful,
// but WITHOUT ANY WARRANTY; without even the implied warranty of
// MERCHANTABILITY or FITNESS FOR A PARTICULAR PURPOSE.  See the
// GNU General Public License for more details.

// You should have received a copy of the GNU General Public License
// along with this program.  If not, see <http://www.gnu.org/licenses/>.

pragma solidity ^0.7.0;
pragma experimental ABIEncoderV2;

import "@balancer-labs/v2-interfaces/contracts/pool-stable/StablePoolUserData.sol";
import "@balancer-labs/v2-interfaces/contracts/solidity-utils/helpers/BalancerErrors.sol";
import "@balancer-labs/v2-interfaces/contracts/standalone-utils/IProtocolFeePercentagesProvider.sol";
import "@balancer-labs/v2-interfaces/contracts/pool-utils/IRateProvider.sol";

import "@balancer-labs/v2-solidity-utils/contracts/math/FixedPoint.sol";
import "@balancer-labs/v2-solidity-utils/contracts/math/Math.sol";
import "@balancer-labs/v2-solidity-utils/contracts/helpers/ERC20Helpers.sol";
import "@balancer-labs/v2-solidity-utils/contracts/helpers/InputHelpers.sol";

import "@balancer-labs/v2-pool-utils/contracts/BaseGeneralPool.sol";
import "@balancer-labs/v2-pool-utils/contracts/rates/PriceRateCache.sol";

import "./ComposableStablePoolStorage.sol";
import "./ComposableStablePoolRates.sol";
import "./ComposableStablePoolStorage.sol";
import "./ComposableStablePoolRates.sol";
import "./ComposableStablePoolProtocolFees.sol";
import "./StablePoolAmplification.sol";
import "./StableMath.sol";

/**
 * @dev StablePool with preminted BPT and rate providers for each token, allowing for e.g. wrapped tokens with a known
 * price ratio, such as Compound's cTokens.
 *
 * BPT is preminted on Pool initialization and registered as one of the Pool's tokens, allowing for swaps to behave as
 * single-token joins or exits (by swapping a token for BPT). We also support regular joins and exits, which can mint
 * and burn BPT.
 *
 * Preminted BPT is deposited in the Vault as the initial balance of the Pool, and doesn't belong to any entity until
 * transferred out of the Pool. The Pool's arithmetic behaves as if it didn't exist, and the BPT total supply is not
 * a useful value: we rely on the 'virtual supply' (how much BPT is actually owned outside the Vault) instead.
 */
contract ComposableStablePool is
    IRateProvider,
    BaseGeneralPool,
    StablePoolAmplification,
    ComposableStablePoolRates,
    ComposableStablePoolProtocolFees
{
    using FixedPoint for uint256;
    using PriceRateCache for bytes32;
    using StablePoolUserData for bytes;
    using BasePoolUserData for bytes;

    // The maximum imposed by the Vault, which stores balances in a packed format, is 2**(112) - 1.
    // We are preminting half of that value (rounded up).
    uint256 private constant _PREMINTED_TOKEN_BALANCE = 2**(111);

    // The constructor arguments are received in a struct to work around stack-too-deep issues
    struct NewPoolParams {
        IVault vault;
        IProtocolFeePercentagesProvider protocolFeeProvider;
        string name;
        string symbol;
        IERC20[] tokens;
        IRateProvider[] rateProviders;
        uint256[] tokenRateCacheDurations;
        bool[] exemptFromYieldProtocolFeeFlags;
        uint256 amplificationParameter;
        uint256 swapFeePercentage;
        uint256 pauseWindowDuration;
        uint256 bufferPeriodDuration;
        address owner;
    }

    constructor(NewPoolParams memory params)
        BasePool(
            params.vault,
            IVault.PoolSpecialization.GENERAL,
            params.name,
            params.symbol,
            _insertSorted(params.tokens, IERC20(this)),
            new address[](params.tokens.length + 1),
            params.swapFeePercentage,
            params.pauseWindowDuration,
            params.bufferPeriodDuration,
            params.owner
        )
        StablePoolAmplification(params.amplificationParameter)
        ComposableStablePoolStorage(_extractStorageParams(params))
        ComposableStablePoolRates(_extractRatesParams(params))
        ProtocolFeeCache(params.protocolFeeProvider, ProtocolFeeCache.DELEGATE_PROTOCOL_SWAP_FEES_SENTINEL)
    {
        // solhint-disable-previous-line no-empty-blocks
    }

    // Translate parameters to avoid stack-too-deep issues in the constructor
    function _extractRatesParams(NewPoolParams memory params)
        private
        pure
        returns (ComposableStablePoolRates.RatesParams memory)
    {
        return
            ComposableStablePoolRates.RatesParams({
                tokens: params.tokens,
                rateProviders: params.rateProviders,
                tokenRateCacheDurations: params.tokenRateCacheDurations
            });
    }

    // Translate parameters to avoid stack-too-deep issues in the constructor
    function _extractStorageParams(NewPoolParams memory params)
        private
        view
        returns (ComposableStablePoolStorage.StorageParams memory)
    {
        return
            ComposableStablePoolStorage.StorageParams({
                registeredTokens: _insertSorted(params.tokens, IERC20(this)),
                tokenRateProviders: params.rateProviders,
                exemptFromYieldProtocolFeeFlags: params.exemptFromYieldProtocolFeeFlags
            });
    }

    /**
     * @notice Return the minimum BPT balance, required to avoid minimum token balances.
     * @dev This amount is minted and immediately burned on pool initialization, so that the total supply
     * (and therefore post-exit token balances), can never be zero. This keeps the math well-behaved when
     * liquidity is low. (It also provides an easy way to check whether a pool has been initialized, to
     * ensure this is only done once.)
     */
    function getMinimumBpt() external pure returns (uint256) {
        return _getMinimumBpt();
    }

    // BasePool hook

    /**
     * @dev Override base pool hook invoked before any swap, join, or exit to ensure rates are updated before
     * the operation.
     */
    function _beforeSwapJoinExit() internal override {
        super._beforeSwapJoinExit();

        // Before the scaling factors are read, we must update the cached rates, as those will be used to compute the
        // scaling factors.
        // Note that this is not done in a recovery mode exit (since _beforeSwapjoinExit() is not called under those
        // conditions), but this is fine as recovery mode exits are unaffected by scaling factors anyway.
        _cacheTokenRatesIfNecessary();
    }

    // Swap Hooks

    /**
     * @dev Override this hook called by the base class `onSwap`, to check whether we are doing a regular swap,
     * or a swap involving BPT, which is equivalent to a single token join or exit. Since one of the Pool's
     * tokens is the preminted BPT, we need to handle swaps where BPT is involved separately.
     *
     * At this point, the balances are unscaled. The indices are coming from the Vault, so they are indices into
     * the array of registered tokens (including BPT).
     *
     * If this is a swap involving BPT, call `_swapWithBpt`, which computes the amountOut using the swapFeePercentage
     * and charges protocol fees, in the same manner as single token join/exits. Otherwise, perform the default
     * processing for a regular swap.
     */
    function _swapGivenIn(
        SwapRequest memory swapRequest,
        uint256[] memory registeredBalances,
        uint256 registeredIndexIn,
        uint256 registeredIndexOut,
        uint256[] memory scalingFactors
    ) internal virtual override returns (uint256) {
        return
            (swapRequest.tokenIn == IERC20(this) || swapRequest.tokenOut == IERC20(this))
                ? _swapWithBpt(swapRequest, registeredBalances, registeredIndexIn, registeredIndexOut, scalingFactors)
                : super._swapGivenIn(
                    swapRequest,
                    registeredBalances,
                    registeredIndexIn,
                    registeredIndexOut,
                    scalingFactors
                );
    }

    /**
     * @dev Override this hook called by the base class `onSwap`, to check whether we are doing a regular swap,
     * or a swap involving BPT, which is equivalent to a single token join or exit. Since one of the Pool's
     * tokens is the preminted BPT, we need to handle swaps where BPT is involved separately.
     *
     * At this point, the balances are unscaled. The indices and balances are coming from the Vault, so they
     * refer to the full set of registered tokens (including BPT).
     *
     * If this is a swap involving BPT, call `_swapWithBpt`, which computes the amountOut using the swapFeePercentage
     * and charges protocol fees, in the same manner as single token join/exits. Otherwise, perform the default
     * processing for a regular swap.
     */
    function _swapGivenOut(
        SwapRequest memory swapRequest,
        uint256[] memory registeredBalances,
        uint256 registeredIndexIn,
        uint256 registeredIndexOut,
        uint256[] memory scalingFactors
    ) internal virtual override returns (uint256) {
        return
            (swapRequest.tokenIn == IERC20(this) || swapRequest.tokenOut == IERC20(this))
                ? _swapWithBpt(swapRequest, registeredBalances, registeredIndexIn, registeredIndexOut, scalingFactors)
                : super._swapGivenOut(
                    swapRequest,
                    registeredBalances,
                    registeredIndexIn,
                    registeredIndexOut,
                    scalingFactors
                );
    }

    /**
     * @dev This is called from the base class `_swapGivenIn`, so at this point the amount has been adjusted
     * for swap fees, and balances have had scaling applied. This will only be called for regular (non-BPT) swaps,
     * so forward to `onRegularSwap`.
     */
    function _onSwapGivenIn(
        SwapRequest memory request,
        uint256[] memory registeredBalances,
        uint256 registeredIndexIn,
        uint256 registeredIndexOut
    ) internal virtual override returns (uint256) {
        return
            _onRegularSwap(
                true, // given in
                request.amount,
                registeredBalances,
                registeredIndexIn,
                registeredIndexOut
            );
    }

    /**
     * @dev This is called from the base class `_swapGivenOut`, so at this point the amount has been adjusted
     * for swap fees, and balances have had scaling applied. This will only be called for regular (non-BPT) swaps,
     * so forward to `onRegularSwap`.
     */
    function _onSwapGivenOut(
        SwapRequest memory request,
        uint256[] memory registeredBalances,
        uint256 registeredIndexIn,
        uint256 registeredIndexOut
    ) internal virtual override returns (uint256) {
        return
            _onRegularSwap(
                false, // given out
                request.amount,
                registeredBalances,
                registeredIndexIn,
                registeredIndexOut
            );
    }

    /**
     * @dev Perform a swap between non-BPT tokens. Scaling and fee adjustments have been performed upstream, so
     * all we need to do here is calculate the price quote, depending on the direction of the swap.
     */
    function _onRegularSwap(
        bool isGivenIn,
        uint256 amountGiven,
        uint256[] memory registeredBalances,
        uint256 registeredIndexIn,
        uint256 registeredIndexOut
    ) private view returns (uint256) {
        // Adjust indices and balances for BPT token
        uint256[] memory balances = _dropBptItem(registeredBalances);
        uint256 indexIn = _skipBptIndex(registeredIndexIn);
        uint256 indexOut = _skipBptIndex(registeredIndexOut);

        (uint256 currentAmp, ) = _getAmplificationParameter();
        uint256 invariant = StableMath._calculateInvariant(currentAmp, balances);

        if (isGivenIn) {
            return StableMath._calcOutGivenIn(currentAmp, balances, indexIn, indexOut, amountGiven, invariant);
        } else {
            return StableMath._calcInGivenOut(currentAmp, balances, indexIn, indexOut, amountGiven, invariant);
        }
    }

    /**
     * @dev Perform a swap involving the BPT token, equivalent to a single-token join or exit. As with the standard
     * joins and swaps, we first pay any protocol fees pending from swaps that occurred since the previous join or
     * exit, then perform the operation (joinSwap or exitSwap), and finally store the "post operation" invariant and
     * amp, which establishes the new basis for protocol fees.
     *
     * At this point, the scaling factors (including rates) have been computed by the base class, but not yet applied
     * to the balances.
     */
    function _swapWithBpt(
        SwapRequest memory swapRequest,
        uint256[] memory registeredBalances,
        uint256 registeredIndexIn,
        uint256 registeredIndexOut,
        uint256[] memory scalingFactors
    ) private returns (uint256) {
        bool isGivenIn = swapRequest.kind == IVault.SwapKind.GIVEN_IN;

        _upscaleArray(registeredBalances, scalingFactors);
        swapRequest.amount = _upscale(
            swapRequest.amount,
            scalingFactors[isGivenIn ? registeredIndexIn : registeredIndexOut]
        );

        (
            uint256 preJoinExitSupply,
            uint256[] memory balances,
            uint256 currentAmp,
            uint256 preJoinExitInvariant
        ) = _beforeJoinExit(registeredBalances);

        // These calls mutate `balances` so that it holds the post join-exit balances.
        (uint256 amountCalculated, uint256 postJoinExitSupply) = registeredIndexOut == getBptIndex()
            ? _doJoinSwap(
                isGivenIn,
                swapRequest.amount,
                balances,
                _skipBptIndex(registeredIndexIn),
                currentAmp,
                preJoinExitSupply,
                preJoinExitInvariant
            )
            : _doExitSwap(
                isGivenIn,
                swapRequest.amount,
                balances,
                _skipBptIndex(registeredIndexOut),
                currentAmp,
                preJoinExitSupply,
                preJoinExitInvariant
            );

        _updateInvariantAfterJoinExit(
            currentAmp,
            balances,
            preJoinExitInvariant,
            preJoinExitSupply,
            postJoinExitSupply
        );

        return
            isGivenIn
                ? _downscaleDown(amountCalculated, scalingFactors[registeredIndexOut]) // Amount out, round down
                : _downscaleUp(amountCalculated, scalingFactors[registeredIndexIn]); // Amount in, round up
    }

    /**
     * @dev This mutates `balances` so that they become the post-joinswap balances. The StableMath interfaces
     * are different depending on the swap direction, so we forward to the appropriate low-level join function.
     */
    function _doJoinSwap(
        bool isGivenIn,
        uint256 amount,
        uint256[] memory balances,
        uint256 indexIn,
        uint256 currentAmp,
        uint256 virtualSupply,
        uint256 preJoinExitInvariant
    ) internal view returns (uint256, uint256) {
        return
            isGivenIn
                ? _joinSwapExactTokenInForBptOut(
                    amount,
                    balances,
                    indexIn,
                    currentAmp,
                    virtualSupply,
                    preJoinExitInvariant
                )
                : _joinSwapExactBptOutForTokenIn(
                    amount,
                    balances,
                    indexIn,
                    currentAmp,
                    virtualSupply,
                    preJoinExitInvariant
                );
    }

    /**
     * @dev Since this is a join, we know the tokenOut is BPT. Since it is GivenIn, we know the tokenIn amount,
     * and must calculate the BPT amount out.
     * We are moving preminted BPT out of the Vault, which increases the virtual supply.
     */
    function _joinSwapExactTokenInForBptOut(
        uint256 amountIn,
        uint256[] memory balances,
        uint256 indexIn,
        uint256 currentAmp,
        uint256 virtualSupply,
        uint256 preJoinExitInvariant
    ) internal view returns (uint256, uint256) {
        // The StableMath function was created with joins in mind, so it expects a full amounts array. We create an
        // empty one and only set the amount for the token involved.
        uint256[] memory amountsIn = new uint256[](balances.length);
        amountsIn[indexIn] = amountIn;

        uint256 bptOut = StableMath._calcBptOutGivenExactTokensIn(
            currentAmp,
            balances,
            amountsIn,
            virtualSupply,
            preJoinExitInvariant,
            getSwapFeePercentage()
        );

        balances[indexIn] = balances[indexIn].add(amountIn);
        uint256 postJoinExitSupply = virtualSupply.add(bptOut);

        return (bptOut, postJoinExitSupply);
    }

    /**
     * @dev Since this is a join, we know the tokenOut is BPT. Since it is GivenOut, we know the BPT amount,
     * and must calculate the token amount in.
     * We are moving preminted BPT out of the Vault, which increases the virtual supply.
     */
    function _joinSwapExactBptOutForTokenIn(
        uint256 bptOut,
        uint256[] memory balances,
        uint256 indexIn,
        uint256 currentAmp,
        uint256 virtualSupply,
        uint256 preJoinExitInvariant
    ) internal view returns (uint256, uint256) {
        uint256 amountIn = StableMath._calcTokenInGivenExactBptOut(
            currentAmp,
            balances,
            indexIn,
            bptOut,
            virtualSupply,
            preJoinExitInvariant,
            getSwapFeePercentage()
        );

        balances[indexIn] = balances[indexIn].add(amountIn);
        uint256 postJoinExitSupply = virtualSupply.add(bptOut);

        return (amountIn, postJoinExitSupply);
    }

    /**
     * @dev This mutates balances so that they become the post-exitswap balances. The StableMath interfaces are
     * different depending on the swap direction, so we forward to the appropriate low-level exit function.
     */
    function _doExitSwap(
        bool isGivenIn,
        uint256 amount,
        uint256[] memory balances,
        uint256 indexOut,
        uint256 currentAmp,
        uint256 virtualSupply,
        uint256 preJoinExitInvariant
    ) internal view returns (uint256, uint256) {
        return
            isGivenIn
                ? _exitSwapExactBptInForTokenOut(
                    amount,
                    balances,
                    indexOut,
                    currentAmp,
                    virtualSupply,
                    preJoinExitInvariant
                )
                : _exitSwapExactTokenOutForBptIn(
                    amount,
                    balances,
                    indexOut,
                    currentAmp,
                    virtualSupply,
                    preJoinExitInvariant
                );
    }

    /**
     * @dev Since this is an exit, we know the tokenIn is BPT. Since it is GivenIn, we know the BPT amount,
     * and must calculate the token amount out.
     * We are moving BPT out of circulation and into the Vault, which decreases the virtual supply.
     */
    function _exitSwapExactBptInForTokenOut(
        uint256 bptAmount,
        uint256[] memory balances,
        uint256 indexOut,
        uint256 currentAmp,
        uint256 virtualSupply,
        uint256 preJoinExitInvariant
    ) internal view returns (uint256, uint256) {
        uint256 amountOut = StableMath._calcTokenOutGivenExactBptIn(
            currentAmp,
            balances,
            indexOut,
            bptAmount,
            virtualSupply,
            preJoinExitInvariant,
            getSwapFeePercentage()
        );

        balances[indexOut] = balances[indexOut].sub(amountOut);
        uint256 postJoinExitSupply = virtualSupply.sub(bptAmount);

        return (amountOut, postJoinExitSupply);
    }

    /**
     * @dev Since this is an exit, we know the tokenIn is BPT. Since it is GivenOut, we know the token amount out,
     * and must calculate the BPT amount in.
     * We are moving BPT out of circulation and into the Vault, which decreases the virtual supply.
     */
    function _exitSwapExactTokenOutForBptIn(
        uint256 amountOut,
        uint256[] memory balances,
        uint256 indexOut,
        uint256 currentAmp,
        uint256 virtualSupply,
        uint256 preJoinExitInvariant
    ) internal view returns (uint256, uint256) {
        // The StableMath function was created with exits in mind, so it expects a full amounts array. We create an
        // empty one and only set the amount for the token involved.
        uint256[] memory amountsOut = new uint256[](balances.length);
        amountsOut[indexOut] = amountOut;

        uint256 bptAmount = StableMath._calcBptInGivenExactTokensOut(
            currentAmp,
            balances,
            amountsOut,
            virtualSupply,
            preJoinExitInvariant,
            getSwapFeePercentage()
        );

        balances[indexOut] = balances[indexOut].sub(amountOut);
        uint256 postJoinExitSupply = virtualSupply.sub(bptAmount);

        return (bptAmount, postJoinExitSupply);
    }

    // Join Hooks

    /**
     * Since this Pool has preminted BPT which is stored in the Vault, it cannot simply be minted at construction.
     *
     * We take advantage of the fact that StablePools have an initialization step where BPT is minted to the first
     * account joining them, and perform both actions at once. By minting the entire BPT supply for the initial joiner
     * and then pulling all tokens except those due the joiner, we arrive at the desired state of the Pool holding all
     * BPT except the joiner's.
     */
    function _onInitializePool(
        bytes32,
        address sender,
        address,
        uint256[] memory scalingFactors,
        bytes memory userData
    ) internal override returns (uint256, uint256[] memory) {
        StablePoolUserData.JoinKind kind = userData.joinKind();
        _require(kind == StablePoolUserData.JoinKind.INIT, Errors.UNINITIALIZED);

        // AmountsIn usually does not include the BPT token; initialization is the one time it has to.
        uint256[] memory amountsInIncludingBpt = userData.initialAmountsIn();
        InputHelpers.ensureInputLengthMatch(amountsInIncludingBpt.length, scalingFactors.length);
        _upscaleArray(amountsInIncludingBpt, scalingFactors);

        (uint256 amp, ) = _getAmplificationParameter();
        uint256[] memory amountsIn = _dropBptItem(amountsInIncludingBpt);
        uint256 invariantAfterJoin = StableMath._calculateInvariant(amp, amountsIn);

        // Set the initial BPT to the value of the invariant
        uint256 bptAmountOut = invariantAfterJoin;

        // BasePool will mint bptAmountOut for the sender: we then also mint the remaining BPT to make up the total
        // supply, and have the Vault pull those tokens from the sender as part of the join.
        // We are only minting half of the maximum value - already an amount many orders of magnitude greater than any
        // conceivable real liquidity - to allow for minting new BPT as a result of regular joins.
        //
        // Note that the sender need not approve BPT for the Vault as the Vault already has infinite BPT allowance for
        // all accounts.
        uint256 initialBpt = _PREMINTED_TOKEN_BALANCE.sub(bptAmountOut);

        _mintPoolTokens(sender, initialBpt);
        amountsInIncludingBpt[getBptIndex()] = initialBpt;

        // Initialization is still a join, so we need to do post-join work.
        _updatePostJoinExit(amp, invariantAfterJoin);

        return (bptAmountOut, amountsInIncludingBpt);
    }

    /**
     * @dev Base pool hook called from `onJoinPool`. Forward to `onJoinExitPool` with `isJoin` set to true.
     */
    function _onJoinPool(
        bytes32,
        address,
        address,
        uint256[] memory registeredBalances,
        uint256,
        uint256,
        uint256[] memory scalingFactors,
        bytes memory userData
    ) internal override returns (uint256, uint256[] memory) {
        return _onJoinExitPool(true, registeredBalances, scalingFactors, userData);
    }

    /**
     * @dev Base pool hook called from `onExitPool`. Forward to `onJoinExitPool` with `isJoin` set to false.
     * Note that recovery mode exits do not call `_onExitPool`.
     */
    function _onExitPool(
        bytes32,
        address,
        address,
        uint256[] memory registeredBalances,
        uint256,
        uint256,
        uint256[] memory scalingFactors,
        bytes memory userData
    ) internal override returns (uint256, uint256[] memory) {
        return _onJoinExitPool(false, registeredBalances, scalingFactors, userData);
    }

    /**
     * @dev Pay protocol fees before the operation, and call `_updateInvariantAfterJoinExit` afterward, to establish
     * the new basis for protocol fees.
     */
    function _onJoinExitPool(
        bool isJoin,
        uint256[] memory registeredBalances,
        uint256[] memory scalingFactors,
        bytes memory userData
    ) internal returns (uint256, uint256[] memory) {
        (
            uint256 preJoinExitSupply,
            uint256[] memory balances,
            uint256 currentAmp,
            uint256 preJoinExitInvariant
        ) = _beforeJoinExit(registeredBalances);


            function(uint256[] memory, uint256, uint256, uint256, uint256[] memory, bytes memory)
                internal
                view
                returns (uint256, uint256[] memory) _doJoinOrExit
         = (isJoin ? _doJoin : _doExit);

        (uint256 bptAmount, uint256[] memory amountsDelta) = _doJoinOrExit(
            balances,
            currentAmp,
            preJoinExitSupply,
            preJoinExitInvariant,
            scalingFactors,
            userData
        );

        // Unlike joinswaps, explicit joins do not mutate balances into the post join-exit balances so we must perform
        // this mutation here.
        function(uint256, uint256) internal pure returns (uint256) _addOrSub = isJoin ? FixedPoint.add : FixedPoint.sub;
        _mutateAmounts(balances, amountsDelta, _addOrSub);
        uint256 postJoinExitSupply = _addOrSub(preJoinExitSupply, bptAmount);

        // Pass in the post-join balances to reset the protocol fee basis.
        // We are minting bptAmount, increasing the total (and virtual) supply post-join
        _updateInvariantAfterJoinExit(
            currentAmp,
            balances,
            preJoinExitInvariant,
            preJoinExitSupply,
            postJoinExitSupply
        );

        // For clarity and simplicity, arrays used and computed in lower level functions do not include BPT.
        // But the amountsIn array passed back to the Vault must include BPT, so we add it back in here.
        return (bptAmount, _addBptItem(amountsDelta, 0));
    }

    /**
     * @dev Pay any due protocol fees and calculate values necessary for performing the join/exit.
     */
    function _beforeJoinExit(uint256[] memory registeredBalances)
        internal
        returns (
            uint256,
            uint256[] memory,
            uint256,
            uint256
        )
    {
        (uint256 lastJoinExitAmp, uint256 lastPostJoinExitInvariant) = getLastJoinExitData();
        (
            uint256 preJoinExitSupply,
            uint256[] memory balances,
            uint256 oldAmpPreJoinExitInvariant
        ) = _payProtocolFeesBeforeJoinExit(registeredBalances, lastJoinExitAmp, lastPostJoinExitInvariant);

        // If the amplification factor is the same as it was during the last join/exit then we can reuse the
        // value calculated using the "old" amplification factor. If not, then we have to calculate this now.
        (uint256 currentAmp, ) = _getAmplificationParameter();
        uint256 preJoinExitInvariant = currentAmp == lastJoinExitAmp
            ? oldAmpPreJoinExitInvariant
            : StableMath._calculateInvariant(currentAmp, balances);

        return (preJoinExitSupply, balances, currentAmp, preJoinExitInvariant);
    }

    /**
     * @dev Support single- and multi-token joins, but not explicit proportional joins.
     */
    function _doJoin(
        uint256[] memory balances,
        uint256 currentAmp,
        uint256 preJoinExitSupply,
        uint256 preJoinExitInvariant,
        uint256[] memory scalingFactors,
        bytes memory userData
    ) internal view returns (uint256, uint256[] memory) {
        StablePoolUserData.JoinKind kind = userData.joinKind();
        if (kind == StablePoolUserData.JoinKind.EXACT_TOKENS_IN_FOR_BPT_OUT) {
            return
                _joinExactTokensInForBPTOut(
                    preJoinExitSupply,
                    preJoinExitInvariant,
                    currentAmp,
                    balances,
                    scalingFactors,
                    userData
                );
        } else if (kind == StablePoolUserData.JoinKind.TOKEN_IN_FOR_EXACT_BPT_OUT) {
            return _joinTokenInForExactBPTOut(preJoinExitSupply, preJoinExitInvariant, currentAmp, balances, userData);
        } else {
            _revert(Errors.UNHANDLED_JOIN_KIND);
        }
    }

    /**
     * @dev Multi-token join. Joins with proportional amounts will pay no protocol fees.
     */
    function _joinExactTokensInForBPTOut(
        uint256 virtualSupply,
        uint256 preJoinExitInvariant,
        uint256 currentAmp,
        uint256[] memory balances,
        uint256[] memory scalingFactors,
        bytes memory userData
    ) private view returns (uint256, uint256[] memory) {
        (uint256[] memory amountsIn, uint256 minBPTAmountOut) = userData.exactTokensInForBptOut();
        InputHelpers.ensureInputLengthMatch(balances.length, amountsIn.length);

        // The user-provided amountsIn is unscaled, so we address that.
        _upscaleArray(amountsIn, _dropBptItem(scalingFactors));

        uint256 bptAmountOut = StableMath._calcBptOutGivenExactTokensIn(
            currentAmp,
            balances,
            amountsIn,
            virtualSupply,
            preJoinExitInvariant,
            getSwapFeePercentage()
        );

        _require(bptAmountOut >= minBPTAmountOut, Errors.BPT_OUT_MIN_AMOUNT);

        return (bptAmountOut, amountsIn);
    }

    /**
     * @dev Single-token join, equivalent to swapping a pool token for BPT.
     */
    function _joinTokenInForExactBPTOut(
        uint256 virtualSupply,
        uint256 preJoinExitInvariant,
        uint256 currentAmp,
        uint256[] memory balances,
        bytes memory userData
    ) private view returns (uint256, uint256[] memory) {
        // Since this index is sent in from the user, we interpret it as NOT including the BPT token.
        (uint256 bptAmountOut, uint256 tokenIndex) = userData.tokenInForExactBptOut();
        // Note that there is no maximum amountIn parameter: this is handled by `IVault.joinPool`.

        // Balances are passed through from the Vault hook, and include BPT
        _require(tokenIndex < balances.length, Errors.OUT_OF_BOUNDS);

        // We join with a single token, so initialize amountsIn with zeros.
        uint256[] memory amountsIn = new uint256[](balances.length);

        // And then assign the result to the selected token.
        amountsIn[tokenIndex] = StableMath._calcTokenInGivenExactBptOut(
            currentAmp,
            balances,
            tokenIndex,
            bptAmountOut,
            virtualSupply,
            preJoinExitInvariant,
            getSwapFeePercentage()
        );

        return (bptAmountOut, amountsIn);
    }

    // Exit Hooks

    /**
     * @dev Support single- and multi-token exits, but not explicit proportional exits, which are
     * supported through Recovery Mode.
     */
    function _doExit(
        uint256[] memory balances,
        uint256 currentAmp,
        uint256 preJoinExitSupply,
        uint256 preJoinExitInvariant,
        uint256[] memory scalingFactors,
        bytes memory userData
    ) internal view returns (uint256, uint256[] memory) {
        StablePoolUserData.ExitKind kind = userData.exitKind();
        if (kind == StablePoolUserData.ExitKind.BPT_IN_FOR_EXACT_TOKENS_OUT) {
            return
                _exitBPTInForExactTokensOut(
                    preJoinExitSupply,
                    preJoinExitInvariant,
                    currentAmp,
                    balances,
                    scalingFactors,
                    userData
                );
        } else if (kind == StablePoolUserData.ExitKind.EXACT_BPT_IN_FOR_ONE_TOKEN_OUT) {
            return _exitExactBPTInForTokenOut(preJoinExitSupply, preJoinExitInvariant, currentAmp, balances, userData);
        } else {
            _revert(Errors.UNHANDLED_EXIT_KIND);
        }
    }

    /**
     * @dev Multi-token exit. Proportional exits will pay no protocol fees.
     */
    function _exitBPTInForExactTokensOut(
        uint256 virtualSupply,
        uint256 preJoinExitInvariant,
        uint256 currentAmp,
        uint256[] memory balances,
        uint256[] memory scalingFactors,
        bytes memory userData
    ) private view returns (uint256, uint256[] memory) {
        (uint256[] memory amountsOut, uint256 maxBPTAmountIn) = userData.bptInForExactTokensOut();
        InputHelpers.ensureInputLengthMatch(amountsOut.length, balances.length);

        // The user-provided amountsIn is unscaled, so we address that.
        _upscaleArray(amountsOut, _dropBptItem(scalingFactors));

        uint256 bptAmountIn = StableMath._calcBptInGivenExactTokensOut(
            currentAmp,
            balances,
            amountsOut,
            virtualSupply,
            preJoinExitInvariant,
            getSwapFeePercentage()
        );
        _require(bptAmountIn <= maxBPTAmountIn, Errors.BPT_IN_MAX_AMOUNT);

        return (bptAmountIn, amountsOut);
    }

    /**
     * @dev Single-token exit, equivalent to swapping BPT for a pool token.
     */
    function _exitExactBPTInForTokenOut(
        uint256 virtualSupply,
        uint256 preJoinExitInvariant,
        uint256 currentAmp,
        uint256[] memory balances,
        bytes memory userData
    ) private view returns (uint256, uint256[] memory) {
        // Since this index is sent in from the user, we interpret it as NOT including the BPT token
        (uint256 bptAmountIn, uint256 tokenIndex) = userData.exactBptInForTokenOut();
        // Note that there is no minimum amountOut parameter: this is handled by `IVault.exitPool`.

        _require(tokenIndex < balances.length, Errors.OUT_OF_BOUNDS);

        // We exit in a single token, so initialize amountsOut with zeros
        uint256[] memory amountsOut = new uint256[](balances.length);

        // And then assign the result to the selected token.
        amountsOut[tokenIndex] = StableMath._calcTokenOutGivenExactBptIn(
            currentAmp,
            balances,
            tokenIndex,
            bptAmountIn,
            virtualSupply,
            preJoinExitInvariant,
            getSwapFeePercentage()
        );

        return (bptAmountIn, amountsOut);
    }

    /**
     * @dev We cannot use the default RecoveryMode implementation here, since we need to account for the BPT token.
     */
    function _doRecoveryModeExit(
        uint256[] memory registeredBalances,
        uint256,
        bytes memory userData
    ) internal virtual override returns (uint256, uint256[] memory) {
        // Since this Pool uses preminted BPT, we need to replace the total supply with the virtual total supply, and
        // adjust the balances array by removing BPT from it.
        (uint256 virtualSupply, uint256[] memory balances) = _dropBptItemFromBalances(registeredBalances);

        (uint256 bptAmountIn, uint256[] memory amountsOut) = super._doRecoveryModeExit(
            balances,
            virtualSupply,
            userData
        );

        // The vault requires an array including BPT, so add it back in here.
        return (bptAmountIn, _addBptItem(amountsOut, 0));
    }

    // BPT rate

    /**
     * @dev This function returns the appreciation of BPT relative to the underlying tokens, as an 18 decimal fixed
     * point number. It is simply the ratio of the invariant to the BPT supply.
     *
     * The total supply is initialized to equal the invariant, so this value starts at one. During Pool operation the
     * invariant always grows and shrinks either proportionally to the total supply (in scenarios with no price impact,
     * e.g. proportional joins), or grows faster and shrinks more slowly than it (whenever swap fees are collected or
     * the token rates increase). Therefore, the rate is a monotonically increasing function.
     */
    function getRate() public view virtual override returns (uint256) {
        // We need to compute the current invariant and actual total supply. The latter includes protocol fees that have
        // accrued but are not yet minted: in calculating these we'll actually end up fetching most of the data we need
        // for the invariant.

        // First we query the Vault for current registered balances (which includes preminted BPT), to then calculate
        // the current scaled balances and virtual supply.
        (, uint256[] memory registeredBalances, ) = getVault().getPoolTokens(getPoolId());
        _upscaleArray(registeredBalances, _scalingFactors());
        (uint256 virtualSupply, uint256[] memory balances) = _dropBptItemFromBalances(registeredBalances);

        // Now we need to calculate any BPT due in the form of protocol fees. This requires data from the last join or
        // exit operation.
        (uint256 lastJoinExitAmp, uint256 lastPostJoinExitInvariant) = getLastJoinExitData();

        (
            uint256 expectedProtocolOwnershipPercentage,
            uint256 currentInvariantWithLastJoinExitAmp
        ) = _getProtocolPoolOwnershipPercentage(balances, lastJoinExitAmp, lastPostJoinExitInvariant);

        uint256 protocolFeeAmount = _calculateAdjustedProtocolFeeAmount(
            virtualSupply,
            expectedProtocolOwnershipPercentage
        );

        // Due protocol fees will be minted at the next join or exit, so we can simply add them to the current virtual
        // supply to make the calculation with the correct amount.
        uint256 actualTotalSupply = virtualSupply.add(protocolFeeAmount);

        // All that's missing now is the invariant. We have the balances required to calculate it already, but still
        // need the current amplification factor.
        (uint256 currentAmp, ) = _getAmplificationParameter();

        // It turns out that the process for due protocol fee calculation involves computing the current invariant,
        // except using the amplification factor at the last join or exit. This would typically not be terribly useful,
        // but since the amplification factor only changes rarely there is high probability of its current value being
        // the same as it was in the last join or exit. If that is the case, then we can skip the costly invariant
        // computation altogether.
        uint256 currentInvariant = (currentAmp == lastJoinExitAmp)
            ? currentInvariantWithLastJoinExitAmp
            : StableMath._calculateInvariant(currentAmp, balances);

        // With the current invariant and actual total supply, we can compute the rate as a fixed-point number.
        return currentInvariant.divDown(actualTotalSupply);
    }

    function _beforeProtocolFeeCacheUpdate() internal override {
        // The `getRate()` function depends on the actual supply, which in turn depends on the cached protocol fee
        // percentages. Changing these would therefore result in the rate changing, which is not acceptable as this is a
        // sensitive value.
<<<<<<< HEAD
        // Because of this, we pay any due protocol fees *before* updating the cached rates, making it so that the new
=======
        // Because of this, we pay any due protocol fees *before* updating the cache, making it so that the new
>>>>>>> dd4fbd1c
        // percentages only affect future operation of the Pool, and not past fees. As a result, `getRate()` is
        // unaffected by the cached protocol fee percentages changing.

        // Given that this operation is state-changing and relatively complex, we only allow it as long as the Pool is
        // not paused.
        _ensureNotPaused();

        // First we need to get the data required to compute and pay due protocol fees.
        (, uint256[] memory registeredBalances, ) = getVault().getPoolTokens(getPoolId());
        _upscaleArray(registeredBalances, _scalingFactors());
        (uint256 lastJoinExitAmp, uint256 lastPostJoinExitInvariant) = getLastJoinExitData();

        (, uint256[] memory balances, uint256 currentInvariantWithLastJoinExitAmp) = _payProtocolFeesBeforeJoinExit(
            registeredBalances,
            lastJoinExitAmp,
            lastPostJoinExitInvariant
        );

        // With the fees paid, we now store the current invariant and the amplification factor used to compute it,
        // marking the Pool as free of protocol debt.

        (uint256 currentAmp, ) = _getAmplificationParameter();
        uint256 currentInvariant = (currentAmp == lastJoinExitAmp)
            ? currentInvariantWithLastJoinExitAmp
            : StableMath._calculateInvariant(currentAmp, balances);

        _updatePostJoinExit(currentAmp, currentInvariant);
    }

<<<<<<< HEAD
    function _onDisableRecoveryMode() internal override {
        // Enabling recovery mode short-circuits protocol fee computations, forcefully returning a zero percentage,
        // increasing the return value of `getRate()` and effectively forfeiting due protocol fees.

        // Therefore, when exiting recovery mode we store the current invariant and the amplification factor used to
        // compute it, marking the Pool as free of protocol debt. Otherwise it'd be possible for debt to be
        // retroactively accrued, which would be incorrect and could lead to the value of `getRate` decreasing.

        (, uint256[] memory registeredBalances, ) = getVault().getPoolTokens(getPoolId());
        _upscaleArray(registeredBalances, _scalingFactors());
        uint256[] memory balances = _dropBptItem(registeredBalances);

        (uint256 currentAmp, ) = _getAmplificationParameter();
        uint256 currentInvariant = StableMath._calculateInvariant(currentAmp, balances);

        _updatePostJoinExit(currentAmp, currentInvariant);
    }

=======
>>>>>>> dd4fbd1c
    // Helpers

    /**
     * @dev Mutates `amounts` by applying `mutation` with each entry in `arguments`.
     *
     * Equivalent to `amounts = amounts.map(mutation)`.
     */
    function _mutateAmounts(
        uint256[] memory toMutate,
        uint256[] memory arguments,
        function(uint256, uint256) pure returns (uint256) mutation
    ) private pure {
        uint256 length = toMutate.length;
        InputHelpers.ensureInputLengthMatch(length, arguments.length);

        for (uint256 i = 0; i < length; ++i) {
            toMutate[i] = mutation(toMutate[i], arguments[i]);
        }
    }

    // Permissioned functions

    /**
     * @dev Inheritance rules still require us to override this in the most derived contract, even though
     * it only calls super.
     */
    function _isOwnerOnlyAction(bytes32 actionId)
        internal
        view
        virtual
        override(
            // Our inheritance pattern creates a small diamond that requires explicitly listing the parents here.
            // Each parent calls the `super` version, so linearization ensures all implementations are called.
            BasePool,
            ComposableStablePoolProtocolFees,
            StablePoolAmplification,
            ComposableStablePoolRates
        )
        returns (bool)
    {
        return super._isOwnerOnlyAction(actionId);
    }
}<|MERGE_RESOLUTION|>--- conflicted
+++ resolved
@@ -983,11 +983,7 @@
         // The `getRate()` function depends on the actual supply, which in turn depends on the cached protocol fee
         // percentages. Changing these would therefore result in the rate changing, which is not acceptable as this is a
         // sensitive value.
-<<<<<<< HEAD
-        // Because of this, we pay any due protocol fees *before* updating the cached rates, making it so that the new
-=======
         // Because of this, we pay any due protocol fees *before* updating the cache, making it so that the new
->>>>>>> dd4fbd1c
         // percentages only affect future operation of the Pool, and not past fees. As a result, `getRate()` is
         // unaffected by the cached protocol fee percentages changing.
 
@@ -1017,7 +1013,6 @@
         _updatePostJoinExit(currentAmp, currentInvariant);
     }
 
-<<<<<<< HEAD
     function _onDisableRecoveryMode() internal override {
         // Enabling recovery mode short-circuits protocol fee computations, forcefully returning a zero percentage,
         // increasing the return value of `getRate()` and effectively forfeiting due protocol fees.
@@ -1036,8 +1031,6 @@
         _updatePostJoinExit(currentAmp, currentInvariant);
     }
 
-=======
->>>>>>> dd4fbd1c
     // Helpers
 
     /**
