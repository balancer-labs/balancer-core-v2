--- conflicted
+++ resolved
@@ -1,135 +1,3 @@
-<<<<<<< HEAD
-// SPDX-License-Identifier: GPL-3.0-or-later
-// This program is free software: you can redistribute it and/or modify
-// it under the terms of the GNU General Public License as published by
-// the Free Software Foundation, either version 3 of the License, or
-// (at your option) any later version.
-
-// This program is distributed in the hope that it will be useful,
-// but WITHOUT ANY WARRANTY; without even the implied warranty of
-// MERCHANTABILITY or FITNESS FOR A PARTICULAR PURPOSE.  See the
-// GNU General Public License for more details.
-
-// You should have received a copy of the GNU General Public License
-// along with this program.  If not, see <http://www.gnu.org/licenses/>.
-
-pragma solidity ^0.7.0;
-
-import "../StableMath.sol";
-
-contract MockStableMath {
-    function invariant(
-        uint256 amp,
-        uint256[] memory balances
-    ) external pure returns (uint256) {
-        return StableMath._calculateInvariant(amp, balances);
-    }
-
-    function outGivenIn(
-        uint256 amp,
-        uint256[] memory balances,
-        uint256 tokenIndexIn,
-        uint256 tokenIndexOut,
-        uint256 tokenAmountIn
-    ) external pure returns (uint256) {
-        return
-            StableMath._calcOutGivenIn(
-                amp,
-                balances,
-                tokenIndexIn,
-                tokenIndexOut,
-                tokenAmountIn,
-                StableMath._calculateInvariant(amp, balances)
-            );
-    }
-
-    function inGivenOut(
-        uint256 amp,
-        uint256[] memory balances,
-        uint256 tokenIndexIn,
-        uint256 tokenIndexOut,
-        uint256 tokenAmountOut
-    ) external pure returns (uint256) {
-        return
-            StableMath._calcInGivenOut(
-                amp,
-                balances,
-                tokenIndexIn,
-                tokenIndexOut,
-                tokenAmountOut,
-                StableMath._calculateInvariant(amp, balances)
-            );
-    }
-
-    function exactTokensInForBPTOut(
-        uint256 amp,
-        uint256[] memory balances,
-        uint256[] memory amountsIn,
-        uint256 bptTotalSupply,
-        uint256 swapFee
-    ) external pure returns (uint256) {
-        return StableMath._calcBptOutGivenExactTokensIn(amp, balances, amountsIn, bptTotalSupply, swapFee);
-    }
-
-    function tokenInForExactBPTOut(
-        uint256 amp,
-        uint256[] memory balances,
-        uint256 tokenIndex,
-        uint256 bptAmountOut,
-        uint256 bptTotalSupply,
-        uint256 swapFee
-    ) external pure returns (uint256) {
-        return
-            StableMath._calcTokenInGivenExactBptOut(amp, balances, tokenIndex, bptAmountOut, bptTotalSupply, swapFee);
-    }
-
-    function exactBPTInForTokenOut(
-        uint256 amp,
-        uint256[] memory balances,
-        uint256 tokenIndex,
-        uint256 bptAmountIn,
-        uint256 bptTotalSupply,
-        uint256 swapFee
-    ) external pure returns (uint256) {
-        return StableMath._calcTokenOutGivenExactBptIn(amp, balances, tokenIndex, bptAmountIn, bptTotalSupply, swapFee);
-    }
-
-    function exactBPTInForTokensOut(
-        uint256[] memory balances,
-        uint256 bptAmountIn,
-        uint256 bptTotalSupply
-    ) external pure returns (uint256[] memory) {
-        return StableMath._calcTokensOutGivenExactBptIn(balances, bptAmountIn, bptTotalSupply);
-    }
-
-    function bptInForExactTokensOut(
-        uint256 amp,
-        uint256[] memory balances,
-        uint256[] memory amountsOut,
-        uint256 bptTotalSupply,
-        uint256 swapFee
-    ) external pure returns (uint256) {
-        return StableMath._calcBptInGivenExactTokensOut(amp, balances, amountsOut, bptTotalSupply, swapFee);
-    }
-
-    function calculateDueTokenProtocolSwapFeeAmount(
-        uint256 amp,
-        uint256[] memory balances,
-        uint256 lastInvariant,
-        uint256 tokenIndex,
-        uint256 protocolSwapFeePercentage
-    ) external pure returns (uint256) {
-        return
-            StableMath._calcDueTokenProtocolSwapFeeAmount(
-                amp,
-                balances,
-                lastInvariant,
-                tokenIndex,
-                protocolSwapFeePercentage
-            );
-    }
-}
-=======
 // SPDX-License-Identifier: GPL-3.0-or-later
 // This program is free software: you can redistribute it and/or modify
 // it under the terms of the GNU General Public License as published by
@@ -283,5 +151,4 @@
                 tokenIndex
             );
     }
-}
->>>>>>> c3ccf89d
+}