import { ethers } from 'hardhat';
import { expect } from 'chai';
import { BigNumber } from 'ethers';
import { SignerWithAddress } from '@nomiclabs/hardhat-ethers/dist/src/signer-with-address';

import { PoolSpecialization } from '@balancer-labs/balancer-js';
import { BigNumberish, bn, fp, pct } from '@balancer-labs/v2-helpers/src/numbers';

import TokenList from '@balancer-labs/v2-helpers/src/models/tokens/TokenList';
import StablePool, { SWAP_INTERFACE } from '@balancer-labs/v2-helpers/src/models/pools/stable/StablePool';
import { RawStablePoolDeployment } from '@balancer-labs/v2-helpers/src/models/pools/stable/types';
import {
  advanceTime,
  currentTimestamp,
  DAY,
  fromNow,
  MONTH,
  setNextBlockTimestamp,
} from '@balancer-labs/v2-helpers/src/time';
import { calculateInvariant } from '@balancer-labs/v2-helpers/src/models/pools/stable/math';
import * as expectEvent from '@balancer-labs/v2-helpers/src/test/expectEvent';
import { range } from 'lodash';
import { sharedBeforeEach } from '@balancer-labs/v2-common/sharedBeforeEach';

describe('StablePool', function () {
  let allTokens: TokenList;
  let admin: SignerWithAddress,
    owner: SignerWithAddress,
    trader: SignerWithAddress,
    recipient: SignerWithAddress,
    other: SignerWithAddress,
    lp: SignerWithAddress;

  const MAX_TOKENS = 5;

  const AMP_PRECISION = 1e3;
  const AMPLIFICATION_PARAMETER = bn(200);
  const POOL_SWAP_FEE_PERCENTAGE = fp(0.01);
  const INITIAL_BALANCES = [fp(1), fp(0.9), fp(0.8), fp(1.1), fp(1.5)];

  before('setup signers', async () => {
    [, admin, owner, lp, trader, recipient, other] = await ethers.getSigners();
  });

  describe('scaling factors', () => {
    let tokens: TokenList;

    sharedBeforeEach('deploy tokens', async () => {
      tokens = await TokenList.create(MAX_TOKENS, { sorted: true, varyDecimals: true });
    });

    for (const numTokens of range(2, MAX_TOKENS + 1)) {
      context(`with ${numTokens} tokens`, () => {
        let pool: StablePool;
        let poolTokens: TokenList;

        sharedBeforeEach('deploy pool', async () => {
          poolTokens = tokens.subset(numTokens);
          pool = await StablePool.create({ tokens: poolTokens, swapFeePercentage: POOL_SWAP_FEE_PERCENTAGE });
        });

        it('sets scaling factors', async () => {
          const poolScalingFactors = await pool.getScalingFactors();
          const tokenScalingFactors = poolTokens.map((token) => fp(10 ** (18 - token.decimals)));

          expect(poolScalingFactors).to.deep.equal(tokenScalingFactors);
        });
      });
    }
  });

  sharedBeforeEach('deploy tokens', async () => {
    allTokens = await TokenList.create(['MKR', 'DAI', 'SNX', 'BAT', 'GNO'], { sorted: true });
    await allTokens.mint({ to: [lp, trader], amount: fp(100) });
  });

  context('for a 1 token pool', () => {
    it('reverts if there is a single token', async () => {
      const tokens = await TokenList.create(1);

      await expect(StablePool.create({ tokens })).to.be.revertedWith('MIN_TOKENS');
    });
  });

  context('for a 2 token pool', () => {
    itBehavesAsStablePool(2);
  });

  context('for a 3 token pool', () => {
    itBehavesAsStablePool(3);
  });

  context('for a 4 token pool', () => {
    itBehavesAsStablePool(4);
  });

  context('for a 5 token pool', () => {
    itBehavesAsStablePool(5);
  });

  context('for a too-many token pool', () => {
    it('reverts if there are too many tokens', async () => {
      // The maximum number of tokens is 5
      const tokens = await TokenList.create(6, { sorted: true });

      await expect(StablePool.create({ tokens, swapFeePercentage: POOL_SWAP_FEE_PERCENTAGE })).to.be.revertedWith(
        'MAX_TOKENS'
      );
    });
  });

  async function enterRecoveryMode(pool: StablePool): Promise<void> {
    await pool.enterRecoveryMode(admin);
    expect(await pool.inRecoveryMode()).to.be.true;
  }

  function itBehavesAsStablePool(numberOfTokens: number) {
    let pool: StablePool, tokens: TokenList;

    const ZEROS = Array(numberOfTokens).fill(bn(0));
    const initialBalances = INITIAL_BALANCES.slice(0, numberOfTokens);

    async function deployPool(params: RawStablePoolDeployment = {}): Promise<void> {
      params = Object.assign(
        {},
        { tokens, amplificationParameter: AMPLIFICATION_PARAMETER, swapFeePercentage: POOL_SWAP_FEE_PERCENTAGE },
        params
      );
      pool = await StablePool.create(params);
    }

    beforeEach('define pool tokens', () => {
      tokens = allTokens.subset(numberOfTokens);
    });

    describe('creation', () => {
      context('when the creation succeeds', () => {
        sharedBeforeEach('deploy pool from factory', async () => {
          await deployPool({ fromFactory: true });
        });

        it('sets the vault', async () => {
          expect(await pool.getVault()).to.equal(pool.vault.address);
        });

        it('uses general specialization', async () => {
          const { address, specialization } = await pool.getRegisteredInfo();
          expect(address).to.equal(pool.address);
          expect(specialization).to.equal(
            numberOfTokens == 2 ? PoolSpecialization.TwoTokenPool : PoolSpecialization.GeneralPool
          );
        });

        it('registers tokens in the vault', async () => {
          const { tokens, balances } = await pool.getTokens();

          expect(tokens).to.have.members(tokens);
          expect(balances).to.be.zeros;
        });

        it('starts with no BPT', async () => {
          expect(await pool.totalSupply()).to.be.equal(0);
        });

        it('sets the asset managers', async () => {
          await tokens.asyncEach(async (token) => {
            const { assetManager } = await pool.getTokenInfo(token);
            expect(assetManager).to.be.zeroAddress;
          });
        });

        it('sets amplification', async () => {
          const { value, isUpdating, precision } = await pool.getAmplificationParameter();
          expect(value).to.be.equal(AMPLIFICATION_PARAMETER.mul(precision));
          expect(isUpdating).to.be.false;
        });

        it('sets swap fee', async () => {
          expect(await pool.getSwapFeePercentage()).to.equal(POOL_SWAP_FEE_PERCENTAGE);
        });

        it('sets the name', async () => {
          expect(await pool.name()).to.equal('Balancer Pool Token');
        });

        it('sets the symbol', async () => {
          expect(await pool.symbol()).to.equal('BPT');
        });

        it('sets the decimals', async () => {
          expect(await pool.decimals()).to.equal(18);
        });
      });

      context('when the creation fails', () => {
        it('reverts if there are repeated tokens', async () => {
          const badTokens = new TokenList(Array(numberOfTokens).fill(tokens.first));

          await expect(deployPool({ tokens: badTokens, fromFactory: true })).to.be.revertedWith('UNSORTED_ARRAY');
        });

        it('reverts if the swap fee is too high', async () => {
          const badSwapFeePercentage = fp(0.1).add(1);

          await expect(deployPool({ swapFeePercentage: badSwapFeePercentage })).to.be.revertedWith(
            'MAX_SWAP_FEE_PERCENTAGE'
          );
        });

        it('reverts if amplification coefficient is too high', async () => {
          const highAmp = bn(5001);

          await expect(deployPool({ amplificationParameter: highAmp })).to.be.revertedWith('MAX_AMP');
        });

        it('reverts if amplification coefficient is too low', async () => {
          const lowAmp = bn(0);

          await expect(deployPool({ amplificationParameter: lowAmp })).to.be.revertedWith('MIN_AMP');
        });
      });
    });

    describe('onJoinPool', () => {
      sharedBeforeEach('deploy pool', async () => {
        await deployPool({ admin });
      });

      it('fails if caller is not the vault', async () => {
        await expect(
          pool.instance.connect(lp).onJoinPool(pool.poolId, lp.address, other.address, [0], 0, 0, '0x')
        ).to.be.revertedWith('CALLER_NOT_VAULT');
      });

      it('fails if no user data', async () => {
        await expect(pool.join({ data: '0x' })).to.be.revertedWith('Transaction reverted without a reason');
      });

      it('fails if wrong user data', async () => {
        const wrongUserData = ethers.utils.defaultAbiCoder.encode(['address'], [lp.address]);

        await expect(pool.join({ data: wrongUserData })).to.be.revertedWith('Transaction reverted without a reason');
      });

      describe('initialization', () => {
        it('grants the invariant amount of BPT', async () => {
          const invariant = await pool.estimateInvariant(await pool.upscale(initialBalances));

          const { amountsIn, dueProtocolFeeAmounts } = await pool.init({ recipient, initialBalances });

          // Amounts in should be the same as initial ones
          expect(amountsIn).to.deep.equal(initialBalances);

          // Protocol fees should be zero
          expect(dueProtocolFeeAmounts).to.be.zeros;

          // Initial balances should equal invariant
          expect(await pool.balanceOf(recipient)).to.be.equalWithError(invariant, 0.001);
        });

        it('fails if already initialized', async () => {
          await pool.init({ recipient, initialBalances });

          await expect(pool.init({ initialBalances })).to.be.revertedWith('UNHANDLED_JOIN_KIND');
        });

        it('works in recovery mode', async () => {
          await pool.enterRecoveryMode(admin);

          expect(await pool.inRecoveryMode()).to.be.true;
          await expect(pool.init({ initialBalances })).to.not.be.reverted;
        });

        it('works in recovery mode', async () => {
          await pool.enterRecoveryMode(admin);

          expect(await pool.inRecoveryMode()).to.be.true;
          await expect(pool.init({ initialBalances })).to.not.be.reverted;
        });
      });

<<<<<<< HEAD
      async function itJoinsGivenInCorrectly(): Promise<void> {
        context('join exact tokens in for BPT out', () => {
=======
      describe('join exact tokens in for BPT out', () => {
        context('not in recovery mode', () => {
          itJoinsGivenExactTokensInCorrectly();
        });

        context('in recovery mode', () => {
          sharedBeforeEach('enter recovery mode', async () => {
            await pool.enterRecoveryMode(admin);
          });

          itJoinsGivenExactTokensInCorrectly();
        });

        function itJoinsGivenExactTokensInCorrectly() {
>>>>>>> 5841bc9c
          it('fails if not initialized', async () => {
            await expect(pool.joinGivenIn({ recipient, amountsIn: initialBalances })).to.be.revertedWith(
              'UNINITIALIZED'
            );
          });

          context('once initialized', () => {
            let expectedBptOut: BigNumberish;
            const amountsIn = ZEROS.map((n, i) => (i === 1 ? fp(0.1) : n));

            sharedBeforeEach('initialize pool', async () => {
              await pool.init({ recipient, initialBalances });
              expectedBptOut = await pool.estimateBptOut(
                await pool.upscale(amountsIn),
                await pool.upscale(initialBalances)
              );
            });

            it('grants BPT for exact tokens', async () => {
              const previousBptBalance = await pool.balanceOf(recipient);
              const minimumBptOut = pct(expectedBptOut, 0.99);

              const result = await pool.joinGivenIn({ amountsIn, minimumBptOut, recipient });

              // Amounts in should be the same as initial ones
              expect(result.amountsIn).to.deep.equal(amountsIn);
<<<<<<< HEAD

              // Protocol fees should be zero
              expect(result.dueProtocolFeeAmounts).to.be.zeros;

              // Make sure received BPT is closed to what we expect
              const currentBptBalance = await pool.balanceOf(recipient);
              expect(currentBptBalance.sub(previousBptBalance)).to.be.equalWithError(expectedBptOut, 0.0001);
            });

            async function joinGivenIn(): Promise<void> {
              const minimumBptOut = pct(expectedBptOut, 0.99);

              const result = await pool.queryJoinGivenIn({ amountsIn, minimumBptOut });

              expect(result.amountsIn).to.deep.equal(amountsIn);
              expect(result.bptOut).to.be.equalWithError(expectedBptOut, 0.0001);
            }

            it('can tell how much BPT it will give in return', async () => {
              await joinGivenIn();
            });

            it('fails if not enough BPT', async () => {
              // This call should fail because we are requesting minimum 1% more
              const minimumBptOut = pct(expectedBptOut, 1.01);

              await expect(pool.joinGivenIn({ amountsIn, minimumBptOut })).to.be.revertedWith('BPT_OUT_MIN_AMOUNT');
            });
          });
        });

        context('join token in for exact BPT out', () => {
          const token = 0;
          const bptOut = fp(2);

=======

              // Protocol fees should be zero
              expect(result.dueProtocolFeeAmounts).to.be.zeros;

              // Make sure received BPT is closed to what we expect
              const currentBptBalance = await pool.balanceOf(recipient);
              expect(currentBptBalance.sub(previousBptBalance)).to.be.equalWithError(expectedBptOut, 0.0001);
            });

            async function joinGivenIn(): Promise<void> {
              const minimumBptOut = pct(expectedBptOut, 0.99);

              const result = await pool.queryJoinGivenIn({ amountsIn, minimumBptOut });

              expect(result.amountsIn).to.deep.equal(amountsIn);
              expect(result.bptOut).to.be.equalWithError(expectedBptOut, 0.0001);
            }

            it('can tell how much BPT it will give in return', async () => {
              await joinGivenIn();
            });

            it('fails if not enough BPT', async () => {
              // This call should fail because we are requesting minimum 1% more
              const minimumBptOut = pct(expectedBptOut, 1.01);

              await expect(pool.joinGivenIn({ amountsIn, minimumBptOut })).to.be.revertedWith('BPT_OUT_MIN_AMOUNT');
            });

            it('reverts if paused', async () => {
              await pool.pause();

              await expect(pool.joinGivenIn({ amountsIn })).to.be.revertedWith('PAUSED');
            });
          });
        }
      });

      describe('join token in for exact BPT out', () => {
        context('not in recovery mode', () => {
          itJoinsExactBPTOutCorrectly();
        });

        context('in recovery mode', () => {
          sharedBeforeEach('enter recovery mode', async () => {
            await pool.enterRecoveryMode(admin);
          });

          itJoinsExactBPTOutCorrectly();
        });

        function itJoinsExactBPTOutCorrectly() {
          const token = 0;
          const bptOut = fp(2);

>>>>>>> 5841bc9c
          it('fails if not initialized', async () => {
            await expect(pool.joinGivenOut({ bptOut, token })).to.be.revertedWith('UNINITIALIZED');
          });

          context('once initialized', () => {
            sharedBeforeEach('initialize pool', async () => {
              await pool.init({ recipient, initialBalances });
            });

            it('grants exact BPT for token in', async () => {
              const previousBptBalance = await pool.balanceOf(recipient);
              const expectedAmountIn = await pool.estimateTokenIn(token, bptOut, initialBalances);

              const result = await pool.joinGivenOut({ recipient, bptOut, token });

              // Only token in should be the one transferred
              expect(result.amountsIn[token]).to.be.equalWithError(expectedAmountIn, 0.001);
              expect(result.amountsIn.filter((_, i) => i != token)).to.be.zeros;

              // Protocol fees should be zero
              expect(result.dueProtocolFeeAmounts).to.be.zeros;
<<<<<<< HEAD

              // Make sure received BPT is closed to what we expect
              const currentBptBalance = await pool.balanceOf(recipient);
              expect(currentBptBalance.sub(previousBptBalance)).to.be.equal(bptOut);
            });

            async function joinGivenOut(): Promise<void> {
              const expectedAmountIn = await pool.estimateTokenIn(token, bptOut, initialBalances);

              const result = await pool.queryJoinGivenOut({ bptOut, token });

              expect(result.bptOut).to.be.equal(bptOut);
              expect(result.amountsIn[token]).to.be.equalWithError(expectedAmountIn, 0.001);
              expect(result.amountsIn.filter((_, i) => i != token)).to.be.zeros;
            }

            it('can tell how many tokens it will receive', async () => {
              await joinGivenOut();
            });
          });
        });
      }

      context('not in recovery mode', () => {
        itJoinsGivenInCorrectly();
      });

      context('in recovery mode', () => {
        sharedBeforeEach('enter recovery mode', async () => {
          await pool.enterRecoveryMode(admin);
        });

        itJoinsGivenInCorrectly();
=======

              // Make sure received BPT is closed to what we expect
              const currentBptBalance = await pool.balanceOf(recipient);
              expect(currentBptBalance.sub(previousBptBalance)).to.be.equal(bptOut);
            });

            async function joinGivenOut(): Promise<void> {
              const expectedAmountIn = await pool.estimateTokenIn(token, bptOut, initialBalances);

              const result = await pool.queryJoinGivenOut({ bptOut, token });

              expect(result.bptOut).to.be.equal(bptOut);
              expect(result.amountsIn[token]).to.be.equalWithError(expectedAmountIn, 0.001);
              expect(result.amountsIn.filter((_, i) => i != token)).to.be.zeros;
            }

            it('can tell how many tokens it will receive', async () => {
              await joinGivenOut();
            });

            it('reverts if paused', async () => {
              await pool.pause();

              await expect(pool.joinGivenOut({ bptOut, token })).to.be.revertedWith('PAUSED');
            });
          });
        }
>>>>>>> 5841bc9c
      });
    });

    describe('onExitPool', () => {
      let previousBptBalance: BigNumber;

      sharedBeforeEach('deploy and initialize pool', async () => {
        await deployPool({ admin });
        await pool.init({ initialBalances, recipient: lp });
        previousBptBalance = await pool.balanceOf(lp);
      });

      it('fails if caller is not the vault', async () => {
        await expect(
          pool.instance.connect(lp).onExitPool(pool.poolId, recipient.address, other.address, [0], 0, 0, '0x')
        ).to.be.revertedWith('CALLER_NOT_VAULT');
      });

      it('fails if no user data', async () => {
        await expect(pool.exit({ data: '0x' })).to.be.revertedWith('Transaction reverted without a reason');
      });

      it('fails if wrong user data', async () => {
        const wrongUserData = ethers.utils.defaultAbiCoder.encode(['address'], [lp.address]);

        await expect(pool.exit({ data: wrongUserData })).to.be.revertedWith('Transaction reverted without a reason');
      });

<<<<<<< HEAD
      async function itExitsGivenBptProperly(): Promise<void> {
        context('exit exact BPT in for one token out', () => {
          const token = 0;

          it('grants one token for exact bpt', async () => {
            // 20% of previous balance
            const previousBptBalance = await pool.balanceOf(lp);
            const bptIn = pct(previousBptBalance, 0.2);
            const expectedTokenOut = await pool.estimateTokenOut(token, bptIn);

            const result = await pool.singleExitGivenIn({ from: lp, bptIn, token });

            // Protocol fees should be zero
            expect(result.dueProtocolFeeAmounts).to.be.zeros;

            // Only token out should be the one transferred
            expect(result.amountsOut[token]).to.be.equalWithError(expectedTokenOut, 0.0001);
            expect(result.amountsOut.filter((_, i) => i != token)).to.be.zeros;

            // Current BPT balance should decrease
            expect(await pool.balanceOf(lp)).to.equal(previousBptBalance.sub(bptIn));
          });

          async function singleExitGivenIn(): Promise<void> {
            const bptIn = pct(await pool.balanceOf(lp), 0.2);
            const expectedTokenOut = await pool.estimateTokenOut(token, bptIn);

            const result = await pool.querySingleExitGivenIn({ bptIn, token });

            expect(result.bptIn).to.equal(bptIn);
            expect(result.amountsOut.filter((_, i) => i != token)).to.be.zeros;
            expect(result.amountsOut[token]).to.be.equalWithError(expectedTokenOut, 0.0001);
          }

          it('can tell how many tokens it will give in return', async () => {
            await singleExitGivenIn();
          });
        });

        context('exit exact BPT in for all tokens out', () => {
          it('grants all tokens for exact bpt', async () => {
            // Exit with half of the BPT balance
            const bptIn = previousBptBalance.div(2);
            const expectedAmountsOut = initialBalances.map((balance) => balance.div(2));

            const result = await pool.multiExitGivenIn({ from: lp, bptIn });

            // Protocol fees should be zero
            expect(result.dueProtocolFeeAmounts).to.be.zeros;

            // Balances are reduced by half because we are returning half of the BPT supply
            expect(result.amountsOut).to.be.equalWithError(expectedAmountsOut, 0.001);

            // Current BPT balance should have been reduced by half
            expect(await pool.balanceOf(lp)).to.be.equalWithError(bptIn, 0.001);
          });

          it('fully exit', async () => {
            // The LP doesn't own all BPT, since some was locked. They will only be able to extract a (large) percentage
            // of the Pool's balance: the rest remains there forever.
            const totalBPT = await pool.totalSupply();
            const expectedAmountsOut = initialBalances.map((balance) => balance.mul(previousBptBalance).div(totalBPT));

            const result = await pool.multiExitGivenIn({ from: lp, bptIn: previousBptBalance });

            // Protocol fees should be zero
            expect(result.dueProtocolFeeAmounts).to.be.zeros;

            // All balances are extracted
            expect(result.amountsOut).to.be.lteWithError(expectedAmountsOut, 0.00001);

            // Current BPT balances should be zero due to full exit
            expect(await pool.balanceOf(lp)).to.equal(0);
          });

          async function multiExitGivenIn(): Promise<void> {
            const totalBPT = await pool.totalSupply();
            const expectedAmountsOut = initialBalances.map((balance) => balance.mul(previousBptBalance).div(totalBPT));

            const result = await pool.queryMultiExitGivenIn({ bptIn: previousBptBalance });

            expect(result.bptIn).to.equal(previousBptBalance);
            expect(result.amountsOut).to.be.lteWithError(expectedAmountsOut, 0.00001);
          }

          it('can tell how many tokens it will give in return', async () => {
            await multiExitGivenIn();
          });
        });

        context('exit BPT in for exact tokens out', () => {
          it('grants exact tokens for bpt', async () => {
            // Request half of the token balances
            const amountsOut = initialBalances.map((balance) => balance.div(2));

            const expectedBptIn = previousBptBalance.div(2);
            const maximumBptIn = pct(expectedBptIn, 1.01);

            const result = await pool.exitGivenOut({ from: lp, amountsOut, maximumBptIn });

            // Protocol fees should be zero
            expect(result.dueProtocolFeeAmounts).to.be.zeros;

            // Token balances should been reduced as requested
            expect(result.amountsOut).to.deep.equal(amountsOut);

            // BPT balance should have been reduced by half because we are returning half of the tokens
            expect(await pool.balanceOf(lp)).to.be.equalWithError(previousBptBalance.div(2), 0.001);
          });

          async function exitGivenOut(): Promise<void> {
            const amountsOut = initialBalances.map((balance) => balance.div(2));
            const expectedBptIn = previousBptBalance.div(2);
            const maximumBptIn = pct(expectedBptIn, 1.01);

            const result = await pool.queryExitGivenOut({ amountsOut, maximumBptIn });

            expect(result.amountsOut).to.deep.equal(amountsOut);
            expect(result.bptIn).to.be.equalWithError(previousBptBalance.div(2), 0.001);
          }

          it('fails if more BTP needed', async () => {
            // Call should fail because we are requesting a max amount lower than the actual needed
            const amountsOut = initialBalances;
            const maximumBptIn = previousBptBalance.div(2);

            await expect(pool.exitGivenOut({ from: lp, amountsOut, maximumBptIn })).to.be.revertedWith(
              'BPT_IN_MAX_AMOUNT'
            );
          });

          it('can tell how much BPT it will have to receive', async () => {
            await exitGivenOut();
          });
=======
      describe('exit exact BPT in for one token out', () => {
        context('not in recovery mode', () => {
          itExitsExactBptInForOneTokenoutProperly();
        });

        context('in recovery mode', () => {
          sharedBeforeEach('enter recovery mode', async () => {
            await pool.enterRecoveryMode(admin);
          });

          itExitsExactBptInForOneTokenoutProperly();
        });

        function itExitsExactBptInForOneTokenoutProperly() {
          const token = 0;

          it('grants one token for exact bpt', async () => {
            // 20% of previous balance
            const previousBptBalance = await pool.balanceOf(lp);
            const bptIn = pct(previousBptBalance, 0.2);
            const expectedTokenOut = await pool.estimateTokenOut(token, bptIn);

            const result = await pool.singleExitGivenIn({ from: lp, bptIn, token });

            // Protocol fees should be zero
            expect(result.dueProtocolFeeAmounts).to.be.zeros;

            // Only token out should be the one transferred
            expect(result.amountsOut[token]).to.be.equalWithError(expectedTokenOut, 0.0001);
            expect(result.amountsOut.filter((_, i) => i != token)).to.be.zeros;

            // Current BPT balance should decrease
            expect(await pool.balanceOf(lp)).to.equal(previousBptBalance.sub(bptIn));
          });

          async function singleExitGivenIn(): Promise<void> {
            const bptIn = pct(await pool.balanceOf(lp), 0.2);
            const expectedTokenOut = await pool.estimateTokenOut(token, bptIn);

            const result = await pool.querySingleExitGivenIn({ bptIn, token });

            expect(result.bptIn).to.equal(bptIn);
            expect(result.amountsOut.filter((_, i) => i != token)).to.be.zeros;
            expect(result.amountsOut[token]).to.be.equalWithError(expectedTokenOut, 0.0001);
          }

          it('can tell how many tokens it will give in return', async () => {
            await singleExitGivenIn();
          });

          it('reverts if paused', async () => {
            await pool.pause();

            await expect(pool.singleExitGivenIn({ from: lp, bptIn: fp(1), token })).to.be.revertedWith('PAUSED');
          });
        }
      });

      describe('exit exact BPT in for all tokens out', () => {
        context('not in recovery mode', () => {
          itExitsExactBptInForAllTokensOutProperly();
        });

        context('in recovery mode', () => {
          sharedBeforeEach('enter recovery mode', async () => {
            await pool.enterRecoveryMode(admin);
          });

          itExitsExactBptInForAllTokensOutProperly();
        });

        function itExitsExactBptInForAllTokensOutProperly() {
          it('grants all tokens for exact bpt', async () => {
            // Exit with half of the BPT balance
            const bptIn = previousBptBalance.div(2);
            const expectedAmountsOut = initialBalances.map((balance) => balance.div(2));

            const result = await pool.multiExitGivenIn({ from: lp, bptIn });

            // Protocol fees should be zero
            expect(result.dueProtocolFeeAmounts).to.be.zeros;

            // Balances are reduced by half because we are returning half of the BPT supply
            expect(result.amountsOut).to.be.equalWithError(expectedAmountsOut, 0.001);

            // Current BPT balance should have been reduced by half
            expect(await pool.balanceOf(lp)).to.be.equalWithError(bptIn, 0.001);
          });

          it('fully exit', async () => {
            // The LP doesn't own all BPT, since some was locked. They will only be able to extract a (large) percentage
            // of the Pool's balance: the rest remains there forever.
            const totalBPT = await pool.totalSupply();
            const expectedAmountsOut = initialBalances.map((balance) => balance.mul(previousBptBalance).div(totalBPT));

            const result = await pool.multiExitGivenIn({ from: lp, bptIn: previousBptBalance });

            // Protocol fees should be zero
            expect(result.dueProtocolFeeAmounts).to.be.zeros;

            // All balances are extracted
            expect(result.amountsOut).to.be.lteWithError(expectedAmountsOut, 0.00001);

            // Current BPT balances should be zero due to full exit
            expect(await pool.balanceOf(lp)).to.equal(0);
          });

          async function multiExitGivenIn(): Promise<void> {
            const totalBPT = await pool.totalSupply();
            const expectedAmountsOut = initialBalances.map((balance) => balance.mul(previousBptBalance).div(totalBPT));

            const result = await pool.queryMultiExitGivenIn({ bptIn: previousBptBalance });

            expect(result.bptIn).to.equal(previousBptBalance);
            expect(result.amountsOut).to.be.lteWithError(expectedAmountsOut, 0.00001);
          }

          it('can tell how many tokens it will give in return', async () => {
            await multiExitGivenIn();
          });

          it('does not revert if paused', async () => {
            await pool.pause();

            const bptIn = previousBptBalance.div(2);
            await expect(pool.multiExitGivenIn({ from: lp, bptIn })).not.to.be.reverted;
          });
        }
      });

      describe('exit BPT in for exact tokens out', () => {
        context('not in recovery mode', () => {
          itExitsBptInForExactTokensOutProperly();
        });

        context('in recovery mode', () => {
          sharedBeforeEach('enter recovery mode', async () => {
            await pool.enterRecoveryMode(admin);
          });

          itExitsBptInForExactTokensOutProperly();
>>>>>>> 5841bc9c
        });
      }

<<<<<<< HEAD
      context('not in recovery mode', () => {
        itExitsGivenBptProperly();
      });

      context('in recovery mode', () => {
        sharedBeforeEach('enter recovery mode', async () => {
          await pool.enterRecoveryMode(admin);
        });

        itExitsGivenBptProperly();
=======
        function itExitsBptInForExactTokensOutProperly() {
          it('grants exact tokens for bpt', async () => {
            // Request half of the token balances
            const amountsOut = initialBalances.map((balance) => balance.div(2));

            const expectedBptIn = previousBptBalance.div(2);
            const maximumBptIn = pct(expectedBptIn, 1.01);

            const result = await pool.exitGivenOut({ from: lp, amountsOut, maximumBptIn });

            // Protocol fees should be zero
            expect(result.dueProtocolFeeAmounts).to.be.zeros;

            // Token balances should been reduced as requested
            expect(result.amountsOut).to.deep.equal(amountsOut);

            // BPT balance should have been reduced by half because we are returning half of the tokens
            expect(await pool.balanceOf(lp)).to.be.equalWithError(previousBptBalance.div(2), 0.001);
          });

          async function exitGivenOut(): Promise<void> {
            const amountsOut = initialBalances.map((balance) => balance.div(2));
            const expectedBptIn = previousBptBalance.div(2);
            const maximumBptIn = pct(expectedBptIn, 1.01);

            const result = await pool.queryExitGivenOut({ amountsOut, maximumBptIn });

            expect(result.amountsOut).to.deep.equal(amountsOut);
            expect(result.bptIn).to.be.equalWithError(previousBptBalance.div(2), 0.001);
          }

          it('fails if more BTP needed', async () => {
            // Call should fail because we are requesting a max amount lower than the actual needed
            const amountsOut = initialBalances;
            const maximumBptIn = previousBptBalance.div(2);

            await expect(pool.exitGivenOut({ from: lp, amountsOut, maximumBptIn })).to.be.revertedWith(
              'BPT_IN_MAX_AMOUNT'
            );
          });

          it('can tell how much BPT it will have to receive', async () => {
            await exitGivenOut();
          });

          it('reverts if paused', async () => {
            await pool.pause();

            const amountsOut = initialBalances;
            await expect(pool.exitGivenOut({ from: lp, amountsOut })).to.be.revertedWith('PAUSED');
          });
        }
>>>>>>> 5841bc9c
      });
    });

    describe('swaps', () => {
      sharedBeforeEach('deploy and join pool', async () => {
        await deployPool({ admin });
        await pool.init({ initialBalances });
      });

<<<<<<< HEAD
      async function swapsCorrectly(): Promise<void> {
=======
      function swapsCorrectly() {
>>>>>>> 5841bc9c
        context('given in', () => {
          async function swapGivenIn(): Promise<void> {
            const amount = fp(0.1);
            const amountWithFees = amount.mul(POOL_SWAP_FEE_PERCENTAGE.add(fp(1))).div(fp(1));
            const expectedAmountOut = await pool.estimateGivenIn({ in: 1, out: 0, amount: amountWithFees });

            const result = await pool.swapGivenIn({ in: 1, out: 0, amount: amountWithFees });

            //TODO: review small relative error
            expect(result).to.be.equalWithError(expectedAmountOut, 0.1);
          }

          it('calculates amount out', async () => {
            await swapGivenIn();
          });
<<<<<<< HEAD

          if (numberOfTokens == 2) {
            it('calculates the same amount regardless of the interface used', async () => {
              const amount = fp(0.1);
              const resultMinimalSwapInfo = await pool.swapGivenIn(
                { in: 1, out: 0, amount },
                SWAP_INTERFACE.MINIMAL_SWAP_INFO
              );
              const resultGeneral = await pool.swapGivenIn({ in: 1, out: 0, amount }, SWAP_INTERFACE.GENERAL);

              expect(resultMinimalSwapInfo).to.be.equal(resultGeneral);
            });
          } else {
            it('reverts if using the minimal swap info interface', async () => {
              const amount = fp(0.1);
              await expect(
                pool.swapGivenIn({ in: 1, out: 0, amount }, SWAP_INTERFACE.MINIMAL_SWAP_INFO)
              ).to.be.revertedWith('NOT_TWO_TOKENS');
            });

            it('reverts if invalid token in index', async () => {
              await expect(pool.swapGivenIn({ in: 10, out: 0, amount: 1 })).to.be.revertedWith('OUT_OF_BOUNDS');
            });

            it('reverts if invalid token out index', async () => {
              await expect(pool.swapGivenIn({ in: 1, out: 10, amount: 1 })).to.be.revertedWith('OUT_OF_BOUNDS');
            });
          }
=======

          if (numberOfTokens == 2) {
            it('calculates the same amount regardless of the interface used', async () => {
              const amount = fp(0.1);
              const resultMinimalSwapInfo = await pool.swapGivenIn(
                { in: 1, out: 0, amount },
                SWAP_INTERFACE.MINIMAL_SWAP_INFO
              );
              const resultGeneral = await pool.swapGivenIn({ in: 1, out: 0, amount }, SWAP_INTERFACE.GENERAL);

              expect(resultMinimalSwapInfo).to.be.equal(resultGeneral);
            });
          } else {
            it('reverts if using the minimal swap info interface', async () => {
              const amount = fp(0.1);
              await expect(
                pool.swapGivenIn({ in: 1, out: 0, amount }, SWAP_INTERFACE.MINIMAL_SWAP_INFO)
              ).to.be.revertedWith('NOT_TWO_TOKENS');
            });

            it('reverts if invalid token in index', async () => {
              await expect(pool.swapGivenIn({ in: 10, out: 0, amount: 1 })).to.be.revertedWith('OUT_OF_BOUNDS');
            });

            it('reverts if invalid token out index', async () => {
              await expect(pool.swapGivenIn({ in: 1, out: 10, amount: 1 })).to.be.revertedWith('OUT_OF_BOUNDS');
            });
          }

          it('reverts if paused', async () => {
            await pool.pause();

            await expect(pool.swapGivenIn({ in: 1, out: 0, amount: 1 })).to.be.revertedWith('PAUSED');
          });
>>>>>>> 5841bc9c
        });

        context('given out', () => {
          async function swapGivenOut(): Promise<void> {
            const amount = fp(0.1);
            const expectedAmountIn = await pool.estimateGivenOut({ in: 1, out: 0, amount });

            const result = await pool.swapGivenOut({ in: 1, out: 0, amount });
<<<<<<< HEAD

            expect(result).to.be.equalWithError(expectedAmountIn, 0.1);
          }

          it('calculates amount in', async () => {
            await swapGivenOut();
          });

          if (numberOfTokens == 2) {
            it('calculates the same amount regardless of the interface used', async () => {
              const amount = fp(0.1);
              const resultMinimalSwapInfo = await pool.swapGivenOut(
                { in: 1, out: 0, amount },
                SWAP_INTERFACE.MINIMAL_SWAP_INFO
              );
              const resultGeneral = await pool.swapGivenOut({ in: 1, out: 0, amount }, SWAP_INTERFACE.GENERAL);

              expect(resultMinimalSwapInfo).to.be.equal(resultGeneral);
            });
          } else {
            it('reverts if using the minimal swap info interface', async () => {
              const amount = fp(0.1);
              await expect(
                pool.swapGivenOut({ in: 1, out: 0, amount }, SWAP_INTERFACE.MINIMAL_SWAP_INFO)
              ).to.be.revertedWith('NOT_TWO_TOKENS');
            });

            it('reverts if invalid token in index', async () => {
              await expect(pool.swapGivenOut({ in: 10, out: 0, amount: 1 })).to.be.revertedWith('OUT_OF_BOUNDS');
            });

            it('reverts if invalid token out index', async () => {
              await expect(pool.swapGivenOut({ in: 1, out: 10, amount: 1 })).to.be.revertedWith('OUT_OF_BOUNDS');
            });
          }
        });
      }

      context('not in recovery mode', () => {
        swapsCorrectly();
      });

=======

            expect(result).to.be.equalWithError(expectedAmountIn, 0.1);
          }

          it('calculates amount in', async () => {
            await swapGivenOut();
          });

          if (numberOfTokens == 2) {
            it('calculates the same amount regardless of the interface used', async () => {
              const amount = fp(0.1);
              const resultMinimalSwapInfo = await pool.swapGivenOut(
                { in: 1, out: 0, amount },
                SWAP_INTERFACE.MINIMAL_SWAP_INFO
              );
              const resultGeneral = await pool.swapGivenOut({ in: 1, out: 0, amount }, SWAP_INTERFACE.GENERAL);

              expect(resultMinimalSwapInfo).to.be.equal(resultGeneral);
            });
          } else {
            it('reverts if using the minimal swap info interface', async () => {
              const amount = fp(0.1);
              await expect(
                pool.swapGivenOut({ in: 1, out: 0, amount }, SWAP_INTERFACE.MINIMAL_SWAP_INFO)
              ).to.be.revertedWith('NOT_TWO_TOKENS');
            });

            it('reverts if invalid token in index', async () => {
              await expect(pool.swapGivenOut({ in: 10, out: 0, amount: 1 })).to.be.revertedWith('OUT_OF_BOUNDS');
            });

            it('reverts if invalid token out index', async () => {
              await expect(pool.swapGivenOut({ in: 1, out: 10, amount: 1 })).to.be.revertedWith('OUT_OF_BOUNDS');
            });
          }

          it('reverts if paused', async () => {
            await pool.pause();

            await expect(pool.swapGivenOut({ in: 1, out: 0, amount: 1 })).to.be.revertedWith('PAUSED');
          });
        });
      }

      context('not in recovery mode', () => {
        swapsCorrectly();
      });

>>>>>>> 5841bc9c
      context('in recovery mode', () => {
        sharedBeforeEach('enter recovery mode', async () => {
          await pool.enterRecoveryMode(admin);
        });

        swapsCorrectly();
      });
    });

    describe('protocol swap fees', () => {
      const protocolFeePercentage = fp(0.1); // 10 %

      sharedBeforeEach('deploy and join pool', async () => {
        await deployPool({ admin, owner });
        await pool.init({ initialBalances, from: lp, protocolFeePercentage });
      });

      context('without balance changes', () => {
<<<<<<< HEAD
        async function itPaysNoProtocolFeesOnJoinsAndExits(): Promise<void> {
=======
        function itPaysNoProtocolFeesOnJoinsAndExits() {
>>>>>>> 5841bc9c
          it('joins and exits do not accumulate fees', async () => {
            let joinResult = await pool.joinGivenIn({ from: lp, amountsIn: fp(100), protocolFeePercentage });
            expect(joinResult.dueProtocolFeeAmounts).to.be.zeros;

            joinResult = await pool.joinGivenOut({ from: lp, bptOut: fp(1), token: 0, protocolFeePercentage });
            expect(joinResult.dueProtocolFeeAmounts).to.be.zeros;

            let exitResult = await pool.singleExitGivenIn({ from: lp, bptIn: fp(10), token: 0, protocolFeePercentage });
            expect(exitResult.dueProtocolFeeAmounts).to.be.zeros;

            exitResult = await pool.multiExitGivenIn({ from: lp, bptIn: fp(10), protocolFeePercentage });
            expect(exitResult.dueProtocolFeeAmounts).to.be.zeros;

            joinResult = await pool.joinGivenIn({ from: lp, amountsIn: fp(10), protocolFeePercentage });
            expect(joinResult.dueProtocolFeeAmounts).to.be.zeros;

            exitResult = await pool.exitGivenOut({ from: lp, amountsOut: fp(10), protocolFeePercentage });
            expect(exitResult.dueProtocolFeeAmounts).to.be.zeros;
          });
        }

        itPaysNoProtocolFeesOnJoinsAndExits();

        context('still works in recovery mode', () => {
          sharedBeforeEach('enter recovery mode', async () => {
            await enterRecoveryMode(pool);
          });

          itPaysNoProtocolFeesOnJoinsAndExits();
        });
      });

      context('with previous swap', () => {
        let currentBalances: BigNumber[], expectedDueProtocolFeeAmounts: BigNumber[];

        sharedBeforeEach('compute expected due protocol fees', async () => {
          // 4/3 of the initial balances - these balances are simulated: we rely on MockVault passing them in the Pool
          // hook, so we don't need to actually perform any swaps
          currentBalances = initialBalances.map((balance) => balance.mul(4).div(3));

          const maxBalance = currentBalances.reduce((max, balance) => (balance.gt(max) ? balance : max), bn(0));
          const paidTokenIndex = currentBalances.indexOf(maxBalance);

          const protocolFeeAmount = await pool.estimateSwapFeeAmount(
            paidTokenIndex,
            protocolFeePercentage,
            currentBalances
          );

          expectedDueProtocolFeeAmounts = ZEROS.map((n, i) => (i === paidTokenIndex ? protocolFeeAmount : n));
        });

        function itPaysExpectedProtocolFees() {
          it('pays swap protocol fees on join exact tokens in for BPT out', async () => {
            const result = await pool.joinGivenIn({
              from: lp,
              amountsIn: fp(1),
              currentBalances,
              protocolFeePercentage,
            });

            expect(result.dueProtocolFeeAmounts).to.be.equalWithError(expectedDueProtocolFeeAmounts, 0.0001);
          });

          it('pays swap protocol fees on exit exact BPT in for one token out', async () => {
            const result = await pool.singleExitGivenIn({
              from: lp,
              bptIn: fp(0.5),
              token: 0,
              currentBalances,
              protocolFeePercentage,
            });

            expect(result.dueProtocolFeeAmounts).to.be.equalWithError(expectedDueProtocolFeeAmounts, 0.0001);
          });

          it('pays swap protocol fees on exit exact BPT in for all tokens out', async () => {
            const result = await pool.multiExitGivenIn({
              from: lp,
              bptIn: fp(1),
              currentBalances,
              protocolFeePercentage,
            });

            expect(result.dueProtocolFeeAmounts).to.be.equalWithError(expectedDueProtocolFeeAmounts, 0.0001);
          });

          it('pays swap protocol fees on exit BPT In for exact tokens out', async () => {
            const result = await pool.exitGivenOut({
              from: lp,
              amountsOut: fp(1),
              currentBalances,
              protocolFeePercentage,
            });

            expect(result.dueProtocolFeeAmounts).to.be.equalWithError(expectedDueProtocolFeeAmounts, 0.0001);
          });
        }

        async function itPaysProtocolFeesGivenAmpParameter(): Promise<void> {
          context('with same amplification parameter', () => {
            itPaysExpectedProtocolFees();
          });

          context('with different amplification parameter', () => {
            sharedBeforeEach('change amplification parameter', async () => {
              const newAmplificationParameter = AMPLIFICATION_PARAMETER.div(8);

              await pool.startAmpChange(newAmplificationParameter, await fromNow(MONTH), { from: owner });
              await advanceTime(MONTH);

              const { value, precision } = await pool.getAmplificationParameter();
              expect(value.div(precision)).to.equal(newAmplificationParameter);
            });

            itPaysExpectedProtocolFees();
          });
        }

<<<<<<< HEAD
=======
        function itPaysProtocolFeesGivenAmpParameter() {
          context('with same amplification parameter', () => {
            itPaysExpectedProtocolFees();
          });

          context('with different amplification parameter', () => {
            sharedBeforeEach('change amplification parameter', async () => {
              const newAmplificationParameter = AMPLIFICATION_PARAMETER.div(8);

              await pool.startAmpChange(newAmplificationParameter, await fromNow(MONTH), { from: owner });
              await advanceTime(MONTH);

              const { value, precision } = await pool.getAmplificationParameter();
              expect(value.div(precision)).to.equal(newAmplificationParameter);
            });

            itPaysExpectedProtocolFees();
          });
        }

>>>>>>> 5841bc9c
        context('not in recovery mode', () => {
          itPaysProtocolFeesGivenAmpParameter();
        });

        context('in recovery mode', () => {
          sharedBeforeEach('enter recovery mode', async () => {
            await pool.enterRecoveryMode(admin);
          });

          itPaysProtocolFeesGivenAmpParameter();
        });
      });
    });

    describe('get rate', () => {
      sharedBeforeEach('deploy pool', async () => {
        tokens = (
          await TokenList.create(
            [
              { decimals: 18, symbol: 'MKR' },
              { decimals: 18, symbol: 'DAI' },
              { decimals: 6, symbol: 'USDT' },
              { decimals: 6, symbol: 'USDC' },
              { decimals: 8, symbol: 'WBTC' },
            ],
            { sorted: true }
          )
        ).subset(numberOfTokens);

        const swapFeePercentage = fp(0.1);
        await deployPool({ admin, swapFeePercentage, tokens });
      });

      context('before initialized', () => {
        it('rate is zero', async () => {
          await expect(pool.getRate()).to.be.revertedWith('ZERO_DIVISION');
        });
      });

      context('once initialized', () => {
        sharedBeforeEach('initialize pool', async () => {
          await pool.init({ recipient, initialBalances });
        });

        it('rate equals one', async () => {
          const result = await pool.getRate();

          expect(result).to.equalWithError(fp(1), 0.0001);
        });

        context('when invariant broken', () => {
          sharedBeforeEach('make invariant fail', async () => {
            await pool.setInvariantFailure(true);
          });

          it('getRate fails', async () => {
            await expect(pool.getRate()).to.be.revertedWith('STABLE_INVARIANT_DIDNT_CONVERGE');
          });
        });

        context('in recovery mode', () => {
          sharedBeforeEach('enter recovery mode', async () => {
            await enterRecoveryMode(pool);
          });

          it('rate equals one', async () => {
            const result = await pool.getRate();

            expect(result).to.equalWithError(fp(1), 0.0001);
          });
        });
      });
    });

    describe('set amp', () => {
      sharedBeforeEach('deploy pool', async () => {
        await deployPool({ owner });
      });

      context('when the sender is allowed', () => {
        context('when requesting a reasonable change duration', () => {
          const duration = DAY * 2;
          let endTime: BigNumber;

          sharedBeforeEach('set end time', async () => {
            const startTime = (await currentTimestamp()).add(100);
            await setNextBlockTimestamp(startTime);
            endTime = startTime.add(duration);
          });

          context('when requesting a valid amp', () => {
            const itUpdatesAmpCorrectly = (newAmp: BigNumber) => {
              const increasing = AMPLIFICATION_PARAMETER.lt(newAmp);

              context('when there was no previous ongoing update', () => {
                it('starts changing the amp', async () => {
                  await pool.startAmpChange(newAmp, endTime);

                  await advanceTime(duration / 2);

                  const { value, isUpdating } = await pool.getAmplificationParameter();
                  expect(isUpdating).to.be.true;

                  if (increasing) {
                    const diff = newAmp.sub(AMPLIFICATION_PARAMETER).mul(AMP_PRECISION);
                    expect(value).to.be.equal(AMPLIFICATION_PARAMETER.mul(AMP_PRECISION).add(diff.div(2)));
                  } else {
                    const diff = AMPLIFICATION_PARAMETER.sub(newAmp).mul(AMP_PRECISION);
                    expect(value).to.be.equal(AMPLIFICATION_PARAMETER.mul(AMP_PRECISION).sub(diff.div(2)));
                  }
                });

                it('stops updating after duration', async () => {
                  await pool.startAmpChange(newAmp, endTime);

                  await advanceTime(duration + 1);

                  const { value, isUpdating } = await pool.getAmplificationParameter();
                  expect(value).to.be.equal(newAmp.mul(AMP_PRECISION));
                  expect(isUpdating).to.be.false;
                });

                it('emits an event', async () => {
                  const receipt = await pool.startAmpChange(newAmp, endTime);

                  expectEvent.inReceipt(await receipt.wait(), 'AmpUpdateStarted', {
                    startValue: AMPLIFICATION_PARAMETER.mul(AMP_PRECISION),
                    endValue: newAmp.mul(AMP_PRECISION),
                    endTime,
                  });
                });

                it('does not emit an AmpUpdateStopped event', async () => {
                  const receipt = await pool.startAmpChange(newAmp, endTime);
                  expectEvent.notEmitted(await receipt.wait(), 'AmpUpdateStopped');
                });
              });

              context('when there was a previous ongoing update', () => {
                sharedBeforeEach('start change', async () => {
                  await pool.startAmpChange(newAmp, endTime);

                  await advanceTime(duration / 3);
                  const beforeStop = await pool.getAmplificationParameter();
                  expect(beforeStop.isUpdating).to.be.true;
                });

                it('starting again reverts', async () => {
                  await expect(pool.startAmpChange(newAmp, endTime)).to.be.revertedWith('AMP_ONGOING_UPDATE');
                });

                it('can stop', async () => {
                  const beforeStop = await pool.getAmplificationParameter();

                  await pool.stopAmpChange();

                  const afterStop = await pool.getAmplificationParameter();
                  expect(afterStop.value).to.be.equalWithError(beforeStop.value, 0.001);
                  expect(afterStop.isUpdating).to.be.false;
                });

                it('stopping emits an event', async () => {
                  const receipt = await pool.stopAmpChange();
                  expectEvent.inReceipt(await receipt.wait(), 'AmpUpdateStopped');
                });

                it('stopping does not emit an AmpUpdateStarted event', async () => {
                  const receipt = await pool.stopAmpChange();
                  expectEvent.notEmitted(await receipt.wait(), 'AmpUpdateStarted');
                });

                it('can start after stop', async () => {
                  await pool.stopAmpChange();
                  const afterStop = await pool.getAmplificationParameter();

                  const newEndTime = (await currentTimestamp()).add(DAY * 2);
                  const startReceipt = await pool.startAmpChange(newAmp, newEndTime);
                  const now = await currentTimestamp();
                  expectEvent.inReceipt(await startReceipt.wait(), 'AmpUpdateStarted', {
                    endValue: newAmp.mul(AMP_PRECISION),
                    startTime: now,
                    endTime: newEndTime,
                  });

                  await advanceTime(duration / 3);

                  const afterStart = await pool.getAmplificationParameter();
                  expect(afterStart.isUpdating).to.be.true;
                  expect(afterStart.value).to.be[increasing ? 'gt' : 'lt'](afterStop.value);
                });
              });
            };

            context('when increasing the amp', () => {
              context('when increasing the amp by 2x', () => {
                const newAmp = AMPLIFICATION_PARAMETER.mul(2);

                itUpdatesAmpCorrectly(newAmp);
              });
            });

            context('when decreasing the amp', () => {
              context('when decreasing the amp by 2x', () => {
                const newAmp = AMPLIFICATION_PARAMETER.div(2);

                itUpdatesAmpCorrectly(newAmp);
              });
            });
          });

          context('when requesting an invalid amp', () => {
            it('reverts when requesting below the min', async () => {
              const lowAmp = bn(0);
              await expect(pool.startAmpChange(lowAmp)).to.be.revertedWith('MIN_AMP');
            });

            it('reverts when requesting above the max', async () => {
              const highAmp = bn(5001);
              await expect(pool.startAmpChange(highAmp)).to.be.revertedWith('MAX_AMP');
            });

            describe('rate limits', () => {
              let startTime: BigNumber;

              beforeEach('set start time', async () => {
                startTime = (await currentTimestamp()).add(100);
                await setNextBlockTimestamp(startTime);
              });

              it('reverts when increasing the amp by more than 2x in a single day', async () => {
                const newAmp = AMPLIFICATION_PARAMETER.mul(2).add(1);
                const endTime = startTime.add(DAY);

                await expect(pool.startAmpChange(newAmp, endTime)).to.be.revertedWith('AMP_RATE_TOO_HIGH');
              });

              it('reverts when increasing the amp by more than 2x daily over multiple days', async () => {
                const newAmp = AMPLIFICATION_PARAMETER.mul(5).add(1);
                const endTime = startTime.add(DAY * 2);

                await expect(pool.startAmpChange(newAmp, endTime)).to.be.revertedWith('AMP_RATE_TOO_HIGH');
              });

              it('reverts when decreasing the amp by more than 2x in a single day', async () => {
                const newAmp = AMPLIFICATION_PARAMETER.div(2).sub(1);
                const endTime = startTime.add(DAY);

                await expect(pool.startAmpChange(newAmp, endTime)).to.be.revertedWith('AMP_RATE_TOO_HIGH');
              });

              it('reverts when decreasing the amp by more than 2x daily over multiple days', async () => {
                const newAmp = AMPLIFICATION_PARAMETER.div(5).sub(1);
                const endTime = startTime.add(DAY * 2);

                await expect(pool.startAmpChange(newAmp, endTime)).to.be.revertedWith('AMP_RATE_TOO_HIGH');
              });
            });
          });
        });

        context('when requesting a short duration change', () => {
          let endTime;

          it('reverts', async () => {
            endTime = (await currentTimestamp()).add(DAY).sub(1);
            await expect(pool.startAmpChange(AMPLIFICATION_PARAMETER, endTime)).to.be.revertedWith(
              'AMP_END_TIME_TOO_CLOSE'
            );
          });
        });
      });

      context('when the sender is not allowed', () => {
        it('reverts', async () => {
          const from = trader;

          await expect(pool.stopAmpChange({ from })).to.be.revertedWith('SENDER_NOT_ALLOWED');
          await expect(pool.startAmpChange(AMPLIFICATION_PARAMETER, DAY, { from })).to.be.revertedWith(
            'SENDER_NOT_ALLOWED'
          );
        });
      });
    });

    describe('recovery mode', () => {
      sharedBeforeEach('deploy and initialize pool', async () => {
        await deployPool({ admin, owner });
        await pool.init({ initialBalances, recipient: lp });
      });

      context('invariant recalculation when exiting recovery mode', () => {
        let originalInvariant: BigNumber;

        sharedBeforeEach('store invariant and enter recovery mode', async () => {
          const { lastInvariant } = await pool.getLastInvariant();
          originalInvariant = lastInvariant;

          await pool.enterRecoveryMode(admin);
        });

<<<<<<< HEAD
        it('should not update the invariant during recovery mode', async () => {
=======
        it('does not update the invariant on recovery mode exits', async () => {
>>>>>>> 5841bc9c
          const totalBptBalance = await pool.balanceOf(lp);
          await pool.recoveryModeExit({ from: lp, bptIn: totalBptBalance });

          const { lastInvariant } = await pool.getLastInvariant();
          expect(lastInvariant).to.equal(originalInvariant);
        });

<<<<<<< HEAD
        it('should update the invariant upon exit', async () => {
=======
        it('updates the invariant when exiting recovery mode', async () => {
>>>>>>> 5841bc9c
          const totalBptBalance = await pool.balanceOf(lp);
          await pool.recoveryModeExit({ from: lp, bptIn: totalBptBalance });

          await pool.exitRecoveryMode(admin);

          const { lastInvariant } = await pool.getLastInvariant();
          expect(lastInvariant).to.not.equal(originalInvariant);

          const balances = await pool.getBalances();
          const upscaledBalances = await pool.upscale(balances);

          const { value } = await pool.getAmplificationParameter();
          const expectedInvariant = await calculateInvariant(upscaledBalances, value.div(AMP_PRECISION));

          expect(lastInvariant).to.equalWithError(expectedInvariant, 0.01);
        });
      });
    });
  }
});<|MERGE_RESOLUTION|>--- conflicted
+++ resolved
@@ -264,25 +264,20 @@
           await expect(pool.init({ initialBalances })).to.be.revertedWith('UNHANDLED_JOIN_KIND');
         });
 
+        it('reverts if paused', async () => {
+          await pool.pause();
+
+          await expect(pool.init({ initialBalances })).to.be.revertedWith('PAUSED');
+        });
+
         it('works in recovery mode', async () => {
           await pool.enterRecoveryMode(admin);
 
           expect(await pool.inRecoveryMode()).to.be.true;
           await expect(pool.init({ initialBalances })).to.not.be.reverted;
         });
-
-        it('works in recovery mode', async () => {
-          await pool.enterRecoveryMode(admin);
-
-          expect(await pool.inRecoveryMode()).to.be.true;
-          await expect(pool.init({ initialBalances })).to.not.be.reverted;
-        });
-      });
-
-<<<<<<< HEAD
-      async function itJoinsGivenInCorrectly(): Promise<void> {
-        context('join exact tokens in for BPT out', () => {
-=======
+      });
+
       describe('join exact tokens in for BPT out', () => {
         context('not in recovery mode', () => {
           itJoinsGivenExactTokensInCorrectly();
@@ -297,7 +292,6 @@
         });
 
         function itJoinsGivenExactTokensInCorrectly() {
->>>>>>> 5841bc9c
           it('fails if not initialized', async () => {
             await expect(pool.joinGivenIn({ recipient, amountsIn: initialBalances })).to.be.revertedWith(
               'UNINITIALIZED'
@@ -324,7 +318,6 @@
 
               // Amounts in should be the same as initial ones
               expect(result.amountsIn).to.deep.equal(amountsIn);
-<<<<<<< HEAD
 
               // Protocol fees should be zero
               expect(result.dueProtocolFeeAmounts).to.be.zeros;
@@ -353,42 +346,6 @@
 
               await expect(pool.joinGivenIn({ amountsIn, minimumBptOut })).to.be.revertedWith('BPT_OUT_MIN_AMOUNT');
             });
-          });
-        });
-
-        context('join token in for exact BPT out', () => {
-          const token = 0;
-          const bptOut = fp(2);
-
-=======
-
-              // Protocol fees should be zero
-              expect(result.dueProtocolFeeAmounts).to.be.zeros;
-
-              // Make sure received BPT is closed to what we expect
-              const currentBptBalance = await pool.balanceOf(recipient);
-              expect(currentBptBalance.sub(previousBptBalance)).to.be.equalWithError(expectedBptOut, 0.0001);
-            });
-
-            async function joinGivenIn(): Promise<void> {
-              const minimumBptOut = pct(expectedBptOut, 0.99);
-
-              const result = await pool.queryJoinGivenIn({ amountsIn, minimumBptOut });
-
-              expect(result.amountsIn).to.deep.equal(amountsIn);
-              expect(result.bptOut).to.be.equalWithError(expectedBptOut, 0.0001);
-            }
-
-            it('can tell how much BPT it will give in return', async () => {
-              await joinGivenIn();
-            });
-
-            it('fails if not enough BPT', async () => {
-              // This call should fail because we are requesting minimum 1% more
-              const minimumBptOut = pct(expectedBptOut, 1.01);
-
-              await expect(pool.joinGivenIn({ amountsIn, minimumBptOut })).to.be.revertedWith('BPT_OUT_MIN_AMOUNT');
-            });
 
             it('reverts if paused', async () => {
               await pool.pause();
@@ -416,7 +373,6 @@
           const token = 0;
           const bptOut = fp(2);
 
->>>>>>> 5841bc9c
           it('fails if not initialized', async () => {
             await expect(pool.joinGivenOut({ bptOut, token })).to.be.revertedWith('UNINITIALIZED');
           });
@@ -438,7 +394,6 @@
 
               // Protocol fees should be zero
               expect(result.dueProtocolFeeAmounts).to.be.zeros;
-<<<<<<< HEAD
 
               // Make sure received BPT is closed to what we expect
               const currentBptBalance = await pool.balanceOf(recipient);
@@ -458,40 +413,6 @@
             it('can tell how many tokens it will receive', async () => {
               await joinGivenOut();
             });
-          });
-        });
-      }
-
-      context('not in recovery mode', () => {
-        itJoinsGivenInCorrectly();
-      });
-
-      context('in recovery mode', () => {
-        sharedBeforeEach('enter recovery mode', async () => {
-          await pool.enterRecoveryMode(admin);
-        });
-
-        itJoinsGivenInCorrectly();
-=======
-
-              // Make sure received BPT is closed to what we expect
-              const currentBptBalance = await pool.balanceOf(recipient);
-              expect(currentBptBalance.sub(previousBptBalance)).to.be.equal(bptOut);
-            });
-
-            async function joinGivenOut(): Promise<void> {
-              const expectedAmountIn = await pool.estimateTokenIn(token, bptOut, initialBalances);
-
-              const result = await pool.queryJoinGivenOut({ bptOut, token });
-
-              expect(result.bptOut).to.be.equal(bptOut);
-              expect(result.amountsIn[token]).to.be.equalWithError(expectedAmountIn, 0.001);
-              expect(result.amountsIn.filter((_, i) => i != token)).to.be.zeros;
-            }
-
-            it('can tell how many tokens it will receive', async () => {
-              await joinGivenOut();
-            });
 
             it('reverts if paused', async () => {
               await pool.pause();
@@ -500,7 +421,6 @@
             });
           });
         }
->>>>>>> 5841bc9c
       });
     });
 
@@ -529,9 +449,20 @@
         await expect(pool.exit({ data: wrongUserData })).to.be.revertedWith('Transaction reverted without a reason');
       });
 
-<<<<<<< HEAD
-      async function itExitsGivenBptProperly(): Promise<void> {
-        context('exit exact BPT in for one token out', () => {
+      describe('exit exact BPT in for one token out', () => {
+        context('not in recovery mode', () => {
+          itExitsExactBptInForOneTokenoutProperly();
+        });
+
+        context('in recovery mode', () => {
+          sharedBeforeEach('enter recovery mode', async () => {
+            await pool.enterRecoveryMode(admin);
+          });
+
+          itExitsExactBptInForOneTokenoutProperly();
+        });
+
+        function itExitsExactBptInForOneTokenoutProperly() {
           const token = 0;
 
           it('grants one token for exact bpt', async () => {
@@ -567,9 +498,29 @@
           it('can tell how many tokens it will give in return', async () => {
             await singleExitGivenIn();
           });
-        });
-
-        context('exit exact BPT in for all tokens out', () => {
+
+          it('reverts if paused', async () => {
+            await pool.pause();
+
+            await expect(pool.singleExitGivenIn({ from: lp, bptIn: fp(1), token })).to.be.revertedWith('PAUSED');
+          });
+        }
+      });
+
+      describe('exit exact BPT in for all tokens out', () => {
+        context('not in recovery mode', () => {
+          itExitsExactBptInForAllTokensOutProperly();
+        });
+
+        context('in recovery mode', () => {
+          sharedBeforeEach('enter recovery mode', async () => {
+            await pool.enterRecoveryMode(admin);
+          });
+
+          itExitsExactBptInForAllTokensOutProperly();
+        });
+
+        function itExitsExactBptInForAllTokensOutProperly() {
           it('grants all tokens for exact bpt', async () => {
             // Exit with half of the BPT balance
             const bptIn = previousBptBalance.div(2);
@@ -618,9 +569,30 @@
           it('can tell how many tokens it will give in return', async () => {
             await multiExitGivenIn();
           });
-        });
-
-        context('exit BPT in for exact tokens out', () => {
+
+          it('reverts if paused', async () => {
+            await pool.pause();
+
+            const bptIn = previousBptBalance.div(2);
+            await expect(pool.multiExitGivenIn({ from: lp, bptIn })).to.be.revertedWith('PAUSED');
+          });
+        }
+      });
+
+      describe('exit BPT in for exact tokens out', () => {
+        context('not in recovery mode', () => {
+          itExitsBptInForExactTokensOutProperly();
+        });
+
+        context('in recovery mode', () => {
+          sharedBeforeEach('enter recovery mode', async () => {
+            await pool.enterRecoveryMode(admin);
+          });
+
+          itExitsBptInForExactTokensOutProperly();
+        });
+
+        function itExitsBptInForExactTokensOutProperly() {
           it('grants exact tokens for bpt', async () => {
             // Request half of the token balances
             const amountsOut = initialBalances.map((balance) => balance.div(2));
@@ -664,217 +636,14 @@
           it('can tell how much BPT it will have to receive', async () => {
             await exitGivenOut();
           });
-=======
-      describe('exit exact BPT in for one token out', () => {
-        context('not in recovery mode', () => {
-          itExitsExactBptInForOneTokenoutProperly();
-        });
-
-        context('in recovery mode', () => {
-          sharedBeforeEach('enter recovery mode', async () => {
-            await pool.enterRecoveryMode(admin);
-          });
-
-          itExitsExactBptInForOneTokenoutProperly();
-        });
-
-        function itExitsExactBptInForOneTokenoutProperly() {
-          const token = 0;
-
-          it('grants one token for exact bpt', async () => {
-            // 20% of previous balance
-            const previousBptBalance = await pool.balanceOf(lp);
-            const bptIn = pct(previousBptBalance, 0.2);
-            const expectedTokenOut = await pool.estimateTokenOut(token, bptIn);
-
-            const result = await pool.singleExitGivenIn({ from: lp, bptIn, token });
-
-            // Protocol fees should be zero
-            expect(result.dueProtocolFeeAmounts).to.be.zeros;
-
-            // Only token out should be the one transferred
-            expect(result.amountsOut[token]).to.be.equalWithError(expectedTokenOut, 0.0001);
-            expect(result.amountsOut.filter((_, i) => i != token)).to.be.zeros;
-
-            // Current BPT balance should decrease
-            expect(await pool.balanceOf(lp)).to.equal(previousBptBalance.sub(bptIn));
-          });
-
-          async function singleExitGivenIn(): Promise<void> {
-            const bptIn = pct(await pool.balanceOf(lp), 0.2);
-            const expectedTokenOut = await pool.estimateTokenOut(token, bptIn);
-
-            const result = await pool.querySingleExitGivenIn({ bptIn, token });
-
-            expect(result.bptIn).to.equal(bptIn);
-            expect(result.amountsOut.filter((_, i) => i != token)).to.be.zeros;
-            expect(result.amountsOut[token]).to.be.equalWithError(expectedTokenOut, 0.0001);
-          }
-
-          it('can tell how many tokens it will give in return', async () => {
-            await singleExitGivenIn();
-          });
 
           it('reverts if paused', async () => {
             await pool.pause();
 
-            await expect(pool.singleExitGivenIn({ from: lp, bptIn: fp(1), token })).to.be.revertedWith('PAUSED');
-          });
-        }
-      });
-
-      describe('exit exact BPT in for all tokens out', () => {
-        context('not in recovery mode', () => {
-          itExitsExactBptInForAllTokensOutProperly();
-        });
-
-        context('in recovery mode', () => {
-          sharedBeforeEach('enter recovery mode', async () => {
-            await pool.enterRecoveryMode(admin);
-          });
-
-          itExitsExactBptInForAllTokensOutProperly();
-        });
-
-        function itExitsExactBptInForAllTokensOutProperly() {
-          it('grants all tokens for exact bpt', async () => {
-            // Exit with half of the BPT balance
-            const bptIn = previousBptBalance.div(2);
-            const expectedAmountsOut = initialBalances.map((balance) => balance.div(2));
-
-            const result = await pool.multiExitGivenIn({ from: lp, bptIn });
-
-            // Protocol fees should be zero
-            expect(result.dueProtocolFeeAmounts).to.be.zeros;
-
-            // Balances are reduced by half because we are returning half of the BPT supply
-            expect(result.amountsOut).to.be.equalWithError(expectedAmountsOut, 0.001);
-
-            // Current BPT balance should have been reduced by half
-            expect(await pool.balanceOf(lp)).to.be.equalWithError(bptIn, 0.001);
-          });
-
-          it('fully exit', async () => {
-            // The LP doesn't own all BPT, since some was locked. They will only be able to extract a (large) percentage
-            // of the Pool's balance: the rest remains there forever.
-            const totalBPT = await pool.totalSupply();
-            const expectedAmountsOut = initialBalances.map((balance) => balance.mul(previousBptBalance).div(totalBPT));
-
-            const result = await pool.multiExitGivenIn({ from: lp, bptIn: previousBptBalance });
-
-            // Protocol fees should be zero
-            expect(result.dueProtocolFeeAmounts).to.be.zeros;
-
-            // All balances are extracted
-            expect(result.amountsOut).to.be.lteWithError(expectedAmountsOut, 0.00001);
-
-            // Current BPT balances should be zero due to full exit
-            expect(await pool.balanceOf(lp)).to.equal(0);
-          });
-
-          async function multiExitGivenIn(): Promise<void> {
-            const totalBPT = await pool.totalSupply();
-            const expectedAmountsOut = initialBalances.map((balance) => balance.mul(previousBptBalance).div(totalBPT));
-
-            const result = await pool.queryMultiExitGivenIn({ bptIn: previousBptBalance });
-
-            expect(result.bptIn).to.equal(previousBptBalance);
-            expect(result.amountsOut).to.be.lteWithError(expectedAmountsOut, 0.00001);
-          }
-
-          it('can tell how many tokens it will give in return', async () => {
-            await multiExitGivenIn();
-          });
-
-          it('does not revert if paused', async () => {
-            await pool.pause();
-
-            const bptIn = previousBptBalance.div(2);
-            await expect(pool.multiExitGivenIn({ from: lp, bptIn })).not.to.be.reverted;
-          });
-        }
-      });
-
-      describe('exit BPT in for exact tokens out', () => {
-        context('not in recovery mode', () => {
-          itExitsBptInForExactTokensOutProperly();
-        });
-
-        context('in recovery mode', () => {
-          sharedBeforeEach('enter recovery mode', async () => {
-            await pool.enterRecoveryMode(admin);
-          });
-
-          itExitsBptInForExactTokensOutProperly();
->>>>>>> 5841bc9c
-        });
-      }
-
-<<<<<<< HEAD
-      context('not in recovery mode', () => {
-        itExitsGivenBptProperly();
-      });
-
-      context('in recovery mode', () => {
-        sharedBeforeEach('enter recovery mode', async () => {
-          await pool.enterRecoveryMode(admin);
-        });
-
-        itExitsGivenBptProperly();
-=======
-        function itExitsBptInForExactTokensOutProperly() {
-          it('grants exact tokens for bpt', async () => {
-            // Request half of the token balances
-            const amountsOut = initialBalances.map((balance) => balance.div(2));
-
-            const expectedBptIn = previousBptBalance.div(2);
-            const maximumBptIn = pct(expectedBptIn, 1.01);
-
-            const result = await pool.exitGivenOut({ from: lp, amountsOut, maximumBptIn });
-
-            // Protocol fees should be zero
-            expect(result.dueProtocolFeeAmounts).to.be.zeros;
-
-            // Token balances should been reduced as requested
-            expect(result.amountsOut).to.deep.equal(amountsOut);
-
-            // BPT balance should have been reduced by half because we are returning half of the tokens
-            expect(await pool.balanceOf(lp)).to.be.equalWithError(previousBptBalance.div(2), 0.001);
-          });
-
-          async function exitGivenOut(): Promise<void> {
-            const amountsOut = initialBalances.map((balance) => balance.div(2));
-            const expectedBptIn = previousBptBalance.div(2);
-            const maximumBptIn = pct(expectedBptIn, 1.01);
-
-            const result = await pool.queryExitGivenOut({ amountsOut, maximumBptIn });
-
-            expect(result.amountsOut).to.deep.equal(amountsOut);
-            expect(result.bptIn).to.be.equalWithError(previousBptBalance.div(2), 0.001);
-          }
-
-          it('fails if more BTP needed', async () => {
-            // Call should fail because we are requesting a max amount lower than the actual needed
-            const amountsOut = initialBalances;
-            const maximumBptIn = previousBptBalance.div(2);
-
-            await expect(pool.exitGivenOut({ from: lp, amountsOut, maximumBptIn })).to.be.revertedWith(
-              'BPT_IN_MAX_AMOUNT'
-            );
-          });
-
-          it('can tell how much BPT it will have to receive', async () => {
-            await exitGivenOut();
-          });
-
-          it('reverts if paused', async () => {
-            await pool.pause();
-
             const amountsOut = initialBalances;
             await expect(pool.exitGivenOut({ from: lp, amountsOut })).to.be.revertedWith('PAUSED');
           });
         }
->>>>>>> 5841bc9c
       });
     });
 
@@ -884,11 +653,7 @@
         await pool.init({ initialBalances });
       });
 
-<<<<<<< HEAD
-      async function swapsCorrectly(): Promise<void> {
-=======
       function swapsCorrectly() {
->>>>>>> 5841bc9c
         context('given in', () => {
           async function swapGivenIn(): Promise<void> {
             const amount = fp(0.1);
@@ -904,7 +669,6 @@
           it('calculates amount out', async () => {
             await swapGivenIn();
           });
-<<<<<<< HEAD
 
           if (numberOfTokens == 2) {
             it('calculates the same amount regardless of the interface used', async () => {
@@ -933,42 +697,12 @@
               await expect(pool.swapGivenIn({ in: 1, out: 10, amount: 1 })).to.be.revertedWith('OUT_OF_BOUNDS');
             });
           }
-=======
-
-          if (numberOfTokens == 2) {
-            it('calculates the same amount regardless of the interface used', async () => {
-              const amount = fp(0.1);
-              const resultMinimalSwapInfo = await pool.swapGivenIn(
-                { in: 1, out: 0, amount },
-                SWAP_INTERFACE.MINIMAL_SWAP_INFO
-              );
-              const resultGeneral = await pool.swapGivenIn({ in: 1, out: 0, amount }, SWAP_INTERFACE.GENERAL);
-
-              expect(resultMinimalSwapInfo).to.be.equal(resultGeneral);
-            });
-          } else {
-            it('reverts if using the minimal swap info interface', async () => {
-              const amount = fp(0.1);
-              await expect(
-                pool.swapGivenIn({ in: 1, out: 0, amount }, SWAP_INTERFACE.MINIMAL_SWAP_INFO)
-              ).to.be.revertedWith('NOT_TWO_TOKENS');
-            });
-
-            it('reverts if invalid token in index', async () => {
-              await expect(pool.swapGivenIn({ in: 10, out: 0, amount: 1 })).to.be.revertedWith('OUT_OF_BOUNDS');
-            });
-
-            it('reverts if invalid token out index', async () => {
-              await expect(pool.swapGivenIn({ in: 1, out: 10, amount: 1 })).to.be.revertedWith('OUT_OF_BOUNDS');
-            });
-          }
 
           it('reverts if paused', async () => {
             await pool.pause();
 
             await expect(pool.swapGivenIn({ in: 1, out: 0, amount: 1 })).to.be.revertedWith('PAUSED');
           });
->>>>>>> 5841bc9c
         });
 
         context('given out', () => {
@@ -977,7 +711,6 @@
             const expectedAmountIn = await pool.estimateGivenOut({ in: 1, out: 0, amount });
 
             const result = await pool.swapGivenOut({ in: 1, out: 0, amount });
-<<<<<<< HEAD
 
             expect(result).to.be.equalWithError(expectedAmountIn, 0.1);
           }
@@ -1013,6 +746,12 @@
               await expect(pool.swapGivenOut({ in: 1, out: 10, amount: 1 })).to.be.revertedWith('OUT_OF_BOUNDS');
             });
           }
+
+          it('reverts if paused', async () => {
+            await pool.pause();
+
+            await expect(pool.swapGivenOut({ in: 1, out: 0, amount: 1 })).to.be.revertedWith('PAUSED');
+          });
         });
       }
 
@@ -1020,56 +759,6 @@
         swapsCorrectly();
       });
 
-=======
-
-            expect(result).to.be.equalWithError(expectedAmountIn, 0.1);
-          }
-
-          it('calculates amount in', async () => {
-            await swapGivenOut();
-          });
-
-          if (numberOfTokens == 2) {
-            it('calculates the same amount regardless of the interface used', async () => {
-              const amount = fp(0.1);
-              const resultMinimalSwapInfo = await pool.swapGivenOut(
-                { in: 1, out: 0, amount },
-                SWAP_INTERFACE.MINIMAL_SWAP_INFO
-              );
-              const resultGeneral = await pool.swapGivenOut({ in: 1, out: 0, amount }, SWAP_INTERFACE.GENERAL);
-
-              expect(resultMinimalSwapInfo).to.be.equal(resultGeneral);
-            });
-          } else {
-            it('reverts if using the minimal swap info interface', async () => {
-              const amount = fp(0.1);
-              await expect(
-                pool.swapGivenOut({ in: 1, out: 0, amount }, SWAP_INTERFACE.MINIMAL_SWAP_INFO)
-              ).to.be.revertedWith('NOT_TWO_TOKENS');
-            });
-
-            it('reverts if invalid token in index', async () => {
-              await expect(pool.swapGivenOut({ in: 10, out: 0, amount: 1 })).to.be.revertedWith('OUT_OF_BOUNDS');
-            });
-
-            it('reverts if invalid token out index', async () => {
-              await expect(pool.swapGivenOut({ in: 1, out: 10, amount: 1 })).to.be.revertedWith('OUT_OF_BOUNDS');
-            });
-          }
-
-          it('reverts if paused', async () => {
-            await pool.pause();
-
-            await expect(pool.swapGivenOut({ in: 1, out: 0, amount: 1 })).to.be.revertedWith('PAUSED');
-          });
-        });
-      }
-
-      context('not in recovery mode', () => {
-        swapsCorrectly();
-      });
-
->>>>>>> 5841bc9c
       context('in recovery mode', () => {
         sharedBeforeEach('enter recovery mode', async () => {
           await pool.enterRecoveryMode(admin);
@@ -1088,11 +777,7 @@
       });
 
       context('without balance changes', () => {
-<<<<<<< HEAD
-        async function itPaysNoProtocolFeesOnJoinsAndExits(): Promise<void> {
-=======
         function itPaysNoProtocolFeesOnJoinsAndExits() {
->>>>>>> 5841bc9c
           it('joins and exits do not accumulate fees', async () => {
             let joinResult = await pool.joinGivenIn({ from: lp, amountsIn: fp(100), protocolFeePercentage });
             expect(joinResult.dueProtocolFeeAmounts).to.be.zeros;
@@ -1192,7 +877,7 @@
           });
         }
 
-        async function itPaysProtocolFeesGivenAmpParameter(): Promise<void> {
+        function itPaysProtocolFeesGivenAmpParameter() {
           context('with same amplification parameter', () => {
             itPaysExpectedProtocolFees();
           });
@@ -1212,29 +897,6 @@
           });
         }
 
-<<<<<<< HEAD
-=======
-        function itPaysProtocolFeesGivenAmpParameter() {
-          context('with same amplification parameter', () => {
-            itPaysExpectedProtocolFees();
-          });
-
-          context('with different amplification parameter', () => {
-            sharedBeforeEach('change amplification parameter', async () => {
-              const newAmplificationParameter = AMPLIFICATION_PARAMETER.div(8);
-
-              await pool.startAmpChange(newAmplificationParameter, await fromNow(MONTH), { from: owner });
-              await advanceTime(MONTH);
-
-              const { value, precision } = await pool.getAmplificationParameter();
-              expect(value.div(precision)).to.equal(newAmplificationParameter);
-            });
-
-            itPaysExpectedProtocolFees();
-          });
-        }
-
->>>>>>> 5841bc9c
         context('not in recovery mode', () => {
           itPaysProtocolFeesGivenAmpParameter();
         });
@@ -1535,11 +1197,7 @@
           await pool.enterRecoveryMode(admin);
         });
 
-<<<<<<< HEAD
-        it('should not update the invariant during recovery mode', async () => {
-=======
         it('does not update the invariant on recovery mode exits', async () => {
->>>>>>> 5841bc9c
           const totalBptBalance = await pool.balanceOf(lp);
           await pool.recoveryModeExit({ from: lp, bptIn: totalBptBalance });
 
@@ -1547,11 +1205,7 @@
           expect(lastInvariant).to.equal(originalInvariant);
         });
 
-<<<<<<< HEAD
-        it('should update the invariant upon exit', async () => {
-=======
         it('updates the invariant when exiting recovery mode', async () => {
->>>>>>> 5841bc9c
           const totalBptBalance = await pool.balanceOf(lp);
           await pool.recoveryModeExit({ from: lp, bptIn: totalBptBalance });
 
