--- conflicted
+++ resolved
@@ -9,12 +9,15 @@
 import TokenList from '@balancer-labs/v2-helpers/src/models/tokens/TokenList';
 import StablePool from '@balancer-labs/v2-helpers/src/models/pools/stable/StablePool';
 import { RawStablePoolDeployment } from '@balancer-labs/v2-helpers/src/models/pools/stable/types';
-<<<<<<< HEAD
-import { advanceTime, fromNow, MONTH } from '@balancer-labs/v2-helpers/src/time';
-=======
-import { advanceTime, currentTimestamp, DAY, setNextBlockTimestamp } from '@balancer-labs/v2-helpers/src/time';
+import {
+  advanceTime,
+  currentTimestamp,
+  DAY,
+  fromNow,
+  MONTH,
+  setNextBlockTimestamp,
+} from '@balancer-labs/v2-helpers/src/time';
 import * as expectEvent from '@balancer-labs/v2-helpers/src/test/expectEvent';
->>>>>>> 8a3f23ee
 
 describe('StablePool', function () {
   let allTokens: TokenList;
@@ -603,12 +606,11 @@
           sharedBeforeEach('change amplification parameter', async () => {
             const newAmplificationParameter = AMPLIFICATION_PARAMETER.div(8);
 
-            await pool.instance
-              .connect(owner)
-              .startAmplificationParameterUpdate(newAmplificationParameter, await fromNow(MONTH));
-
+            await pool.startAmpChange(newAmplificationParameter, await fromNow(MONTH), { from: owner });
             await advanceTime(MONTH);
-            expect(await pool.getAmplificationParameter()).to.equal(newAmplificationParameter);
+
+            const { value, precision } = await pool.getAmplificationParameter();
+            expect(value.div(precision)).to.equal(newAmplificationParameter);
           });
 
           itPaysExpectedProtocolFees();
