import { expect } from 'chai';
import { ethers } from 'hardhat';
import { BigNumber, Contract } from 'ethers';
import { random, range } from 'lodash';

import { deploy, deployedAt, getArtifact } from '@balancer-labs/v2-helpers/src/contract';
import { sharedBeforeEach } from '@balancer-labs/v2-common/sharedBeforeEach';
import { SignerWithAddress } from '@nomiclabs/hardhat-ethers/dist/src/signer-with-address';
import { PoolSpecialization, SwapKind } from '@balancer-labs/balancer-js';
<<<<<<< HEAD
=======

>>>>>>> adbcce7a
import {
  BigNumberish,
  bn,
  fp,
  pct,
  arrayAdd,
  bnSum,
<<<<<<< HEAD
  fpDiv,
  fpMul,
  FP_ONE,
  FP_ZERO,
  FP_SCALING_FACTOR,
  FP_100_PCT,
=======
  arrayFpMul,
  fpDiv,
  fpMul,
>>>>>>> adbcce7a
} from '@balancer-labs/v2-helpers/src/numbers';
import { MAX_UINT112, ZERO_ADDRESS } from '@balancer-labs/v2-helpers/src/constants';
import { RawStablePoolDeployment } from '@balancer-labs/v2-helpers/src/models/pools/stable/types';
import { currentTimestamp, advanceTime, MONTH, WEEK, DAY } from '@balancer-labs/v2-helpers/src/time';
import Token from '@balancer-labs/v2-helpers/src/models/tokens/Token';
import TokenList from '@balancer-labs/v2-helpers/src/models/tokens/TokenList';
import StablePool from '@balancer-labs/v2-helpers/src/models/pools/stable/StablePool';
import { calculateInvariant } from '@balancer-labs/v2-helpers/src/models/pools/stable/math';
import { actionId } from '@balancer-labs/v2-helpers/src/models/misc/actions';
import { ProtocolFee } from '@balancer-labs/v2-helpers/src/models/vault/types';
import * as expectEvent from '@balancer-labs/v2-helpers/src/test/expectEvent';

describe('ComposableStablePool', () => {
  let lp: SignerWithAddress,
    owner: SignerWithAddress,
    recipient: SignerWithAddress,
    admin: SignerWithAddress,
    other: SignerWithAddress;

  const AMPLIFICATION_PARAMETER = bn(200);
  const PREMINTED_BPT = MAX_UINT112.div(2);
  const AMP_PRECISION = 1e3;

  sharedBeforeEach('setup signers', async () => {
    [, lp, owner, recipient, admin, other] = await ethers.getSigners();
  });

  context('for a 1 token pool', () => {
    it('reverts', async () => {
      const tokens = await TokenList.create(1);
      await expect(StablePool.create({ tokens })).to.be.revertedWith('MIN_TOKENS');
    });
  });

  context('for a 2 token pool', () => {
    itBehavesAsComposableStablePool(2);
  });

  context('for a 3 token pool', () => {
    itBehavesAsComposableStablePool(3);
  });

  context('for a 4 token pool', () => {
    itBehavesAsComposableStablePool(4);
  });

  context('for a 5 token pool', () => {
    itBehavesAsComposableStablePool(5);
  });

  context('for a 6 token pool', () => {
    it('reverts', async () => {
      const tokens = await TokenList.create(6, { sorted: true });
      await expect(StablePool.create({ tokens })).to.be.revertedWith('MAX_TOKENS');
    });
  });

  function itBehavesAsComposableStablePool(numberOfTokens: number): void {
    let pool: StablePool, tokens: TokenList;
    let deployTimestamp: BigNumber, bptIndex: number, initialBalances: BigNumberish[];

    const rateProviders: Contract[] = [];
    const tokenRateCacheDurations: number[] = [];
    const exemptFromYieldProtocolFeeFlags: boolean[] = [];

    const ZEROS = Array(numberOfTokens + 1).fill(bn(0));

    async function deployPool(
      params: RawStablePoolDeployment = {},
      rates: BigNumberish[] = [],
      durations: number[] = []
    ): Promise<void> {
      tokens = params.tokens || (await TokenList.create(numberOfTokens, { sorted: true }));

      for (let i = 0; i < numberOfTokens; i++) {
        rateProviders[i] = await deploy('v2-pool-utils/MockRateProvider');
        await rateProviders[i].mockRate(rates[i] || FP_ONE);
        tokenRateCacheDurations[i] = MONTH + i;
        exemptFromYieldProtocolFeeFlags[i] = i % 2 == 0; // set true for even tokens
      }

      pool = await StablePool.create({
        tokens,
        rateProviders,
        tokenRateCacheDurations: durations.length > 0 ? durations : tokenRateCacheDurations,
        exemptFromYieldProtocolFeeFlags,
        owner,
        admin,
        ...params,
      });

      bptIndex = await pool.getBptIndex();
      deployTimestamp = await currentTimestamp();
      initialBalances = Array.from({ length: numberOfTokens + 1 }).map((_, i) => (i == bptIndex ? 0 : fp(1 - i / 10)));
    }

    describe('creation', () => {
      context('when the creation succeeds', () => {
        const swapFeePercentage = fp(0.1);
        const tokenRates = Array.from({ length: numberOfTokens }, (_, i) => fp(1 + (i + 1) / 10));

        sharedBeforeEach('deploy pool', async () => {
          await deployPool({ swapFeePercentage, amplificationParameter: AMPLIFICATION_PARAMETER }, tokenRates);
        });

        it('sets the name', async () => {
          expect(await pool.name()).to.equal('Balancer Pool Token');
        });

        it('sets the symbol', async () => {
          expect(await pool.symbol()).to.equal('BPT');
        });

        it('sets the decimals', async () => {
          expect(await pool.decimals()).to.equal(18);
        });

        it('sets the owner ', async () => {
          expect(await pool.getOwner()).to.equal(owner.address);
        });

        it('sets the vault correctly', async () => {
          expect(await pool.getVault()).to.equal(pool.vault.address);
        });

        it('uses general specialization', async () => {
          const { address, specialization } = await pool.getRegisteredInfo();

          expect(address).to.equal(pool.address);
          expect(specialization).to.equal(PoolSpecialization.GeneralPool);
        });

        it('registers tokens in the vault', async () => {
          const { tokens: poolTokens, balances } = await pool.getTokens();

          expect(poolTokens).to.have.lengthOf(numberOfTokens + 1);
          expect(poolTokens).to.include.members(tokens.addresses);
          expect(poolTokens).to.include(pool.address);
          expect(balances).to.be.zeros;
        });

        it('starts with no BPT', async () => {
          expect(await pool.totalSupply()).to.be.equal(0);
        });

        it('sets swap fee', async () => {
          expect(await pool.getSwapFeePercentage()).to.equal(swapFeePercentage);
        });

        it('sets the rate cache durations', async () => {
          await tokens.asyncEach(async (token, i) => {
            const { duration, expires, rate } = await pool.getTokenRateCache(token);
            expect(rate).to.equal(tokenRates[i]);
            expect(duration).to.equal(tokenRateCacheDurations[i]);
            expect(expires).to.be.at.least(deployTimestamp.add(tokenRateCacheDurations[i]));
          });
        });

        it('reverts when querying rate cache for BPT', async () => {
          await expect(pool.getTokenRateCache(pool.address)).to.be.revertedWith('TOKEN_DOES_NOT_HAVE_RATE_PROVIDER');
        });

        it('reverts when updating the cache for BPT', async () => {
          await expect(pool.instance.updateTokenRateCache(pool.address)).to.be.revertedWith(
            'TOKEN_DOES_NOT_HAVE_RATE_PROVIDER'
          );
        });

        it('reverts when setting the cache duration for BPT', async () => {
          await expect(pool.instance.connect(owner).setTokenRateCacheDuration(pool.address, 0)).to.be.revertedWith(
            'TOKEN_DOES_NOT_HAVE_RATE_PROVIDER'
          );
        });
      });

      context('when the creation fails', () => {
        it('reverts if the swap fee is too high', async () => {
          const swapFeePercentage = fp(0.1).add(1);

          await expect(deployPool({ swapFeePercentage })).to.be.revertedWith('MAX_SWAP_FEE_PERCENTAGE');
        });
      });
    });

    describe('initialize', () => {
      sharedBeforeEach('deploy pool', async () => {
        await deployPool();
      });

      context('when not initialized', () => {
        context('when not paused', () => {
          it('transfers the initial balances to the vault', async () => {
            const previousBalances = await tokens.balanceOf(pool.vault);

            await pool.init({ initialBalances });

            const currentBalances = await tokens.balanceOf(pool.vault);
            currentBalances.forEach((currentBalance, i) => {
              const initialBalanceIndex = i < bptIndex ? i : i + 1; // initial balances includes BPT
              const expectedBalance = previousBalances[i].add(initialBalances[initialBalanceIndex]);
              expect(currentBalance).to.be.equal(expectedBalance);
            });
          });

          it('mints half the max amount of BPT minus minimum Bpt', async () => {
            await pool.init({ initialBalances });

            expect(await pool.totalSupply()).to.be.equalWithError(PREMINTED_BPT, 0.000000001);
          });

          it('mints the minimum BPT to the address zero', async () => {
            const minimumBpt = await pool.instance.getMinimumBpt();

            await pool.init({ recipient, initialBalances });

            expect(await pool.balanceOf(ZERO_ADDRESS)).to.be.equal(minimumBpt);
          });

          it('mints the invariant amount of BPT to the recipient', async () => {
            const invariant = await pool.estimateInvariant(initialBalances);
            const minimumBpt = await pool.instance.getMinimumBpt();

            await pool.init({ recipient, initialBalances, from: lp });

            expect(await pool.balanceOf(lp)).to.be.zero;
            expect(await pool.balanceOf(recipient)).to.be.equalWithError(invariant.sub(minimumBpt), 0.00001);
          });

          it('mints the rest of the BPT to the vault', async () => {
            const invariant = await pool.estimateInvariant(initialBalances);

            const { amountsIn, dueProtocolFeeAmounts } = await pool.init({ initialBalances });

            const expectedBPT = PREMINTED_BPT.sub(invariant);
            expect(await pool.balanceOf(pool.vault)).to.be.equalWithError(expectedBPT, 0.00001);

            expect(dueProtocolFeeAmounts).to.be.zeros;
            for (let i = 0; i < amountsIn.length; i++) {
              i === bptIndex
                ? expect(amountsIn[i]).to.be.equalWithError(PREMINTED_BPT.sub(invariant), 0.00001)
                : expect(amountsIn[i]).to.be.equal(initialBalances[i]);
            }
          });

          it('reverts with invalid initial balances', async () => {
            await expect(pool.init({ recipient, initialBalances: [fp(1)] })).to.be.revertedWith(
              'INPUT_LENGTH_MISMATCH'
            );
          });
        });

        context('when paused', () => {
          sharedBeforeEach('pause pool', async () => {
            await pool.pause();
          });

          it('reverts', async () => {
            await expect(pool.init({ initialBalances })).to.be.revertedWith('PAUSED');
          });
        });

        context('in recovery mode', () => {
          sharedBeforeEach('enable recovery mode', async () => {
            await pool.enableRecoveryMode(admin);
          });

          it('does not revert', async () => {
            await expect(pool.init({ initialBalances })).to.not.be.reverted;
          });
        });
      });

      context('when it was already initialized', () => {
        sharedBeforeEach('init pool', async () => {
          await pool.init({ initialBalances });
        });

        it('sets the last invariant', async () => {
          const initialInvariant = await pool.estimateInvariant();
          const result = await pool.getLastJoinExitData();

          expect(result.lastJoinExitAmplification).to.equal(AMPLIFICATION_PARAMETER.mul(AMP_PRECISION));
          expect(result.lastPostJoinExitInvariant).to.equalWithError(initialInvariant, 0.000001);
        });

        it('reverts', async () => {
          await expect(pool.init({ initialBalances })).to.be.revertedWith('UNHANDLED_JOIN_KIND');
        });
      });
    });

    describe('beforeJoinExit', () => {
      let registeredBalances: BigNumber[];

      sharedBeforeEach('deploy and initialize pool', async () => {
        await deployPool({ admin });
        await pool.init({ initialBalances, recipient: lp });
        registeredBalances = await pool.getBalances();
      });

      function itPaysProtocolFeesAndReturnsNecessaryData() {
        context('preJoinExitSupply', () => {
          context('when protocol fees are due', () => {
            // This is tested more comprehensively in ComposableStablePoolProtocolFees.
            // Here we just need to check that _beforeJoinExit calls into _payProtocolFeesBeforeJoinExit.
            let registeredBalancesWithFees: BigNumber[];
            let expectedBptAmount: BigNumber;

            const FEE_RELATIVE_ERROR = 1e-3;
            const PROTOCOL_SWAP_FEE_PERCENTAGE = fp(0.5);

            sharedBeforeEach(async () => {
              await pool.vault.setSwapFeePercentage(PROTOCOL_SWAP_FEE_PERCENTAGE);
              await pool.updateProtocolFeePercentageCache();
            });

            sharedBeforeEach(async () => {
              const deltas = range(numberOfTokens + 1).map((_, i) =>
                i !== bptIndex ? registeredBalances[i].mul(random(1, 10)).div(1000) : 0
              );

              registeredBalancesWithFees = arrayAdd(registeredBalances, deltas);

              // We assume all tokens have similar value, and simply add all of the amounts together to represent how
              // much value is being added to the Pool. This is equivalent to assuming the invariant is the sum of the
              // tokens (which is a close approximation while the Pool is balanced).

              const deltaSum = bnSum(deltas);
              const currSum = bnSum(registeredBalancesWithFees.filter((_, i) => i != bptIndex));
              const poolPercentageDueToDeltas = fpDiv(deltaSum, currSum);

              const expectedProtocolOwnershipPercentage = fpMul(
                poolPercentageDueToDeltas,
                PROTOCOL_SWAP_FEE_PERCENTAGE
              );

              // protocol ownership = to mint / (supply + to mint)
              // to mint = supply * protocol ownership / (1 - protocol ownership)
              const preVirtualSupply = await pool.getVirtualSupply();
              expectedBptAmount = preVirtualSupply
                .mul(expectedProtocolOwnershipPercentage)
                .div(FP_100_PCT.sub(expectedProtocolOwnershipPercentage));
            });

            it('returns the total supply after protocol fees are paid', async () => {
              const virtualSupply = await pool.getVirtualSupply();
              const expectedVirtualSupplyAfterProtocolFees = virtualSupply.add(expectedBptAmount);
              const { preJoinExitSupply } = await pool.instance.callStatic.beforeJoinExit(registeredBalancesWithFees);
              expect(preJoinExitSupply).to.be.almostEqual(expectedVirtualSupplyAfterProtocolFees, FEE_RELATIVE_ERROR);
            });
          });

          context('when no protocol fees are due', () => {
            it('returns the total supply', async () => {
              const virtualSupply = await pool.getVirtualSupply();
              const { preJoinExitSupply } = await pool.instance.callStatic.beforeJoinExit(registeredBalances);
              expect(preJoinExitSupply).to.be.eq(virtualSupply);
            });
          });
        });

        it('returns the balances array having dropped the BPT balance', async () => {
          const expectedBalances = registeredBalances.filter((_, i) => i !== bptIndex);
          const { balances } = await pool.instance.callStatic.beforeJoinExit(registeredBalances);
          expect(balances).to.be.deep.eq(expectedBalances);
        });

        it('returns the current amp factor', async () => {
          const { value: expectedAmp } = await pool.getAmplificationParameter();
          const { currentAmp } = await pool.instance.callStatic.beforeJoinExit(registeredBalances);
          expect(currentAmp).to.be.deep.eq(expectedAmp);
        });

        it('returns the pre-join invariant', async () => {
          const { value, precision } = await pool.getAmplificationParameter();

          // We pass a floating point amplification instead of an integer one, to more closely match the behavior in the
          // Pool.
          const expectedInvariant = calculateInvariant(
            registeredBalances.filter((_, i) => i !== bptIndex),
            value.toNumber() / precision.toNumber()
          );

          const { preJoinExitInvariant } = await pool.instance.callStatic.beforeJoinExit(registeredBalances);

          // We allow the invariant to experience a rounding error during calculation, however we want to make sure that
          // we don't accept the invariant calculated using the old amplification factor so we use this strict check.
          const error = preJoinExitInvariant.sub(expectedInvariant).abs();
          expect(error).to.be.lte(1);
        });
      }

      context('when the amplification factor is unchanged from the last join/exit', () => {
        itPaysProtocolFeesAndReturnsNecessaryData();
      });

      context('when the amplification factor has changed from the last join/exit', () => {
        context('when the amplification factor update is ongoing', () => {
          sharedBeforeEach('perform an amp update', async () => {
            await pool.startAmpChange(AMPLIFICATION_PARAMETER.mul(2), (await currentTimestamp()).add(2 * DAY));
            await advanceTime(DAY);
          });

          itPaysProtocolFeesAndReturnsNecessaryData();
        });

        context('when the amplification factor update has finished', () => {
          sharedBeforeEach('perform an amp update', async () => {
            await pool.startAmpChange(AMPLIFICATION_PARAMETER.mul(2), (await currentTimestamp()).add(2 * DAY));
            await advanceTime(3 * DAY);
          });

          itPaysProtocolFeesAndReturnsNecessaryData();
        });
      });
    });

    describe('vault interactions', () => {
      function itStoresThePostInvariantAndAmp(action: () => Promise<void>) {
        describe('getLastJoinExitData', () => {
          sharedBeforeEach(async () => {
            await action();
          });

          function itReturnsTheLastJoinExitData() {
            it('returns the amplification factor at the last join/exit operation', async () => {
              const { lastJoinExitAmplification } = await pool.getLastJoinExitData();
              expect(lastJoinExitAmplification).to.equal(AMPLIFICATION_PARAMETER.mul(AMP_PRECISION));
            });

            it('returns the invariant after the last join/exit operation', async () => {
              const expectedLastInvariant = await pool.estimateInvariant();

              const { lastPostJoinExitInvariant } = await pool.getLastJoinExitData();
              expect(lastPostJoinExitInvariant).to.almostEqual(expectedLastInvariant, 0.000001);
            });
          }

          context('when the amplification factor remains constant', () => {
            itReturnsTheLastJoinExitData();
          });

          context('when the amplification changes', () => {
            sharedBeforeEach(async () => {
              const endValue = AMPLIFICATION_PARAMETER.mul(2);
              const duration = WEEK;
              await pool.startAmpChange(endValue, (await currentTimestamp()).add(duration));
              await advanceTime(duration * 1.5);

              const { value: ampAfter } = await pool.getAmplificationParameter();
              expect(ampAfter).to.equal(endValue.mul(AMP_PRECISION));
            });

            // Even if the amplification factor changes, the value stored should remain the same
            itReturnsTheLastJoinExitData();
          });
        });
      }

      describe('onSwap', () => {
        sharedBeforeEach('deploy pool', async () => {
          await deployPool();
        });

        context('when the pool was not initialized', () => {
          it('reverts', async () => {
            const tx = pool.swapGivenIn({ in: tokens.first, out: tokens.second, amount: FP_ZERO, recipient });
            await expect(tx).to.be.reverted;
          });
        });

        context('when the pool was initialized', () => {
          sharedBeforeEach('initialize pool', async () => {
            bptIndex = await pool.getBptIndex();
            const sender = (await ethers.getSigners())[0];
            await pool.init({ initialBalances, recipient: sender });
          });

          sharedBeforeEach('allow vault', async () => {
            const sender = (await ethers.getSigners())[0];
            await tokens.mint({ to: sender, amount: fp(100) });
            await tokens.approve({ from: sender, to: pool.vault });
          });

          it('fails on a regular swap if caller is not the vault', async () => {
            const swapRequest = {
              kind: SwapKind.GivenIn,
              tokenIn: tokens.first.address,
              tokenOut: tokens.get(1).address,
              amount: fp(1),
              poolId: pool.poolId,
              lastChangeBlock: 0,
              from: lp.address,
              to: lp.address,
              userData: '0x',
            };

            await expect(pool.instance.connect(lp).onSwap(swapRequest, initialBalances, 0, 1)).to.be.revertedWith(
              'CALLER_NOT_VAULT'
            );
          });

          it('fails on a BPT swap if caller is not the vault', async () => {
            const swapRequest = {
              kind: SwapKind.GivenIn,
              tokenIn: tokens.first.address,
              tokenOut: pool.bpt.address,
              amount: fp(1),
              poolId: pool.poolId,
              lastChangeBlock: 0,
              from: lp.address,
              to: lp.address,
              userData: '0x',
            };

            await expect(pool.instance.connect(lp).onSwap(swapRequest, initialBalances, 0, 1)).to.be.revertedWith(
              'CALLER_NOT_VAULT'
            );
          });

          context('token out given token in', () => {
            const amountIn = fp(0.1);

            async function itSwapsTokensGivenIn(): Promise<void> {
              it('swaps tokens', async () => {
                const tokenIn = tokens.first;
                const tokenOut = tokens.second;

                const previousBalance = await tokenOut.balanceOf(recipient);
                const expectedAmountOut = await pool.estimateTokenOutGivenTokenIn(tokenIn, tokenOut, amountIn);

                const { amountOut } = await pool.swapGivenIn({
                  in: tokenIn,
                  out: tokenOut,
                  amount: amountIn,
                  recipient,
                });
                expect(amountOut).to.be.equalWithError(expectedAmountOut, 0.00001);

                const currentBalance = await tokenOut.balanceOf(recipient);
                expect(currentBalance.sub(previousBalance)).to.be.equalWithError(expectedAmountOut, 0.00001);
              });
            }

            itSwapsTokensGivenIn();

            context('when paused', () => {
              sharedBeforeEach('pause pool', async () => {
                await pool.pause();
              });

              it('reverts', async () => {
                await expect(
                  pool.swapGivenIn({ in: tokens.first, out: tokens.second, amount: amountIn, recipient })
                ).to.be.revertedWith('PAUSED');
              });
            });

            context('when in recovery mode', () => {
              sharedBeforeEach('enable recovery mode', async () => {
                await pool.enableRecoveryMode(admin);
              });

              itSwapsTokensGivenIn();
            });
          });

          context('token in given token out', () => {
            const amountOut = fp(0.1);

            async function itSwapsTokensGivenOut(): Promise<void> {
              it('swaps tokens', async () => {
                const tokenIn = tokens.first;
                const tokenOut = tokens.second;

                const previousBalance = await tokenOut.balanceOf(recipient);
                const expectedAmountIn = await pool.estimateTokenInGivenTokenOut(tokenIn, tokenOut, amountOut);

                const { amountIn } = await pool.swapGivenOut({
                  in: tokenIn,
                  out: tokenOut,
                  amount: amountOut,
                  recipient,
                });
                expect(amountIn).to.be.equalWithError(expectedAmountIn, 0.00001);

                const currentBalance = await tokenOut.balanceOf(recipient);
                expect(currentBalance.sub(previousBalance)).to.be.equal(amountOut);
              });
            }

            itSwapsTokensGivenOut();

            context('when paused', () => {
              sharedBeforeEach('pause pool', async () => {
                await pool.pause();
              });

              it('reverts', async () => {
                await expect(
                  pool.swapGivenOut({ in: tokens.first, out: tokens.second, amount: amountOut, recipient })
                ).to.be.revertedWith('PAUSED');
              });
            });

            context('when in recovery mode', async () => {
              sharedBeforeEach('enable recovery mode', async () => {
                await pool.enableRecoveryMode(admin);
              });

              itSwapsTokensGivenOut();
            });
          });

          context('token out given BPT in', () => {
            const bptIn = fp(1);

            async function itSwapsTokenOutGivenBptIn(): Promise<void> {
              it('swaps exact BPT for token', async () => {
                const tokenOut = tokens.first;

                const previousBalance = await tokenOut.balanceOf(recipient);
                const expectedTokenOut = await pool.estimateTokenOutGivenBptIn(tokenOut, bptIn);

                const { amountOut } = await pool.swapGivenIn({ in: pool.bpt, out: tokenOut, amount: bptIn, recipient });
                expect(amountOut).to.be.equalWithError(expectedTokenOut, 0.00001);

                const currentBalance = await tokenOut.balanceOf(recipient);
                expect(currentBalance.sub(previousBalance)).to.be.equalWithError(expectedTokenOut, 0.00001);
              });

              itStoresThePostInvariantAndAmp(async () => {
                const tokenOut = tokens.first;
                await pool.swapGivenIn({ in: pool.bpt, out: tokenOut, amount: bptIn, recipient });
              });
            }

            itSwapsTokenOutGivenBptIn();

            context('when paused', () => {
              sharedBeforeEach('pause pool', async () => {
                await pool.pause();
              });

              it('reverts', async () => {
                await expect(
                  pool.swapGivenIn({ in: pool.bpt, out: tokens.first, amount: bptIn, recipient })
                ).to.be.revertedWith('PAUSED');
              });
            });

            context('when in recovery mode', async () => {
              sharedBeforeEach('enable recovery mode', async () => {
                await pool.enableRecoveryMode(admin);
              });

              itSwapsTokenOutGivenBptIn();
            });
          });

          context('token in given BPT out', () => {
            const bptOut = fp(1);

            async function itSwapsTokenForExactBpt(): Promise<void> {
              it('swaps token for exact BPT', async () => {
                const tokenIn = tokens.first;

                const previousBalance = await pool.balanceOf(recipient);
                const expectedTokenIn = await pool.estimateTokenInGivenBptOut(tokenIn, bptOut);

                const { amountIn } = await pool.swapGivenOut({ in: tokenIn, out: pool.bpt, amount: bptOut, recipient });
                expect(amountIn).to.be.equalWithError(expectedTokenIn, 0.00001);

                const currentBalance = await pool.balanceOf(recipient);
                expect(currentBalance.sub(previousBalance)).to.be.equal(bptOut);
              });

              itStoresThePostInvariantAndAmp(async () => {
                const tokenIn = tokens.first;
                await pool.swapGivenOut({ in: tokenIn, out: pool.bpt, amount: bptOut, recipient });
              });
            }

            itSwapsTokenForExactBpt();

            context('when paused', () => {
              sharedBeforeEach('pause pool', async () => {
                await pool.pause();
              });

              it('reverts', async () => {
                await expect(
                  pool.swapGivenOut({ in: tokens.first, out: pool.bpt, amount: bptOut, recipient })
                ).to.be.revertedWith('PAUSED');
              });
            });

            context('when in recovery mode', async () => {
              sharedBeforeEach('enable recovery mode', async () => {
                await pool.enableRecoveryMode(admin);
              });

              itSwapsTokenForExactBpt();
            });
          });

          context('BPT out given token in', () => {
            const amountIn = fp(1);

            async function itSwapsExactTokenForBpt(): Promise<void> {
              it('swaps exact token for BPT', async () => {
                const tokenIn = tokens.first;

                const previousBalance = await pool.balanceOf(recipient);
                const expectedBptOut = await pool.estimateBptOutGivenTokenIn(tokenIn, amountIn);

                const { amountOut } = await pool.swapGivenIn({
                  in: tokenIn,
                  out: pool.bpt,
                  amount: amountIn,
                  recipient,
                });
                expect(amountOut).to.be.equalWithError(expectedBptOut, 0.00001);

                const currentBalance = await pool.balanceOf(recipient);
                expect(currentBalance.sub(previousBalance)).to.be.equalWithError(expectedBptOut, 0.00001);
              });

              itStoresThePostInvariantAndAmp(async () => {
                const tokenIn = tokens.first;
                await pool.swapGivenIn({
                  in: tokenIn,
                  out: pool.bpt,
                  amount: amountIn,
                  recipient,
                });
              });
            }

            itSwapsExactTokenForBpt();

            context('when paused', () => {
              sharedBeforeEach('pause pool', async () => {
                await pool.pause();
              });

              it('reverts', async () => {
                await expect(
                  pool.swapGivenIn({ in: tokens.first, out: pool.bpt, amount: amountIn, recipient })
                ).to.be.revertedWith('PAUSED');
              });
            });

            context('when in recovery mode', async () => {
              sharedBeforeEach('enable recovery mode', async () => {
                await pool.enableRecoveryMode(admin);
              });

              itSwapsExactTokenForBpt();
            });
          });

          context('BPT in given token out', () => {
            const amountOut = fp(0.1);

            async function itSwapsBptForExactTokens(): Promise<void> {
              it('swaps BPT for exact tokens', async () => {
                const tokenOut = tokens.first;

                const previousBalance = await tokenOut.balanceOf(recipient);
                const expectedBptIn = await pool.estimateBptInGivenTokenOut(tokenOut, amountOut);

                const { amountIn } = await pool.swapGivenOut({
                  in: pool.bpt,
                  out: tokenOut,
                  amount: amountOut,
                  recipient,
                });
                expect(amountIn).to.be.equalWithError(expectedBptIn, 0.00001);

                const currentBalance = await tokenOut.balanceOf(recipient);
                expect(currentBalance.sub(previousBalance)).to.be.equal(amountOut);
              });

              itStoresThePostInvariantAndAmp(async () => {
                const tokenOut = tokens.first;
                await pool.swapGivenOut({
                  in: pool.bpt,
                  out: tokenOut,
                  amount: amountOut,
                  recipient,
                });
              });
            }

            itSwapsBptForExactTokens();

            context('when paused', () => {
              sharedBeforeEach('pause pool', async () => {
                await pool.pause();
              });

              it('reverts', async () => {
                await expect(
                  pool.swapGivenOut({ in: pool.bpt, out: tokens.first, amount: amountOut, recipient })
                ).to.be.revertedWith('PAUSED');
              });
            });

            context('when in recovery mode', async () => {
              sharedBeforeEach('enable recovery mode', async () => {
                await pool.enableRecoveryMode(admin);
              });

              itSwapsBptForExactTokens();
            });
          });
        });
      });

      describe('onJoinPool', () => {
        let tokenIndexWithBpt: number;
        let tokenIndexWithoutBpt: number;
        let token: Token;

        sharedBeforeEach('deploy pool', async () => {
          await deployPool({ admin });
        });

        sharedBeforeEach('allow vault', async () => {
          await tokens.mint({ to: recipient, amount: fp(100) });
          await tokens.approve({ from: recipient, to: pool.vault });
        });

        sharedBeforeEach('get token to join with', async () => {
          // tokens are sorted, and do not include BPT, so get the last one
          tokenIndexWithoutBpt = Math.floor(Math.random() * numberOfTokens);
          token = tokens.get(tokenIndexWithoutBpt);
          tokenIndexWithBpt = tokenIndexWithoutBpt < pool.bptIndex ? tokenIndexWithoutBpt : tokenIndexWithoutBpt + 1;
        });

        it('fails if caller is not the vault', async () => {
          await expect(
            pool.instance.connect(lp).onJoinPool(pool.poolId, lp.address, other.address, [0], 0, 0, '0x')
          ).to.be.revertedWith('CALLER_NOT_VAULT');
        });

        it('fails if no user data', async () => {
          await expect(pool.join({ data: '0x' })).to.be.revertedWith('Transaction reverted without a reason');
        });

        it('fails if wrong user data', async () => {
          const wrongUserData = ethers.utils.defaultAbiCoder.encode(['address'], [lp.address]);

          await expect(pool.join({ data: wrongUserData })).to.be.revertedWith('Transaction reverted without a reason');
        });

        describe('join exact tokens in for BPT out', () => {
          context('not in recovery mode', () => {
            itJoinsGivenExactTokensInCorrectly();
          });

          context('in recovery mode', () => {
            sharedBeforeEach('enable recovery mode', async () => {
              await pool.enableRecoveryMode(admin);
            });

            itJoinsGivenExactTokensInCorrectly();
          });

          function itJoinsGivenExactTokensInCorrectly() {
            it('fails if not initialized', async () => {
              await expect(pool.joinGivenIn({ recipient, amountsIn: initialBalances })).to.be.revertedWith(
                'UNINITIALIZED'
              );
            });

            context('once initialized', () => {
              let expectedBptOut: BigNumberish;
              let amountsIn: BigNumberish[];

              sharedBeforeEach('initialize pool', async () => {
                await pool.init({ recipient, initialBalances });
                bptIndex = await pool.getBptIndex();
                amountsIn = ZEROS.map((n, i) => (i != bptIndex ? fp(0.1) : n));

                expectedBptOut = await pool.estimateBptOut(
                  await pool.upscale(amountsIn),
                  await pool.upscale(initialBalances)
                );
              });

              it('grants BPT for exact tokens', async () => {
                const previousBptBalance = await pool.balanceOf(recipient);
                const minimumBptOut = pct(expectedBptOut, 0.99);

                const result = await pool.joinGivenIn({ amountsIn, minimumBptOut, recipient, from: recipient });

                // Amounts in should be the same as initial ones
                expect(result.amountsIn).to.deep.equal(amountsIn);

                // Make sure received BPT is close to what we expect
                const currentBptBalance = await pool.balanceOf(recipient);
                expect(currentBptBalance.sub(previousBptBalance)).to.be.equalWithError(expectedBptOut, 0.0001);
              });

              it('can tell how much BPT it will give in return', async () => {
                const minimumBptOut = pct(expectedBptOut, 0.99);

                const queryResult = await pool.queryJoinGivenIn({ amountsIn, minimumBptOut });

                expect(queryResult.amountsIn).to.deep.equal(amountsIn);
                expect(queryResult.bptOut).to.be.equalWithError(expectedBptOut, 0.0001);

                // Query and join should match exactly
                const result = await pool.joinGivenIn({ amountsIn, minimumBptOut, recipient, from: recipient });
                expect(result.amountsIn).to.deep.equal(queryResult.amountsIn);
              });

              it('join and joinSwap give the same result', async () => {
                // To test the swap, need to have only a single non-zero amountIn
                const swapAmountsIn = Array(initialBalances.length).fill(0);
                swapAmountsIn[tokenIndexWithBpt] = amountsIn[tokenIndexWithBpt];

                const queryResult = await pool.queryJoinGivenIn({ amountsIn: swapAmountsIn, recipient });

                const amountOut = await pool.querySwapGivenIn({
                  from: recipient,
                  in: token,
                  out: pool.bpt,
                  amount: swapAmountsIn[tokenIndexWithBpt],
                  recipient: recipient,
                });

                expect(amountOut).to.be.equal(queryResult.bptOut);
              });

              itStoresThePostInvariantAndAmp(async () => {
                const minimumBptOut = pct(expectedBptOut, 0.99);
                await pool.joinGivenIn({ amountsIn, minimumBptOut, recipient, from: recipient });
              });

              it('fails if not enough BPT', async () => {
                // This call should fail because we are requesting minimum 1% more
                const minimumBptOut = pct(expectedBptOut, 1.01);

                await expect(pool.joinGivenIn({ amountsIn, minimumBptOut })).to.be.revertedWith('BPT_OUT_MIN_AMOUNT');
              });

              it('reverts if amountsIn is the wrong length', async () => {
                await expect(pool.joinGivenIn({ amountsIn: [fp(1)] })).to.be.revertedWith('INPUT_LENGTH_MISMATCH');
              });

              it('reverts if paused', async () => {
                await pool.pause();

                await expect(pool.joinGivenIn({ amountsIn })).to.be.revertedWith('PAUSED');
              });
            });
          }
        });

        describe('join token in for exact BPT out', () => {
          context('not in recovery mode', () => {
            itJoinsExactBPTOutCorrectly();
          });

          context('in recovery mode', () => {
            sharedBeforeEach('enable recovery mode', async () => {
              await pool.enableRecoveryMode(admin);
            });

            itJoinsExactBPTOutCorrectly();
          });

          function itJoinsExactBPTOutCorrectly() {
            it('fails if not initialized', async () => {
              await expect(pool.joinGivenOut({ bptOut: fp(2), token })).to.be.revertedWith('UNINITIALIZED');
            });

            context('once initialized', () => {
              sharedBeforeEach('initialize pool', async () => {
                await pool.init({ recipient, initialBalances });
              });

              it('reverts if the tokenIndex passed in is invalid', async () => {
                const previousBptBalance = await pool.balanceOf(recipient);
                const bptOut = pct(previousBptBalance, 0.2);

                await expect(pool.joinGivenOut({ from: recipient, recipient, bptOut, token: 100 })).to.be.revertedWith(
                  'OUT_OF_BOUNDS'
                );
              });

              it('grants exact BPT for token in', async () => {
                const previousBptBalance = await pool.balanceOf(recipient);
                // 20% of previous balance
                const bptOut = pct(previousBptBalance, 0.2);
                const expectedAmountIn = await pool.estimateTokenInGivenBptOut(token, bptOut);

                const result = await pool.joinGivenOut({ from: recipient, recipient, bptOut, token });

                // Only token in should be the one transferred
                expect(result.amountsIn[tokenIndexWithBpt]).to.be.equalWithError(expectedAmountIn, 0.001);
                expect(result.amountsIn.filter((_, i) => i != tokenIndexWithBpt)).to.be.zeros;

                // Make sure received BPT is close to what we expect
                const currentBptBalance = await pool.balanceOf(recipient);
                expect(currentBptBalance.sub(previousBptBalance)).to.be.equal(bptOut);
              });

              it('can tell how many tokens it will receive', async () => {
                const previousBptBalance = await pool.balanceOf(recipient);
                // 20% of previous balance
                const bptOut = pct(previousBptBalance, 0.2);

                const queryResult = await pool.queryJoinGivenOut({ recipient, bptOut, token });

                expect(queryResult.bptOut).to.be.equal(bptOut);
                expect(queryResult.amountsIn.filter((_, i) => i != tokenIndexWithBpt)).to.be.zeros;

                const result = await pool.joinGivenOut({ from: recipient, bptOut, token });
                // Query and join should match exactly
                expect(result.amountsIn[tokenIndexWithBpt]).to.equal(queryResult.amountsIn[tokenIndexWithBpt]);
              });

              it('join and joinSwap give the same result', async () => {
                const previousBptBalance = await pool.balanceOf(recipient);
                // 32.5% of previous balance
                const bptOut = pct(previousBptBalance, 0.325);

                const queryResult = await pool.queryJoinGivenOut({ recipient, bptOut, token });

                const amountIn = await pool.querySwapGivenOut({
                  from: recipient,
                  in: token,
                  out: pool.bpt,
                  amount: bptOut,
                  recipient: lp,
                });

                expect(amountIn).to.be.equal(queryResult.amountsIn[tokenIndexWithBpt]);
              });

              itStoresThePostInvariantAndAmp(async () => {
                const previousBptBalance = await pool.balanceOf(recipient);
                const bptOut = pct(previousBptBalance, 0.2);
                await pool.joinGivenOut({ from: recipient, recipient, bptOut, token });
              });

              it('reverts if paused', async () => {
                await pool.pause();

                await expect(pool.joinGivenOut({ bptOut: fp(2), token })).to.be.revertedWith('PAUSED');
              });
            });
          }
        });
      });

      describe('onExitPool', () => {
        let previousBptBalance: BigNumber;
        let tokenIndexWithoutBpt: number;
        let tokenIndexWithBpt: number;
        let token: Token;

        sharedBeforeEach('deploy and initialize pool', async () => {
          await deployPool({ admin });
          await pool.init({ initialBalances, recipient: lp });
          previousBptBalance = await pool.balanceOf(lp);
        });

        sharedBeforeEach('allow vault', async () => {
          await tokens.mint({ to: lp, amount: fp(100) });
          await tokens.approve({ from: lp, to: pool.vault });
        });

        sharedBeforeEach('get token to exit with', async () => {
          // tokens are sorted, and do not include BPT, so get the last one
          tokenIndexWithoutBpt = Math.floor(Math.random() * numberOfTokens);
          token = tokens.get(tokenIndexWithoutBpt);
          tokenIndexWithBpt = tokenIndexWithoutBpt < pool.bptIndex ? tokenIndexWithoutBpt : tokenIndexWithoutBpt + 1;
        });

        it('fails if caller is not the vault', async () => {
          await expect(
            pool.instance.connect(lp).onExitPool(pool.poolId, recipient.address, other.address, [0], 0, 0, '0x')
          ).to.be.revertedWith('CALLER_NOT_VAULT');
        });

        it('fails if no user data', async () => {
          await expect(pool.exit({ data: '0x' })).to.be.revertedWith('Transaction reverted without a reason');
        });

        it('fails if wrong user data', async () => {
          const wrongUserData = ethers.utils.defaultAbiCoder.encode(['address'], [lp.address]);

          await expect(pool.exit({ data: wrongUserData })).to.be.revertedWith('Transaction reverted without a reason');
        });

        describe('exit BPT in for one token out', () => {
          context('not in recovery mode', () => {
            itExitsExactBptInForOneTokenOutProperly();
          });

          context('in recovery mode', () => {
            sharedBeforeEach('enable recovery mode', async () => {
              await pool.enableRecoveryMode(admin);
            });

            itExitsExactBptInForOneTokenOutProperly();
          });

          function itExitsExactBptInForOneTokenOutProperly() {
            it('reverts if the tokenIndex passed in is invalid', async () => {
              const previousBptBalance = await pool.balanceOf(lp);
              const bptIn = pct(previousBptBalance, 0.2);

              await expect(pool.singleExitGivenIn({ from: lp, bptIn, token: 100 })).to.be.revertedWith('OUT_OF_BOUNDS');
            });

            it('grants one token for exact bpt', async () => {
              // 20% of previous balance
              const previousBptBalance = await pool.balanceOf(lp);
              const bptIn = pct(previousBptBalance, 0.2);
              const expectedTokenOut = await pool.estimateTokenOutGivenBptIn(token, bptIn);

              const result = await pool.singleExitGivenIn({ from: lp, bptIn, token });

              // Only token out should be the one transferred
              expect(result.amountsOut[tokenIndexWithBpt]).to.be.equalWithError(expectedTokenOut, 0.0001);
              expect(result.amountsOut.filter((_, i) => i != tokenIndexWithBpt)).to.be.zeros;

              const bptAfter = await pool.balanceOf(lp);

              // Current BPT balance should decrease
              expect(previousBptBalance.sub(bptIn)).to.equal(bptAfter);
            });

            it('can tell how many tokens it will give in return', async () => {
              const bptIn = pct(await pool.balanceOf(lp), 0.2);
              const queryResult = await pool.querySingleExitGivenIn({ bptIn, token });

              expect(queryResult.bptIn).to.equal(bptIn);
              expect(queryResult.amountsOut.filter((_, i) => i != tokenIndexWithBpt)).to.be.zeros;

              const result = await pool.singleExitGivenIn({ from: lp, bptIn, token });
              expect(result.amountsOut.filter((_, i) => i != tokenIndexWithBpt)).to.be.zeros;

              // Query and exit should match exactly
              expect(result.amountsOut[tokenIndexWithBpt]).to.equal(queryResult.amountsOut[tokenIndexWithBpt]);
            });

            it('exit and exitSwap give the same result', async () => {
              const bptIn = pct(await pool.balanceOf(lp), 0.2);
              const queryResult = await pool.querySingleExitGivenIn({ bptIn, token });

              const amountOut = await pool.querySwapGivenIn({
                from: lp,
                in: pool.bpt,
                out: token,
                amount: bptIn,
                recipient: lp,
              });
              expect(queryResult.amountsOut[tokenIndexWithBpt]).to.equal(amountOut);
            });

            itStoresThePostInvariantAndAmp(async () => {
              const previousBptBalance = await pool.balanceOf(lp);
              const bptIn = pct(previousBptBalance, 0.2);

              await pool.singleExitGivenIn({ from: lp, bptIn, token });
            });

            it('reverts if paused', async () => {
              await pool.pause();

              await expect(pool.singleExitGivenIn({ from: lp, bptIn: fp(1), token })).to.be.revertedWith('PAUSED');
            });
          }
        });

        describe('exit BPT in for exact tokens out', () => {
          context('not in recovery mode', () => {
            itExitsBptInForExactTokensOutProperly();
          });

          context('in recovery mode', () => {
            sharedBeforeEach('enable recovery mode', async () => {
              await pool.enableRecoveryMode(admin);
            });

            itExitsBptInForExactTokensOutProperly();
          });

          function itExitsBptInForExactTokensOutProperly() {
            it('grants exact tokens for bpt', async () => {
              // Request a third of the token balances
              const amountsOut = initialBalances.map((balance) => bn(balance).div(3));

              // Exit with a third of the BPT balance
              const expectedBptIn = previousBptBalance.div(3);
              const maximumBptIn = pct(expectedBptIn, 1.01);

              const result = await pool.exitGivenOut({ from: lp, amountsOut, maximumBptIn });

              // Token balances should been reduced as requested
              expect(result.amountsOut).to.deep.equal(amountsOut);

              // BPT balance should have been reduced to 2/3 because we are returning 1/3 of the tokens
              expect(await pool.balanceOf(lp)).to.be.equalWithError(previousBptBalance.sub(expectedBptIn), 0.001);
            });

            it('fails if more BPT needed', async () => {
              // Call should fail because we are requesting a max amount lower than the actual needed
              const amountsOut = initialBalances;
              const maximumBptIn = previousBptBalance.div(2);

              await expect(pool.exitGivenOut({ from: lp, amountsOut, maximumBptIn })).to.be.revertedWith(
                'BPT_IN_MAX_AMOUNT'
              );
            });

            it('can tell how much BPT it will have to receive', async () => {
              const amountsOut = initialBalances.map((balance) => bn(balance).div(2));
              const expectedBptIn = previousBptBalance.div(2);
              const maximumBptIn = pct(expectedBptIn, 1.01);

              const queryResult = await pool.queryExitGivenOut({ amountsOut, maximumBptIn });

              expect(queryResult.amountsOut).to.deep.equal(amountsOut);
              expect(queryResult.bptIn).to.be.equalWithError(previousBptBalance.div(2), 0.001);

              // Query and exit should match exactly
              const result = await pool.exitGivenOut({ from: lp, amountsOut, maximumBptIn });
              expect(result.amountsOut).to.deep.equal(queryResult.amountsOut);
            });

            it('exit and exitSwap give the same result', async () => {
              // To test the swap, need to have only a single non-zero amountIn
              const amountsOut = initialBalances.map((balance, i) => (i == tokenIndexWithBpt ? bn(balance).div(2) : 0));
              const queryResult = await pool.queryExitGivenOut({ amountsOut, maximumBptIn: previousBptBalance });

              const bptIn = await pool.querySwapGivenOut({
                from: lp,
                in: pool.bpt,
                out: token,
                amount: amountsOut[tokenIndexWithBpt],
                recipient: lp,
              });

              expect(bptIn).to.be.equal(queryResult.bptIn);
            });

            it('reverts if amountsOut is the wrong length', async () => {
              await expect(pool.exitGivenOut({ amountsOut: [fp(1)] })).to.be.revertedWith('INPUT_LENGTH_MISMATCH');
            });

            itStoresThePostInvariantAndAmp(async () => {
              const amountsOut = initialBalances.map((balance) => bn(balance).div(3));
              const expectedBptIn = previousBptBalance.div(3);
              const maximumBptIn = pct(expectedBptIn, 1.01);

              await pool.exitGivenOut({ from: lp, amountsOut, maximumBptIn });
            });

            it('reverts if paused', async () => {
              await pool.pause();

              const amountsOut = initialBalances;
              await expect(pool.exitGivenOut({ from: lp, amountsOut })).to.be.revertedWith('PAUSED');
            });
          }
        });
      });
    });

    describe('rates cache', () => {
      context('with no rate provider', () => {
        sharedBeforeEach('deploy pool', async () => {
          const tokenParams = Array.from({ length: numberOfTokens }, (_, i) => ({ decimals: 18 - i }));
          tokens = await TokenList.create(tokenParams, { sorted: true, varyDecimals: true });

          pool = await StablePool.create({
            tokens,
            rateProviders: new Array(tokens.length).fill(ZERO_ADDRESS),
            tokenRateCacheDurations: new Array(tokens.length).fill(0),
            owner,
          });
        });

        it('has no rate providers', async () => {
          // length + 1 as there is also a rate provider for the BPT itself
          expect(await pool.getRateProviders()).to.deep.equal(new Array(tokens.length + 1).fill(ZERO_ADDRESS));
        });

        it('scaling factors equal the decimals difference', async () => {
          const { tokens } = await pool.vault.getPoolTokens(pool.poolId);
          const factors = await pool.instance.getScalingFactors();

          await Promise.all(
            tokens.map(async (token, i) => {
              const decimals = await (await deployedAt('v2-solidity-utils/ERC20', token)).decimals();
              expect(factors[i]).to.equal(fp(bn(10).pow(18 - decimals)));
            })
          );
        });

        it('updating the cache reverts', async () => {
          await tokens.asyncEach(async (token) => {
            await expect(pool.updateTokenRateCache(token)).to.be.revertedWith('TOKEN_DOES_NOT_HAVE_RATE_PROVIDER');
          });
        });

        it('querying the cache reverts', async () => {
          await tokens.asyncEach(async (token) => {
            await expect(pool.getTokenRateCache(token)).to.be.revertedWith('TOKEN_DOES_NOT_HAVE_RATE_PROVIDER');
          });
        });
      });

      const getExpectedScalingFactor = async (token: Token): Promise<BigNumber> => {
        const index = tokens.indexOf(token);
        const rateProvider = rateProviders[index];
        const rate = await rateProvider.getRate();
        return rate.mul(bn(10).pow(18 - token.decimals));
      };

      context('with a rate provider', () => {
        sharedBeforeEach('deploy pool', async () => {
          const tokenParams = Array.from({ length: numberOfTokens }, (_, i) => ({ decimals: 18 - i }));
          tokens = await TokenList.create(tokenParams, { sorted: true });

          const tokenRates = Array.from({ length: numberOfTokens }, (_, i) => fp(1 + (i + 1) / 10));
          await deployPool({ tokens }, tokenRates);
        });

        describe('with upstream getRate failures', () => {
          const newRate = fp(4.5);

          sharedBeforeEach('set rate failure mode', async () => {
            await pool.setRateFailure(true);
          });

          it('reverts', async () => {
            await tokens.asyncEach(async (token, i) => {
              await rateProviders[i].mockRate(newRate);

              await expect(pool.updateTokenRateCache(token)).to.be.revertedWith('INDUCED_FAILURE');
            });
          });
        });
      });

      context('with a rate provider and zero durations', () => {
        sharedBeforeEach('deploy pool', async () => {
          const tokenParams = Array.from({ length: numberOfTokens }, (_, i) => ({ decimals: 18 - i }));
          tokens = await TokenList.create(tokenParams, { sorted: true });

          const tokenRates = Array.from({ length: numberOfTokens }, (_, i) => fp(1 + (i + 1) / 10));
          const durations = Array(tokens.length).fill(0);
          await deployPool({ tokens }, tokenRates, durations);
        });

        describe('when rates are updated between operations', () => {
          let previousScalingFactors: BigNumber[];
          let token: Token;
          let tokenIndexWithBpt: number;

          async function updateExternalRates(): Promise<void> {
            await tokens.asyncEach(async (token, i) => {
              const previousCache = await pool.getTokenRateCache(token);
              const value = Math.random() / 5;

              await rateProviders[i].mockRate(
                fpMul(previousCache.rate, Math.random() > 0.5 ? fp(1 + value) : fp(1 - value))
              );
            });
          }

          async function verifyScalingFactors(newScalingFactors: BigNumber[]): Promise<void> {
            await tokens.asyncEach(async (token) => {
              const expectedScalingFactor = await getExpectedScalingFactor(token);
              const tokenIndex = await pool.getTokenIndex(token);
              expect(newScalingFactors[tokenIndex]).to.be.equal(expectedScalingFactor);

              const actualFactors = await pool.getScalingFactors();
              expect(actualFactors[tokenIndex]).to.be.equal(expectedScalingFactor);
            });

            expect(newScalingFactors[pool.bptIndex]).to.be.equal(FP_SCALING_FACTOR);
          }

          sharedBeforeEach('fund lp and pool', async () => {
            await tokens.mint({ to: lp, amount: fp(10000) });
            await tokens.approve({ from: lp, to: pool.vault });

            await pool.init({ initialBalances, recipient: lp });
          });

          sharedBeforeEach('save starting values and compute tokenIndex', async () => {
            previousScalingFactors = await pool.getScalingFactors();

            const tokenIndexWithoutBpt = numberOfTokens - 1;
            token = tokens.get(tokenIndexWithoutBpt);
            tokenIndexWithBpt = tokenIndexWithoutBpt < pool.bptIndex ? tokenIndexWithoutBpt : tokenIndexWithoutBpt + 1;
          });

          async function expectScalingFactorsToBeUpdated(
            query: () => Promise<BigNumberish>,
            actual: () => Promise<BigNumberish>
          ) {
            // Perform a query with the current rate values
            const firstQueryAmount = await query();

            // The cache should be updated on the next action
            await updateExternalRates();

            // Verify the new rates are not yet loaded
            const preOpScalingFactors = await pool.getScalingFactors();
            for (let i = 0; i < preOpScalingFactors.length; i++) {
              if (i != pool.bptIndex) {
                expect(preOpScalingFactors[i]).to.equal(previousScalingFactors[i]);
              }
            }

            // Query again, after the rates have been updated (should use the new values in the cache)
            const secondQueryAmount = await query();

            // Now we perform the actual operation - the result should be different from the first query,
            // but equal to the second. This will also cause the scaling factors to be updated.
            // This must not be a query as we want to check the updated state after the transaction.
            const actualAmount = await actual();

            // Verify the new rates are reflected in the scaling factors
            await verifyScalingFactors(await pool.getScalingFactors());

            // The query first and second query results should be different, since the cache was updated in between
            expect(secondQueryAmount).to.not.equal(firstQueryAmount);
            // The actual results should match the second query (after the rate update)
            expect(secondQueryAmount).to.equal(actualAmount);
          }

          it('swaps use the new rates', async () => {
            const { balances, tokens: allTokens } = await pool.getTokens();
            const tokenIndex = allTokens.indexOf(tokens.first.address);

            const amountIn = balances[tokenIndex].div(5);

            const swapArgs = {
              in: tokens.first,
              out: tokens.second,
              amount: amountIn,
              from: lp,
              recipient: lp,
            };
            const query = () => pool.querySwapGivenIn(swapArgs);
            const actual = async () => (await pool.swapGivenIn(swapArgs)).amountOut;
            await expectScalingFactorsToBeUpdated(query, actual);
          });

          it('joins use the new rates', async () => {
            const previousBptBalance = await pool.balanceOf(lp);
            const bptOut = pct(previousBptBalance, 0.18);

            const query = async () =>
              (await pool.queryJoinGivenOut({ recipient: lp, bptOut, token })).amountsIn[tokenIndexWithBpt];
            const actual = async () =>
              (await pool.joinGivenOut({ from: lp, recipient: lp, bptOut, token })).amountsIn[tokenIndexWithBpt];

            await expectScalingFactorsToBeUpdated(query, actual);
          });

          it('exits use the new rates', async () => {
            const previousBptBalance = await pool.balanceOf(lp);
            const bptIn = pct(previousBptBalance, 0.082);

            const query = async () =>
              (await pool.querySingleExitGivenIn({ from: lp, bptIn, token })).amountsOut[tokenIndexWithBpt];
            const actual = async () =>
              (await pool.singleExitGivenIn({ from: lp, bptIn, token })).amountsOut[tokenIndexWithBpt];

            await expectScalingFactorsToBeUpdated(query, actual);
          });

          it('recovery mode exits do not update the cache', async () => {
            // Enter recovery mode
            await pool.enableRecoveryMode(admin);

            await updateExternalRates();

            // Verify the new rates are not yet loaded
            expect(await pool.getScalingFactors()).to.deep.equal(previousScalingFactors);

            // Do a recovery mode exit
            const { balances, tokens: allTokens } = await pool.getTokens();
            const bptIn = await pool.balanceOf(lp);

            await pool.recoveryModeExit({
              from: lp,
              tokens: allTokens,
              currentBalances: balances,
              bptIn,
            });

            // Verify the operation did NOT update the cache
            expect(await pool.getScalingFactors()).to.deep.equal(previousScalingFactors);
          });
        });
      });
    });

    describe('virtual supply', () => {
      let equalBalances: BigNumber[];
      const swapFeePercentage = fp(0.1); // 10 %
      const protocolFeePercentage = fp(0.5); // 50 %

      sharedBeforeEach('deploy pool', async () => {
        await deployPool({ swapFeePercentage });
        await pool.vault.setSwapFeePercentage(protocolFeePercentage);

        // Init pool with equal balances so that each BPT accounts for approximately one underlying token.
        equalBalances = Array.from({ length: numberOfTokens + 1 }).map((_, i) => (i == bptIndex ? bn(0) : fp(100)));
        await pool.init({ recipient: lp.address, initialBalances: equalBalances });

        await pool.updateProtocolFeePercentageCache();
      });

      context('without protocol fees', () => {
        it('reports correctly', async () => {
          const senderBptBalance = await pool.balanceOf(lp);

          const virtualSupply = await pool.getVirtualSupply();

          expect(virtualSupply).to.be.equalWithError(senderBptBalance, 0.0001);
        });
      });
    });

    describe('getRate and protocol fees', () => {
      const swapFeePercentage = fp(0.1); // 10 %
      const protocolFeePercentage = fp(0.5); // 50 %

      sharedBeforeEach('deploy  pool', async () => {
        await deployPool({ swapFeePercentage });
      });

      context('before initialized', () => {
        it('rate is undefined', async () => {
          await expect(pool.getRate()).to.be.revertedWith('ZERO_DIVISION');
        });
      });

      context('once initialized', () => {
        const initialBalance = fp(100);

        sharedBeforeEach('initialize pool', async () => {
          // Init pool with equal balances so that each BPT accounts for approximately one underlying token.
          const equalBalances = Array.from({ length: numberOfTokens + 1 }).map((_, i) =>
            i == bptIndex ? bn(0) : initialBalance
          );
          await pool.init({ recipient: lp.address, initialBalances: equalBalances });

          await tokens.mint({ to: lp, amount: initialBalance.mul(100) });
          await tokens.approve({ from: lp, to: pool.vault });
        });

        sharedBeforeEach('set fees', async () => {
          await pool.vault.setFeeTypePercentage(ProtocolFee.SWAP, protocolFeePercentage);
          await pool.vault.setFeeTypePercentage(ProtocolFee.YIELD, protocolFeePercentage);

          await pool.updateProtocolFeePercentageCache();
        });

        context('without protocol fees', () => {
          it('reports correctly', async () => {
            const virtualSupply = await pool.getVirtualSupply();
            const invariant = await pool.estimateInvariant();

            const expectedRate = fpDiv(invariant, virtualSupply);

            const rate = await pool.getRate();

            expect(rate).to.be.almostEqual(expectedRate, 0.0001);
          });
        });

        context('with protocol fees', () => {
          let feeAmount: BigNumber; // The number of tokens in the Pool that are fees

          function itReportsRateCorrectly() {
            let unmintedBPT: BigNumber;

            sharedBeforeEach('compute protocol ownership', async () => {
              const balanceSum = initialBalance.mul(numberOfTokens).add(feeAmount);
              const feePercentage = fpDiv(feeAmount, balanceSum);
              const protocolOwnership = fpMul(feePercentage, protocolFeePercentage);

              // The virtual supply does not include the unminted protocol fees. We need to adjust it by computing those.
              // Since all balances are relatively close and the pool is balanced, we can simply add the fee amount
              // to the current balances to obtain the final sum.
              const virtualSupply = await pool.getVirtualSupply();

              // The unminted BPT is supply * protocolOwnership / (1 - protocolOwnership)
              unmintedBPT = virtualSupply.mul(protocolOwnership).div(fp(1).sub(protocolOwnership));
            });

            it('the actual supply takes into account unminted protocol fees', async () => {
              const virtualSupply = await pool.getVirtualSupply();
              const expectedActualSupply = virtualSupply.add(unmintedBPT);

              expect(await pool.getActualSupply()).to.almostEqual(expectedActualSupply, 1e-6);
            });

            it('rate takes into account unminted protocol fees', async () => {
              const scaledBalances = arrayFpMul(await pool.getBalances(), await pool.getScalingFactors()).filter(
                (_, i) => i != bptIndex
              );
              const invariant = calculateInvariant(
                scaledBalances,
                (await pool.getAmplificationParameter()).value.div(1000)
              );

              // The virtual supply does not include the unminted protocol fees. We need to adjust it by computing those.
              // Since all balances are relatively close and the pool is balanced, we can simply add the fee amount
              // to the current balances to obtain the final sum.
              const virtualSupply = await pool.getVirtualSupply();

              const actualSupply = virtualSupply.add(unmintedBPT);

              const rateAssumingNoProtocolFees = fpDiv(invariant, virtualSupply);
              const rateConsideringProtocolFees = fpDiv(invariant, actualSupply);

              // The rate considering fees should be lower. Check that we have a difference of at least 0.01% to discard
              // rounding error.
              expect(rateConsideringProtocolFees).to.be.lt(rateAssumingNoProtocolFees.mul(9999).div(10000));

              expect(await pool.getRate()).to.be.almostEqual(rateConsideringProtocolFees, 1e-6);
            });

            async function expectNoRateChange(action: () => Promise<void>): Promise<void> {
              const rateBeforeAction = await pool.getRate();

              await action();

              const rateAfterAction = await pool.getRate();

              // There's some minute diference due to rounding error
              const rateDelta = rateAfterAction.sub(rateBeforeAction);
              expect(rateDelta.abs()).to.be.lte(2);
            }

            it('rate does not change due to proportional joins', async () => {
              await expectNoRateChange(async () => {
                // Perform a proportional join. These have no swap fees, which means that the rate should remain the same
                // (even though this triggers a due protocol fee payout).

                // Note that we join with proportional *unscaled* balances - otherwise we'd need to take their different
                // scaling factors into account.
                const { balances: unscaledBalances } = await pool.getTokens();
                const amountsIn = unscaledBalances.map((balance, i) => (i == bptIndex ? bn(0) : balance.div(100)));
                await pool.joinGivenIn({ from: lp, amountsIn });
              });
            });

            it('rate does not change due to proportional exits', async () => {
              await expectNoRateChange(async () => {
                // Perform a proportional exit. These have no swap fees, which means that the rate should remain the same
                // (even though this triggers a due protocol fee payout).

                // Note that we exit with proportional *unscaled* balances - otherwise we'd need to take their different
                // scaling factors into account.
                const { balances: unscaledBalances } = await pool.getTokens();
                const amountsOut = unscaledBalances.map((balance, i) => (i == bptIndex ? bn(0) : balance.div(100)));
                await pool.exitGivenOut({ from: lp, amountsOut });
              });
            });

            it('rate increases when enabling recovery mode', async () => {
              const initialRate = await pool.getRate();

              // When enabling recovery mode, protocol fees are forfeit and the percentages drop to zero. This causes
              // an increase in the rate, since the BPT's value increases (as it no longer carries any protocol debt).
              await pool.enableRecoveryMode(admin);
              const newRate = await pool.getRate();

              expect(newRate).to.be.gt(initialRate);

              // We can compute the new rate by computing the ratio of invariant and total supply, not considering any
              // due protocol fees (because there should be none).
              const scaledBalances = arrayFpMul(await pool.getBalances(), await pool.getScalingFactors()).filter(
                (_, i) => i != bptIndex
              );
              const invariant = calculateInvariant(
                scaledBalances,
                (await pool.getAmplificationParameter()).value.div(AMP_PRECISION)
              );

              const virtualSupply = await pool.getVirtualSupply();

              const rateAssumingNoProtocolFees = fpDiv(invariant, virtualSupply);

              expect(newRate).to.be.almostEqual(rateAssumingNoProtocolFees, 1e-6);
            });

            it('rate does not change when disabling recovery mode', async () => {
              await pool.enableRecoveryMode(admin);

              await expectNoRateChange(async () => {
                // Disabling recovery mode should cause no rate changes - fees have already been forfeit when recovery
                // mode was enabled.
                await pool.disableRecoveryMode(admin);
              });
            });

            function itReactsToProtocolFeePercentageChangesCorrectly(feeType: number) {
              it('rate does not change on protocol fee update', async () => {
                await expectNoRateChange(async () => {
                  // Changing the fee on the providere should cause no changes as the Pool ignores the provider outside
                  // of cache updates.
                  await pool.vault.setFeeTypePercentage(feeType, protocolFeePercentage.div(2));
                });
              });

              it('rate does not change on protocol fee cache update', async () => {
                await expectNoRateChange(async () => {
                  // Even though there's due protocol fees, which are a function of the protocol fee percentage, changing
                  // this value should not change the Pool's rate (to avoid manipulation).
                  await pool.vault.setFeeTypePercentage(feeType, protocolFeePercentage.div(2));
                  await pool.updateProtocolFeePercentageCache();
                });
              });

              it('due protocol fees are minted on protocol fee cache update', async () => {
                await pool.vault.setFeeTypePercentage(feeType, protocolFeePercentage.div(2));
                const receipt = await (await pool.updateProtocolFeePercentageCache()).wait();

                const event = expectEvent.inReceipt(receipt, 'Transfer', {
                  from: ZERO_ADDRESS,
                  to: (await pool.vault.getFeesCollector()).address,
                });

                expect(event.args.value).to.be.almostEqual(unmintedBPT, 1e-3);
              });

              it('repeated protocol fee cache updates do not mint any more fees', async () => {
                await pool.vault.setFeeTypePercentage(feeType, protocolFeePercentage.div(2));
                await pool.updateProtocolFeePercentageCache();

                await pool.vault.setFeeTypePercentage(feeType, protocolFeePercentage.div(4));
                const receipt = await (await pool.updateProtocolFeePercentageCache()).wait();

                expectEvent.notEmitted(receipt, 'Transfer');
              });

              context('when paused', () => {
                sharedBeforeEach('pause pool', async () => {
                  await pool.pause();
                });

                it('reverts on protocol fee cache updated', async () => {
                  await pool.vault.setFeeTypePercentage(feeType, protocolFeePercentage.div(2));
                  await expect(pool.updateProtocolFeePercentageCache()).to.be.revertedWith('PAUSED');
                });
              });
            }

            context('on swap protocol fee change', () => {
              itReactsToProtocolFeePercentageChangesCorrectly(ProtocolFee.SWAP);
            });

            context('on yield protocol fee change', () => {
              itReactsToProtocolFeePercentageChangesCorrectly(ProtocolFee.YIELD);
            });

            context('on aum protocol fee change', () => {
              itReactsToProtocolFeePercentageChangesCorrectly(ProtocolFee.AUM);
            });
          }

          context('with swap protocol fees', () => {
            sharedBeforeEach('accrue fees due to a swap', async () => {
              const amount = initialBalance.div(20);
              feeAmount = fpMul(amount, swapFeePercentage);

              const tokenIn = tokens.first;
              const tokenOut = tokens.second;
              await pool.swapGivenIn({ in: tokenIn, out: tokenOut, amount, from: lp, recipient: lp });
            });

            itReportsRateCorrectly();
          });

          context('with yield protocol fees', () => {
            sharedBeforeEach('accrue fees due to yield', async () => {
              // Even tokens are exempt from yield fee, so we cause some on an odd one.
              const rateProvider = rateProviders[1];
              const currentRate = await rateProvider.getRate();

              // Cause a 0.5% (1/200) rate increase
              const newRate = fpMul(currentRate, fp(1.005));
              await rateProvider.mockRate(newRate);
              await pool.updateTokenRateCache(tokens.second);

              feeAmount = fpMul(initialBalance, newRate.sub(currentRate));
            });

            itReportsRateCorrectly();
          });
        });
      });
    });

    describe('recovery mode', () => {
      let sender: SignerWithAddress;
      let allTokens: string[];

      sharedBeforeEach('deploy pool', async () => {
        await deployPool();
        sender = (await ethers.getSigners())[0];

        const equalBalances = Array.from({ length: numberOfTokens + 1 }).map((_, i) =>
          i == bptIndex ? bn(0) : fp(100)
        );
        await pool.init({ recipient: sender, initialBalances: equalBalances });

        const result = await pool.getTokens();
        allTokens = result.tokens;
      });

      context('when not in recovery mode', () => {
        it('reverts', async () => {
          const totalBptBalance = await pool.balanceOf(lp);

          await expect(
            pool.recoveryModeExit({
              from: lp,
              tokens: allTokens,
              currentBalances: initialBalances,
              bptIn: totalBptBalance,
            })
          ).to.be.revertedWith('NOT_IN_RECOVERY_MODE');
        });
      });

      context('when in recovery mode', () => {
        sharedBeforeEach('enable recovery mode', async () => {
          await pool.enableRecoveryMode(admin);
        });

        context('one lp', () => {
          it('can partially exit', async () => {
            const previousVirtualSupply = await pool.getVirtualSupply();
            const previousSenderBptBalance = await pool.balanceOf(sender);

            //Exit with 1/4 of BPT balance
            const bptIn = (await pool.balanceOf(sender)).div(4);

            const currentBalances = await pool.getBalances();
            const expectedAmountsOut = currentBalances.map((balance, i) =>
              i == pool.bptIndex ? bn(0) : bn(balance).mul(previousSenderBptBalance).div(previousVirtualSupply).div(4)
            );

            const result = await pool.recoveryModeExit({
              from: sender,
              tokens: allTokens,
              currentBalances: initialBalances,
              bptIn,
            });

            expect(result.amountsOut).to.be.equalWithError(expectedAmountsOut, 0.00001);

            const currentSenderBptBalance = await pool.balanceOf(sender);
            expect(previousSenderBptBalance.sub(currentSenderBptBalance)).to.be.equalWithError(bptIn, 0.00001);

            // Current virtual supply
            const currentVirtualSupply = await pool.getVirtualSupply();
            expect(currentVirtualSupply).to.be.equalWithError(previousVirtualSupply.sub(bptIn), 0.00001);
          });
        });

        context('two lps', () => {
          const amount = fp(100);

          sharedBeforeEach('second lp swaps', async () => {
            await tokens.mint({ to: lp, amount });
            await tokens.approve({ from: lp, to: pool.vault });
            await pool.swapGivenIn({
              in: tokens.first,
              out: pool.bpt,
              amount: amount,
              from: lp,
              recipient: lp,
            });
          });

          async function itAllowsBothLpsToExit(): Promise<void> {
            sharedBeforeEach('first lp exits', async () => {
              const bptIn = await pool.balanceOf(sender);

              await pool.recoveryModeExit({
                from: sender,
                tokens: allTokens,
                currentBalances: initialBalances,
                bptIn,
              });
            });

            it('can fully exit proportionally', async () => {
              const previousVirtualSupply = await pool.getVirtualSupply();
              const previousLpBptBalance = await pool.balanceOf(lp);

              const currentBalances = await pool.getBalances();
              const expectedAmountsOut = currentBalances.map((balance, i) =>
                i == pool.bptIndex ? bn(0) : bn(balance).mul(previousLpBptBalance).div(previousVirtualSupply)
              );

              //Exit with all BPT balance
              const result = await pool.recoveryModeExit({
                from: lp,
                tokens: allTokens,
                currentBalances,
                bptIn: previousLpBptBalance,
              });

              expect(result.amountsOut).to.be.equalWithError(expectedAmountsOut, 0.00001);

              const currentLpBptBalance = await pool.balanceOf(lp);
              expect(currentLpBptBalance).to.be.equal(0);

              // Current virtual supply after full exit is the minted minimumBpt to 0x0
              const minimumBpt = await pool.instance.getMinimumBpt();
              const currentVirtualSupply = await pool.getVirtualSupply();
              expect(currentVirtualSupply).to.be.equalWithError(minimumBpt, 0.00001);
            });
          }

          context('with functioning pool', () => {
            itAllowsBothLpsToExit();
          });

          context('with broken pool', () => {
            sharedBeforeEach('blow up pool', async () => {
              await pool.setInvariantFailure(true);
              await pool.setRateFailure(true);
            });

            it('verify external rate calls fail', async () => {
              await expect(pool.updateTokenRateCache(tokens.first)).to.be.revertedWith('INDUCED_FAILURE');
            });

            itAllowsBothLpsToExit();
          });
        });
      });
    });

    describe('permissioned actions', () => {
      sharedBeforeEach('deploy pool', async () => {
        await deployPool();
      });

      function itIsOwnerOnly(method: string) {
        it(`${method} can only be called by non-delegated owners`, async () => {
          expect(await pool.instance.isOwnerOnlyAction(await actionId(pool.instance, method))).to.be.true;
        });
      }

      function itIsNotOwnerOnly(method: string) {
        it(`${method} can never be called by the owner`, async () => {
          expect(await pool.instance.isOwnerOnlyAction(await actionId(pool.instance, method))).to.be.false;
        });
      }

      const poolArtifact = getArtifact('v2-pool-stable/MockComposableStablePool');
      const nonViewFunctions = poolArtifact.abi
        .filter(
          (elem) =>
            elem.type === 'function' && (elem.stateMutability === 'payable' || elem.stateMutability === 'nonpayable')
        )
        .map((fn) => fn.name);

      const expectedOwnerOnlyFunctions = [
        'setSwapFeePercentage',
        'setAssetManagerPoolConfig',
        'startAmplificationParameterUpdate',
        'stopAmplificationParameterUpdate',
        'setTokenRateCacheDuration',
      ];

      const expectedNotOwnerOnlyFunctions = nonViewFunctions.filter((fn) => !expectedOwnerOnlyFunctions.includes(fn));

      describe('owner only actions', () => {
        for (const expectedOwnerOnlyFunction of expectedOwnerOnlyFunctions) {
          itIsOwnerOnly(expectedOwnerOnlyFunction);
        }
      });

      describe('non owner only actions', () => {
        for (const expectedNotOwnerOnlyFunction of expectedNotOwnerOnlyFunctions) {
          itIsNotOwnerOnly(expectedNotOwnerOnlyFunction);
        }
      });
    });
  }
});<|MERGE_RESOLUTION|>--- conflicted
+++ resolved
@@ -7,10 +7,7 @@
 import { sharedBeforeEach } from '@balancer-labs/v2-common/sharedBeforeEach';
 import { SignerWithAddress } from '@nomiclabs/hardhat-ethers/dist/src/signer-with-address';
 import { PoolSpecialization, SwapKind } from '@balancer-labs/balancer-js';
-<<<<<<< HEAD
-=======
-
->>>>>>> adbcce7a
+
 import {
   BigNumberish,
   bn,
@@ -18,18 +15,12 @@
   pct,
   arrayAdd,
   bnSum,
-<<<<<<< HEAD
   fpDiv,
   fpMul,
   FP_ONE,
   FP_ZERO,
   FP_SCALING_FACTOR,
   FP_100_PCT,
-=======
-  arrayFpMul,
-  fpDiv,
-  fpMul,
->>>>>>> adbcce7a
 } from '@balancer-labs/v2-helpers/src/numbers';
 import { MAX_UINT112, ZERO_ADDRESS } from '@balancer-labs/v2-helpers/src/constants';
 import { RawStablePoolDeployment } from '@balancer-labs/v2-helpers/src/models/pools/stable/types';
