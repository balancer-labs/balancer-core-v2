--- conflicted
+++ resolved
@@ -284,13 +284,9 @@
         // will be merged. In both scenarios we round down to avoid paying more tokens than were received.
         if (block.timestamp >= periodFinish) {
             // Current distribution period has ended so new period consists only of amount provided.
-<<<<<<< HEAD
-            distributionChannel.paymentRate = Math.divDown(amount, duration);
-=======
 
             // By performing fixed point (FP) division of two non-FP values we get a FP result.
-            distribution.paymentRate = FixedPoint.divDown(amount, duration);
->>>>>>> 78883ab1
+            distributionChannel.paymentRate = FixedPoint.divDown(amount, duration);
         } else {
             // Current distribution period is still in progress.
             // Calculate number of tokens that haven't been distributed yet and apply to the new distribution period.
@@ -299,16 +295,11 @@
 
             // Checked arithmetic is not required due to the if
             uint256 remainingTime = periodFinish - block.timestamp;
-<<<<<<< HEAD
-            uint256 leftoverTokens = Math.mul(remainingTime, distributionChannel.paymentRate);
-            distributionChannel.paymentRate = Math.divDown(amount.add(leftoverTokens), duration);
-=======
 
             // Fixed point (FP) multiplication between a non-FP (time) and FP (rate) returns a non-FP result.
-            uint256 leftoverTokens = FixedPoint.mulDown(remainingTime, distribution.paymentRate);
+            uint256 leftoverTokens = FixedPoint.mulDown(remainingTime, distributionChannel.paymentRate);
             // Fixed point (FP) division of two non-FP values we get a FP result.
-            distribution.paymentRate = FixedPoint.divDown(amount.add(leftoverTokens), duration);
->>>>>>> 78883ab1
+            distributionChannel.paymentRate = FixedPoint.divDown(amount.add(leftoverTokens), duration);
         }
 
         distributionChannel.lastUpdateTime = block.timestamp;
@@ -487,14 +478,8 @@
         address sender,
         IDistributorCallback callbackContract,
         bytes calldata callbackData
-<<<<<<< HEAD
-    ) external override nonReentrant {
-        require(sender == msg.sender, "INVALID_SENDER"); // TODO: let relayers pass an alternative sender
+    ) external override authenticateFor(sender) nonReentrant {
         _claim(distributionChannelIds, IVault.UserBalanceOpKind.TRANSFER_INTERNAL, sender, address(callbackContract));
-=======
-    ) external override authenticateFor(sender) nonReentrant {
-        _claim(distributionIds, IVault.UserBalanceOpKind.TRANSFER_INTERNAL, sender, address(callbackContract));
->>>>>>> 78883ab1
         callbackContract.distributorCallback(callbackData);
     }
 
@@ -749,17 +734,11 @@
         }
 
         // Underflow is impossible here because _lastTimePaymentApplicable(...) is always greater than last update time
-<<<<<<< HEAD
         uint256 unpaidDuration = _lastTimePaymentApplicable(distributionChannel) - distributionChannel.lastUpdateTime;
-        uint256 unpaidAmountPerToken = Math.mul(unpaidDuration, distributionChannel.paymentRate).divDown(supply);
-        return distributionChannel.globalTokensPerStake.add(unpaidAmountPerToken);
-=======
-        uint256 unpaidDuration = _lastTimePaymentApplicable(distribution) - distribution.lastUpdateTime;
-
-        // Note `paymentRate` and `distribution.globalTokensPerStake` are both fixed point values
-        uint256 unpaidTokensPerStake = unpaidDuration.mul(distribution.paymentRate).divDown(supply);
-        return distribution.globalTokensPerStake.add(unpaidTokensPerStake);
->>>>>>> 78883ab1
+
+        // Note `paymentRate` and `distributionChannel.globalTokensPerStake` are both fixed point values
+        uint256 unpaidTokensPerStake = unpaidDuration.mul(distributionChannel.paymentRate).divDown(supply);
+        return distributionChannel.globalTokensPerStake.add(unpaidTokensPerStake);
     }
 
     /**
@@ -802,15 +781,10 @@
         uint256 updatedGlobalTokensPerStake
     ) internal view returns (uint256) {
         // `userDistribution.userTokensPerStake` cannot exceed `updatedGlobalTokensPerStake`
-<<<<<<< HEAD
+        // Both `updatedGlobalTokensPerStake` and `userDistribution.userTokensPerStake` are fixed point values
         uint256 unaccountedTokensPerStake = updatedGlobalTokensPerStake - userDistributionInfo.userTokensPerStake;
-        return userStaking.balance.mulDown(unaccountedTokensPerStake);
-=======
-        // Both `updatedGlobalTokensPerStake` and `userDistribution.userTokensPerStake` are fixed point values
-        uint256 unaccountedTokensPerStake = updatedGlobalTokensPerStake - userDistribution.userTokensPerStake;
         // Fixed point (FP) multiplication between a non-FP (balance) and FP (tokensPerStake) returns a non-FP result.
         return FixedPoint.mulDown(userStaking.balance, unaccountedTokensPerStake);
->>>>>>> 78883ab1
     }
 
     function _getDistributionChannel(
