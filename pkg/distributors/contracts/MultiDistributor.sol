// SPDX-License-Identifier: GPL-3.0-or-later
// This program is free software: you can redistribute it and/or modify
// it under the terms of the GNU General Public License as published by
// the Free Software Foundation, either version 3 of the License, or
// (at your option) any later version.

// This program is distributed in the hope that it will be useful,
// but WITHOUT ANY WARRANTY; without even the implied warranty of
// MERCHANTABILITY or FITNESS FOR A PARTICULAR PURPOSE.  See the
// GNU General Public License for more details.

// You should have received a copy of the GNU General Public License
// along with this program.  If not, see <http://www.gnu.org/licenses/>.

pragma solidity ^0.7.0;
pragma experimental ABIEncoderV2;

import "@balancer-labs/v2-solidity-utils/contracts/math/Math.sol";
import "@balancer-labs/v2-solidity-utils/contracts/math/FixedPoint.sol";
import "@balancer-labs/v2-solidity-utils/contracts/openzeppelin/ReentrancyGuard.sol";
import "@balancer-labs/v2-solidity-utils/contracts/openzeppelin/EnumerableSet.sol";
import "@balancer-labs/v2-solidity-utils/contracts/openzeppelin/SafeERC20.sol";
import "@balancer-labs/v2-solidity-utils/contracts/openzeppelin/IERC20Permit.sol";

import "@balancer-labs/v2-vault/contracts/interfaces/IVault.sol";
import "@balancer-labs/v2-vault/contracts/interfaces/IAsset.sol";

import "./MultiDistributorAuthorization.sol";

import "./interfaces/IMultiDistributor.sol";
import "./interfaces/IDistributorCallback.sol";

// solhint-disable not-rely-on-time

/**
 * @title MultiDistributor
 * Based on Curve Finance's MultiRewards contract updated to be compatible with solc 0.7.0:
 * https://github.com/curvefi/multi-rewards/blob/master/contracts/MultiRewards.sol commit #9947623
 */
contract MultiDistributor is IMultiDistributor, ReentrancyGuard, MultiDistributorAuthorization {
    using FixedPoint for uint256;
    using SafeERC20 for IERC20;
    using EnumerableSet for EnumerableSet.Bytes32Set;

    /*
     * Distribution accounting explanation:
     *
     * Distributors can start a distribution channel with a set amount of tokens to be distributed over a period,
     * from this a `paymentRate` may be easily calculated.
     *
     * Two pieces of global information are stored for the amount of tokens paid out:
     * `globalTokensPerStake` is the number of tokens claimable from a single staking token staked from the start.
     * `lastUpdateTime` represents the timestamp of the last time `globalTokensPerStake` was updated.
     *
     * `globalTokensPerStake` can be calculated by:
     * 1. Calculating the amount of tokens distributed by multiplying `paymentRate` by the time since `lastUpdateTime`
     * 2. Dividing this by the supply of staked tokens to get payment per staked token
     * The existing `globalTokensPerStake` is then incremented by this amount.
     *
     * Updating these two values locks in the number of tokens that the current stakers can claim.
     * This MUST be done whenever the total supply of staked tokens changes otherwise new stakers
     * will gain a portion of rewards distributed before they staked.
     *
     * Each user tracks their own `userTokensPerStake` which determines how many tokens they can claim.
     * This is done by comparing the global `globalTokensPerStake` with their own `userTokensPerStake`,
     * the difference between these two values times their staked balance is their balance of rewards
     * since `userTokensPerStake` was last updated.
     *
     * This calculation is only correct in the case where the user's staked balance does not change.
     * Therefore before any stake/unstake/subscribe/unsubscribe they must sync their local rate to the global rate.
     * Before `userTokensPerStake` is updated to match `globalTokensPerStake`, the unaccounted rewards
     * which they have earned is stored in `unclaimedTokens` to be claimed later.
     *
     * If staking for the first time `userTokensPerStake` is set to `globalTokensPerStake` with zero `unclaimedTokens`
     * to reflect that the user will only start accumulating tokens from that point on.
     *
     * After performing the above updates, claiming tokens is handled simply by just zeroing out the users
     * `unclaimedTokens` and releasing that amount of tokens to them.
     */

    mapping(bytes32 => Distribution) internal _distributions;
    mapping(IERC20 => mapping(address => UserStaking)) internal _userStakings;

    constructor(IVault vault) MultiDistributorAuthorization(vault) {
        // solhint-disable-previous-line no-empty-blocks
    }

    /**
     * @dev Returns the unique identifier used for a distribution
     * @param stakingToken The staking token of the distribution
     * @param distributionToken The token which is being distributed
     * @param owner The owner of the distribution
     */
    function getDistributionId(
        IERC20 stakingToken,
        IERC20 distributionToken,
        address owner
    ) public pure override returns (bytes32) {
        return keccak256(abi.encodePacked(stakingToken, distributionToken, owner));
    }

    /**
     * @dev Returns the information of a distribution
     * @param distributionId ID of the distribution being queried
     */
    function getDistribution(bytes32 distributionId) external view override returns (Distribution memory) {
        return _getDistribution(distributionId);
    }

    /**
     * @dev Calculates the payment per token for a distribution
     * @param distributionId ID of the distribution being queried
     */
    function globalTokensPerStake(bytes32 distributionId) external view override returns (uint256) {
        return _globalTokensPerStake(_getDistribution(distributionId));
    }

    /**
     * @dev Returns the total supply of tokens subscribed to a distribution
     * @param distributionId ID of the distribution being queried
     */
    function totalSupply(bytes32 distributionId) external view override returns (uint256) {
        return _getDistribution(distributionId).totalSupply;
    }

    /**
     * @dev Returns if a user is subscribed to a distribution or not
     * @param distributionId ID of the distribution being queried
     * @param user The address of the user being queried
     */
    function isSubscribed(bytes32 distributionId, address user) external view override returns (bool) {
        IERC20 stakingToken = _getDistribution(distributionId).stakingToken;
        return _userStakings[stakingToken][user].subscribedDistributions.contains(distributionId);
    }

    /**
     * @dev Returns the information of a distribution for a user
     * @param distributionId ID of the distribution being queried
     * @param user Address of the user being queried
     */
    function getUserDistribution(bytes32 distributionId, address user)
        external
        view
        override
        returns (UserDistribution memory)
    {
        IERC20 stakingToken = _getDistribution(distributionId).stakingToken;
        return _userStakings[stakingToken][user].distributions[distributionId];
    }

    /**
     * @dev Returns the total unclaimed payment for a user for a particular distribution
     * @param distributionId ID of the distribution being queried
     * @param user Address of the user being queried
     */
    function getClaimableTokens(bytes32 distributionId, address user) external view override returns (uint256) {
        Distribution storage distribution = _getDistribution(distributionId);
        UserStaking storage userStaking = _userStakings[distribution.stakingToken][user];
        UserDistribution storage userDistribution = userStaking.distributions[distributionId];

        // If the user is not subscribed to the queried distribution, they don't have any unaccounted for tokens.
        // Then we can just return the stored number of tokens which the user can claim.
        if (!userStaking.subscribedDistributions.contains(distributionId)) {
            return userDistribution.unclaimedTokens;
        }
        return _getUnclaimedTokens(userStaking, userDistribution, _globalTokensPerStake(distribution));
    }

    /**
     * @dev Returns the staked balance of a user for a staking token
     * @param stakingToken The staking token being queried
     * @param user Address of the user being queried
     */
    function balanceOf(IERC20 stakingToken, address user) external view override returns (uint256) {
        return _userStakings[stakingToken][user].balance;
    }

    /**
     * @dev Creates a new distribution
     * @param stakingToken The staking token that will be eligible for this distribution
     * @param distributionToken The token to be distributed to users
     * @param duration The duration over which each distribution is spread
     */
    function createDistribution(
        IERC20 stakingToken,
        IERC20 distributionToken,
        uint256 duration
    ) external override returns (bytes32 distributionId) {
        require(address(stakingToken) != address(0), "STAKING_TOKEN_ZERO_ADDRESS");
        require(address(distributionToken) != address(0), "DISTRIBUTION_TOKEN_ZERO_ADDRESS");

        distributionId = getDistributionId(stakingToken, distributionToken, msg.sender);
        Distribution storage distribution = _getDistribution(distributionId);
        require(distribution.duration == 0, "DISTRIBUTION_ALREADY_CREATED");
        distribution.owner = msg.sender;
        distribution.distributionToken = distributionToken;
        distribution.stakingToken = stakingToken;

        emit DistributionCreated(distributionId, stakingToken, distributionToken, msg.sender);
        _setDistributionDuration(distributionId, distribution, duration);
    }

    /**
     * @dev Sets the duration for a distribution
     * @param distributionId The ID of the distribution being modified
     * @param duration Duration over which each distribution is spread
     */
    function setDistributionDuration(bytes32 distributionId, uint256 duration) external override {
        Distribution storage distribution = _getDistribution(distributionId);
        // These values being guaranteed to be non-zero for created distributions means we can rely on zero as a
        // sentinel value that marks non-existent distributions.
        require(distribution.duration > 0, "DISTRIBUTION_DOES_NOT_EXIST");
        require(distribution.owner == msg.sender, "SENDER_NOT_OWNER");
        require(distribution.periodFinish < block.timestamp, "DISTRIBUTION_STILL_ACTIVE");

        _setDistributionDuration(distributionId, distribution, duration);
    }

    /**
     * @dev Sets the duration for a distribution
     * @param distributionId The ID of the distribution being modified
     * @param distribution The distribution being modified
     * @param duration Duration over which each distribution is spread
     */
    function _setDistributionDuration(
        bytes32 distributionId,
        Distribution storage distribution,
        uint256 duration
    ) internal {
        require(duration > 0, "DISTRIBUTION_DURATION_ZERO");
        distribution.duration = duration;
        emit DistributionDurationSet(distributionId, duration);
    }

    /**
     * @notice Deposits tokens to be distributed to stakers subscribed to distribution channel `distributionId`
     * @dev Starts a new distribution period for `duration` seconds from now.
     *      If the previous period is still active its undistributed tokens are rolled over into the new period.
     * @param distributionId ID of the distribution to be funded
     * @param amount The amount of tokens to deposit
     */
    function fundDistribution(bytes32 distributionId, uint256 amount) external override nonReentrant {
        Distribution storage distribution = _getDistribution(distributionId);
        // These values being guaranteed to be non-zero for created distributions means we can rely on zero as a
        // sentinel value that marks non-existent distributions.
        require(distribution.duration > 0, "DISTRIBUTION_DOES_NOT_EXIST");
        require(distribution.owner == msg.sender, "SENDER_NOT_OWNER");

        // Before receiving the tokens, we must sync the distribution up to the present as we are about to change
        // its payment rate, which would otherwise affect the accounting of tokens distributed since the last update
        _updateGlobalTokensPerStake(distribution);

        // Get the tokens and deposit them in the Vault as this contract's internal balance, making claims to internal
        // balance, joining pools, etc., use less gas.
        IERC20 distributionToken = distribution.distributionToken;
        distributionToken.safeTransferFrom(msg.sender, address(this), amount);
        distributionToken.approve(address(getVault()), amount);

        IVault.UserBalanceOp[] memory ops = new IVault.UserBalanceOp[](1);
        ops[0] = IVault.UserBalanceOp({
            asset: IAsset(address(distributionToken)),
            amount: amount,
            sender: address(this),
            recipient: payable(address(this)),
            kind: IVault.UserBalanceOpKind.DEPOSIT_INTERNAL
        });

        getVault().manageUserBalance(ops);

        uint256 duration = distribution.duration;
        uint256 periodFinish = distribution.periodFinish;

        // The new payment rate will depend on whether or not there's already an ongoing period, in which case the two
        // will be merged. In both scenarios we round down to avoid paying more tokens than were received.
        if (block.timestamp >= periodFinish) {
            // Current distribution period has ended so new period consists only of amount provided.
            distribution.paymentRate = Math.divDown(amount, duration);
        } else {
            // Current distribution period is still in progress.
            // Calculate number of tokens that haven't been distributed yet and apply to the new distribution period.
            // This means that any previously pending tokens will be re-distributed over the extended duration, so if a
            // constant rate is desired new funding should be applied close to the end date of a distribution.

            // Checked arithmetic is not required due to the if
            uint256 remainingTime = periodFinish - block.timestamp;
            uint256 leftoverTokens = Math.mul(remainingTime, distribution.paymentRate);
            distribution.paymentRate = Math.divDown(amount.add(leftoverTokens), duration);
        }

        distribution.lastUpdateTime = block.timestamp;
        distribution.periodFinish = block.timestamp.add(duration);
        emit DistributionFunded(distributionId, amount);
    }

    /**
     * @dev Subscribes a user to a list of distributions
     * @param distributionIds List of distributions to subscribe
     */
    function subscribeDistributions(bytes32[] calldata distributionIds) external override {
        bytes32 distributionId;
        Distribution storage distribution;
        for (uint256 i; i < distributionIds.length; i++) {
            distributionId = distributionIds[i];
            distribution = _getDistribution(distributionId);

            IERC20 stakingToken = distribution.stakingToken;
            require(stakingToken != IERC20(0), "DISTRIBUTION_DOES_NOT_EXIST");

            UserStaking storage userStaking = _userStakings[stakingToken][msg.sender];
            require(userStaking.subscribedDistributions.add(distributionId), "ALREADY_SUBSCRIBED_DISTRIBUTION");

            uint256 amount = userStaking.balance;
            if (amount > 0) {
                // If subscribing to a distribution that uses a staking token for which the user has already staked,
                // those tokens then immediately become part of the distribution's staked tokens
                // (i.e. the user is staking for the new distribution).
                // This means we need to update the distribution rate, as we are about to change its total
                // staked tokens and decrease the global per token rate.
                // The unclaimed tokens remain unchanged as the user was not subscribed to the distribution
                // and therefore not eligible to receive any unaccounted-for tokens.
                userStaking.distributions[distributionId].userTokensPerStake = _updateGlobalTokensPerStake(
                    distribution
                );
                distribution.totalSupply = distribution.totalSupply.add(amount);
                emit Staked(distributionId, msg.sender, amount);
            }
        }
    }

    /**
     * @dev Unsubscribes a user to a list of distributions
     * @param distributionIds List of distributions to unsubscribe
     */
    function unsubscribeDistributions(bytes32[] calldata distributionIds) external override {
        bytes32 distributionId;
        Distribution storage distribution;
        for (uint256 i; i < distributionIds.length; i++) {
            distributionId = distributionIds[i];
            distribution = _getDistribution(distributionId);

            IERC20 stakingToken = distribution.stakingToken;
            require(stakingToken != IERC20(0), "DISTRIBUTION_DOES_NOT_EXIST");

            UserStaking storage userStaking = _userStakings[stakingToken][msg.sender];

            // If the user had tokens staked that applied to this distribution, we need to update their standing before
            // unsubscribing, which is effectively an unstake.
            uint256 amount = userStaking.balance;
            if (amount > 0) {
                _updateUserTokensPerStake(distribution, userStaking, userStaking.distributions[distributionId]);
                // Safe to perform unchecked maths as `totalSupply` would be increased by `amount` when staking.
                distribution.totalSupply -= amount;
                emit Unstaked(distributionId, msg.sender, amount);
            }

            require(userStaking.subscribedDistributions.remove(distributionId), "DISTRIBUTION_NOT_SUBSCRIBED");
        }
    }

    /**
     * @dev Stakes tokens
     * @param stakingToken The token to be staked to be eligible for distributions
     * @param amount Amount of tokens to be staked
     */
    function stake(
        IERC20 stakingToken,
        uint256 amount,
        address sender,
        address recipient
    ) external override authenticateFor(sender) nonReentrant {
        _stake(stakingToken, amount, sender, recipient, false);
    }

    /**
     * @dev Stakes tokens using the user's token approval on the vault
     * @param stakingToken The token to be staked to be eligible for distributions
     * @param amount Amount of tokens to be staked
     * @param sender The address which provides tokens to stake
     * @param recipient The address which receives the staked tokens
     */
    function stakeUsingVault(
        IERC20 stakingToken,
        uint256 amount,
        address sender,
        address recipient
    ) external override authenticateFor(sender) nonReentrant {
        _stake(stakingToken, amount, sender, recipient, true);
    }

    /**
     * @dev Stakes tokens using a permit signature for approval
     * @param stakingToken The token to be staked to be eligible for distributions
     * @param user User staking tokens for
     * @param amount Amount of tokens to be staked
     * @param deadline The time at which this expires (unix time)
     * @param v V of the signature
     * @param r R of the signature
     * @param s S of the signature
     */
    function stakeWithPermit(
        IERC20 stakingToken,
        uint256 amount,
        address user,
        uint256 deadline,
        uint8 v,
        bytes32 r,
        bytes32 s
    ) external override nonReentrant {
        IERC20Permit(address(stakingToken)).permit(user, address(this), amount, deadline, v, r, s);
        _stake(stakingToken, amount, user, user, false);
    }

    /**
     * @dev Unstake tokens
     * @param stakingToken The token to be unstaked
     * @param amount Amount of tokens to be unstaked
     * @param sender The address which is unstaking its tokens
     * @param recipient The address which receives the unstaked tokens
     */
    function unstake(
        IERC20 stakingToken,
        uint256 amount,
        address sender,
        address recipient
    ) external override authenticateFor(sender) nonReentrant {
        _unstake(stakingToken, amount, sender, recipient);
    }

    /**
     * @dev Claims earned distribution tokens for a list of distributions
     * @param distributionIds List of distributions to claim
     * @param toInternalBalance Whether to send the claimed tokens to the recipient's internal balance
     * @param sender The address which earned the tokens being claimed
     * @param recipient The address which receives the claimed tokens
     */
    function claim(
        bytes32[] calldata distributionIds,
        bool toInternalBalance,
        address sender,
        address recipient
    ) external override authenticateFor(sender) nonReentrant {
        _claim(
            distributionIds,
            toInternalBalance ? IVault.UserBalanceOpKind.TRANSFER_INTERNAL : IVault.UserBalanceOpKind.WITHDRAW_INTERNAL,
            sender,
            recipient
        );
    }

    /**
     * @dev Claims earned tokens for a list of distributions to a callback contract
     * @param distributionIds List of distributions to claim
     * @param sender The address which earned the tokens being claimed
     * @param callbackContract The contract where tokens will be transferred
     * @param callbackData The data that is used to call the callback contract's 'callback' method
     */
    function claimWithCallback(
        bytes32[] calldata distributionIds,
        address sender,
        IDistributorCallback callbackContract,
<<<<<<< HEAD
        bytes memory callbackData
    ) external override authenticateFor(sender) nonReentrant {
=======
        bytes calldata callbackData
    ) external override nonReentrant {
        require(sender == msg.sender, "INVALID_SENDER"); // TODO: let relayers pass an alternative sender
>>>>>>> 550410a7
        _claim(distributionIds, IVault.UserBalanceOpKind.TRANSFER_INTERNAL, sender, address(callbackContract));
        callbackContract.distributorCallback(callbackData);
    }

    /**
     * @dev Withdraws staking tokens and claims for a list of distributions
     * @param stakingTokens The staking tokens to withdraw tokens from
     * @param distributionIds The distributions to claim for
     */
    function exit(IERC20[] memory stakingTokens, bytes32[] calldata distributionIds) external override nonReentrant {
        for (uint256 i; i < stakingTokens.length; i++) {
            IERC20 stakingToken = stakingTokens[i];
            UserStaking storage userStaking = _userStakings[stakingToken][msg.sender];
            _unstake(stakingToken, userStaking.balance, msg.sender, msg.sender);
        }

        _claim(distributionIds, IVault.UserBalanceOpKind.WITHDRAW_INTERNAL, msg.sender, msg.sender);
    }

    /**
     * @dev Withdraws staking tokens and claims for a list of distributions to a callback contract
     * @param stakingTokens The staking tokens to withdraw tokens from
     * @param distributionIds The distributions to claim for
     * @param callbackContract The contract where tokens will be transferred
     * @param callbackData The data that is used to call the callback contract's 'callback' method
     */
    function exitWithCallback(
        IERC20[] calldata stakingTokens,
        bytes32[] calldata distributionIds,
        IDistributorCallback callbackContract,
        bytes calldata callbackData
    ) external override nonReentrant {
        for (uint256 i; i < stakingTokens.length; i++) {
            IERC20 stakingToken = stakingTokens[i];
            UserStaking storage userStaking = _userStakings[stakingToken][msg.sender];
            _unstake(stakingToken, userStaking.balance, msg.sender, msg.sender);
        }

        _claim(distributionIds, IVault.UserBalanceOpKind.TRANSFER_INTERNAL, msg.sender, address(callbackContract));
        callbackContract.distributorCallback(callbackData);
    }

    function _stake(
        IERC20 stakingToken,
        uint256 amount,
        address sender,
        address recipient,
        bool useVaultApproval
    ) internal {
        require(amount > 0, "STAKE_AMOUNT_ZERO");

        UserStaking storage userStaking = _userStakings[stakingToken][recipient];

        // Before we increase the recipient's staked balance we need to update all of their subscriptions
        _updateSubscribedDistributions(userStaking);

        userStaking.balance = userStaking.balance.add(amount);

        EnumerableSet.Bytes32Set storage distributions = userStaking.subscribedDistributions;
        uint256 distributionsLength = distributions.length();

        // We also need to update all distributions the recipient is subscribed to,
        // adding the staked tokens to their totals.
        bytes32 distributionId;
        Distribution storage distribution;
        for (uint256 i; i < distributionsLength; i++) {
            distributionId = distributions.unchecked_at(i);
            distribution = _getDistribution(distributionId);
            distribution.totalSupply = distribution.totalSupply.add(amount);
            emit Staked(distributionId, recipient, amount);
        }

        // We hold stakingTokens in an external balance as BPT needs to be external anyway
        // in the case where a user is exiting the pool after unstaking.
        if (useVaultApproval) {
            IVault.UserBalanceOp[] memory ops = new IVault.UserBalanceOp[](1);
            ops[0] = IVault.UserBalanceOp({
                asset: IAsset(address(stakingToken)),
                amount: amount,
                sender: sender,
                recipient: payable(address(this)),
                kind: IVault.UserBalanceOpKind.TRANSFER_EXTERNAL
            });
            getVault().manageUserBalance(ops);
        } else {
            stakingToken.safeTransferFrom(sender, address(this), amount);
        }
    }

    function _unstake(
        IERC20 stakingToken,
        uint256 amount,
        address sender,
        address recipient
    ) internal {
        require(amount > 0, "UNSTAKE_AMOUNT_ZERO");

        UserStaking storage userStaking = _userStakings[stakingToken][sender];

        // Before we reduce the sender's staked balance we need to update all of their subscriptions
        _updateSubscribedDistributions(userStaking);

        uint256 currentBalance = userStaking.balance;
        require(currentBalance >= amount, "UNSTAKE_AMOUNT_UNAVAILABLE");
        userStaking.balance = currentBalance - amount;

        EnumerableSet.Bytes32Set storage distributions = userStaking.subscribedDistributions;
        uint256 distributionsLength = distributions.length();

        // We also need to update all distributions the sender was subscribed to,
        // deducting the unstaked tokens from their totals.
        bytes32 distributionId;
        Distribution storage distribution;
        for (uint256 i; i < distributionsLength; i++) {
            distributionId = distributions.unchecked_at(i);
            distribution = _getDistribution(distributionId);
            // Safe to perform unchecked maths as `totalSupply` would be increased by `amount` when staking.
            distribution.totalSupply -= amount;
            emit Unstaked(distributionId, sender, amount);
        }

        stakingToken.safeTransfer(recipient, amount);
    }

    function _claim(
        bytes32[] calldata distributionIds,
        IVault.UserBalanceOpKind kind,
        address sender,
        address recipient
    ) internal {
        // It is expected that there will be multiple transfers of the same token
        // so that the actual number of transfers needed is less than distributionIds.length
        // We keep track of this number in numTokens to save gas later
        uint256 numTokens;
        IAsset[] memory tokens = new IAsset[](distributionIds.length);
        uint256[] memory amounts = new uint256[](distributionIds.length);

        bytes32 distributionId;
        Distribution storage distribution;
        for (uint256 i; i < distributionIds.length; i++) {
            distributionId = distributionIds[i];
            distribution = _getDistribution(distributionId);
            UserStaking storage userStaking = _userStakings[distribution.stakingToken][sender];
            UserDistribution storage userDistribution = userStaking.distributions[distributionId];

            // Note that the user may have unsubscribed from the distribution but still be due tokens. We therefore only
            // update the distribution if the user is subscribed to it (otherwise, it is already up to date).
            if (userStaking.subscribedDistributions.contains(distributionId)) {
                _updateUserTokensPerStake(distribution, userStaking, userDistribution);
            }

            uint256 unclaimedTokens = userDistribution.unclaimedTokens;

            if (unclaimedTokens > 0) {
                userDistribution.unclaimedTokens = 0;

                IAsset distributionToken = IAsset(address(distribution.distributionToken));
                // Iterate through all the tokens we've seen so far.
                for (uint256 j; j < tokens.length; j++) {
                    // Check if we're already sending some of this token
                    // If so we just want to add to the existing transfer
                    if (tokens[j] == distributionToken) {
                        amounts[j] += unclaimedTokens;
                        break;
                    } else if (tokens[j] == IAsset(0)) {
                        // If it's the first time we've seen this token
                        // record both its address and amount to transfer
                        tokens[j] = distributionToken;
                        amounts[j] = unclaimedTokens;
                        numTokens += 1;
                        break;
                    }
                }

                emit DistributionClaimed(distributionId, sender, unclaimedTokens);
            }
        }

        IVault.UserBalanceOp[] memory ops = new IVault.UserBalanceOp[](numTokens);
        for (uint256 i; i < numTokens; i++) {
            ops[i] = IVault.UserBalanceOp({
                asset: tokens[i],
                amount: amounts[i],
                sender: address(this),
                recipient: payable(recipient),
                kind: kind
            });
        }

        getVault().manageUserBalance(ops);
    }

    /**
     * @dev Updates the payment rate for all the distributions that a user has signed up for a staking token
     */
    function _updateSubscribedDistributions(UserStaking storage userStaking) internal {
        EnumerableSet.Bytes32Set storage distributions = userStaking.subscribedDistributions;
        uint256 distributionsLength = distributions.length();

        for (uint256 i; i < distributionsLength; i++) {
            bytes32 distributionId = distributions.unchecked_at(i);
            _updateUserTokensPerStake(
                _getDistribution(distributionId),
                userStaking,
                userStaking.distributions[distributionId]
            );
        }
    }

    function _updateUserTokensPerStake(
        Distribution storage distribution,
        UserStaking storage userStaking,
        UserDistribution storage userDistribution
    ) internal {
        uint256 updatedGlobalTokensPerStake = _updateGlobalTokensPerStake(distribution);
        userDistribution.unclaimedTokens = _getUnclaimedTokens(
            userStaking,
            userDistribution,
            updatedGlobalTokensPerStake
        );
        userDistribution.userTokensPerStake = updatedGlobalTokensPerStake;
    }

    /**
     * @notice Updates the amount of distribution tokens paid per token staked for a distribution
     * @dev This is expected to be called whenever a user's applicable staked balance changes,
     *      either through adding/removing tokens or subscribing/unsubscribing from the distribution.
     * @param distribution The distribution being updated
     * @return updatedGlobalTokensPerStake The updated number of distribution tokens paid per staked token
     */
    function _updateGlobalTokensPerStake(Distribution storage distribution)
        internal
        returns (uint256 updatedGlobalTokensPerStake)
    {
        updatedGlobalTokensPerStake = _globalTokensPerStake(distribution);
        distribution.globalTokensPerStake = updatedGlobalTokensPerStake;
        distribution.lastUpdateTime = _lastTimePaymentApplicable(distribution);
    }

    function _globalTokensPerStake(Distribution storage distribution) internal view returns (uint256) {
        uint256 supply = distribution.totalSupply;
        if (supply == 0) {
            return distribution.globalTokensPerStake;
        }

        // Underflow is impossible here because _lastTimePaymentApplicable(...) is always greater than last update time
        uint256 unpaidDuration = _lastTimePaymentApplicable(distribution) - distribution.lastUpdateTime;
        uint256 unpaidAmountPerToken = Math.mul(unpaidDuration, distribution.paymentRate).divDown(supply);
        return distribution.globalTokensPerStake.add(unpaidAmountPerToken);
    }

    /**
     * @dev Returns the timestamp up to which a distribution has been distributing tokens
     * @param distribution The distribution being queried
     */
    function _lastTimePaymentApplicable(Distribution storage distribution) internal view returns (uint256) {
        return Math.min(block.timestamp, distribution.periodFinish);
    }

    /**
     * @notice Returns the total unclaimed tokens for a user for a particular distribution
     * @dev Only returns correct results when the user is subscribed to the distribution
     * @param userStaking Storage pointer to user's staked position information
     * @param userDistribution Storage pointer to user specific information on distribution
     * @param updatedGlobalTokensPerStake The updated number of distribution tokens paid per staked token
     */
    function _getUnclaimedTokens(
        UserStaking storage userStaking,
        UserDistribution storage userDistribution,
        uint256 updatedGlobalTokensPerStake
    ) internal view returns (uint256) {
        return
            _unaccountedUnclaimedTokens(userStaking, userDistribution, updatedGlobalTokensPerStake).add(
                userDistribution.unclaimedTokens
            );
    }

    /**
     * @notice Returns the tokens earned for a particular distribution between
     *         the last time the user updated their position and now
     * @dev Only returns correct results when the user is subscribed to the distribution
     * @param userStaking Storage pointer to user's staked position information
     * @param userDistribution Storage pointer to user specific information on distribution
     * @param updatedGlobalTokensPerStake The updated number of distribution tokens paid per staked token
     */
    function _unaccountedUnclaimedTokens(
        UserStaking storage userStaking,
        UserDistribution storage userDistribution,
        uint256 updatedGlobalTokensPerStake
    ) internal view returns (uint256) {
        // `userDistribution.userTokensPerStake` cannot exceed `updatedGlobalTokensPerStake`
        uint256 unaccountedTokensPerStake = updatedGlobalTokensPerStake - userDistribution.userTokensPerStake;
        return userStaking.balance.mulDown(unaccountedTokensPerStake);
    }

    function _getDistribution(
        IERC20 stakingToken,
        IERC20 distributionToken,
        address owner
    ) internal view returns (Distribution storage) {
        return _getDistribution(getDistributionId(stakingToken, distributionToken, owner));
    }

    function _getDistribution(bytes32 id) internal view returns (Distribution storage) {
        return _distributions[id];
    }
}<|MERGE_RESOLUTION|>--- conflicted
+++ resolved
@@ -458,14 +458,8 @@
         bytes32[] calldata distributionIds,
         address sender,
         IDistributorCallback callbackContract,
-<<<<<<< HEAD
-        bytes memory callbackData
+        bytes calldata callbackData
     ) external override authenticateFor(sender) nonReentrant {
-=======
-        bytes calldata callbackData
-    ) external override nonReentrant {
-        require(sender == msg.sender, "INVALID_SENDER"); // TODO: let relayers pass an alternative sender
->>>>>>> 550410a7
         _claim(distributionIds, IVault.UserBalanceOpKind.TRANSFER_INTERNAL, sender, address(callbackContract));
         callbackContract.distributorCallback(callbackData);
     }
