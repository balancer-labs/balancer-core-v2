--- conflicted
+++ resolved
@@ -386,13 +386,8 @@
         bytes32 r,
         bytes32 s
     ) external override nonReentrant {
-<<<<<<< HEAD
         IERC20Permit(address(stakingToken)).permit(user, address(getVault()), amount, deadline, v, r, s);
-        _stakeFor(stakingToken, amount, user, user);
-=======
-        IERC20Permit(address(stakingToken)).permit(user, address(this), amount, deadline, v, r, s);
         _stake(stakingToken, amount, user, user);
->>>>>>> dfe1ca30
     }
 
     /**
@@ -518,18 +513,15 @@
 
         // We hold stakingTokens in an external balance as BPT needs to be external anyway
         // in the case where a user is exiting the pool after unstaking.
-<<<<<<< HEAD
         IVault.UserBalanceOp[] memory ops = new IVault.UserBalanceOp[](1);
         ops[0] = IVault.UserBalanceOp({
             asset: IAsset(address(stakingToken)),
             amount: amount,
-            sender: from,
+            sender: sender,
             recipient: payable(address(this)),
             kind: IVault.UserBalanceOpKind.TRANSFER_EXTERNAL
         });
         getVault().manageUserBalance(ops);
-=======
-        stakingToken.safeTransferFrom(sender, address(this), amount);
     }
 
     function _unstake(
@@ -561,7 +553,6 @@
         }
 
         stakingToken.safeTransfer(recipient, amount);
->>>>>>> dfe1ca30
     }
 
     function _claim(
