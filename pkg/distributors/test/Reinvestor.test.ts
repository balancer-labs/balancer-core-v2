--- conflicted
+++ resolved
@@ -58,15 +58,9 @@
       const bptBalance = await bpt.balanceOf(lp.address);
       await bpt.approve(vault, bptBalance, { from: lp });
 
-<<<<<<< HEAD
       id = await stakingContract.getDistributionId(bpt, rewardToken, mockAssetManager);
       await stakingContract.subscribe(id, { from: lp });
-      await stakingContract.stake(bpt, bptBalance, { from: lp });
-=======
-      id = await stakingContract.getDistributionId(pool.address, rewardToken.address, mockAssetManager.address);
-      await stakingContract.connect(lp).subscribeDistributions([id]);
-      await stakingContract.connect(lp).stake(pool.address, bptBalance, lp.address, lp.address);
->>>>>>> dfe1ca30
+      await stakingContract.stake(bpt, bptBalance, lp, lp, { from: lp });
 
       await rewardToken.approve(stakingContract, bptBalance, { from: mockAssetManager });
       await stakingContract.fundDistribution(id, rewardAmount, { from: mockAssetManager });
@@ -121,11 +115,7 @@
         const calldata = utils.defaultAbiCoder.encode(['(address,bytes32,address[])'], [args]);
 
         const receipt = await (
-<<<<<<< HEAD
-          await stakingContract.claimWithCallback(id, callbackContract, calldata, { from: lp })
-=======
-          await stakingContract.connect(lp).claimWithCallback([id], lp.address, callbackContract.address, calldata)
->>>>>>> dfe1ca30
+          await stakingContract.claimWithCallback(id, lp, callbackContract, calldata, { from: lp })
         ).wait();
 
         const deltas = [bn(0), bn(0)];
@@ -145,11 +135,7 @@
         const args = [lp.address, destinationPoolId, [rewardToken.address]];
         const calldata = utils.defaultAbiCoder.encode(['(address,bytes32,address[])'], [args]);
 
-<<<<<<< HEAD
-        await stakingContract.claimWithCallback(id, callbackContract, calldata, { from: lp });
-=======
-        await stakingContract.connect(lp).claimWithCallback([id], lp.address, callbackContract.address, calldata);
->>>>>>> dfe1ca30
+        await stakingContract.claimWithCallback(id, lp, callbackContract, calldata, { from: lp });
         const bptBalanceAfter = await destinationPool.balanceOf(lp.address);
         expect(bptBalanceAfter.sub(bptBalanceBefore)).to.equal(bn('998703239790478024'));
       });
@@ -183,14 +169,7 @@
           const calldata = utils.defaultAbiCoder.encode(['(address,bytes32,address[])'], [args]);
 
           await expectBalanceChange(
-<<<<<<< HEAD
-            () => stakingContract.claimWithCallback([id, anotherId], callbackContract, calldata, { from: lp }),
-=======
-            () =>
-              stakingContract
-                .connect(lp)
-                .claimWithCallback([id, anotherId], lp.address, callbackContract.address, calldata),
->>>>>>> dfe1ca30
+            () => stakingContract.claimWithCallback([id, anotherId], lp, callbackContract, calldata, { from: lp }),
             otherRewardTokens,
             [{ account: lp, changes: { GRT: ['very-near', fp(3)] } }]
           );
