import { expect } from 'chai';
import { ethers } from 'hardhat';
import { BigNumber, ContractTransaction } from 'ethers';
import { WeiPerEther as ONE } from '@ethersproject/constants';
import { SignerWithAddress } from '@nomiclabs/hardhat-ethers/dist/src/signer-with-address';

import Token from '@balancer-labs/v2-helpers/src/models/tokens/Token';
import TokenList from '@balancer-labs/v2-helpers/src/models/tokens/TokenList';
import * as expectEvent from '@balancer-labs/v2-helpers/src/test/expectEvent';

import { actionId } from '@balancer-labs/v2-helpers/src/models/misc/actions';
import { BigNumberish, bn, fp } from '@balancer-labs/v2-helpers/src/numbers';
import { sharedBeforeEach } from '@balancer-labs/v2-common/sharedBeforeEach';
import { ZERO_ADDRESS, ZERO_BYTES32 } from '@balancer-labs/v2-helpers/src/constants';
import { advanceTime, currentTimestamp, DAY } from '@balancer-labs/v2-helpers/src/time';

import { MultiDistributor } from '@balancer-labs/v2-helpers/src/models/distributor/MultiDistributor';
import { expectBalanceChange } from '@balancer-labs/v2-helpers/src/test/tokenBalance';
import Vault from '@balancer-labs/v2-helpers/src/models/vault/Vault';
import { Account, NAry } from '@balancer-labs/v2-helpers/src/models/types/types';

describe('MultiDistributor', () => {
  let vault: Vault;
  let distributor: MultiDistributor;
  let distribution: string, anotherDistribution: string;
  let stakingToken: Token, stakingTokens: TokenList;
  let distributionToken: Token, anotherDistributionToken: Token, distributionTokens: TokenList;
  let user1: SignerWithAddress, user2: SignerWithAddress, user3: SignerWithAddress;
  let other: SignerWithAddress, distributionOwner: SignerWithAddress;
  let relayer: SignerWithAddress;

  const DISTRIBUTION_SIZE = fp(90e3);
  const PERIOD_DURATION = 30 * DAY;

  before('setup signers', async () => {
    [, user1, user2, user3, other, distributionOwner, relayer] = await ethers.getSigners();
  });

  sharedBeforeEach('deploy distributor', async () => {
    vault = await Vault.create();
    distributor = await MultiDistributor.create(vault);

    // Authorise distributor to use users' vault token approvals
    const manageUserRole = await actionId(vault.instance, 'manageUserBalance');
    await vault.grantRoleGlobally(manageUserRole, distributor);

    const stakeRole = await actionId(distributor.instance, 'stake');
    const stakeUsingVaultRole = await actionId(distributor.instance, 'stakeUsingVault');
    const unstakeRole = await actionId(distributor.instance, 'unstake');

    await vault.grantRoleGlobally(stakeRole, relayer);
    await vault.grantRoleGlobally(stakeUsingVaultRole, relayer);
    await vault.grantRoleGlobally(unstakeRole, relayer);
  });

  sharedBeforeEach('deploy tokens', async () => {
    stakingTokens = await TokenList.create(1);
    stakingToken = stakingTokens.first;

    distributionTokens = await TokenList.create(2);
    distributionToken = distributionTokens.first;
    anotherDistributionToken = distributionTokens.second;

    await distributionTokens.mint({ to: distributionOwner, amount: DISTRIBUTION_SIZE.mul(1000) });
    await distributionTokens.approve({ to: distributor, from: distributionOwner });
  });

  describe('authorizer', () => {
    it('uses the authorizer of the vault', async () => {
      expect(await distributor.getAuthorizer()).to.equal(distributor.authorizer.address);
    });

    it('tracks authorizer changes in the vault', async () => {
      const { vault, authorizer, admin } = distributor;
      const action = await actionId(vault, 'setAuthorizer');
      await authorizer.connect(admin).grantRoleGlobally(action, admin.address);

      await vault.connect(admin).setAuthorizer(user1.address);

      expect(await distributor.getAuthorizer()).to.equal(user1.address);
    });
  });

  describe('create', () => {
    context('when the given distribution was not created yet', () => {
      context('when the given params are correct', () => {
        it('creates the distribution', async () => {
          await distributor.newDistribution(stakingToken, distributionToken, PERIOD_DURATION, {
            from: distributionOwner,
          });

          const id = await distributor.getDistributionChannelId(stakingToken, distributionToken, distributionOwner);
          const data = await distributor.getDistributionChannel(id);
          expect(data.stakingToken).to.be.equal(stakingToken.address);
          expect(data.distributionToken).to.be.equal(distributionToken.address);
          expect(data.owner).to.be.equal(distributionOwner.address);
          expect(data.duration).to.be.equal(PERIOD_DURATION);
          expect(data.totalSupply).to.be.zero;
          expect(data.periodFinish).to.be.zero;
          expect(data.paymentRate).to.be.zero;
          expect(data.lastUpdateTime).to.be.zero;
          expect(data.globalTokensPerStake).to.be.zero;
        });

        it('emits a DistributionChannelCreated event', async () => {
          const tx = await distributor.newDistribution(stakingToken, distributionToken, PERIOD_DURATION, {
            from: distributionOwner,
          });

          const id = await distributor.getDistributionChannelId(stakingToken, distributionToken, distributionOwner);
          expectEvent.inReceipt(await tx.wait(), 'DistributionChannelCreated', {
            distributionChannel: id,
            stakingToken: stakingToken.address,
            distributionToken: distributionToken.address,
            owner: distributionOwner.address,
          });
        });

        it('emits a DistributionDurationSet event', async () => {
          const tx = await distributor.newDistribution(stakingToken, distributionToken, PERIOD_DURATION, {
            from: distributionOwner,
          });

          const id = await distributor.getDistributionChannelId(stakingToken, distributionToken, distributionOwner);
          expectEvent.inReceipt(await tx.wait(), 'DistributionDurationSet', {
            distributionChannel: id,
            duration: PERIOD_DURATION,
          });
        });
      });

      context('when the given params are not correct', () => {
        context('when the given staking token is the zero address', () => {
          const stakingTokenAddress = ZERO_ADDRESS;

          it('reverts', async () => {
            await expect(
              distributor.newDistribution(stakingTokenAddress, distributionToken, PERIOD_DURATION, {
                from: distributionOwner,
              })
            ).to.be.revertedWith('STAKING_TOKEN_ZERO_ADDRESS');
          });
        });

        context('when the given rewards token is the zero address', () => {
          const distributionTokenAddress = ZERO_ADDRESS;

          it('reverts', async () => {
            await expect(
              distributor.newDistribution(stakingToken, distributionTokenAddress, PERIOD_DURATION, {
                from: distributionOwner,
              })
            ).to.be.revertedWith('DISTRIBUTION_TOKEN_ZERO_ADDRESS');
          });
        });

        context('when the given duration is zero', () => {
          const duration = 0;

          it('reverts', async () => {
            await expect(
              distributor.newDistribution(stakingToken, distributionToken, duration, { from: distributionOwner })
            ).to.be.revertedWith('DISTRIBUTION_DURATION_ZERO');
          });
        });
      });
    });

    context('when the given distribution was already created', () => {
      sharedBeforeEach('create distribution', async () => {
        await distributor.newDistribution(stakingToken, distributionToken, PERIOD_DURATION, {
          from: distributionOwner,
        });
      });

      it('reverts', async () => {
        await expect(
          distributor.newDistribution(stakingToken, distributionToken, PERIOD_DURATION, { from: distributionOwner })
        ).to.be.revertedWith('DISTRIBUTION_ALREADY_CREATED');
      });
    });
  });

  describe('fundDistribution', () => {
    context('when the given distribution exists', () => {
      sharedBeforeEach('create distribution', async () => {
        await distributor.newDistribution(stakingToken, distributionToken, PERIOD_DURATION, {
          from: distributionOwner,
        });
        distribution = await distributor.getDistributionChannelId(stakingToken, distributionToken, distributionOwner);
      });

      sharedBeforeEach('stake tokens', async () => {
        await distributor.subscribeAndStake(distribution, stakingToken, fp(1), { from: user1 });
        await distributor.subscribeAndStake(distribution, stakingToken, fp(2), { from: user2 });

        // There are 3 tokens staked, 1 belonging to user1 and 2 belonging to user2. So user1 will get 1/3rd of
        // the distributed tokens, and user2 will get the other 2/3rds.
      });

      function toUser1Share(amount: BigNumberish): BigNumber {
        return bn(amount).div(3);
      }

      function toUser2Share(amount: BigNumberish): BigNumber {
        return bn(amount).mul(2).div(3);
      }

      const itCreatesANewRewardDistributionPeriod = () => {
        it('updates the last update time of the distribution', async () => {
          await distributor.fundDistribution(distribution, DISTRIBUTION_SIZE, { from: distributionOwner });

          const { lastUpdateTime: currentLastUpdate } = await distributor.getDistributionChannel(distribution);
          expect(currentLastUpdate).to.equal(await currentTimestamp());
        });

        it('sets the end date of the current period', async () => {
          await distributor.fundDistribution(distribution, DISTRIBUTION_SIZE, { from: distributionOwner });

          const { periodFinish: currentEndDate } = await distributor.getDistributionChannel(distribution);
          expect(currentEndDate).to.equal((await currentTimestamp()).add(PERIOD_DURATION));
        });

        it('increases the reward rate', async () => {
          await distributor.fundDistribution(distribution, DISTRIBUTION_SIZE, { from: distributionOwner });

<<<<<<< HEAD
          const { paymentRate: currentPaymentRate } = await distributor.getDistributionChannel(distribution);
          expect(currentPaymentRate).to.be.equal(DISTRIBUTION_SIZE.div(PERIOD_DURATION));
=======
          const { paymentRate: currentPaymentRate } = await distributor.getDistribution(distribution);
          expect(currentPaymentRate).to.be.equal(fp(DISTRIBUTION_SIZE).div(PERIOD_DURATION));
>>>>>>> 78883ab1
        });

        it('emits a DistributionFunded event', async () => {
          const tx = await distributor.fundDistribution(distribution, DISTRIBUTION_SIZE, { from: distributionOwner });

          expectEvent.inReceipt(await tx.wait(), 'DistributionFunded', {
            distributionChannel: distribution,
            amount: DISTRIBUTION_SIZE,
          });
        });
      };

      const itExtendsTheCurrentDistributionPeriod = () => {
        it('updates the last update time of the distribution', async () => {
          const { lastUpdateTime: previousLastUpdate } = await distributor.getDistributionChannel(distribution);

          await distributor.fundDistribution(distribution, DISTRIBUTION_SIZE, { from: distributionOwner });

          const { lastUpdateTime: currentLastUpdate } = await distributor.getDistributionChannel(distribution);
          expect(currentLastUpdate).to.be.gt(previousLastUpdate);
          expect(currentLastUpdate).to.equal(await currentTimestamp());
        });

        it('extends the end date of the current period', async () => {
          const { periodFinish: previousEndDate } = await distributor.getDistributionChannel(distribution);

          await distributor.fundDistribution(distribution, DISTRIBUTION_SIZE, { from: distributionOwner });

          const { periodFinish: currentEndDate } = await distributor.getDistributionChannel(distribution);
          expect(currentEndDate).to.be.gt(previousEndDate);
          expect(currentEndDate).to.be.at.least((await currentTimestamp()).add(PERIOD_DURATION));
        });

        it('increases the reward rate', async () => {
          const { paymentRate: previousPaymentRate, periodFinish } = await distributor.getDistributionChannel(
            distribution
          );

          await distributor.fundDistribution(distribution, DISTRIBUTION_SIZE, { from: distributionOwner });
          const currentTime = await currentTimestamp();

          const { paymentRate: currentPaymentRate } = await distributor.getDistributionChannel(distribution);
          expect(currentPaymentRate).to.be.gt(previousPaymentRate);

          const leftOverRewards = periodFinish.sub(currentTime).mul(previousPaymentRate).div(ONE);
          const expectedNewPaymentRate = fp(DISTRIBUTION_SIZE.add(leftOverRewards)).div(PERIOD_DURATION);
          expect(currentPaymentRate).to.be.almostEqual(expectedNewPaymentRate);
        });

        it('emits a DistributionFunded event', async () => {
          const tx = await distributor.fundDistribution(distribution, DISTRIBUTION_SIZE, { from: distributionOwner });

          expectEvent.inReceipt(await tx.wait(), 'DistributionFunded', {
            distributionChannel: distribution,
            amount: DISTRIBUTION_SIZE,
          });
        });

        it('does not affect already earned rewards', async () => {
          const currentTime = await currentTimestamp();
          const { lastUpdateTime, periodFinish } = await distributor.getDistributionChannel(distribution);
          const rewardedTime = currentTime.gt(periodFinish) ? PERIOD_DURATION : currentTime.sub(lastUpdateTime);

          const previousUser1Tokens = await distributor.getClaimableTokens(distribution, user1);
          expect(previousUser1Tokens).to.be.almostEqual(
            toUser1Share(DISTRIBUTION_SIZE).mul(rewardedTime).div(PERIOD_DURATION)
          );

          const previousUser2Tokens = await distributor.getClaimableTokens(distribution, user2);
          expect(previousUser2Tokens).to.be.almostEqual(
            toUser2Share(DISTRIBUTION_SIZE).mul(rewardedTime).div(PERIOD_DURATION)
          );

          // Add new funds, double the size of the original, and fully process them
          await distributor.fundDistribution(distribution, DISTRIBUTION_SIZE.mul(2), { from: distributionOwner });

          await advanceTime(PERIOD_DURATION);

          // Each user should now get their share out of the two batches of tokens (three times the original amount)
          const currentUser1Tokens = await distributor.getClaimableTokens(distribution, user1);
          expect(currentUser1Tokens).to.be.almostEqual(toUser1Share(DISTRIBUTION_SIZE.mul(3)));

          const currentUser2Tokens = await distributor.getClaimableTokens(distribution, user2);
          expect(currentUser2Tokens).to.be.almostEqual(toUser2Share(DISTRIBUTION_SIZE.mul(3)));
        });
      };

      context('when called by the distribution owner', () => {
        context('when the given distribution was not rewarded yet', () => {
          itCreatesANewRewardDistributionPeriod();

          it('starts giving rewards to already subscribed users', async () => {
            const previousUser1Tokens = await distributor.getClaimableTokens(distribution, user1);
            expect(previousUser1Tokens).to.be.zero;

            const previousUser2Tokens = await distributor.getClaimableTokens(distribution, user2);
            expect(previousUser2Tokens).to.be.zero;

            await distributor.fundDistribution(distribution, DISTRIBUTION_SIZE, { from: distributionOwner });
            await advanceTime(PERIOD_DURATION);

            const currentUser1Tokens = await distributor.getClaimableTokens(distribution, user1);
            expect(currentUser1Tokens).to.be.almostEqual(toUser1Share(DISTRIBUTION_SIZE));

            const currentUser2Tokens = await distributor.getClaimableTokens(distribution, user2);
            expect(currentUser2Tokens).to.be.almostEqual(toUser2Share(DISTRIBUTION_SIZE));
          });
        });

        context('when the given distribution was already rewarded', () => {
          sharedBeforeEach('reward distribution', async () => {
            await distributor.fundDistribution(distribution, DISTRIBUTION_SIZE, { from: distributionOwner });
          });

          context('at the beginning of the reward period', () => {
            itExtendsTheCurrentDistributionPeriod();
          });

          context('at the middle of the reward period', () => {
            sharedBeforeEach('move at the middle of the reward period', async () => {
              await advanceTime(PERIOD_DURATION / 2);
            });

            itExtendsTheCurrentDistributionPeriod();
          });

          context('at the end of the reward period', () => {
            sharedBeforeEach('move at the end of the reward period', async () => {
              await advanceTime(PERIOD_DURATION);
            });

            itCreatesANewRewardDistributionPeriod();

            it('accrues already given rewards', async () => {
              const previousUser1Tokens = await distributor.getClaimableTokens(distribution, user1);
              expect(previousUser1Tokens).to.be.almostEqual(toUser1Share(DISTRIBUTION_SIZE));

              const previousUser2Tokens = await distributor.getClaimableTokens(distribution, user2);
              expect(previousUser2Tokens).to.be.almostEqual(toUser2Share(DISTRIBUTION_SIZE));

              // Add new funding, double the size of the original, and fully process them
              await distributor.fundDistribution(distribution, DISTRIBUTION_SIZE.mul(2), { from: distributionOwner });
              await advanceTime(PERIOD_DURATION);

              // Each user should now get their share out of the two batches of tokens (three times the original amount)
              const currentUser1Tokens = await distributor.getClaimableTokens(distribution, user1);
              expect(currentUser1Tokens).to.be.almostEqual(toUser1Share(DISTRIBUTION_SIZE.mul(3)));

              const currentUser2Tokens = await distributor.getClaimableTokens(distribution, user2);
              expect(currentUser2Tokens).to.be.almostEqual(toUser2Share(DISTRIBUTION_SIZE.mul(3)));
            });
          });

          context('after the reward period has ended', () => {
            sharedBeforeEach('move after the reward period', async () => {
              await advanceTime(PERIOD_DURATION + 1);
            });

            itCreatesANewRewardDistributionPeriod();

            it('accrues already given rewards', async () => {
              const previousUser1Tokens = await distributor.getClaimableTokens(distribution, user1);
              expect(previousUser1Tokens).to.be.almostEqual(toUser1Share(DISTRIBUTION_SIZE));

              const previousUser2Tokens = await distributor.getClaimableTokens(distribution, user2);
              expect(previousUser2Tokens).to.be.almostEqual(toUser2Share(DISTRIBUTION_SIZE));

              // Add new rewards, double the size of the original ones, and fully process them
              await distributor.fundDistribution(distribution, DISTRIBUTION_SIZE.mul(2), { from: distributionOwner });
              await advanceTime(PERIOD_DURATION);

              // Each user should now get their share out of the two batches of rewards (three times the original amount)
              const currentUser1Tokens = await distributor.getClaimableTokens(distribution, user1);
              expect(currentUser1Tokens).to.be.almostEqual(toUser1Share(DISTRIBUTION_SIZE.mul(3)));

              const currentUser2Tokens = await distributor.getClaimableTokens(distribution, user2);
              expect(currentUser2Tokens).to.be.almostEqual(toUser2Share(DISTRIBUTION_SIZE.mul(3)));
            });
          });
        });
      });

      context('when called by another address', () => {
        it('reverts', async () => {
          await expect(
            distributor.fundDistribution(distribution, DISTRIBUTION_SIZE, { from: other })
          ).to.be.revertedWith('SENDER_NOT_OWNER');
        });
      });
    });

    context('when the given distribution does not exist', () => {
      it('reverts', async () => {
        await expect(
          distributor.fundDistribution(distribution, DISTRIBUTION_SIZE, { from: distributionOwner })
        ).to.be.revertedWith('DISTRIBUTION_DOES_NOT_EXIST');
      });
    });
  });

  describe('setDuration', () => {
    context('when the given distribution exists', () => {
      sharedBeforeEach('create distribution', async () => {
        await distributor.newDistribution(stakingToken, distributionToken, PERIOD_DURATION, {
          from: distributionOwner,
        });
        distribution = await distributor.getDistributionChannelId(stakingToken, distributionToken, distributionOwner);
      });

      context('when called by the distribution owner', () => {
        context('when the new duration is not zero', () => {
          const newDuration = 1;

          const itCannotSetThePeriodDuration = () => {
            it('reverts', async () => {
              await expect(
                distributor.setDuration(distribution, newDuration, { from: distributionOwner })
              ).to.be.revertedWith('DISTRIBUTION_STILL_ACTIVE');
            });
          };

          const itSetsTheDistributionPeriodDuration = () => {
            it('sets the distribution period duration', async () => {
              await distributor.setDuration(distribution, newDuration, { from: distributionOwner });

              const { duration } = await distributor.getDistributionChannel(distribution);
              expect(duration).to.be.equal(newDuration);
            });

            it('emits a DistributionDurationSet event', async () => {
              const tx = await distributor.setDuration(distribution, newDuration, { from: distributionOwner });

              expectEvent.inReceipt(await tx.wait(), 'DistributionDurationSet', {
                distributionChannel: distribution,
                duration: newDuration,
              });
            });
          };

          context('when there is an on going distribution period', () => {
            sharedBeforeEach('reward distribution', async () => {
              await distributor.fundDistribution(distribution, DISTRIBUTION_SIZE, { from: distributionOwner });
            });

            context('at the beginning of the reward period', () => {
              itCannotSetThePeriodDuration();
            });

            context('at the middle of the reward period', () => {
              sharedBeforeEach('move at the middle of the reward period', async () => {
                await advanceTime(PERIOD_DURATION / 2);
              });

              itCannotSetThePeriodDuration();
            });

            context('at the end of the reward period', () => {
              sharedBeforeEach('move at the end of the reward period', async () => {
                await advanceTime(PERIOD_DURATION);
              });

              itSetsTheDistributionPeriodDuration();
            });

            context('after the reward period has ended', () => {
              sharedBeforeEach('move after the reward period', async () => {
                await advanceTime(PERIOD_DURATION + 1);
              });

              itSetsTheDistributionPeriodDuration();
            });
          });

          context('when there is no on going distribution period', () => {
            itSetsTheDistributionPeriodDuration();
          });
        });

        context('when the new duration is not zero', () => {
          const newDuration = 0;

          it('reverts', async () => {
            await expect(
              distributor.setDuration(distribution, newDuration, { from: distributionOwner })
            ).to.be.revertedWith('DISTRIBUTION_DURATION_ZERO');
          });
        });
      });

      context('when called by another address', () => {
        it('reverts', async () => {
          await expect(
            distributor.fundDistribution(distribution, DISTRIBUTION_SIZE, { from: other })
          ).to.be.revertedWith('SENDER_NOT_OWNER');
        });
      });
    });

    context('when the given distribution does not exist', () => {
      it('reverts', async () => {
        await expect(distributor.setDuration(distribution, 1, { from: distributionOwner })).to.be.revertedWith(
          'DISTRIBUTION_DOES_NOT_EXIST'
        );
      });
    });
  });

  describe('stake', () => {
    let from: SignerWithAddress, to: SignerWithAddress;

    sharedBeforeEach('create distributions', async () => {
      await distributor.newDistribution(stakingToken, distributionToken, PERIOD_DURATION, { from: distributionOwner });
      distribution = await distributor.getDistributionChannelId(stakingToken, distributionToken, distributionOwner);
      await distributor.fundDistribution(distribution, DISTRIBUTION_SIZE, { from: distributionOwner });

      await distributor.newDistribution(stakingToken, anotherDistributionToken, PERIOD_DURATION, {
        from: distributionOwner,
      });
      anotherDistribution = await distributor.getDistributionChannelId(
        stakingToken,
        anotherDistributionToken,
        distributionOwner
      );
      await distributor.fundDistribution(anotherDistribution, DISTRIBUTION_SIZE, { from: distributionOwner });
    });

    const itHandlesStaking = (stake: (token: Token, amount: BigNumberish) => Promise<ContractTransaction>) => {
      context('when the user did specify some amount', () => {
        const amount = fp(1);

        context('when the user has the requested balance', () => {
          sharedBeforeEach('mint stake amount', async () => {
            await stakingToken.mint(from, amount);

            // Give direct approval for `stake`
            await stakingToken.approve(distributor, amount, { from });

            // Give relayer approval for `stakeUsingVault`
            await stakingToken.approve(vault, amount, { from });
            await vault.setRelayerApproval(from, distributor, true);
          });

          const itTransfersTheStakingTokensToTheDistributor = () => {
            it('transfers the staking tokens to the distributor', async () => {
              await expectBalanceChange(() => stake(stakingToken, amount), stakingTokens, [
                { account: from, changes: { [stakingToken.symbol]: amount.mul(-1) } },
                { account: distributor.address, changes: { [stakingToken.symbol]: amount } },
              ]);
            });

            it('increases the staking balance of the user', async () => {
              const previousStakedBalance = await distributor.balanceOf(stakingToken, to);

              await stake(stakingToken, amount);

              const currentStakedBalance = await distributor.balanceOf(stakingToken, to);
              expect(currentStakedBalance).be.equal(previousStakedBalance.add(amount));
            });
          };

          const itDoesNotAffectAnyDistribution = () => {
            it('does not emit a Staked event', async () => {
              const tx = await stake(stakingToken, amount);
              expectEvent.notEmitted(await tx.wait(), 'Staked');
            });

            it('does not increase the supply of the distribution', async () => {
              const previousSupply = await distributor.totalSupply(distribution);

              await stake(stakingToken, amount);

              const currentSupply = await distributor.totalSupply(distribution);
              expect(currentSupply).be.equal(previousSupply);
            });

            it('does not update the last update time of the distribution', async () => {
              const previousData = await distributor.getDistributionChannel(distribution);
              expect(previousData.lastUpdateTime).not.to.be.equal(0);

              await stake(stakingToken, amount);

              const currentData = await distributor.getDistributionChannel(distribution);
              expect(currentData.lastUpdateTime).to.be.equal(previousData.lastUpdateTime);
            });

            it('does not update the reward rate stored of the distribution', async () => {
              const previousData = await distributor.getDistributionChannel(distribution);
              expect(previousData.globalTokensPerStake).to.be.zero;

              await stake(stakingToken, amount);

              const currentData = await distributor.getDistributionChannel(distribution);
              expect(currentData.globalTokensPerStake).to.be.zero;
            });

            it('does not update the user rates of the distribution', async () => {
              const previousData = await distributor.getUserDistributionInfo(distribution, to);
              expect(previousData.unclaimedTokens).to.be.equal(0);
              expect(previousData.userTokensPerStake).to.be.equal(0);

              await stake(stakingToken, amount);

              const currentData = await distributor.getUserDistributionInfo(distribution, to);
              expect(currentData.unclaimedTokens).to.be.equal(0);
              expect(currentData.userTokensPerStake).to.be.equal(0);
            });

            itDoesNotAffectOtherDistributions();
          };

          const itDoesNotAffectOtherDistributions = () => {
            it('does not affect the supply of other distributions', async () => {
              const previousSupply = await distributor.totalSupply(anotherDistribution);
              expect(previousSupply).be.zero;

              await stake(stakingToken, amount);

              const currentSupply = await distributor.totalSupply(anotherDistribution);
              expect(currentSupply).be.zero;
            });

            it('does not affect the rates of other distributions', async () => {
              const previousData = await distributor.getDistributionChannel(anotherDistribution);
              expect(previousData.lastUpdateTime).not.to.be.equal(0);
              expect(previousData.globalTokensPerStake).to.be.zero;

              const previousRewardPerToken = await distributor.globalTokensPerStake(anotherDistribution);
              expect(previousRewardPerToken).to.be.zero;

              await stake(stakingToken, amount);

              const currentData = await distributor.getDistributionChannel(anotherDistribution);
              expect(currentData.lastUpdateTime).to.be.equal(previousData.lastUpdateTime);
              expect(currentData.globalTokensPerStake).to.be.zero;

              const currentRewardPerToken = await distributor.globalTokensPerStake(anotherDistribution);
              expect(currentRewardPerToken).to.be.zero;
            });

            it('does not affect the user rates of other distributions', async () => {
              const previousData = await distributor.getUserDistributionInfo(anotherDistribution, user1);
              expect(previousData.unclaimedTokens).to.be.zero;
              expect(previousData.userTokensPerStake).to.be.zero;

              await stake(stakingToken, amount);

              const currentData = await distributor.getUserDistributionInfo(anotherDistribution, user1);
              expect(currentData.unclaimedTokens).to.be.zero;
              expect(currentData.userTokensPerStake).to.be.zero;
            });
          };

          context('when there was no previous staked amount', () => {
            context('when the user was not subscribed to a distribution', () => {
              itTransfersTheStakingTokensToTheDistributor();
              itDoesNotAffectAnyDistribution();

              it('does not track it for future rewards', async () => {
                await stake(stakingToken, amount);

                const previousRewardPerToken = await distributor.globalTokensPerStake(distribution);
                expect(previousRewardPerToken).to.be.zero;

                await advanceTime(PERIOD_DURATION);

                const currentRewardPerToken = await distributor.globalTokensPerStake(distribution);
                expect(currentRewardPerToken).to.be.zero;
              });
            });

            context('when the user was subscribed to a distribution', () => {
              sharedBeforeEach('subscribe distribution', async () => {
                await distributor.subscribe(distribution, { from: to });
              });

              itTransfersTheStakingTokensToTheDistributor();
              itDoesNotAffectOtherDistributions();

              it('emits a Staked event', async () => {
                const tx = await stake(stakingToken, amount);

                expectEvent.inReceipt(await tx.wait(), 'Staked', {
                  distributionChannel: distribution,
                  user: user1.address,
                  amount,
                });
              });

              it('increases the supply of the staking contract for the subscribed distribution', async () => {
                const previousSupply = await distributor.totalSupply(distribution);

                await stake(stakingToken, amount);

                const currentSupply = await distributor.totalSupply(distribution);
                expect(currentSupply).be.equal(previousSupply.add(amount));
              });

              it('updates the last update time of the subscribed distribution', async () => {
                const previousData = await distributor.getDistributionChannel(distribution);

                await stake(stakingToken, amount);

                const currentData = await distributor.getDistributionChannel(distribution);
                expect(currentData.lastUpdateTime).to.be.gt(previousData.lastUpdateTime);
              });

              it('does not update the reward rate stored of the subscribed distribution', async () => {
                const previousData = await distributor.getDistributionChannel(distribution);
                expect(previousData.globalTokensPerStake).to.be.zero;

                await stake(stakingToken, amount);

                const currentData = await distributor.getDistributionChannel(distribution);
                expect(currentData.globalTokensPerStake).to.be.zero;
              });

              it('does not update the user rates of the subscribed distribution', async () => {
                await stake(stakingToken, amount);

                const distributionData = await distributor.getUserDistributionInfo(distribution, user1);
                expect(distributionData.unclaimedTokens).to.be.zero;
                expect(distributionData.userTokensPerStake).to.be.zero;
              });

              it('starts tracking it for future rewards', async () => {
                await stake(stakingToken, amount);

                const previousRewardPerToken = await distributor.globalTokensPerStake(distribution);
                expect(previousRewardPerToken).to.be.zero;

                await advanceTime(PERIOD_DURATION);

                const currentRewardPerToken = await distributor.globalTokensPerStake(distribution);
                expect(currentRewardPerToken).to.be.almostEqual(DISTRIBUTION_SIZE);
              });
            });
          });

          context('when there was some previous staked amount from another user', () => {
            sharedBeforeEach('subscribe and stake some amount from another user', async () => {
              await distributor.subscribeAndStake(distribution, stakingToken, fp(2), { from: user2 });
              // Half of the reward tokens will go to user 2: 45k, meaning 22.5k per token
              await advanceTime(PERIOD_DURATION / 2);
            });

            context('when the user was not subscribed to a distribution', () => {
              itTransfersTheStakingTokensToTheDistributor();
              itDoesNotAffectAnyDistribution();

              it('does not track it for future rewards', async () => {
                await stake(stakingToken, amount);

                // The token rate and tokens earned by user 2 are unchanged.

                const previousRewardPerToken = await distributor.globalTokensPerStake(distribution);
                expect(previousRewardPerToken).to.be.almostEqualFp(22500);
                expect(await distributor.getClaimableTokens(distribution, user2)).to.almostEqual(
                  DISTRIBUTION_SIZE.div(2)
                );

                await advanceTime(PERIOD_DURATION);

                const currentRewardPerToken = await distributor.globalTokensPerStake(distribution);
                expect(currentRewardPerToken).to.be.almostEqualFp(45000);
                expect(await distributor.getClaimableTokens(distribution, user2)).to.almostEqual(DISTRIBUTION_SIZE);
              });
            });

            context('when the user was subscribed to a distribution', () => {
              sharedBeforeEach('subscribe to distribution', async () => {
                await distributor.subscribe(distribution, { from: to });
              });

              itTransfersTheStakingTokensToTheDistributor();
              itDoesNotAffectOtherDistributions();

              it('emits a Staked event', async () => {
                const tx = await stake(stakingToken, amount);

                expectEvent.inReceipt(await tx.wait(), 'Staked', {
                  distributionChannel: distribution,
                  user: to.address,
                  amount,
                });
              });

              it('increases the supply of the staking contract for the subscribed distribution', async () => {
                const previousSupply = await distributor.totalSupply(distribution);

                await stake(stakingToken, amount);

                const currentSupply = await distributor.totalSupply(distribution);
                expect(currentSupply).be.equal(previousSupply.add(amount));
              });

              it('updates the last update time of the subscribed distribution', async () => {
                const previousData = await distributor.getDistributionChannel(distribution);

                await stake(stakingToken, amount);

                const currentData = await distributor.getDistributionChannel(distribution);
                expect(currentData.lastUpdateTime).to.be.gt(previousData.lastUpdateTime);
              });

              it('updates the reward rate stored of the subscribed distribution', async () => {
                const previousData = await distributor.getDistributionChannel(distribution);
                expect(previousData.globalTokensPerStake).to.be.zero;

                await stake(stakingToken, amount);

                const currentData = await distributor.getDistributionChannel(distribution);
                expect(currentData.globalTokensPerStake).to.be.almostEqualFp(22500);
              });

              it('does not update the user rates of the subscribed distribution', async () => {
                await stake(stakingToken, amount);

                const distributionData = await distributor.getUserDistributionInfo(distribution, user1);
                expect(distributionData.unclaimedTokens).to.be.zero;
                expect(distributionData.userTokensPerStake).to.be.almostEqualFp(22500);
              });

              it('starts tracking it for future rewards', async () => {
                await stake(stakingToken, amount);

                const previousRewardPerToken = await distributor.globalTokensPerStake(distribution);
                expect(previousRewardPerToken).to.be.almostEqualFp(22500);

                expect(await distributor.getClaimableTokens(distribution, user1)).to.almostEqual(0);
                expect(await distributor.getClaimableTokens(distribution, user2)).to.almostEqual(
                  DISTRIBUTION_SIZE.div(2)
                );

                await advanceTime(PERIOD_DURATION);

                // The second half is split between both users, meaning 15k per token
                const currentRewardPerToken = await distributor.globalTokensPerStake(distribution);
                expect(currentRewardPerToken).to.be.almostEqualFp(37500);

                // The second half of the tokens is distributed between users 1 and 2, with one third of what remains going to user 1, and two thirds
                // going to user 2.
                expect(await distributor.getClaimableTokens(distribution, user1)).to.almostEqual(
                  DISTRIBUTION_SIZE.div(2).div(3)
                );
                expect(await distributor.getClaimableTokens(distribution, user2)).to.almostEqual(
                  DISTRIBUTION_SIZE.div(2).add(DISTRIBUTION_SIZE.div(2).mul(2).div(3))
                );
              });
            });
          });
        });

        context('when the user does not have the requested balance', () => {
          const amount = fp(1001);

          sharedBeforeEach('approve distributor as relayer', async () => {
            await vault.setRelayerApproval(from, distributor, true);
          });

          it('reverts', async () => {
            await expect(stake(stakingToken, amount)).to.be.revertedWith('ERC20_TRANSFER_EXCEEDS_BALANCE');
          });
        });
      });

      context('when the user did not specify any amount', () => {
        const amount = 0;

        it('reverts', async () => {
          await expect(stake(stakingToken, amount)).to.be.revertedWith('STAKE_AMOUNT_ZERO');
        });
      });
    };

    describe('stake', () => {
      context('when called by the sender', () => {
        context('when sender and recipient are the same', () => {
          sharedBeforeEach('define sender and recipient', async () => {
            from = user1;
            to = user1;
          });

          itHandlesStaking((token: Token, amount: BigNumberish) =>
            distributor.stake(token, amount, from, to, { from })
          );
        });

        context('when sender and recipient are different', () => {
          sharedBeforeEach('define sender and recipient', async () => {
            from = other;
            to = user1;
          });

          itHandlesStaking((token: Token, amount: BigNumberish) =>
            distributor.stake(token, amount, from, to, { from })
          );
        });
      });

      context('when called by a relayer', () => {
        context('when relayer is authorised by sender', () => {
          sharedBeforeEach('authoriser relayer', async () => {
            await vault.setRelayerApproval(user1, relayer, true);
          });

          sharedBeforeEach('define sender and recipient', async () => {
            from = user1;
            to = user1;
          });

          itHandlesStaking((token: Token, amount: BigNumberish) =>
            distributor.stake(token, amount, from, to, { from: relayer })
          );
        });

        context('when relayer is not authorised by sender', () => {
          it('reverts', async () => {
            await expect(distributor.stake(stakingToken, 0, user1, user1, { from: relayer })).to.be.revertedWith(
              'USER_DOESNT_ALLOW_RELAYER'
            );
          });
        });
      });
    });

    describe('stakeUsingVault', () => {
      context('when called by the sender', () => {
        context('when sender and recipient are the same', () => {
          sharedBeforeEach('define sender and recipient', async () => {
            from = user1;
            to = user1;
          });

          itHandlesStaking((token: Token, amount: BigNumberish) =>
            distributor.stakeUsingVault(token, amount, from, to, { from })
          );
        });

        context('when sender and recipient are different', () => {
          sharedBeforeEach('define sender and recipient', async () => {
            from = other;
            to = user1;
          });

          itHandlesStaking((token: Token, amount: BigNumberish) =>
            distributor.stakeUsingVault(token, amount, from, to, { from })
          );
        });
      });

      context('when called by a relayer', () => {
        context('when relayer is authorised by sender', () => {
          sharedBeforeEach('authoriser relayer', async () => {
            await vault.setRelayerApproval(user1, relayer, true);
          });

          sharedBeforeEach('define sender and recipient', async () => {
            from = user1;
            to = user1;
          });

          itHandlesStaking((token: Token, amount: BigNumberish) =>
            distributor.stakeUsingVault(token, amount, from, to, { from: relayer })
          );
        });

        context('when relayer is not authorised by sender', () => {
          it('reverts', async () => {
            await expect(
              distributor.stakeUsingVault(stakingToken, 0, user1, user1, { from: relayer })
            ).to.be.revertedWith('USER_DOESNT_ALLOW_RELAYER');
          });
        });
      });
    });

    describe('stakeWithPermit', () => {
      sharedBeforeEach('define sender and recipient', async () => {
        from = user1;
        to = user1;
      });

      itHandlesStaking((token: Token, amount: BigNumberish) =>
        distributor.stakeWithPermit(token, amount, to, { from: other })
      );
    });
  });

  describe('unstake', () => {
    let from: SignerWithAddress, to: SignerWithAddress;

    sharedBeforeEach('create distributions', async () => {
      await distributor.newDistribution(stakingToken, distributionToken, PERIOD_DURATION, { from: distributionOwner });
      distribution = await distributor.getDistributionChannelId(stakingToken, distributionToken, distributionOwner);
      await distributor.fundDistribution(distribution, DISTRIBUTION_SIZE, { from: distributionOwner });

      await distributor.newDistribution(stakingToken, anotherDistributionToken, PERIOD_DURATION, {
        from: distributionOwner,
      });
      anotherDistribution = await distributor.getDistributionChannelId(
        stakingToken,
        anotherDistributionToken,
        distributionOwner
      );
      await distributor.fundDistribution(anotherDistribution, DISTRIBUTION_SIZE, { from: distributionOwner });
    });

    describe('unstake', () => {
      context('when called by the sender', () => {
        context('when sender and recipient are the same', () => {
          sharedBeforeEach('define sender and recipient', async () => {
            from = user1;
            to = user1;
          });

          itHandlesUnstaking((token: Token, amount: BigNumberish) =>
            distributor.unstake(token, amount, from, to, { from })
          );
        });

        context('when sender and recipient are different', () => {
          sharedBeforeEach('define sender and recipient', async () => {
            from = other;
            to = user1;
          });

          itHandlesUnstaking((token: Token, amount: BigNumberish) =>
            distributor.unstake(token, amount, from, to, { from })
          );
        });
      });

      context('when called by a relayer', () => {
        context('when relayer is authorised by sender', () => {
          sharedBeforeEach('authoriser relayer', async () => {
            await vault.setRelayerApproval(user1, relayer, true);
          });

          sharedBeforeEach('define sender and recipient', async () => {
            from = user1;
            to = user1;
          });

          itHandlesUnstaking((token: Token, amount: BigNumberish) =>
            distributor.unstake(token, amount, from, to, { from: relayer })
          );
        });

        context('when relayer is not authorised by sender', () => {
          it('reverts', async () => {
            await expect(distributor.unstake(stakingToken, 0, user1, user1, { from: relayer })).to.be.revertedWith(
              'USER_DOESNT_ALLOW_RELAYER'
            );
          });
        });
      });
    });

    function itHandlesUnstaking(unstake: (token: Token, amount: BigNumberish) => Promise<ContractTransaction>) {
      context('when the user did specify some amount', () => {
        const amount = fp(1);

        context('when the user has previously staked the requested balance', () => {
          sharedBeforeEach('stake amount', async () => {
            await stakingTokens.mint({ to: from, amount });
            await stakingTokens.approve({ to: distributor, amount, from });

            await distributor.stake(stakingToken, amount, from, from, { from });
          });

          const itTransfersTheStakingTokensToTheUser = () => {
            it('transfers the staking tokens to the user', async () => {
              await expectBalanceChange(() => unstake(stakingToken, amount), stakingTokens, [
                { account: to, changes: { [stakingToken.symbol]: amount } },
                { account: distributor.address, changes: { [stakingToken.symbol]: amount.mul(-1) } },
              ]);
            });

            it('decreases the staking balance of the user', async () => {
              const previousStakedBalance = await distributor.balanceOf(stakingToken, from);

              await unstake(stakingToken, amount);

              const currentStakedBalance = await distributor.balanceOf(stakingToken, from);
              expect(currentStakedBalance).be.equal(previousStakedBalance.sub(amount));
            });
          };

          const itDoesNotAffectAnyDistribution = () => {
            it('does not emit a Unstaked event', async () => {
              const tx = await unstake(stakingToken, amount);
              expectEvent.notEmitted(await tx.wait(), 'Unstaked');
            });

            it('does not decrease the supply of the distribution', async () => {
              const previousSupply = await distributor.totalSupply(distribution);

              await unstake(stakingToken, amount);

              const currentSupply = await distributor.totalSupply(distribution);
              expect(currentSupply).be.equal(previousSupply);
            });

            it('does not update the last update time of the distribution', async () => {
              const previousData = await distributor.getDistributionChannel(distribution);
              expect(previousData.lastUpdateTime).not.to.be.equal(0);

              await unstake(stakingToken, amount);

              const currentData = await distributor.getDistributionChannel(distribution);
              expect(currentData.lastUpdateTime).to.be.equal(previousData.lastUpdateTime);
            });

            it('does not update the reward rate stored of the distribution', async () => {
              const previousData = await distributor.getDistributionChannel(distribution);
              expect(previousData.globalTokensPerStake).to.be.zero;

              await unstake(stakingToken, amount);

              const currentData = await distributor.getDistributionChannel(distribution);
              expect(currentData.globalTokensPerStake).to.be.zero;
            });

            it('does not update the user rates of the distribution', async () => {
              const previousData = await distributor.getUserDistributionInfo(distribution, from);
              expect(previousData.unclaimedTokens).to.be.equal(0);
              expect(previousData.userTokensPerStake).to.be.equal(0);

              await unstake(stakingToken, amount);

              const currentData = await distributor.getUserDistributionInfo(distribution, from);
              expect(currentData.unclaimedTokens).to.be.equal(0);
              expect(currentData.userTokensPerStake).to.be.equal(0);
            });

            itDoesNotAffectOtherDistributions();
          };

          const itDoesNotAffectOtherDistributions = () => {
            it('does not affect the supply of other distributions', async () => {
              const previousSupply = await distributor.totalSupply(anotherDistribution);
              expect(previousSupply).be.zero;

              await unstake(stakingToken, amount);

              const currentSupply = await distributor.totalSupply(anotherDistribution);
              expect(currentSupply).be.zero;
            });

            it('does not affect the rates of other distributions', async () => {
              const previousData = await distributor.getDistributionChannel(anotherDistribution);
              expect(previousData.lastUpdateTime).not.to.be.equal(0);
              expect(previousData.globalTokensPerStake).to.be.zero;

              const previousRewardPerToken = await distributor.globalTokensPerStake(anotherDistribution);
              expect(previousRewardPerToken).to.be.zero;

              await unstake(stakingToken, amount);

              const currentData = await distributor.getDistributionChannel(anotherDistribution);
              expect(currentData.lastUpdateTime).to.be.equal(previousData.lastUpdateTime);
              expect(currentData.globalTokensPerStake).to.be.zero;

              const currentRewardPerToken = await distributor.globalTokensPerStake(anotherDistribution);
              expect(currentRewardPerToken).to.be.zero;
            });

            it('does not affect the user rates of other distributions', async () => {
              const previousData = await distributor.getUserDistributionInfo(anotherDistribution, from);
              expect(previousData.unclaimedTokens).to.be.zero;
              expect(previousData.userTokensPerStake).to.be.zero;

              await unstake(stakingToken, amount);

              const currentData = await distributor.getUserDistributionInfo(anotherDistribution, from);
              expect(currentData.unclaimedTokens).to.be.zero;
              expect(currentData.userTokensPerStake).to.be.zero;
            });
          };

          context('when there was no other staked amount', () => {
            context('when the user was not subscribed to a distribution', () => {
              sharedBeforeEach('accrue some rewards', async () => {
                await advanceTime(30 * DAY);
              });

              itTransfersTheStakingTokensToTheUser();
              itDoesNotAffectAnyDistribution();

              it('does not track it for future rewards', async () => {
                await unstake(stakingToken, amount);

                const previousRewardPerToken = await distributor.globalTokensPerStake(distribution);
                expect(previousRewardPerToken).to.be.zero;
                expect(await distributor.getClaimableTokens(distribution, from)).to.equal(0);

                await advanceTime(PERIOD_DURATION);

                const currentRewardPerToken = await distributor.globalTokensPerStake(distribution);
                expect(currentRewardPerToken).to.be.zero;
                expect(await distributor.getClaimableTokens(distribution, from)).to.equal(0);
              });
            });

            context('when the user was subscribed to the distribution', () => {
              sharedBeforeEach('subscribe to the distribution', async () => {
                await distributor.subscribe(distribution, { from });

                // Half of the duration passes, earning the user half of the total reward
                await advanceTime(PERIOD_DURATION / 2);
              });

              itTransfersTheStakingTokensToTheUser();
              itDoesNotAffectOtherDistributions();

              it('emits a Unstaked event', async () => {
                const tx = await unstake(stakingToken, amount);

                expectEvent.inReceipt(await tx.wait(), 'Unstaked', {
                  distributionChannel: distribution,
                  user: from.address,
                  amount,
                });
              });

              it('decreases the supply of the staking contract for the subscribed distribution', async () => {
                const previousSupply = await distributor.totalSupply(distribution);

                await unstake(stakingToken, amount);

                const currentSupply = await distributor.totalSupply(distribution);
                expect(currentSupply).be.equal(previousSupply.sub(amount));
              });

              it('updates the last update time of the subscribed distribution', async () => {
                const previousData = await distributor.getDistributionChannel(distribution);

                await unstake(stakingToken, amount);

                const currentData = await distributor.getDistributionChannel(distribution);
                expect(currentData.lastUpdateTime).to.be.gt(previousData.lastUpdateTime);
              });

              it('updates the reward rate stored of the subscribed distribution', async () => {
                const previousData = await distributor.getDistributionChannel(distribution);
                expect(previousData.globalTokensPerStake).to.be.zero;

                await unstake(stakingToken, amount);

                const currentData = await distributor.getDistributionChannel(distribution);
                expect(currentData.globalTokensPerStake).to.be.almostEqualFp(45000);
              });

              it('updates the user rates of the subscribed distribution', async () => {
                await unstake(stakingToken, amount);

                const distributionData = await distributor.getUserDistributionInfo(distribution, from);
                expect(distributionData.userTokensPerStake).to.be.almostEqualFp(45000);
              });

              it('stops tracking it for future rewards', async () => {
                await unstake(stakingToken, amount);
                await distributor.fundDistribution(distribution, DISTRIBUTION_SIZE, { from: distributionOwner });

                const previousRewardPerToken = await distributor.globalTokensPerStake(distribution);
                expect(previousRewardPerToken).to.be.almostEqualFp(45000);
                const previousEarned = await distributor.getClaimableTokens(distribution, from);

                await advanceTime(PERIOD_DURATION);

                const currentRewardPerToken = await distributor.globalTokensPerStake(distribution);
                expect(currentRewardPerToken).to.be.almostEqualFp(45000);
                const currentEarned = await distributor.getClaimableTokens(distribution, from);
                expect(currentEarned).to.equal(previousEarned);
              });

              it('does not claim his rewards', async () => {
                await unstake(stakingToken, amount);

                const currentRewards = await distributor.getClaimableTokens(distribution, from);
                expect(currentRewards).to.be.almostEqual(DISTRIBUTION_SIZE.div(2));
              });
            });
          });

          context('when there was some other staked amount from another user', () => {
            sharedBeforeEach('subscribe and stake some amount from another user', async () => {
              await distributor.subscribeAndStake(distribution, stakingToken, fp(2), { from: user2 });
              // Half of the reward tokens will go to user 2: 45k, meaning 22.5k per token
              await advanceTime(PERIOD_DURATION / 2);
            });

            context('when the user was not subscribed to a distribution', () => {
              itTransfersTheStakingTokensToTheUser();
              itDoesNotAffectAnyDistribution();

              it('does not track it for future rewards', async () => {
                await unstake(stakingToken, amount);

                const previousRewardPerToken = await distributor.globalTokensPerStake(distribution);
                expect(previousRewardPerToken).to.be.almostEqualFp(22500);

                await advanceTime(PERIOD_DURATION);

                const currentRewardPerToken = await distributor.globalTokensPerStake(distribution);
                expect(currentRewardPerToken).to.be.almostEqualFp(45000);
              });
            });

            context('when the user was subscribed to a distribution', () => {
              sharedBeforeEach('subscribe distribution', async () => {
                await distributor.subscribe(distribution, { from });
                await advanceTime(PERIOD_DURATION / 2);
              });

              itTransfersTheStakingTokensToTheUser();

              it('emits a Unstaked event', async () => {
                const tx = await unstake(stakingToken, amount);

                expectEvent.inReceipt(await tx.wait(), 'Unstaked', {
                  distributionChannel: distribution,
                  user: from.address,
                  amount,
                });
              });

              it('decreases the supply of the staking contract for the subscribed distribution', async () => {
                const previousSupply = await distributor.totalSupply(distribution);

                await unstake(stakingToken, amount);

                const currentSupply = await distributor.totalSupply(distribution);
                expect(currentSupply).be.equal(previousSupply.sub(amount));
              });

              it('updates the last update time of the subscribed distribution', async () => {
                const previousData = await distributor.getDistributionChannel(distribution);

                await unstake(stakingToken, amount);

                const currentData = await distributor.getDistributionChannel(distribution);
                expect(currentData.lastUpdateTime).to.be.gt(previousData.lastUpdateTime);
              });

              it('updates the reward rate stored of the subscribed distribution', async () => {
                const previousData = await distributor.getDistributionChannel(distribution);
                expect(previousData.globalTokensPerStake).to.be.almostEqualFp(22500);

                await unstake(stakingToken, amount);

                const currentData = await distributor.getDistributionChannel(distribution);
                expect(currentData.globalTokensPerStake).to.be.almostEqualFp(37500);
              });

              it('updates the user rates of the subscribed distribution', async () => {
                await unstake(stakingToken, amount);

                // The second half is split between both users, meaning 15k per token
                const distributionData = await distributor.getUserDistributionInfo(distribution, from);
                expect(distributionData.unclaimedTokens).to.be.almostEqualFp(15000);
                expect(distributionData.userTokensPerStake).to.be.almostEqualFp(37500);
              });

              it('stops tracking it for future rewards', async () => {
                await unstake(stakingToken, amount);
                await distributor.fundDistribution(distribution, DISTRIBUTION_SIZE, { from: distributionOwner });

                const previousRewardPerToken = await distributor.globalTokensPerStake(distribution);
                expect(previousRewardPerToken).to.be.almostEqualFp(37500);
                const previousEarned = await distributor.getClaimableTokens(distribution, from);

                await advanceTime(PERIOD_DURATION);

                // All new rewards go to user 2, meaning 45k per token
                const currentRewardPerToken = await distributor.globalTokensPerStake(distribution);
                expect(currentRewardPerToken).to.be.almostEqualFp(82500);

                const currentEarned = await distributor.getClaimableTokens(distribution, from);
                expect(currentEarned).to.equal(previousEarned);
              });

              it('does not claim his rewards', async () => {
                await unstake(stakingToken, amount);

                // The user only got one third of the rewards for the duration they staked, which was
                // half the period.
                const currentRewards = await distributor.getClaimableTokens(distribution, from);
                expect(currentRewards).to.be.almostEqual(DISTRIBUTION_SIZE.div(2).div(3));
              });
            });
          });
        });

        context('when the user does not have the requested stake', () => {
          const amount = fp(1001);

          it('reverts', async () => {
            await expect(unstake(stakingToken, amount)).to.be.revertedWith('UNSTAKE_AMOUNT_UNAVAILABLE');
          });
        });
      });

      context('when the user did not specify any amount', () => {
        const amount = 0;

        it('reverts', async () => {
          await expect(unstake(stakingToken, amount)).to.be.revertedWith('UNSTAKE_AMOUNT_ZERO');
        });
      });
    }
  });

  describe('subscribe', () => {
    context('when the distribution exists', () => {
      sharedBeforeEach('create distributions', async () => {
        await distributor.newDistribution(stakingToken, distributionToken, PERIOD_DURATION, {
          from: distributionOwner,
        });
        distribution = await distributor.getDistributionChannelId(stakingToken, distributionToken, distributionOwner);
        await distributor.fundDistribution(distribution, DISTRIBUTION_SIZE, { from: distributionOwner });

        await distributor.newDistribution(stakingToken, anotherDistributionToken, PERIOD_DURATION, {
          from: distributionOwner,
        });

        anotherDistribution = await distributor.getDistributionChannelId(
          stakingToken,
          anotherDistributionToken,
          distributionOwner
        );
        await distributor.fundDistribution(anotherDistribution, DISTRIBUTION_SIZE, { from: distributionOwner });
      });

      context('when the user was not subscribed yet', () => {
        context('when there was no stake yet', () => {
          context('when the user has no stake', () => {
            it('subscribes the user to the distribution', async () => {
              await distributor.subscribe(distribution, { from: user1 });

              expect(await distributor.isSubscribed(distribution, user1)).to.be.true;
              expect(await distributor.isSubscribed(anotherDistribution, user1)).to.be.false;
            });

            it('does not affect the staking balance of the user', async () => {
              const previousBalance = await distributor.balanceOf(stakingToken, user1);

              await distributor.subscribe(distribution, { from: user1 });

              const currentBalance = await distributor.balanceOf(stakingToken, user1);
              expect(currentBalance).to.be.equal(previousBalance);
            });

            it('does not affect the supply of the distribution', async () => {
              const previousSupply = await distributor.totalSupply(distribution);

              await distributor.subscribe(distribution, { from: user1 });

              const currentSupply = await distributor.totalSupply(distribution);
              expect(currentSupply).to.be.equal(previousSupply);
            });

            it('does not update the last update time of the distribution', async () => {
              const { lastUpdateTime: previousUpdateTime } = await distributor.getDistributionChannel(distribution);

              await distributor.subscribe(distribution, { from: user1 });

              const { lastUpdateTime: currentUpdateTime } = await distributor.getDistributionChannel(distribution);
              expect(currentUpdateTime).to.be.equal(previousUpdateTime);
            });

            it('does not update the reward rate stored of the distribution', async () => {
              const { globalTokensPerStake: previousRate } = await distributor.getDistributionChannel(distribution);
              expect(previousRate).to.be.zero;

              await distributor.subscribe(distribution, { from: user1 });

              const { globalTokensPerStake: currentRate } = await distributor.getDistributionChannel(distribution);
              expect(currentRate).to.be.zero;
            });

            it('does not update the reward per token rate of the distribution', async () => {
              const previousRewardPerToken = await distributor.globalTokensPerStake(distribution);
              expect(previousRewardPerToken).to.be.zero;

              await distributor.subscribe(distribution, { from: user1 });

              const currentRewardPerToken = await distributor.globalTokensPerStake(distribution);
              expect(currentRewardPerToken).to.be.zero;
            });

            it('does not affect the user rates of the distribution', async () => {
              const previousData = await distributor.getUserDistributionInfo(distribution, user1);
              expect(previousData.unclaimedTokens).to.be.zero;
              expect(previousData.userTokensPerStake).to.be.zero;

              await distributor.subscribe(distribution, { from: user1 });

              const currentData = await distributor.getUserDistributionInfo(distribution, user1);
              expect(currentData.unclaimedTokens).to.be.zero;
              expect(currentData.userTokensPerStake).to.be.zero;
            });

            it('does not emit a Staked event', async () => {
              const tx = await distributor.subscribe(distribution, { from: user1 });
              expectEvent.notEmitted(await tx.wait(), 'Staked');
            });
          });

          context('when the user has staked', () => {
            const balance = fp(1);

            sharedBeforeEach('stake tokens', async () => {
              await stakingToken.mint(user1, balance);
              await stakingToken.approve(distributor, balance, { from: user1 });
              await distributor.stake(stakingToken, balance, user1, user1, { from: user1 });
              await advanceTime(PERIOD_DURATION / 2);
            });

            it('subscribes the user to the distribution', async () => {
              await distributor.subscribe(distribution, { from: user1 });

              expect(await distributor.isSubscribed(distribution, user1)).to.be.true;
              expect(await distributor.isSubscribed(anotherDistribution, user1)).to.be.false;
            });

            it('does not affect the staking balance of the user', async () => {
              const previousBalance = await distributor.balanceOf(stakingToken, user1);

              await distributor.subscribe(distribution, { from: user1 });

              const currentBalance = await distributor.balanceOf(stakingToken, user1);
              expect(currentBalance).to.be.equal(previousBalance);
            });

            it('increases the supply of the distribution', async () => {
              const previousSupply = await distributor.totalSupply(distribution);

              await distributor.subscribe(distribution, { from: user1 });

              const currentSupply = await distributor.totalSupply(distribution);
              expect(currentSupply).to.be.equal(previousSupply.add(balance));
            });

            it('updates the last update time of the distribution', async () => {
              const { lastUpdateTime: previousUpdateTime } = await distributor.getDistributionChannel(distribution);

              const currentTime = await currentTimestamp();
              await distributor.subscribe(distribution, { from: user1 });

              const { lastUpdateTime: currentUpdateTime } = await distributor.getDistributionChannel(distribution);
              expect(currentUpdateTime).to.be.gt(previousUpdateTime);
              expect(currentUpdateTime).to.be.at.least(currentTime);
            });

            it('does not update the reward rate stored of the distribution', async () => {
              const { globalTokensPerStake: previousRate } = await distributor.getDistributionChannel(distribution);
              expect(previousRate).to.be.zero;

              await distributor.subscribe(distribution, { from: user1 });

              const { globalTokensPerStake: currentRate } = await distributor.getDistributionChannel(distribution);
              expect(currentRate).to.be.zero;
            });

            it('does not update the reward per token rate of the distribution', async () => {
              const previousRewardPerToken = await distributor.globalTokensPerStake(distribution);
              expect(previousRewardPerToken).to.be.zero;

              await distributor.subscribe(distribution, { from: user1 });

              const currentRewardPerToken = await distributor.globalTokensPerStake(distribution);
              expect(currentRewardPerToken).to.be.zero;
            });

            it('does not affect the user rates of the distribution', async () => {
              const previousData = await distributor.getUserDistributionInfo(distribution, user1);
              expect(previousData.unclaimedTokens).to.be.zero;
              expect(previousData.userTokensPerStake).to.be.zero;

              await distributor.subscribe(distribution, { from: user1 });

              const currentData = await distributor.getUserDistributionInfo(distribution, user1);
              expect(currentData.unclaimedTokens).to.be.zero;
              expect(currentData.userTokensPerStake).to.be.zero;
            });

            it('emits a Staked event', async () => {
              const tx = await distributor.subscribe(distribution, { from: user1 });

              expectEvent.inReceipt(await tx.wait(), 'Staked', {
                distributionChannel: distribution,
                amount: balance,
                user: user1.address,
              });
            });
          });
        });

        context('when there some previous stake', () => {
          sharedBeforeEach('stake from other user', async () => {
            await distributor.subscribeAndStake(distribution, stakingToken, fp(2), { from: user2 });
            await advanceTime(PERIOD_DURATION);
          });

          context('when the user has no stake', () => {
            it('subscribes the user to the distribution', async () => {
              await distributor.subscribe(distribution, { from: user1 });

              expect(await distributor.isSubscribed(distribution, user1)).to.be.true;
              expect(await distributor.isSubscribed(anotherDistribution, user1)).to.be.false;
            });

            it('does not affect the staking balance of the user', async () => {
              const previousBalance = await distributor.balanceOf(stakingToken, user1);

              await distributor.subscribe(distribution, { from: user1 });

              const currentBalance = await distributor.balanceOf(stakingToken, user1);
              expect(currentBalance).to.be.equal(previousBalance);
            });

            it('does not affect the supply of the distribution', async () => {
              const previousSupply = await distributor.totalSupply(distribution);

              await distributor.subscribe(distribution, { from: user1 });

              const currentSupply = await distributor.totalSupply(distribution);
              expect(currentSupply).to.be.equal(previousSupply);
            });

            it('does not update the last update time of the distribution', async () => {
              const { lastUpdateTime: previousUpdateTime } = await distributor.getDistributionChannel(distribution);

              await distributor.subscribe(distribution, { from: user1 });

              const { lastUpdateTime: currentUpdateTime } = await distributor.getDistributionChannel(distribution);
              expect(currentUpdateTime).to.be.equal(previousUpdateTime);
            });

            it('does not update the reward rate stored of the distribution', async () => {
              const { globalTokensPerStake: previousRate } = await distributor.getDistributionChannel(distribution);
              expect(previousRate).to.be.zero;

              await distributor.subscribe(distribution, { from: user1 });

              const { globalTokensPerStake: currentRate } = await distributor.getDistributionChannel(distribution);
              expect(currentRate).to.be.zero;
            });

            it('does not update the reward per token rate of the distribution', async () => {
              const previousRewardPerToken = await distributor.globalTokensPerStake(distribution);
              expect(previousRewardPerToken).to.be.almostEqualFp(45e3);

              await distributor.subscribe(distribution, { from: user1 });

              const currentRewardPerToken = await distributor.globalTokensPerStake(distribution);
              expect(currentRewardPerToken).to.be.almostEqualFp(45e3);
            });

            it('does not affect the user rates of the distribution', async () => {
              const previousData = await distributor.getUserDistributionInfo(distribution, user1);
              expect(previousData.unclaimedTokens).to.be.zero;
              expect(previousData.userTokensPerStake).to.be.zero;

              await distributor.subscribe(distribution, { from: user1 });

              const currentData = await distributor.getUserDistributionInfo(distribution, user1);
              expect(currentData.unclaimedTokens).to.be.zero;
              expect(currentData.userTokensPerStake).to.be.zero;
            });

            it('does not emit a Staked event', async () => {
              const tx = await distributor.subscribe(distribution, { from: user1 });
              expectEvent.notEmitted(await tx.wait(), 'Staked');
            });
          });

          context('when the user has staked', () => {
            const balance = fp(1);

            sharedBeforeEach('stake tokens', async () => {
              await stakingToken.mint(user1, balance);
              await stakingToken.approve(distributor, balance, { from: user1 });
              await distributor.stake(stakingToken, balance, user1, user1, { from: user1 });
              await distributor.fundDistribution(distribution, DISTRIBUTION_SIZE, { from: distributionOwner });
            });

            it('subscribes the user to the distribution', async () => {
              await distributor.subscribe(distribution, { from: user1 });

              expect(await distributor.isSubscribed(distribution, user1)).to.be.true;
              expect(await distributor.isSubscribed(anotherDistribution, user1)).to.be.false;
            });

            it('does not affect the staking balance of the user', async () => {
              const previousBalance = await distributor.balanceOf(stakingToken, user1);

              await distributor.subscribe(distribution, { from: user1 });

              const currentBalance = await distributor.balanceOf(stakingToken, user1);
              expect(currentBalance).to.be.equal(previousBalance);
            });

            it('increases the supply of the distribution', async () => {
              const previousSupply = await distributor.totalSupply(distribution);

              await distributor.subscribe(distribution, { from: user1 });

              const currentSupply = await distributor.totalSupply(distribution);
              expect(currentSupply).to.be.equal(previousSupply.add(balance));
            });

            it('updates the last update time of the distribution', async () => {
              const { lastUpdateTime: previousUpdateTime } = await distributor.getDistributionChannel(distribution);

              const currentTime = await currentTimestamp();
              await distributor.subscribe(distribution, { from: user1 });

              const { lastUpdateTime: currentUpdateTime } = await distributor.getDistributionChannel(distribution);
              expect(currentUpdateTime).to.be.gt(previousUpdateTime);
              expect(currentUpdateTime).to.be.at.least(currentTime);
            });

            it('updates the reward rate stored of the distribution', async () => {
              const { globalTokensPerStake: previousRate } = await distributor.getDistributionChannel(distribution);
              expect(previousRate).to.be.almostEqualFp(45e3);

              await advanceTime(PERIOD_DURATION);
              await distributor.subscribe(distribution, { from: user1 });

              const { globalTokensPerStake: currentRate } = await distributor.getDistributionChannel(distribution);
              expect(currentRate).to.be.almostEqualFp(90e3);
            });

            it('affects the reward per token rate of the distribution', async () => {
              const previousRewardPerToken = await distributor.globalTokensPerStake(distribution);
              expect(previousRewardPerToken).to.be.almostEqualFp(45e3);

              await distributor.subscribe(distribution, { from: user1 });
              await advanceTime(PERIOD_DURATION);

              const currentRewardPerToken = await distributor.globalTokensPerStake(distribution);
              expect(currentRewardPerToken).to.be.almostEqualFp(75e3);
            });

            it('does not affect the user rates of the distribution', async () => {
              const previousData = await distributor.getUserDistributionInfo(distribution, user1);
              expect(previousData.unclaimedTokens).to.be.zero;
              expect(previousData.userTokensPerStake).to.be.zero;

              await distributor.subscribe(distribution, { from: user1 });

              const currentData = await distributor.getUserDistributionInfo(distribution, user1);
              expect(currentData.unclaimedTokens).to.be.zero;
              expect(currentData.userTokensPerStake).to.be.almostEqualFp(45e3);
            });

            it('emits a Staked event', async () => {
              const tx = await distributor.subscribe(distribution, { from: user1 });

              expectEvent.inReceipt(await tx.wait(), 'Staked', {
                distributionChannel: distribution,
                amount: balance,
                user: user1.address,
              });
            });
          });
        });
      });

      context('when the user was already subscribed', () => {
        sharedBeforeEach('subscribe', async () => {
          await distributor.subscribe(distribution, { from: user1 });
        });

        it('reverts', async () => {
          await expect(distributor.subscribe(distribution, { from: user1 })).to.be.revertedWith(
            'ALREADY_SUBSCRIBED_DISTRIBUTION'
          );
        });
      });
    });

    context('when the distribution does not exist', () => {
      it('reverts', async () => {
        await expect(distributor.subscribe(ZERO_BYTES32, { from: user1 })).to.be.revertedWith(
          'DISTRIBUTION_DOES_NOT_EXIST'
        );
      });
    });
  });

  describe('unsubscribe', () => {
    context('when the distribution exists', () => {
      sharedBeforeEach('create distributions', async () => {
        await distributor.newDistribution(stakingToken, distributionToken, PERIOD_DURATION, {
          from: distributionOwner,
        });
        distribution = await distributor.getDistributionChannelId(stakingToken, distributionToken, distributionOwner);
        await distributor.fundDistribution(distribution, DISTRIBUTION_SIZE, { from: distributionOwner });

        await distributor.newDistribution(stakingToken, anotherDistributionToken, PERIOD_DURATION, {
          from: distributionOwner,
        });
        anotherDistribution = await distributor.getDistributionChannelId(
          stakingToken,
          anotherDistributionToken,
          distributionOwner
        );
        await distributor.fundDistribution(anotherDistribution, DISTRIBUTION_SIZE, { from: distributionOwner });
      });

      context('when the user was already subscribed', () => {
        sharedBeforeEach('subscribe', async () => {
          await distributor.subscribe(distribution, { from: user1 });
        });

        context('when there was no stake yet', () => {
          context('when the user has no stake', () => {
            it('subscribes the user to the distribution', async () => {
              await distributor.unsubscribe(distribution, { from: user1 });

              expect(await distributor.isSubscribed(distribution, user1)).to.be.false;
              expect(await distributor.isSubscribed(anotherDistribution, user1)).to.be.false;
            });

            it('does not affect the staking balance of the user', async () => {
              const previousBalance = await distributor.balanceOf(stakingToken, user1);

              await distributor.unsubscribe(distribution, { from: user1 });

              const currentBalance = await distributor.balanceOf(stakingToken, user1);
              expect(currentBalance).to.be.equal(previousBalance);
            });

            it('does not affect the supply of the distribution', async () => {
              const previousSupply = await distributor.totalSupply(distribution);

              await distributor.unsubscribe(distribution, { from: user1 });

              const currentSupply = await distributor.totalSupply(distribution);
              expect(currentSupply).to.be.equal(previousSupply);
            });

            it('does not update the last update time of the distribution', async () => {
              const { lastUpdateTime: previousUpdateTime } = await distributor.getDistributionChannel(distribution);

              await distributor.unsubscribe(distribution, { from: user1 });

              const { lastUpdateTime: currentUpdateTime } = await distributor.getDistributionChannel(distribution);
              expect(currentUpdateTime).to.be.equal(previousUpdateTime);
            });

            it('does not update the reward rate stored of the distribution', async () => {
              const { globalTokensPerStake: previousRate } = await distributor.getDistributionChannel(distribution);
              expect(previousRate).to.be.zero;

              await distributor.unsubscribe(distribution, { from: user1 });

              const { globalTokensPerStake: currentRate } = await distributor.getDistributionChannel(distribution);
              expect(currentRate).to.be.zero;
            });

            it('does not update the reward per token rate of the distribution', async () => {
              const previousRewardPerToken = await distributor.globalTokensPerStake(distribution);
              expect(previousRewardPerToken).to.be.zero;

              await distributor.unsubscribe(distribution, { from: user1 });

              const currentRewardPerToken = await distributor.globalTokensPerStake(distribution);
              expect(currentRewardPerToken).to.be.zero;
            });

            it('does not affect the user rates of the distribution', async () => {
              const previousData = await distributor.getUserDistributionInfo(distribution, user1);
              expect(previousData.unclaimedTokens).to.be.zero;
              expect(previousData.userTokensPerStake).to.be.zero;

              await distributor.unsubscribe(distribution, { from: user1 });

              const currentData = await distributor.getUserDistributionInfo(distribution, user1);
              expect(currentData.unclaimedTokens).to.be.zero;
              expect(currentData.userTokensPerStake).to.be.zero;
            });

            it('calculates total earned correctly', async () => {
              await advanceTime(PERIOD_DURATION);
              await distributor.unsubscribe(distribution, { from: user1 });

              expect(await distributor.getClaimableTokens(distribution, user1)).to.be.zero;
            });

            it('does not emit a Unstaked event', async () => {
              const tx = await distributor.unsubscribe(distribution, { from: user1 });
              expectEvent.notEmitted(await tx.wait(), 'Unstaked');
            });
          });

          context('when the user has staked', () => {
            const balance = fp(1);

            sharedBeforeEach('stake tokens', async () => {
              await stakingToken.mint(user1, balance);
              await stakingToken.approve(distributor, balance, { from: user1 });
              await distributor.stake(stakingToken, balance, user1, user1, { from: user1 });
              await advanceTime(PERIOD_DURATION / 2);
            });

            it('subscribes the user to the distribution', async () => {
              await distributor.unsubscribe(distribution, { from: user1 });

              expect(await distributor.isSubscribed(distribution, user1)).to.be.false;
              expect(await distributor.isSubscribed(anotherDistribution, user1)).to.be.false;
            });

            it('does not affect the staking balance of the user', async () => {
              const previousBalance = await distributor.balanceOf(stakingToken, user1);

              await distributor.unsubscribe(distribution, { from: user1 });

              const currentBalance = await distributor.balanceOf(stakingToken, user1);
              expect(currentBalance).to.be.equal(previousBalance);
            });

            it('decreases the supply of the distribution', async () => {
              const previousSupply = await distributor.totalSupply(distribution);

              await distributor.unsubscribe(distribution, { from: user1 });

              const currentSupply = await distributor.totalSupply(distribution);
              expect(currentSupply).to.be.equal(previousSupply.sub(balance));
            });

            it('updates the last update time of the distribution', async () => {
              const { lastUpdateTime: previousUpdateTime } = await distributor.getDistributionChannel(distribution);

              const currentTime = await currentTimestamp();
              await distributor.unsubscribe(distribution, { from: user1 });

              const { lastUpdateTime: currentUpdateTime } = await distributor.getDistributionChannel(distribution);
              expect(currentUpdateTime).to.be.gt(previousUpdateTime);
              expect(currentUpdateTime).to.be.at.least(currentTime);
            });

            it('updates the reward rate stored of the distribution', async () => {
              const { globalTokensPerStake: previousRate } = await distributor.getDistributionChannel(distribution);
              expect(previousRate).to.be.zero;

              await distributor.unsubscribe(distribution, { from: user1 });

              const { globalTokensPerStake: currentRate } = await distributor.getDistributionChannel(distribution);
              expect(currentRate).to.be.almostEqualFp(45e3);
            });

            it('does not update the reward per token rate of the distribution', async () => {
              const previousRewardPerToken = await distributor.globalTokensPerStake(distribution);
              expect(previousRewardPerToken).to.be.almostEqualFp(45e3);

              await distributor.unsubscribe(distribution, { from: user1 });

              const currentRewardPerToken = await distributor.globalTokensPerStake(distribution);
              expect(currentRewardPerToken).to.be.almostEqualFp(45e3);
            });

            it('updates the user rates of the distribution', async () => {
              const previousData = await distributor.getUserDistributionInfo(distribution, user1);
              expect(previousData.unclaimedTokens).to.be.zero;
              expect(previousData.userTokensPerStake).to.be.zero;

              await distributor.unsubscribe(distribution, { from: user1 });

              const currentData = await distributor.getUserDistributionInfo(distribution, user1);
              expect(currentData.unclaimedTokens).to.be.almostEqualFp(45e3);
              expect(currentData.userTokensPerStake).to.be.almostEqualFp(45e3);
            });

            it('calculates total earned correctly', async () => {
              await distributor.unsubscribe(distribution, { from: user1 });

              expect(await distributor.getClaimableTokens(distribution, user1)).almostEqualFp(45e3);
            });

            it('emits a Unstaked event', async () => {
              const tx = await distributor.unsubscribe(distribution, { from: user1 });

              expectEvent.inReceipt(await tx.wait(), 'Unstaked', {
                distributionChannel: distribution,
                amount: balance,
                user: user1.address,
              });
            });
          });
        });

        context('when there some previous stake', () => {
          sharedBeforeEach('stake from other user', async () => {
            await distributor.subscribeAndStake(distribution, stakingToken, fp(2), { from: user2 });
            await advanceTime(PERIOD_DURATION);
          });

          context('when the user has no stake', () => {
            it('subscribes the user to the distribution', async () => {
              await distributor.unsubscribe(distribution, { from: user1 });

              expect(await distributor.isSubscribed(distribution, user1)).to.be.false;
              expect(await distributor.isSubscribed(anotherDistribution, user1)).to.be.false;
            });

            it('does not affect the staking balance of the user', async () => {
              const previousBalance = await distributor.balanceOf(stakingToken, user1);

              await distributor.unsubscribe(distribution, { from: user1 });

              const currentBalance = await distributor.balanceOf(stakingToken, user1);
              expect(currentBalance).to.be.equal(previousBalance);
            });

            it('does not affect the supply of the distribution', async () => {
              const previousSupply = await distributor.totalSupply(distribution);

              await distributor.unsubscribe(distribution, { from: user1 });

              const currentSupply = await distributor.totalSupply(distribution);
              expect(currentSupply).to.be.equal(previousSupply);
            });

            it('does not update the last update time of the distribution', async () => {
              const { lastUpdateTime: previousUpdateTime } = await distributor.getDistributionChannel(distribution);

              await distributor.unsubscribe(distribution, { from: user1 });

              const { lastUpdateTime: currentUpdateTime } = await distributor.getDistributionChannel(distribution);
              expect(currentUpdateTime).to.be.equal(previousUpdateTime);
            });

            it('does not update the reward rate stored of the distribution', async () => {
              const { globalTokensPerStake: previousRate } = await distributor.getDistributionChannel(distribution);
              expect(previousRate).to.be.zero;

              await distributor.unsubscribe(distribution, { from: user1 });

              const { globalTokensPerStake: currentRate } = await distributor.getDistributionChannel(distribution);
              expect(currentRate).to.be.zero;
            });

            it('does not update the reward per token rate of the distribution', async () => {
              const previousRewardPerToken = await distributor.globalTokensPerStake(distribution);
              expect(previousRewardPerToken).to.be.almostEqualFp(45e3);

              await distributor.unsubscribe(distribution, { from: user1 });

              const currentRewardPerToken = await distributor.globalTokensPerStake(distribution);
              expect(currentRewardPerToken).to.be.almostEqualFp(45e3);
            });

            it('does not affect the user rates of the distribution', async () => {
              const previousData = await distributor.getUserDistributionInfo(distribution, user1);
              expect(previousData.unclaimedTokens).to.be.zero;
              expect(previousData.userTokensPerStake).to.be.zero;

              await distributor.unsubscribe(distribution, { from: user1 });

              const currentData = await distributor.getUserDistributionInfo(distribution, user1);
              expect(currentData.unclaimedTokens).to.be.zero;
              expect(currentData.userTokensPerStake).to.be.zero;
            });

            it('calculates total earned correctly', async () => {
              await advanceTime(PERIOD_DURATION);
              await distributor.unsubscribe(distribution, { from: user1 });

              expect(await distributor.getClaimableTokens(distribution, user1)).to.be.zero;
            });

            it('does not emit a Unstaked event', async () => {
              const tx = await distributor.unsubscribe(distribution, { from: user1 });
              expectEvent.notEmitted(await tx.wait(), 'Unstaked');
            });
          });

          context('when the user has staked', () => {
            const balance = fp(1);

            sharedBeforeEach('stake tokens', async () => {
              await stakingToken.mint(user1, balance);
              await stakingToken.approve(distributor, balance, { from: user1 });
              await distributor.stake(stakingToken, balance, user1, user1, { from: user1 });
              await distributor.fundDistribution(distribution, DISTRIBUTION_SIZE, { from: distributionOwner });
            });

            it('subscribes the user to the distribution', async () => {
              await distributor.unsubscribe(distribution, { from: user1 });

              expect(await distributor.isSubscribed(distribution, user1)).to.be.false;
              expect(await distributor.isSubscribed(anotherDistribution, user1)).to.be.false;
            });

            it('does not affect the staking balance of the user', async () => {
              const previousBalance = await distributor.balanceOf(stakingToken, user1);

              await distributor.unsubscribe(distribution, { from: user1 });

              const currentBalance = await distributor.balanceOf(stakingToken, user1);
              expect(currentBalance).to.be.equal(previousBalance);
            });

            it('decreases the supply of the distribution', async () => {
              const previousSupply = await distributor.totalSupply(distribution);

              await distributor.unsubscribe(distribution, { from: user1 });

              const currentSupply = await distributor.totalSupply(distribution);
              expect(currentSupply).to.be.equal(previousSupply.sub(balance));
            });

            it('updates the last update time of the distribution', async () => {
              const { lastUpdateTime: previousUpdateTime } = await distributor.getDistributionChannel(distribution);

              const currentTime = await currentTimestamp();
              await distributor.unsubscribe(distribution, { from: user1 });

              const { lastUpdateTime: currentUpdateTime } = await distributor.getDistributionChannel(distribution);
              expect(currentUpdateTime).to.be.gt(previousUpdateTime);
              expect(currentUpdateTime).to.be.at.least(currentTime);
            });

            it('updates the reward rate stored of the distribution', async () => {
              const { globalTokensPerStake: previousRate } = await distributor.getDistributionChannel(distribution);
              expect(previousRate).to.be.almostEqualFp(45e3);

              await advanceTime(PERIOD_DURATION);
              await distributor.unsubscribe(distribution, { from: user1 });

              const { globalTokensPerStake: currentRate } = await distributor.getDistributionChannel(distribution);
              expect(currentRate).to.be.almostEqualFp(75e3);
            });

            it('affects the reward per token rate of the distribution', async () => {
              const previousRewardPerToken = await distributor.globalTokensPerStake(distribution);
              expect(previousRewardPerToken).to.be.almostEqualFp(45e3);

              await distributor.unsubscribe(distribution, { from: user1 });
              await advanceTime(PERIOD_DURATION);

              const currentRewardPerToken = await distributor.globalTokensPerStake(distribution);
              expect(currentRewardPerToken).to.be.almostEqualFp(90e3);
            });

            it('affects the user rates of the distribution', async () => {
              const previousData = await distributor.getUserDistributionInfo(distribution, user1);
              expect(previousData.unclaimedTokens).to.be.zero;
              expect(previousData.userTokensPerStake).to.be.almostEqualFp(45e3);

              await advanceTime(PERIOD_DURATION);
              await distributor.unsubscribe(distribution, { from: user1 });

              const currentData = await distributor.getUserDistributionInfo(distribution, user1);
              expect(currentData.unclaimedTokens).to.be.almostEqualFp(30e3);
              expect(currentData.userTokensPerStake).to.be.almostEqualFp(75e3);
            });

            it('calculates total earned correctly', async () => {
              await advanceTime(PERIOD_DURATION);
              await distributor.unsubscribe(distribution, { from: user1 });

              expect(await distributor.getClaimableTokens(distribution, user1)).to.be.almostEqualFp(30e3);
            });

            it('emits a Unstaked event', async () => {
              const tx = await distributor.unsubscribe(distribution, { from: user1 });

              expectEvent.inReceipt(await tx.wait(), 'Unstaked', {
                distributionChannel: distribution,
                amount: balance,
                user: user1.address,
              });
            });
          });
        });
      });

      context('when the user was not subscribed yet', () => {
        it('reverts', async () => {
          await expect(distributor.unsubscribe(distribution, { from: user1 })).to.be.revertedWith(
            'DISTRIBUTION_NOT_SUBSCRIBED'
          );
        });
      });
    });

    context('when the distribution does not exist', () => {
      it('reverts', async () => {
        await expect(distributor.unsubscribe(ZERO_BYTES32, { from: user1 })).to.be.revertedWith(
          'DISTRIBUTION_DOES_NOT_EXIST'
        );
      });
    });
  });

  describe('claim', () => {
    let from: SignerWithAddress, to: SignerWithAddress;

    sharedBeforeEach('create distribution', async () => {
      await distributor.newDistribution(stakingToken, distributionToken, PERIOD_DURATION, { from: distributionOwner });
      distribution = await distributor.getDistributionChannelId(stakingToken, distributionToken, distributionOwner);
      await distributor.fundDistribution(distribution, DISTRIBUTION_SIZE, { from: distributionOwner });
    });

    const itReceivesTheRewards = (claim: (distribution: string) => Promise<ContractTransaction>) => {
      it('transfers the reward tokens to the user', async () => {
        const rewards = await distributor.getClaimableTokens(distribution, from);

        await claim(distribution);

        expect(await distributor.getClaimableTokens(distribution, from)).to.be.zero;
        expect(await distributionToken.balanceOf(user1.address)).to.be.almostEqual(rewards);
      });

      it('transfer the tokens from the vault', async () => {
        const previousVaultBalance = await distributionToken.balanceOf(distributor.vault.address);

        const rewards = await distributor.getClaimableTokens(distribution, from);
        await claim(distribution);

        const currentVaultBalance = await distributionToken.balanceOf(distributor.vault.address);
        expect(currentVaultBalance).to.be.equal(previousVaultBalance.sub(rewards));
      });

      it('does not update the reward per token', async () => {
        const previousRewardPerToken = await distributor.globalTokensPerStake(distribution);

        await claim(distribution);

        const currentRewardPerToken = await distributor.globalTokensPerStake(distribution);
        expect(currentRewardPerToken).to.be.almostEqual(previousRewardPerToken);
      });

      it('updates the reward per token rates of the user', async () => {
        const previousRewardPerToken = await distributor.globalTokensPerStake(distribution);

        await claim(distribution);

        const { unclaimedTokens, userTokensPerStake } = await distributor.getUserDistributionInfo(distribution, from);
        expect(unclaimedTokens).to.be.almostEqual(0);
        expect(userTokensPerStake).to.be.almostEqual(previousRewardPerToken);
      });

      it('emits a DistributionClaimed event', async () => {
        const expectedAmount = await distributor.getClaimableTokens(distribution, from);

        const tx = await claim(distribution);

        expectEvent.inReceipt(await tx.wait(), 'DistributionClaimed', {
          distribution,
          user: from.address,
          amount: expectedAmount,
        });
      });
    };

    const itIgnoresTheRequest = (
      claim: (distribution: string) => Promise<ContractTransaction>,
      updatesUserPaidRate = false
    ) => {
      it('does not transfer any reward tokens to the user', async () => {
        await claim(distribution);

        expect(await distributor.getClaimableTokens(distribution, from)).to.be.almostEqualFp(0);
        expect(await distributionToken.balanceOf(from)).to.be.almostEqualFp(0);
      });

      it('does not update the reward per token', async () => {
        const previousRewardPerToken = await distributor.globalTokensPerStake(distribution);

        await claim(distribution);

        const currentRewardPerToken = await distributor.globalTokensPerStake(distribution);
        expect(currentRewardPerToken).to.be.almostEqual(previousRewardPerToken);
      });

      it(`${updatesUserPaidRate ? 'updates' : 'does not update'} the reward per token rates of the user`, async () => {
        const rewardPerToken = await distributor.globalTokensPerStake(distribution);

        await claim(distribution);

        const { unclaimedTokens, userTokensPerStake } = await distributor.getUserDistributionInfo(distribution, from);
        expect(unclaimedTokens).to.be.zero;
        expect(userTokensPerStake).to.be.equal(updatesUserPaidRate ? rewardPerToken : 0);
      });

      it('does not emit a DistributionClaimed event', async () => {
        const tx = await claim(distribution);

        expectEvent.notEmitted(await tx.wait(), 'DistributionClaimed');
      });
    };

    const itHandlesClaiming = (claim: (distributions: NAry<string>) => Promise<ContractTransaction>) => {
      context('when there was no other stake from other users', () => {
        context('when the user had some stake', () => {
          sharedBeforeEach('stake some amount', async () => {
            await stakingToken.mint(from, fp(1));
            await stakingToken.approve(distributor, fp(1), { from });
            await distributor.stake(stakingToken, fp(1), from, from, { from });
          });

          context('when the user was subscribed to a distribution', () => {
            sharedBeforeEach('subscribe distribution', async () => {
              await distributor.subscribe(distribution, { from });
              await advanceTime(PERIOD_DURATION);
            });

            itReceivesTheRewards(claim);

            context('when the user is subscribed to another distribution for the same token', () => {
              sharedBeforeEach('create another distribution', async () => {
                await distributor.newDistribution(stakingToken, distributionToken, PERIOD_DURATION, {
                  from: other,
                });
                anotherDistribution = await distributor.getDistributionChannelId(
                  stakingToken,
                  distributionToken,
                  other
                );

                await distributionToken.mint(other, DISTRIBUTION_SIZE);
                await distributionToken.approve(distributor, DISTRIBUTION_SIZE, { from: other });
                await distributor.fundDistribution(anotherDistribution, DISTRIBUTION_SIZE, { from: other });

                await distributor.subscribe(anotherDistribution, { from });
                await advanceTime(PERIOD_DURATION);

                // Ensure that both distributions have some rewards to be claimed
                expect(await distributor.getClaimableTokens(distribution, from)).to.be.gt(0);
                expect(await distributor.getClaimableTokens(anotherDistribution, from)).to.be.gt(0);
              });

              const getAllDueRewards = async (user: Account) => {
                const claimableTokens = await distributor.getClaimableTokens(distribution, user);
                const anotherClaimableTokens = await distributor.getClaimableTokens(anotherDistribution, user);
                return claimableTokens.add(anotherClaimableTokens);
              };

              // Check that token transfer consolidation works as expected

              it('performs a single transfer of the distribution token', async () => {
                const rewards = await getAllDueRewards(from);
                const tx = await claim([distribution, anotherDistribution]);

                await expectEvent.inIndirectReceipt(await tx.wait(), distributionToken.instance.interface, 'Transfer', {
                  from: distributor.vault.address,
                  to: to.address,
                  value: rewards,
                });
              });

              it('emits a DistributionClaimed event for each distribution', async () => {
                const expectedClaimAmount = await distributor.getClaimableTokens(distribution, from);
                const expectedAnotherClaimAmount = await distributor.getClaimableTokens(anotherDistribution, from);

                const tx = await claim([distribution, anotherDistribution]);

                expectEvent.inReceipt(await tx.wait(), 'DistributionClaimed', {
                  distribution,
                  user: from.address,
                  amount: expectedClaimAmount,
                });
                expectEvent.inReceipt(await tx.wait(), 'DistributionClaimed', {
                  distribution: anotherDistribution,
                  user: from.address,
                  amount: expectedAnotherClaimAmount,
                });
              });

              // Ensure that distribution accounting is still properly handled

              it('does not update the reward per token', async () => {
                const previousRewardPerToken = await distributor.globalTokensPerStake(distribution);
                const anotherPreviousRewardPerToken = await distributor.globalTokensPerStake(anotherDistribution);

                await claim([distribution, anotherDistribution]);

                const currentRewardPerToken = await distributor.globalTokensPerStake(distribution);
                expect(currentRewardPerToken).to.be.almostEqual(previousRewardPerToken);
                const anotherCurrentRewardPerToken = await distributor.globalTokensPerStake(anotherDistribution);
                expect(anotherCurrentRewardPerToken).to.be.almostEqual(anotherPreviousRewardPerToken);
              });

              it('updates the reward per token rates of the user', async () => {
                const previousRewardPerToken = await distributor.globalTokensPerStake(distribution);
                const anotherPreviousRewardPerToken = await distributor.globalTokensPerStake(anotherDistribution);

                await claim([distribution, anotherDistribution]);

                const distributionInfo = await distributor.getUserDistributionInfo(distribution, from);
                expect(distributionInfo.unclaimedTokens).to.be.eq(0);
                expect(distributionInfo.userTokensPerStake).to.be.almostEqual(previousRewardPerToken);
                const anotherDistributionInfo = await distributor.getUserDistributionInfo(anotherDistribution, from);
                expect(anotherDistributionInfo.unclaimedTokens).to.be.eq(0);
                expect(anotherDistributionInfo.userTokensPerStake).to.be.almostEqual(anotherPreviousRewardPerToken);
              });
            });
          });

          context('when the user was not subscribed to a distribution', () => {
            sharedBeforeEach('advance some time', async () => {
              await advanceTime(PERIOD_DURATION);
            });

            itIgnoresTheRequest(claim);
          });
        });

        context('when the user did not stake', () => {
          context('when the user was subscribed to a distribution', () => {
            sharedBeforeEach('subscribe distribution', async () => {
              await distributor.subscribe(distribution, { from });
              await advanceTime(PERIOD_DURATION);
            });

            itIgnoresTheRequest(claim);
          });

          context('when the user was not subscribed to a distribution', () => {
            sharedBeforeEach('advance some time', async () => {
              await advanceTime(PERIOD_DURATION);
            });

            itIgnoresTheRequest(claim);
          });
        });
      });

      context('when there were some other staking users', () => {
        sharedBeforeEach('stake some amount', async () => {
          await distributor.subscribeAndStake(distribution, stakingToken, fp(2), { from: user2 });
          await advanceTime(PERIOD_DURATION);
        });

        context('when the user had some stake', () => {
          sharedBeforeEach('stake some amount', async () => {
            await stakingToken.mint(from, fp(1));
            await stakingToken.approve(distributor, fp(1), { from });
            await distributor.stake(stakingToken, fp(1), from, from, { from });
            await distributor.fundDistribution(distribution, DISTRIBUTION_SIZE, { from: distributionOwner });
          });

          context('when the user was subscribed to a distribution', () => {
            sharedBeforeEach('subscribe distribution', async () => {
              await distributor.subscribe(distribution, { from });
              await advanceTime(PERIOD_DURATION);
            });

            itReceivesTheRewards(claim);
          });

          context('when the user was not subscribed to a distribution', () => {
            sharedBeforeEach('advance some time', async () => {
              await advanceTime(PERIOD_DURATION);
            });

            itIgnoresTheRequest(claim);
          });
        });

        context('when the user did not have stake', () => {
          context('when the user was subscribed to a distribution', () => {
            sharedBeforeEach('subscribe distribution', async () => {
              await distributor.subscribe(distribution, { from });
              await advanceTime(PERIOD_DURATION);
            });

            itIgnoresTheRequest(claim, true);
          });

          context('when the user was not subscribed to a distribution', () => {
            sharedBeforeEach('advance some time', async () => {
              await advanceTime(PERIOD_DURATION);
            });

            itIgnoresTheRequest(claim);
          });
        });
      });
    };

    describe('claim', () => {
      context("when caller is not authorised to act on sender's behalf", () => {
        it('reverts', async () => {
          await expect(distributor.claim(distribution, false, user2, user2, { from: user1 })).to.be.revertedWith(
            'SENDER_NOT_ALLOWED'
          );
        });
      });

      context("when caller is authorised to act on sender's behalf", () => {
        context('when sender and recipient are the same', () => {
          sharedBeforeEach('define sender and recipient', async () => {
            from = user1;
            to = user1;
          });

          itHandlesClaiming((distribution: NAry<string>) => distributor.claim(distribution, false, from, to, { from }));
        });

        context('when sender and recipient are different', () => {
          sharedBeforeEach('define sender and recipient', async () => {
            from = other;
            to = user1;
          });

          itHandlesClaiming((distribution: NAry<string>) => distributor.claim(distribution, false, from, to, { from }));
        });
      });
    });
  });

  describe('exit', () => {
    const balance = fp(1);

    sharedBeforeEach('create distributions', async () => {
      await distributor.newDistribution(stakingToken, distributionToken, PERIOD_DURATION, { from: distributionOwner });
      distribution = await distributor.getDistributionChannelId(stakingToken, distributionToken, distributionOwner);
      await distributor.fundDistribution(distribution, DISTRIBUTION_SIZE, { from: distributionOwner });
    });

    const itUnstakesAndClaims = () => {
      it('transfers all the staking tokens to the user', async () => {
        const previousUserBalance = await stakingToken.balanceOf(user1.address);
        const previousDistributorBalance = await stakingToken.balanceOf(distributor.address);

        await distributor.exit(stakingToken, distribution, { from: user1 });

        const currentUserBalance = await stakingToken.balanceOf(user1.address);
        expect(currentUserBalance).be.equal(previousUserBalance.add(balance));

        const currentStakingBalance = await stakingToken.balanceOf(distributor.address);
        expect(currentStakingBalance).be.equal(previousDistributorBalance.sub(balance));
      });

      it('decreases the staking balance of the user to zero', async () => {
        await distributor.exit(stakingToken, distribution, { from: user1 });

        const currentBalance = await distributor.balanceOf(stakingToken, user1);
        expect(currentBalance).be.equal(0);
      });

      it('decreases the supply of the distribution', async () => {
        const previousSupply = await distributor.totalSupply(distribution);

        await distributor.exit(stakingToken, distribution, { from: user1 });

        const currentSupply = await distributor.totalSupply(distribution);
        expect(currentSupply).be.equal(previousSupply.sub(balance));
      });

      it('updates the last update time of the distribution', async () => {
        const { periodFinish } = await distributor.getDistributionChannel(distribution);
        await distributor.exit(stakingToken, distribution, { from: user1 });

        // Since we accrued rewards for the entire period, it is cap to the period end date time
        const currentData = await distributor.getDistributionChannel(distribution);
        expect(currentData.lastUpdateTime).to.be.at.equal(periodFinish);
      });

      it('claims the user rewards', async () => {
        const expectedClaimAmount = await distributor.getClaimableTokens(distribution, user1);

        await distributor.exit(stakingToken, distribution, { from: user1 });

        expect(await distributor.getClaimableTokens(distribution, user1)).to.be.zero;
        expect(await distributionToken.balanceOf(user1)).to.be.almostEqual(expectedClaimAmount);
      });

      it('emits a Unstaked event', async () => {
        const tx = await distributor.exit(stakingToken, distribution, { from: user1 });

        expectEvent.inReceipt(await tx.wait(), 'Unstaked', {
          distributionChannel: distribution,
          user: user1.address,
          amount: balance,
        });
      });

      it('emits a DistributionClaimed event', async () => {
        const expectedClaimAmount = await distributor.getClaimableTokens(distribution, user1);

        const tx = await distributor.exit(stakingToken, distribution, { from: user1 });

        expectEvent.inReceipt(await tx.wait(), 'DistributionClaimed', {
          distribution,
          user: user1.address,
          amount: expectedClaimAmount,
        });
      });
    };

    const itUnstakes = () => {
      it('transfers all the staking tokens to the user', async () => {
        const previousUserBalance = await stakingToken.balanceOf(user1.address);
        const previousDistributorBalance = await stakingToken.balanceOf(distributor.address);

        await distributor.exit(stakingToken, distribution, { from: user1 });

        const currentUserBalance = await stakingToken.balanceOf(user1.address);
        expect(currentUserBalance).be.equal(previousUserBalance.add(balance));

        const currentStakingBalance = await stakingToken.balanceOf(distributor.address);
        expect(currentStakingBalance).be.equal(previousDistributorBalance.sub(balance));
      });

      it('decreases the staking balance of the user to zero', async () => {
        await distributor.exit(stakingToken, distribution, { from: user1 });

        const currentBalance = await distributor.balanceOf(stakingToken, user1);
        expect(currentBalance).be.equal(0);
      });

      it('does not decrease the supply of the distribution', async () => {
        const previousSupply = await distributor.totalSupply(distribution);

        await distributor.exit(stakingToken, distribution, { from: user1 });

        const currentSupply = await distributor.totalSupply(distribution);
        expect(currentSupply).be.equal(previousSupply);
      });

      it('does not update the last update time of the distribution', async () => {
        const { lastUpdateTime: previousUpdateTime } = await distributor.getDistributionChannel(distribution);

        await distributor.exit(stakingToken, distribution, { from: user1 });

        const { lastUpdateTime: currentUpdateTime } = await distributor.getDistributionChannel(distribution);
        expect(currentUpdateTime).to.be.at.equal(previousUpdateTime);
      });

      it('does not claim the user rewards', async () => {
        const previousBalance = await distributionToken.balanceOf(user1);

        await distributor.exit(stakingToken, distribution, { from: user1 });

        const currentBalance = await distributionToken.balanceOf(user1);
        expect(currentBalance).to.be.equal(previousBalance);
      });

      it('does not emit a Unstaked event', async () => {
        const tx = await distributor.exit(stakingToken, distribution, { from: user1 });
        expectEvent.notEmitted(await tx.wait(), 'Unstaked');
      });

      it('does not emit a DistributionClaimed event', async () => {
        const tx = await distributor.exit(stakingToken, distribution, { from: user1 });
        expectEvent.notEmitted(await tx.wait(), 'DistributionClaimed');
      });
    };

    context('when there was no other stake from other users', () => {
      context('when the user had some stake', () => {
        sharedBeforeEach('stake some amount', async () => {
          await stakingToken.mint(user1, balance);
          await stakingToken.approve(distributor, balance, { from: user1 });
          await distributor.stake(stakingToken, balance, user1, user1, { from: user1 });
        });

        context('when the user was subscribed to a distribution', () => {
          sharedBeforeEach('subscribe distribution', async () => {
            await distributor.subscribe(distribution, { from: user1 });
            await advanceTime(PERIOD_DURATION);
          });

          itUnstakesAndClaims();

          it('updates the reward rate stored of the distribution', async () => {
            await distributor.exit(stakingToken, distribution, { from: user1 });

            // Only user with the entire period staked
            const currentData = await distributor.getDistributionChannel(distribution);
            expect(currentData.globalTokensPerStake).to.be.almostEqualFp(90e3);
          });

          it('updates the reward per token rates of the user', async () => {
            await distributor.exit(stakingToken, distribution, { from: user1 });

            const { unclaimedTokens, userTokensPerStake } = await distributor.getUserDistributionInfo(
              distribution,
              user1
            );
            expect(unclaimedTokens).to.be.zero;

            // Only user with the entire period staked
            expect(userTokensPerStake).to.be.almostEqualFp(90e3);
          });

          it('stops tracking it for future rewards', async () => {
            await distributor.exit(stakingToken, distribution, { from: user1 });

            expect(await distributor.globalTokensPerStake(distribution)).to.be.almostEqualFp(90e3);

            await distributor.fundDistribution(distribution, DISTRIBUTION_SIZE, { from: distributionOwner });
            await advanceTime(PERIOD_DURATION);

            expect(await distributor.globalTokensPerStake(distribution)).to.be.almostEqualFp(90e3);
          });
        });

        context('when the user was not subscribed to a distribution', () => {
          sharedBeforeEach('advance some time', async () => {
            await advanceTime(PERIOD_DURATION);
          });

          itUnstakes();

          it('does not update the reward rate stored of the distribution', async () => {
            const previousData = await distributor.getDistributionChannel(distribution);

            await distributor.exit(stakingToken, distribution, { from: user1 });

            const currentData = await distributor.getDistributionChannel(distribution);
            expect(currentData.globalTokensPerStake).to.be.equal(previousData.globalTokensPerStake);
          });

          it('does not update the reward per token rates of the user', async () => {
            await distributor.exit(stakingToken, distribution, { from: user1 });

            const { unclaimedTokens, userTokensPerStake } = await distributor.getUserDistributionInfo(
              distribution,
              user1
            );
            expect(unclaimedTokens).to.be.zero;
            expect(userTokensPerStake).to.be.zero;
          });

          it('does not track it for future rewards', async () => {
            await distributor.exit(stakingToken, distribution, { from: user1 });

            expect(await distributor.globalTokensPerStake(distribution)).to.be.zero;

            await distributor.fundDistribution(distribution, DISTRIBUTION_SIZE, { from: distributionOwner });
            await advanceTime(PERIOD_DURATION);

            expect(await distributor.globalTokensPerStake(distribution)).to.be.zero;
          });
        });
      });

      context('when the user did not stake', () => {
        context('when the user was subscribed to a distribution', () => {
          sharedBeforeEach('subscribe distribution', async () => {
            await distributor.subscribe(distribution, { from: user1 });
            await advanceTime(PERIOD_DURATION);
          });

          it('reverts', async () => {
            await expect(distributor.exit(stakingToken, distribution, { from: user1 })).to.be.revertedWith(
              'UNSTAKE_AMOUNT_ZERO'
            );
          });
        });

        context('when the user was not subscribed to a distribution', () => {
          sharedBeforeEach('advance some time', async () => {
            await advanceTime(PERIOD_DURATION);
          });

          it('reverts', async () => {
            await expect(distributor.exit(stakingToken, distribution, { from: user1 })).to.be.revertedWith(
              'UNSTAKE_AMOUNT_ZERO'
            );
          });
        });
      });
    });

    context('when there was stake from other users', () => {
      sharedBeforeEach('stake some amount', async () => {
        await distributor.subscribeAndStake(distribution, stakingToken, fp(2), { from: user2 });
        await advanceTime(PERIOD_DURATION);
      });

      context('when the user had some stake', () => {
        sharedBeforeEach('stake some amount', async () => {
          await stakingToken.mint(user1, balance);
          await stakingToken.approve(distributor, balance, { from: user1 });
          await distributor.stake(stakingToken, balance, user1, user1, { from: user1 });
          await distributor.fundDistribution(distribution, DISTRIBUTION_SIZE, { from: distributionOwner });
        });

        context('when the user was subscribed to a distribution', () => {
          sharedBeforeEach('subscribe distribution', async () => {
            await distributor.subscribe(distribution, { from: user1 });
            await advanceTime(PERIOD_DURATION);
          });

          itUnstakesAndClaims();

          it('updates the reward rate stored of the distribution', async () => {
            // User #2 has staked 2 tokens for 1 period
            const previousData = await distributor.getDistributionChannel(distribution);
            expect(previousData.globalTokensPerStake).to.be.almostEqualFp(45e3);

            await distributor.exit(stakingToken, distribution, { from: user1 });

            // User #1 joins with 1 token for 1 period
            const currentData = await distributor.getDistributionChannel(distribution);
            expect(currentData.globalTokensPerStake).to.be.almostEqualFp(75e3);
          });

          it('updates the reward per token rates of the user', async () => {
            await distributor.exit(stakingToken, distribution, { from: user1 });

            const { unclaimedTokens, userTokensPerStake } = await distributor.getUserDistributionInfo(
              distribution,
              user1
            );
            expect(unclaimedTokens).to.be.zero;

            // User #2 has staked 2 tokens for 2 periods, while user #1 staked 1 token for 1 period
            expect(userTokensPerStake).to.be.almostEqualFp(75e3);
          });

          it('stops tracking it for future rewards', async () => {
            await distributor.exit(stakingToken, distribution, { from: user1 });

            // User #2 has staked 2 tokens for 2 periods, while user #1 staked 1 token for 1 period
            expect(await distributor.globalTokensPerStake(distribution)).to.be.almostEqualFp(75e3);

            await distributor.fundDistribution(distribution, DISTRIBUTION_SIZE, { from: distributionOwner });
            await advanceTime(PERIOD_DURATION);

            // User #2 continues with 2 tokens for one more period
            expect(await distributor.globalTokensPerStake(distribution)).to.be.almostEqualFp(120e3);
          });
        });

        context('when the user was not subscribed to a distribution', () => {
          sharedBeforeEach('advance some time', async () => {
            await advanceTime(PERIOD_DURATION);
          });

          itUnstakes();

          it('does not update the reward rate stored of the distribution', async () => {
            const previousData = await distributor.getDistributionChannel(distribution);

            await distributor.exit(stakingToken, distribution, { from: user1 });

            const currentData = await distributor.getDistributionChannel(distribution);
            expect(currentData.globalTokensPerStake).to.be.equal(previousData.globalTokensPerStake);
          });

          it('does not update the reward per token rates of the user', async () => {
            await distributor.exit(stakingToken, distribution, { from: user1 });

            const { unclaimedTokens, userTokensPerStake } = await distributor.getUserDistributionInfo(
              distribution,
              user1
            );
            expect(unclaimedTokens).to.be.zero;
            expect(userTokensPerStake).to.be.zero;
          });

          it('does not track it for future rewards', async () => {
            await distributor.exit(stakingToken, distribution, { from: user1 });

            // The other user has staked for 2 periods with 2 tokens
            expect(await distributor.globalTokensPerStake(distribution)).to.be.almostEqualFp(90e3);

            await distributor.fundDistribution(distribution, DISTRIBUTION_SIZE, { from: distributionOwner });
            await advanceTime(PERIOD_DURATION);

            // The other user continues with his stake of 2 tokens
            expect(await distributor.globalTokensPerStake(distribution)).to.be.almostEqualFp(135e3);
          });
        });
      });

      context('when the user did not stake', () => {
        context('when the user was subscribed to a distribution', () => {
          sharedBeforeEach('subscribe distribution', async () => {
            await distributor.subscribe(distribution, { from: user1 });
            await advanceTime(PERIOD_DURATION);
          });

          it('reverts', async () => {
            await expect(distributor.exit(stakingToken, distribution, { from: user1 })).to.be.revertedWith(
              'UNSTAKE_AMOUNT_ZERO'
            );
          });
        });

        context('when the user was not subscribed to a distribution', () => {
          sharedBeforeEach('advance some time', async () => {
            await advanceTime(PERIOD_DURATION);
          });

          it('reverts', async () => {
            await expect(distributor.exit(stakingToken, distribution, { from: user1 })).to.be.revertedWith(
              'UNSTAKE_AMOUNT_ZERO'
            );
          });
        });
      });
    });
  });

  describe('integration', () => {
    sharedBeforeEach('create distribution', async () => {
      await distributor.newDistribution(stakingToken, distributionToken, PERIOD_DURATION, { from: distributionOwner });
      distribution = await distributor.getDistributionChannelId(stakingToken, distributionToken, distributionOwner);
      await distributor.fundDistribution(distribution, DISTRIBUTION_SIZE, { from: distributionOwner });
    });

    const assertUserRewards = async (
      user: SignerWithAddress,
      rewards: { rate: BigNumberish; paid: BigNumberish; earned: BigNumberish }
    ) => {
      const earned = await distributor.getClaimableTokens(distribution, user);
      const rewardPerToken = await distributor.globalTokensPerStake(distribution);
      const { userTokensPerStake } = await distributor.getUserDistributionInfo(distribution, user);

      expect(earned).to.be.almostEqualFp(rewards.earned);
      expect(userTokensPerStake).to.be.almostEqualFp(rewards.paid);
      expect(rewardPerToken.sub(userTokensPerStake)).to.be.almostEqualFp(rewards.rate);
    };

    it('starts with no reward per token', async () => {
      expect(await distributor.globalTokensPerStake(distribution)).to.be.zero;
      expect(await distributor.balanceOf(stakingToken, user1)).to.be.zero;

      await assertUserRewards(user1, { rate: 0, paid: 0, earned: 0 });

      await distributor.subscribeAndStake(distribution, stakingToken, fp(1), { from: user1 });

      await assertUserRewards(user1, { rate: 0, paid: 0, earned: 0 });
    });

    it('one user stakes solo', async () => {
      await distributor.subscribeAndStake(distribution, stakingToken, fp(1), { from: user1 });

      expect(await distributor.globalTokensPerStake(distribution)).to.be.almostEqualFp(0);
      await assertUserRewards(user1, { rate: 0, paid: 0, earned: 0 });

      await advanceTime(PERIOD_DURATION);
      await distributor.fundDistribution(distribution, DISTRIBUTION_SIZE, { from: distributionOwner });
      await advanceTime(PERIOD_DURATION);

      expect(await distributor.globalTokensPerStake(distribution)).to.be.almostEqualFp(180000);
      await assertUserRewards(user1, { rate: 180000, paid: 0, earned: 180000 });

      await distributor.fundDistribution(distribution, DISTRIBUTION_SIZE, { from: distributionOwner });
      await advanceTime(PERIOD_DURATION);

      expect(await distributor.globalTokensPerStake(distribution)).to.be.almostEqualFp(270000);
      await assertUserRewards(user1, { rate: 270000, paid: 0, earned: 270000 });
    });

    it('one user stakes late', async () => {
      expect(await distributor.globalTokensPerStake(distribution)).to.be.almostEqual(0);
      await assertUserRewards(user1, { rate: 0, paid: 0, earned: 0 });

      // First third of the period with no staked balance
      await advanceTime(PERIOD_DURATION / 3);

      expect(await distributor.globalTokensPerStake(distribution)).to.be.almostEqual(0);
      await assertUserRewards(user1, { rate: 0, paid: 0, earned: 0 });

      await distributor.subscribeAndStake(distribution, stakingToken, fp(1), { from: user1 });

      expect(await distributor.globalTokensPerStake(distribution)).to.be.almostEqualFp(0);
      await assertUserRewards(user1, { rate: 0, paid: 0, earned: 0 });

      // Second third of the period with 1 staked token: 30k rewards for the user
      await advanceTime(PERIOD_DURATION / 3);

      expect(await distributor.globalTokensPerStake(distribution)).to.be.almostEqualFp(30000);
      await assertUserRewards(user1, { rate: 30000, paid: 0, earned: 30000 });

      // Last third of the period with 1 staked token: 60k rewards for the user
      await advanceTime(PERIOD_DURATION / 3);

      expect(await distributor.globalTokensPerStake(distribution)).to.be.almostEqualFp(60000);
      await assertUserRewards(user1, { rate: 60000, paid: 0, earned: 60000 });

      // Another third of a period without new rewards: 60k rewards for the user
      await advanceTime(PERIOD_DURATION / 3);

      expect(await distributor.globalTokensPerStake(distribution)).to.be.almostEqualFp(60000);
      await assertUserRewards(user1, { rate: 60000, paid: 0, earned: 60000 });

      // Add new rewards to the distribution
      await distributor.fundDistribution(distribution, DISTRIBUTION_SIZE, { from: distributionOwner });
      expect(await distributor.globalTokensPerStake(distribution)).to.be.almostEqualFp(60000);

      // Advance half of the reward period: 60k + 45k = 105k rewards (the 15k of the previous period are lost)
      await advanceTime(PERIOD_DURATION / 2);

      expect(await distributor.globalTokensPerStake(distribution)).to.be.almostEqualFp(105000);
      await assertUserRewards(user1, { rate: 105000, paid: 0, earned: 105000 });
    });

    it('one user unstakes early', async () => {
      await distributor.subscribeAndStake(distribution, stakingToken, fp(1), { from: user1 });

      expect(await distributor.globalTokensPerStake(distribution)).to.be.almostEqual(0);
      await assertUserRewards(user1, { rate: 0, paid: 0, earned: 0 });

      await advanceTime(PERIOD_DURATION / 2);

      expect(await distributor.globalTokensPerStake(distribution)).to.be.almostEqualFp(45000);
      await assertUserRewards(user1, { rate: 45000, paid: 0, earned: 45000 });

      await distributor.unstake(stakingToken, fp(1), user1, user1, { from: user1 });

      expect(await distributor.globalTokensPerStake(distribution)).to.be.almostEqualFp(45000);
      await assertUserRewards(user1, { rate: 0, paid: 45000, earned: 45000 });

      await advanceTime(PERIOD_DURATION / 2);

      expect(await distributor.globalTokensPerStake(distribution)).to.be.almostEqualFp(45000);
      await assertUserRewards(user1, { rate: 0, paid: 45000, earned: 45000 });
    });

    it('one user unsubscribes early', async () => {
      await distributor.subscribeAndStake(distribution, stakingToken, fp(1), { from: user1 });

      expect(await distributor.globalTokensPerStake(distribution)).to.be.almostEqual(0);
      await assertUserRewards(user1, { rate: 0, paid: 0, earned: 0 });

      await advanceTime(PERIOD_DURATION / 2);

      expect(await distributor.globalTokensPerStake(distribution)).to.be.almostEqualFp(45000);
      await assertUserRewards(user1, { rate: 45000, paid: 0, earned: 45000 });

      await distributor.unsubscribe(distribution, { from: user1 });

      expect(await distributor.globalTokensPerStake(distribution)).to.be.almostEqualFp(45000);
      await assertUserRewards(user1, { rate: 0, paid: 45000, earned: 45000 });

      await stakingToken.mint(user1, fp(1));
      await stakingToken.approve(distributor, fp(1), { from: user1 });
      await distributor.stake(stakingToken, fp(1), user1, user1, { from: user1 });
      await advanceTime(PERIOD_DURATION / 2);

      expect(await distributor.globalTokensPerStake(distribution)).to.be.almostEqualFp(45000);
      await assertUserRewards(user1, { rate: 0, paid: 45000, earned: 45000 });
    });

    it('two users with the same stakes wait 1 period', async () => {
      await distributor.subscribeAndStake(distribution, stakingToken, fp(1), { from: user1 });
      await distributor.subscribeAndStake(distribution, stakingToken, fp(1), { from: user2 });

      // It is not exactly zero because some time passed since the first user has staked
      expect(await distributor.globalTokensPerStake(distribution)).to.be.almostEqualFp(0.13888);
      await assertUserRewards(user1, { rate: 0.13888, paid: 0, earned: 0.13888 });
      await assertUserRewards(user2, { rate: 0, paid: 0.13888, earned: 0 });

      await advanceTime(PERIOD_DURATION);

      expect(await distributor.globalTokensPerStake(distribution)).to.be.almostEqualFp(45000);
      await assertUserRewards(user1, { rate: 45000, paid: 0, earned: 45000 });
      await assertUserRewards(user2, { rate: 45000, paid: 0.13888, earned: 45000 });
    });

    it('two users with different stakes (1:3) wait 1 period', async () => {
      await distributor.subscribeAndStake(distribution, stakingToken, fp(1), { from: user1 });
      await distributor.subscribeAndStake(distribution, stakingToken, fp(3), { from: user2 });

      // It is not exactly zero because some time passed since the first user has staked
      expect(await distributor.globalTokensPerStake(distribution)).to.be.almostEqualFp(0.13888);
      await assertUserRewards(user1, { rate: 0.13888, paid: 0, earned: 0.13888 });
      await assertUserRewards(user2, { rate: 0, paid: 0.13888, earned: 0 });

      await advanceTime(PERIOD_DURATION);

      expect(await distributor.globalTokensPerStake(distribution)).to.be.almostEqualFp(22500);
      await assertUserRewards(user1, { rate: 22500, paid: 0, earned: 22500 });
      await assertUserRewards(user2, { rate: 22500, paid: 0.13888, earned: 67500 });
    });

    it('two users with different stakes (1:3) wait 1.5 periods starting late', async () => {
      await distributor.subscribeAndStake(distribution, stakingToken, fp(1), { from: user1 });

      expect(await distributor.globalTokensPerStake(distribution)).to.be.almostEqualFp(0);
      await assertUserRewards(user1, { rate: 0, paid: 0, earned: 0 });
      await assertUserRewards(user2, { rate: 0, paid: 0, earned: 0 });

      await advanceTime(PERIOD_DURATION / 2);

      expect(await distributor.globalTokensPerStake(distribution)).to.be.almostEqualFp(45000);
      await assertUserRewards(user1, { rate: 45000, paid: 0, earned: 45000 });
      await assertUserRewards(user2, { rate: 45000, paid: 0, earned: 0 });

      await distributor.subscribeAndStake(distribution, stakingToken, fp(2), { from: user2 });

      expect(await distributor.globalTokensPerStake(distribution)).to.be.almostEqualFp(45000);
      await assertUserRewards(user1, { rate: 45000, paid: 0, earned: 45000 });
      await assertUserRewards(user2, { rate: 0, paid: 45000, earned: 0 });

      await advanceTime(PERIOD_DURATION / 2);

      expect(await distributor.globalTokensPerStake(distribution)).to.be.almostEqualFp(60000);
      await assertUserRewards(user1, { rate: 60000, paid: 0, earned: 60000 });
      await assertUserRewards(user2, { rate: 15000, paid: 45000, earned: 30000 });

      await distributor.fundDistribution(distribution, DISTRIBUTION_SIZE, { from: distributionOwner });
      await advanceTime(PERIOD_DURATION / 2);

      expect(await distributor.globalTokensPerStake(distribution)).to.be.almostEqualFp(75000);
      await assertUserRewards(user1, { rate: 75000, paid: 0, earned: 75000 });
      await assertUserRewards(user2, { rate: 30000, paid: 45000, earned: 60000 });
    });

    it('two users with different stakes (1:3) wait 2 periods', async () => {
      //
      // 1x: +----------------+ = 90k for 30d + 22.5k for 60d
      // 3x:         +--------+ =  0k for 30d + 67.5k for 60d
      //

      await distributor.subscribeAndStake(distribution, stakingToken, fp(1), { from: user1 });

      expect(await distributor.globalTokensPerStake(distribution)).to.be.almostEqualFp(0);
      await assertUserRewards(user1, { rate: 0, paid: 0, earned: 0 });
      await assertUserRewards(user2, { rate: 0, paid: 0, earned: 0 });

      await advanceTime(PERIOD_DURATION);
      await distributor.fundDistribution(distribution, DISTRIBUTION_SIZE, { from: distributionOwner });

      expect(await distributor.globalTokensPerStake(distribution)).to.be.almostEqualFp(90000);
      await assertUserRewards(user1, { rate: 90000, paid: 0, earned: 90000 });
      await assertUserRewards(user2, { rate: 90000, paid: 0, earned: 0 });

      await distributor.subscribeAndStake(distribution, stakingToken, fp(3), { from: user2 });

      expect(await distributor.globalTokensPerStake(distribution)).to.be.almostEqualFp(90000);
      await assertUserRewards(user1, { rate: 90000, paid: 0, earned: 90000 });
      await assertUserRewards(user2, { rate: 0, paid: 90000, earned: 0 });

      await advanceTime(PERIOD_DURATION);

      expect(await distributor.globalTokensPerStake(distribution)).to.be.almostEqualFp(112500);
      await assertUserRewards(user1, { rate: 112500, paid: 0, earned: 112500 });
      await assertUserRewards(user2, { rate: 22500, paid: 90000, earned: 67500 });
    });

    it('two users with the different stakes (1:3) wait 3 periods with a reward rate change', async () => {
      expect(await distributor.globalTokensPerStake(distribution)).to.be.almostEqualFp(0);
      await assertUserRewards(user1, { rate: 0, paid: 0, earned: 0 });
      await assertUserRewards(user2, { rate: 0, paid: 0, earned: 0 });

      await distributor.subscribeAndStake(distribution, stakingToken, fp(1), { from: user1 });
      await distributor.subscribeAndStake(distribution, stakingToken, fp(3), { from: user2 });

      // It is not exactly zero because some time passed since the first user has staked
      expect(await distributor.globalTokensPerStake(distribution)).to.be.almostEqualFp(0.13888);
      await assertUserRewards(user1, { rate: 0.13888, paid: 0, earned: 0.13888 });
      await assertUserRewards(user2, { rate: 0, paid: 0.13888, earned: 0 });

      await advanceTime(PERIOD_DURATION);

      expect(await distributor.globalTokensPerStake(distribution)).to.be.almostEqualFp(22500);
      await assertUserRewards(user1, { rate: 22500, paid: 0, earned: 22500 });
      await assertUserRewards(user2, { rate: 22500, paid: 0.13888, earned: 67500 });

      // Reward but with 30k instead of 90k
      await distributor.fundDistribution(distribution, DISTRIBUTION_SIZE.div(3), { from: distributionOwner });

      expect(await distributor.globalTokensPerStake(distribution)).to.be.almostEqualFp(22500);
      await assertUserRewards(user1, { rate: 22500, paid: 0, earned: 22500 });
      await assertUserRewards(user2, { rate: 22500, paid: 0.13888, earned: 67500 });

      await distributor.exit(stakingToken, distribution, { from: user2 });

      expect(await distributor.globalTokensPerStake(distribution)).to.be.almostEqualFp(22500);
      await assertUserRewards(user1, { rate: 22500, paid: 0, earned: 22500 });
      await assertUserRewards(user2, { rate: 0, paid: 22500, earned: 0 });

      await advanceTime(PERIOD_DURATION);

      expect(await distributor.globalTokensPerStake(distribution)).to.be.almostEqualFp(52500);
      await assertUserRewards(user1, { rate: 52500, paid: 0, earned: 52500 });
      await assertUserRewards(user2, { rate: 30000, paid: 22500, earned: 0 });

      await stakingToken.approve(distributor, fp(2), { from: user2 });
      await distributor.stake(stakingToken, fp(2), user2, user2, { from: user2 });

      expect(await distributor.globalTokensPerStake(distribution)).to.be.almostEqualFp(52500);
      await assertUserRewards(user1, { rate: 52500, paid: 0, earned: 52500 });
      await assertUserRewards(user2, { rate: 0, paid: 52500, earned: 0 });

      // Reward but with 30k instead of 90k
      await distributor.fundDistribution(distribution, DISTRIBUTION_SIZE.div(3), { from: distributionOwner });
      await advanceTime(PERIOD_DURATION);

      expect(await distributor.globalTokensPerStake(distribution)).to.be.almostEqualFp(62500);
      await assertUserRewards(user1, { rate: 62500, paid: 0, earned: 62500 });
      await assertUserRewards(user2, { rate: 10000, paid: 52500, earned: 20000 });
    });

    it('three users with different stakes (1:3:5) wait 3 periods', async () => {
      //
      // 1x: +-------+---------+-------+ = 22,5k for 30d + 10k for 60d + 15k for 90d
      // 3x: +-------+---------+         = 67,5k for 30d + 30k for 60d +  0k for 90d
      // 5x:         +---------+-------+ =    0k for 30d + 50k for 60d + 75k for 90d
      //

      await distributor.subscribeAndStake(distribution, stakingToken, fp(1), { from: user1 });
      await distributor.subscribeAndStake(distribution, stakingToken, fp(3), { from: user2 });

      // It is not exactly zero because some time passed since the first user has staked
      expect(await distributor.globalTokensPerStake(distribution)).to.be.almostEqualFp(0.13888);
      await assertUserRewards(user1, { rate: 0.13888, paid: 0, earned: 0.13888 });
      await assertUserRewards(user2, { rate: 0, paid: 0.13888, earned: 0 });
      await assertUserRewards(user3, { rate: 0.13888, paid: 0, earned: 0 });
      await advanceTime(PERIOD_DURATION);
      await distributor.fundDistribution(distribution, DISTRIBUTION_SIZE, { from: distributionOwner });

      expect(await distributor.globalTokensPerStake(distribution)).to.be.almostEqualFp(22500);
      await assertUserRewards(user1, { rate: 22500, paid: 0, earned: 22500 });
      await assertUserRewards(user2, { rate: 22500, paid: 0.13888, earned: 67500 });
      await assertUserRewards(user3, { rate: 22500, paid: 0, earned: 0 });

      await distributor.subscribeAndStake(distribution, stakingToken, fp(5), { from: user3 });

      expect(await distributor.globalTokensPerStake(distribution)).to.be.almostEqualFp(22500);
      await assertUserRewards(user1, { rate: 22500, paid: 0, earned: 22500 });
      await assertUserRewards(user2, { rate: 22500, paid: 0.13888, earned: 67500 });
      await assertUserRewards(user3, { rate: 0, paid: 22500, earned: 0 });

      await advanceTime(PERIOD_DURATION);
      await distributor.fundDistribution(distribution, DISTRIBUTION_SIZE, { from: distributionOwner });

      expect(await distributor.globalTokensPerStake(distribution)).to.be.almostEqualFp(32500);
      await assertUserRewards(user1, { rate: 32500, paid: 0, earned: 32500 });
      await assertUserRewards(user2, { rate: 32500, paid: 0.13888, earned: 97500 });
      await assertUserRewards(user3, { rate: 10000, paid: 22500, earned: 50000 });

      await distributor.unsubscribe(distribution, { from: user2 });

      expect(await distributor.globalTokensPerStake(distribution)).to.be.almostEqualFp(32500);
      await assertUserRewards(user1, { rate: 32500, paid: 0, earned: 32500 });
      await assertUserRewards(user2, { rate: 0, paid: 32500, earned: 97500 });
      await assertUserRewards(user3, { rate: 10000, paid: 22500, earned: 50000 });

      await distributor.exit(stakingToken, distribution, { from: user2 });
      await advanceTime(PERIOD_DURATION);

      expect(await distributor.globalTokensPerStake(distribution)).to.be.almostEqualFp(47500);
      await assertUserRewards(user1, { rate: 47500, paid: 0, earned: 47500 });
      await assertUserRewards(user2, { rate: 15000, paid: 32500, earned: 0 });
      await assertUserRewards(user3, { rate: 25000, paid: 22500, earned: 125000 });
    });

    it('three users with different stakes (1:3:5) wait 3 periods unstake early', async () => {
      await distributor.subscribeAndStake(distribution, stakingToken, fp(1), { from: user1 });
      await distributor.subscribeAndStake(distribution, stakingToken, fp(2), { from: user2 });

      // It is not exactly zero because some time passed since the first user has staked
      expect(await distributor.globalTokensPerStake(distribution)).to.be.almostEqualFp(0.13888);
      await assertUserRewards(user1, { rate: 0.13888, paid: 0, earned: 0.13888 });
      await assertUserRewards(user2, { rate: 0, paid: 0.13888, earned: 0 });
      await assertUserRewards(user3, { rate: 0.13888, paid: 0, earned: 0 });

      await advanceTime(PERIOD_DURATION / 3);

      expect(await distributor.globalTokensPerStake(distribution)).to.be.almostEqualFp(10000);
      await assertUserRewards(user1, { rate: 10000, paid: 0, earned: 10000 });
      await assertUserRewards(user2, { rate: 10000, paid: 0.13888, earned: 20000 });
      await assertUserRewards(user3, { rate: 10000, paid: 0, earned: 0 });

      await distributor.unstake(stakingToken, fp(2), user2, user2, { from: user2 });

      expect(await distributor.globalTokensPerStake(distribution)).to.be.almostEqualFp(10000);
      await assertUserRewards(user1, { rate: 10000, paid: 0, earned: 10000 });
      await assertUserRewards(user2, { rate: 0, paid: 10000, earned: 20000 });
      await assertUserRewards(user3, { rate: 10000, paid: 0, earned: 0 });

      await advanceTime(PERIOD_DURATION / 3);

      expect(await distributor.globalTokensPerStake(distribution)).to.be.almostEqualFp(40000);
      await assertUserRewards(user1, { rate: 40000, paid: 0, earned: 40000 });
      await assertUserRewards(user2, { rate: 30000, paid: 10000, earned: 20000 });
      await assertUserRewards(user3, { rate: 40000, paid: 0, earned: 0 });

      await distributor.subscribeAndStake(distribution, stakingToken, fp(5), { from: user3 });

      expect(await distributor.globalTokensPerStake(distribution)).to.be.almostEqualFp(40000);
      await assertUserRewards(user1, { rate: 40000, paid: 0, earned: 40000 });
      await assertUserRewards(user2, { rate: 30000, paid: 10000, earned: 20000 });
      await assertUserRewards(user3, { rate: 0, paid: 40000, earned: 0 });

      await advanceTime(PERIOD_DURATION / 3);

      expect(await distributor.globalTokensPerStake(distribution)).to.be.almostEqualFp(45000);
      await assertUserRewards(user1, { rate: 45000, paid: 0, earned: 45000 });
      await assertUserRewards(user2, { rate: 35000, paid: 10000, earned: 20000 });
      await assertUserRewards(user3, { rate: 5000, paid: 40000, earned: 25000 });

      await distributor.fundDistribution(distribution, DISTRIBUTION_SIZE, { from: distributionOwner });
      await advanceTime(PERIOD_DURATION / 3);

      expect(await distributor.globalTokensPerStake(distribution)).to.be.almostEqualFp(50000);
      await assertUserRewards(user1, { rate: 50000, paid: 0, earned: 50000 });
      await assertUserRewards(user2, { rate: 40000, paid: 10000, earned: 20000 });
      await assertUserRewards(user3, { rate: 10000, paid: 40000, earned: 50000 });
    });
  });
});<|MERGE_RESOLUTION|>--- conflicted
+++ resolved
@@ -224,13 +224,8 @@
         it('increases the reward rate', async () => {
           await distributor.fundDistribution(distribution, DISTRIBUTION_SIZE, { from: distributionOwner });
 
-<<<<<<< HEAD
           const { paymentRate: currentPaymentRate } = await distributor.getDistributionChannel(distribution);
-          expect(currentPaymentRate).to.be.equal(DISTRIBUTION_SIZE.div(PERIOD_DURATION));
-=======
-          const { paymentRate: currentPaymentRate } = await distributor.getDistribution(distribution);
           expect(currentPaymentRate).to.be.equal(fp(DISTRIBUTION_SIZE).div(PERIOD_DURATION));
->>>>>>> 78883ab1
         });
 
         it('emits a DistributionFunded event', async () => {
