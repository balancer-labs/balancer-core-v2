import { ethers } from 'hardhat';
import { Contract, utils } from 'ethers';
import { SignerWithAddress } from '@nomiclabs/hardhat-ethers/dist/src/signer-with-address';

import Token from '@balancer-labs/v2-helpers/src/models/tokens/Token';
import TokenList from '@balancer-labs/v2-helpers/src/models/tokens/TokenList';

import { fp } from '@balancer-labs/v2-helpers/src/numbers';

import { deploy } from '@balancer-labs/v2-helpers/src/contract';
import { expectBalanceChange } from '@balancer-labs/v2-helpers/src/test/tokenBalance';
import * as expectEvent from '@balancer-labs/v2-helpers/src/test/expectEvent';
import { advanceTime } from '@balancer-labs/v2-helpers/src/time';
import { setup, rewardsDuration, rewardsVestingTime } from './MultiDistributorSharedSetup';
import { MultiDistributor } from './helpers/MultiDistributor';
import Vault from '@balancer-labs/v2-helpers/src/models/vault/Vault';

describe('Staking contract - callbacks', () => {
  let lp: SignerWithAddress, mockAssetManager: SignerWithAddress;

  let rewardTokens: TokenList;
  let vault: Vault;
  let stakingContract: MultiDistributor;
  let callbackContract: Contract;
  let rewardToken: Token;
  let pool: Contract;

  before('deploy base contracts', async () => {
    [, , lp, mockAssetManager] = await ethers.getSigners();
  });

  sharedBeforeEach('set up asset manager and mock callback', async () => {
    const { contracts } = await setup();

    pool = contracts.pool;
    vault = contracts.vault;
    stakingContract = contracts.stakingContract;
    rewardToken = contracts.rewardTokens.DAI;
    rewardTokens = contracts.rewardTokens;

    callbackContract = await deploy('MockRewardCallback');
  });

  describe('with a stake and a reward', () => {
    let id: string;
    const rewardAmount = fp(1);

    sharedBeforeEach(async () => {
      await stakingContract.newDistribution(pool, rewardToken, rewardsDuration, {
        from: mockAssetManager,
      });

      const bpt = await Token.deployedAt(pool.address);

      const bptBalance = await bpt.balanceOf(lp.address);
      await bpt.approve(vault, bptBalance, { from: lp });

<<<<<<< HEAD
      id = await stakingContract.getDistributionId(bpt, rewardToken, mockAssetManager);
      await stakingContract.subscribe(id, { from: lp });
      await stakingContract.stake(bpt, bptBalance, { from: lp });
=======
      id = await stakingContract.getDistributionId(pool.address, rewardToken.address, mockAssetManager.address);
      await stakingContract.connect(lp).subscribeDistributions([id]);
      await stakingContract.connect(lp).stake(pool.address, bptBalance, lp.address, lp.address);
>>>>>>> dfe1ca30

      await rewardToken.approve(stakingContract, bptBalance, { from: mockAssetManager });
      await stakingContract.fundDistribution(id, rewardAmount, { from: mockAssetManager });
      await advanceTime(rewardsVestingTime);
    });

    it('allows a user to claim the reward to a callback contract', async () => {
      const expectedReward = fp(1);
      const calldata = utils.defaultAbiCoder.encode([], []);

      await expectBalanceChange(
<<<<<<< HEAD
        () => stakingContract.claimWithCallback(id, callbackContract, calldata, { from: lp }),
=======
        () => stakingContract.connect(lp).claimWithCallback([id], lp.address, callbackContract.address, calldata),
>>>>>>> dfe1ca30
        rewardTokens,
        [{ account: callbackContract, changes: { DAI: ['very-near', expectedReward] } }],
        vault.instance
      );
    });

    it('calls the callback on the contract', async () => {
      const calldata = utils.defaultAbiCoder.encode([], []);

      const receipt = await (
<<<<<<< HEAD
        await stakingContract.claimWithCallback(id, callbackContract, calldata, { from: lp })
=======
        await stakingContract.connect(lp).claimWithCallback([id], lp.address, callbackContract.address, calldata)
>>>>>>> dfe1ca30
      ).wait();

      expectEvent.inIndirectReceipt(receipt, callbackContract.interface, 'CallbackReceived', {});
    });
  });
});<|MERGE_RESOLUTION|>--- conflicted
+++ resolved
@@ -55,15 +55,9 @@
       const bptBalance = await bpt.balanceOf(lp.address);
       await bpt.approve(vault, bptBalance, { from: lp });
 
-<<<<<<< HEAD
       id = await stakingContract.getDistributionId(bpt, rewardToken, mockAssetManager);
       await stakingContract.subscribe(id, { from: lp });
-      await stakingContract.stake(bpt, bptBalance, { from: lp });
-=======
-      id = await stakingContract.getDistributionId(pool.address, rewardToken.address, mockAssetManager.address);
-      await stakingContract.connect(lp).subscribeDistributions([id]);
-      await stakingContract.connect(lp).stake(pool.address, bptBalance, lp.address, lp.address);
->>>>>>> dfe1ca30
+      await stakingContract.stake(bpt, bptBalance, lp, lp, { from: lp });
 
       await rewardToken.approve(stakingContract, bptBalance, { from: mockAssetManager });
       await stakingContract.fundDistribution(id, rewardAmount, { from: mockAssetManager });
@@ -75,11 +69,7 @@
       const calldata = utils.defaultAbiCoder.encode([], []);
 
       await expectBalanceChange(
-<<<<<<< HEAD
-        () => stakingContract.claimWithCallback(id, callbackContract, calldata, { from: lp }),
-=======
-        () => stakingContract.connect(lp).claimWithCallback([id], lp.address, callbackContract.address, calldata),
->>>>>>> dfe1ca30
+        () => stakingContract.claimWithCallback(id, lp, callbackContract, calldata, { from: lp }),
         rewardTokens,
         [{ account: callbackContract, changes: { DAI: ['very-near', expectedReward] } }],
         vault.instance
@@ -90,11 +80,7 @@
       const calldata = utils.defaultAbiCoder.encode([], []);
 
       const receipt = await (
-<<<<<<< HEAD
-        await stakingContract.claimWithCallback(id, callbackContract, calldata, { from: lp })
-=======
-        await stakingContract.connect(lp).claimWithCallback([id], lp.address, callbackContract.address, calldata)
->>>>>>> dfe1ca30
+        await stakingContract.claimWithCallback(id, lp, callbackContract, calldata, { from: lp })
       ).wait();
 
       expectEvent.inIndirectReceipt(receipt, callbackContract.interface, 'CallbackReceived', {});
