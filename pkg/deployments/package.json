--- conflicted
+++ resolved
@@ -23,12 +23,8 @@
     "build": "tsc",
     "check": "yarn check-artifacts && yarn check-deployments",
     "check-artifacts": "hardhat check-artifacts",
-    "check-deployments": "hardhat check-deployments --network mainnet && hardhat check-deployments --network polygon && hardhat check-deployments --network arbitrum && hardhat check-deployments --network optimism",
-<<<<<<< HEAD
-    "check-testnet-deployments": "hardhat check-deployments --network kovan && hardhat check-deployments --network goerli",
-=======
+    "check-deployments": "hardhat check-deployments --network mainnet && hardhat check-deployments --network polygon && hardhat check-deployments --network arbitrum && hardhat check-deployments --network optimism && hardhat check-deployments --network goerli",
     "check-action-ids": "hardhat check-action-ids --network mainnet && hardhat check-action-ids --network polygon && hardhat check-action-ids --network arbitrum && hardhat check-action-ids --network optimism",
->>>>>>> 4a073019
     "lint": "eslint . --ext .ts --ignore-path ../../.eslintignore  --max-warnings 0",
     "prepack": "yarn build",
     "test": "hardhat test ./**/test/*.ts --fork mainnet --block-number 14850000",
