{
  "20210418-authorizer": {
    "Authorizer": {
      "useAdaptor": true,
      "actionIds": {
        "grantRole(bytes32,address)": "0xb234293161c1b859d2b938db46b83360f9f8a0604e4627897af3372e7bea7023",
        "grantRoles(bytes32[],address)": "0x950c5d1fe716efd3bf98ac3df7d1ff7de356f767273600ffdfa0733d5835f365",
        "grantRolesToMany(bytes32[],address[])": "0xdd368d47f1aa9aff0c837172b19e3f0d65912e58a454c7df78f0b8f3bc33737a",
        "renounceRole(bytes32,address)": "0xbf61d98fb242246447696ebd1f35b9d9bda37b85df50e0f3be5cf12fa953cbb1",
        "revokeRole(bytes32,address)": "0x9a8ae3905bafa8c795504a5d63e3c5222df20d321fd3a1e58e7e50d065486040",
        "revokeRoles(bytes32[],address)": "0xe31645d18648d21105e586405ad1f228ce82b4616802004d034948ce7cadfcc6",
        "revokeRolesFromMany(bytes32[],address[])": "0x0438433f7de1201fa9e87302ad9abbf08fae9722c2167b7bb5adfb6715fafc50"
      }
    }
  },
  "20210418-vault": {
    "Vault": {
      "useAdaptor": false,
      "actionIds": {
        "batchSwap(uint8,(bytes32,uint256,uint256,uint256,bytes)[],address[],(address,bool,address,bool),int256[],uint256)": "0x1282ab709b2b70070f829c46bc36f76b32ad4989fecb2fcb09a1b3ce00bbfc30",
        "deregisterTokens(bytes32,address[])": "0xe4f8ff74aa05a4d54a06e035d5e86947bc6474f8d7b166ebeb49fc9178d28551",
        "exitPool(bytes32,address,address,(address[],uint256[],bytes,bool))": "0xc149e88b59429ded7f601ab52ecd62331cac006ae07c16543439ed138dcb8d34",
        "flashLoan(address,address[],uint256[],bytes)": "0x96ebe854ca6ab6242ad127dcd7809576513b0c64571e515cedd7b8885612c82d",
        "joinPool(bytes32,address,address,(address[],uint256[],bytes,bool))": "0x78ad1b68d148c070372f8643c4648efbb63c6a8a338f3c24714868e791367653",
        "managePoolBalance((uint8,bytes32,address,uint256)[])": "0x7275fb98594b03dc36a7de69051058e9e2d05cabeb4fe7d9c87bc69f94d9d084",
        "manageUserBalance((uint8,address,uint256,address,address)[])": "0xeba777d811cd36c06d540d7ff2ed18ed042fd67bbf7c9afcf88c818c7ee6b498",
        "queryBatchSwap(uint8,(bytes32,uint256,uint256,uint256,bytes)[],address[],(address,bool,address,bool))": "0xf5f701b3adfba2adad8f16a8be5a989593e42a2caa84c5c6e60b22143db65a2f",
        "registerPool(uint8)": "0x956dfce4343a6be4df20714d3dc413ef59e73fa9995d3d247e7c8d12efd33ac2",
        "registerTokens(bytes32,address[],address[])": "0xad5bd4a1cc4243b4d772a8a55d24792c1f57cc45eb97ed1291b82d96125a7626",
        "setAuthorizer(address)": "0x1cbb503dcc0f4acaedf71a098211ff8b15a220fc26a6974a8d9deaab040fa6e0",
        "setPaused(bool)": "0xb5593fe09464f360ecf835d5b9319ce69900ae1b29d13844b73c250b1f5f92fb",
        "setRelayerApproval(address,address,bool)": "0x0014a06d322ff07fcc02b12f93eb77bb76e28cdee4fc0670b9dec98d24bbfec8",
        "swap((bytes32,uint8,address,address,uint256,bytes),(address,bool,address,bool),uint256,uint256)": "0x7b8a1d293670124924a0f532213753b89db10bde737249d4540e9a03657d1aff"
      }
    },
    "ProtocolFeesCollector": {
      "useAdaptor": false,
      "actionIds": {
        "setFlashLoanFeePercentage(uint256)": "0xbe2a180d5cc5d803a8eec4cea569989fc1c593d7eeadd1f262f360a68b0e842e",
        "setSwapFeePercentage(uint256)": "0xb28b769768735d011b267f781c3be90bce51d5059ba015bc7a28b3e882fb2083",
        "withdrawCollectedFees(address[],uint256[],address)": "0xb2b6e48fa160a7c887d9d7a68b6a9bb9d47d4953d33e07f3a39e175d75e97796"
      }
    },
    "BalancerHelpers": {
      "useAdaptor": true,
      "actionIds": {
        "queryExit(bytes32,address,address,(address[],uint256[],bytes,bool))": "0x040873c7b28ca849ac4c90c84b6209ed7f026694abd0e32ad065e85fb668b939",
        "queryJoin(bytes32,address,address,(address[],uint256[],bytes,bool))": "0x6c204ac2d399ff844daaf095c75079c4a7bbc4520c0853a35136cdc0340f66e0"
      }
    }
  },
  "20211202-no-protocol-fee-lbp": {
    "NoProtocolFeeLiquidityBootstrappingPoolFactory": {
      "useAdaptor": false,
      "actionIds": {
        "create(string,string,address[],uint256[],uint256,address,bool)": "0xa8f890be66c62f07bf198717dc127aef6c9cc9fbafc2b3db6eb2c03b2a180aba",
        "disable()": "0x9f637c196de3124bc0febbb78f206994fdb68c3f8fe8070b42230a76e14ece0b"
      }
    }
  },
  "20220325-authorizer-adaptor": {
    "AuthorizerAdaptor": {
      "useAdaptor": false,
      "actionIds": {
        "performAction(address,bytes)": "0xc04f5846b82301fafb719d6ec3ed20e109163bfc25b65b683a0b0b6d309a369c"
      }
    }
  },
  "20220517-protocol-fee-withdrawer": {
    "ProtocolFeesWithdrawer": {
      "useAdaptor": false,
      "actionIds": {
        "allowlistToken(address)": "0x8c7a6f2cd3cfa4877f22b0e41d995b81fe28bf08e020358ca22a2a167d2734c1",
        "denylistToken(address)": "0xab3ebe4416e9f394db15108c096a5a26c2aedd77c34e537053a0fa646e419460",
        "withdrawCollectedFees(address[],uint256[],address)": "0xbb67e02622aa21e88697aa5532b7c2b5dd650128657154bb12e0df34cc0e9e42"
      }
    }
  },
  "20220721-balancer-queries": {
    "BalancerQueries": {
      "useAdaptor": true,
      "actionIds": {
        "queryBatchSwap(uint8,(bytes32,uint256,uint256,uint256,bytes)[],address[],(address,bool,address,bool))": "0x6d34253e5b1d8da86f7ec665098ba69b19f0b8f09387ad231fe9b1a31560d5eb",
        "queryExit(bytes32,address,address,(address[],uint256[],bytes,bool))": "0x040873c7b28ca849ac4c90c84b6209ed7f026694abd0e32ad065e85fb668b939",
        "queryJoin(bytes32,address,address,(address[],uint256[],bytes,bool))": "0x6c204ac2d399ff844daaf095c75079c4a7bbc4520c0853a35136cdc0340f66e0",
        "querySwap((bytes32,uint8,address,address,uint256,bytes),(address,bool,address,bool))": "0x3c7a750ce69166a18b693c2ab6c66ac54593918f97e155da79d316cc434fa84f"
      }
    }
  },
  "20220725-protocol-fee-percentages-provider": {
    "ProtocolFeePercentagesProvider": {
      "useAdaptor": false,
      "actionIds": {
        "registerFeeType(uint256,string,uint256,uint256)": "0xe4ea63df8d5dbbadf77c697643e4bc9747ea2f4db859692a56816eb3daaad675",
        "setFeeTypePercentage(uint256,uint256)": "0xe9efc5cbd229cb0bb91a71989408142f014a23f2f95d104bb00a571767acd016"
      }
    }
  },
  "20220817-aave-rebalanced-linear-pool": {
    "AaveLinearPoolFactory": {
      "useAdaptor": false,
      "actionIds": {
        "create(string,string,address,address,uint256,uint256,address)": "0x63415969bc5875f98b8219d115c08be16bb6d2c9ae8710eaa52ae8a763523723",
        "disable()": "0x8b2410bab3e0b5c331aee19b6b8738f3f932dedfc47accddd371dfcbd22bda93"
      }
    }
  },
  "20220906-composable-stable-pool": {
    "ComposableStablePoolFactory": {
      "useAdaptor": false,
      "actionIds": {
        "create(string,string,address[],uint256,address[],uint256[],bool[],uint256,address)": "0xc8e454ce4b5f75ae5dcb79b0695d2b2d25efbe9b771869ef9625091787b572a9",
        "disable()": "0x0a7c328c61ac04bc0e79818b5fa98658f18c222d04e7433de4d87fcbfa15e08e"
      }
    }
  },
  "20220908-weighted-pool-v2": {
    "WeightedPoolFactory": {
      "useAdaptor": false,
      "actionIds": {
        "create(string,string,address[],uint256[],address[],uint256,address)": "0xc534ea9557d664a2b2ad46c506e0e844d93e3d6c4b55a83b8e923fc2dba301b4",
        "disable()": "0xbe826ebecfd64701333db6557b090b44c6155461ce9aaf6efce57ad8dc12bd2e"
      }
    }
  },
  "20220916-batch-relayer-v4": {
    "BatchRelayerLibrary": {
      "useAdaptor": true,
      "actionIds": {
        "approveVault(address,uint256)": "0x7fe1edca3254c64f263f99e0ffac7a17725d46dd820e0b4e40f88dec103d3621",
        "batchSwap(uint8,(bytes32,uint256,uint256,uint256,bytes)[],address[],(address,bool,address,bool),int256[],uint256,uint256,(uint256,uint256)[])": "0x24bffb301d67cbf23a640222e2060f1b1aec47ca6375379fef12258a80e83f27",
        "exitPool(bytes32,uint8,address,address,(address[],uint256[],bytes,bool),(uint256,uint256)[])": "0xbcaef78bd5efeb6e0606ec858715cb82ffdee2d65242dc07e71edba84e9d52fa",
        "gaugeClaimRewards(address[])": "0xa1d11fd06be73233e5b6ebc85a01a9b1644eca69cca02b9ce6ae4f62c7f2d24e",
        "gaugeDeposit(address,address,address,uint256)": "0xa4931319114f8d68e2cd13aca293e5fbfd3ee2d79403f8b07e48b58609c2690e",
        "gaugeMint(address[],uint256)": "0x2f93e67cb8953531b6791cce1c9e567f99cce28aef8f4a00ae851077118eeb7f",
        "gaugeSetMinterApproval(bool,address,uint256,uint8,bytes32,bytes32)": "0xee3e81dfe8e4dd4fa4f7b8ef77b8568170ee3aea4f9facd0d02ca460759b1921",
        "gaugeWithdraw(address,address,address,uint256)": "0xd8f743beb755f8ef298f7fc43585f4b0571c6c8f8a89aebfc0e9939b3ac667e4",
        "joinPool(bytes32,uint8,address,address,(address[],uint256[],bytes,bool),uint256,uint256)": "0x77288baf037e638228b2ad6c9fe46c087395444d86ef310b733ae4b993854a12",
        "manageUserBalance((uint8,address,uint256,address,address)[],uint256)": "0x3f1ea691d337613695895970685fe04aa9842c344e7d4f213e631f1e6e6802cd",
        "setRelayerApproval(address,bool,bytes)": "0xd4df2ebfb2d967e9771c9cc4880308bde334df4091f9125839ff89304f48b4a7",
        "stakeETH(address,uint256,uint256)": "0x43de77ae50112cb1555f6254a75fae9807080a07b529d05fbb744281a939f052",
        "stakeETHAndWrap(address,uint256,uint256)": "0xf98485983e5afbd29371a4d03eff73e33f7a2f1aceafc1825c1613f751c86ecc",
        "swap((bytes32,uint8,address,address,uint256,bytes),(address,bool,address,bool),uint256,uint256,uint256,uint256)": "0xad528811e8fc4520672b0c55daf58c8b75888230a503d770679ef3e1064857fc",
        "unwrapAaveStaticToken(address,address,address,uint256,bool,uint256)": "0xc0535136442730af397c3cee4da0c14fb2b01964419e9b6c7a2f8a69e7c08ba3",
        "unwrapERC4626(address,address,address,uint256,uint256)": "0xb168916548935d3e308fe696d57fc96c910470b3ab51d32a78cde7977ebecad8",
        "unwrapReaperVaultToken(address,address,address,uint256,uint256)": "0x0fa1efce150faa8562ec041440e60b67ab3117283cebe81ddf5a4a6aaded470f",
        "unwrapUnbuttonToken(address,address,address,uint256,uint256)": "0x6e80655c355051f0498e307741e314b045e10c8f059c1af2d0bd5b21faa8f5b6",
        "unwrapWstETH(address,address,uint256,uint256)": "0xc599f0da741690e624380a9d53de18652505ddd0bcfb64ea2db2e34cee5a0b27",
        "vaultPermit(address,address,uint256,uint256,uint8,bytes32,bytes32)": "0xaec67663d3107978c276920b54e9e0b6c2ed120a2ece237bcab2152eedc96b0a",
        "vaultPermitDAI(address,address,uint256,uint256,bool,uint8,bytes32,bytes32)": "0xf98239f942e67b02354a2b414733b09fc778c5ec3629a0e6cb25c6c233a47c33",
        "wrapAaveDynamicToken(address,address,address,uint256,bool,uint256)": "0x859c6d929fe3527d7230b3b5d928f53c71e0f72ec20626352e9073285b97ff32",
        "wrapERC4626(address,address,address,uint256,uint256)": "0x2e279136eec95421228d68e5cafa8d96e68b44aedda93a882e10dabb04e7fc21",
        "wrapReaperVaultToken(address,address,address,uint256,uint256)": "0x5bc3da0fb88ac2ea0993293380b4223128302f4575306d5a585ddd156db06aaa",
        "wrapStETH(address,address,uint256,uint256)": "0x26a16874f5722f13cbc3311c2ff8373f183c48bdbdd3ae54e31d82d9412f3dac",
        "wrapUnbuttonToken(address,address,address,uint256,uint256)": "0x9e3de10d50da4d72e4d0a3f9b4d8bb79f2f23ac2d9527332fc40e61f7582d2b9"
      }
    },
    "BalancerRelayer": {
      "useAdaptor": true,
      "actionIds": {
        "multicall(bytes[])": "0xa96c0afabf02c31b02bc22d11bd1916fc2af814a7ef07810f1fe61455e25846c"
      }
    }
  },
  "20221123-pool-recovery-helper": {
    "PoolRecoveryHelper": {
      "useAdaptor": false,
      "actionIds": {
        "addPoolFactory(address)": "0x90ce8036a67bbe2451d4f50ab7353343339db901728ae2de09928006819ee686",
        "enableRecoveryMode(address)": "0xd803b6aadd1ec41e42e680b246ebc3f68425ee6cfba1883b53b8fd01e7f37c6b",
        "removePoolFactory(address)": "0x25cbdd96392463c2c0b1e5a2db364a18327ef561b6ceeb4a444b694dbf2c7890"
      }
    }
  },
<<<<<<< HEAD
  "20221115-aave-rebalanced-linear-pool": {
    "AaveLinearPoolFactory": {
      "useAdaptor": false,
      "actionIds": {
        "create(string,string,address,address,uint256,uint256,address)": "0x18bbe66f9ee0fa867a5c3a3b866c7232ce1a4f593b66f60d2c7171b83cc64a75",
        "disable()": "0x7cf853433ae44dd53983ad26c3cf7c882945b82d2eb522fb24ce73612294a64e"
      }
    },
    "AaveLinearPool": {
      "useAdaptor": false,
      "factoryOutput": "0x4ca6AC0509E6381Ca7CD872a6cdC0Fbf00600Fa1",
      "actionIds": {
        "disableRecoveryMode()": "0x1c267204227561ec63def99aab91b9726193e7a26874d2775e0a4b38633b7376",
        "enableRecoveryMode()": "0xfd79f5c92029716ec3ed11a0667bd71f0f45a277ce72fc966e31f3656d9eeef8",
        "initialize()": "0x39ae3d04752faea084e1f10898c2ce2a4bbf60f82ec5e127c5b7ed4336eeac02",
        "pause()": "0xe7ece35e7358cc40287bbde361fb5b5b8972eb60006ec52a880d5c648c5445d3",
        "setSwapFeePercentage(uint256)": "0xbb8ab20be352b28f09f6b1abf3450af47cf8b4868db746358803021a259957fa",
        "setTargets(uint256,uint256)": "0xbc38932cdf27ed50930076ef487ffd87a4880484cb6411cc2841a0c968342f2f",
        "unpause()": "0x90c589fc159019d7f13565320460b0b7cc3c5c699cbbc17dc34fca4c9a926e55"
=======
  "20221124-authorizer-adaptor-entrypoint": {
    "AuthorizerAdaptorEntrypoint": {
      "useAdaptor": false,
      "actionIds": {
        "performAction(address,bytes)": "0xc04f5846b82301fafb719d6ec3ed20e109163bfc25b65b683a0b0b6d309a369c"
>>>>>>> df013bec
      }
    }
  }
}<|MERGE_RESOLUTION|>--- conflicted
+++ resolved
@@ -172,7 +172,6 @@
       }
     }
   },
-<<<<<<< HEAD
   "20221115-aave-rebalanced-linear-pool": {
     "AaveLinearPoolFactory": {
       "useAdaptor": false,
@@ -192,13 +191,14 @@
         "setSwapFeePercentage(uint256)": "0xbb8ab20be352b28f09f6b1abf3450af47cf8b4868db746358803021a259957fa",
         "setTargets(uint256,uint256)": "0xbc38932cdf27ed50930076ef487ffd87a4880484cb6411cc2841a0c968342f2f",
         "unpause()": "0x90c589fc159019d7f13565320460b0b7cc3c5c699cbbc17dc34fca4c9a926e55"
-=======
+      }
+    }
+  },
   "20221124-authorizer-adaptor-entrypoint": {
     "AuthorizerAdaptorEntrypoint": {
       "useAdaptor": false,
       "actionIds": {
         "performAction(address,bytes)": "0xc04f5846b82301fafb719d6ec3ed20e109163bfc25b65b683a0b0b6d309a369c"
->>>>>>> df013bec
       }
     }
   }
