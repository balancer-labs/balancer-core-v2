--- conflicted
+++ resolved
@@ -657,27 +657,6 @@
       }
     }
   },
-<<<<<<< HEAD
-  "20230409-yearn-linear-pool-v2": {
-    "YearnLinearPoolFactory": {
-      "useAdaptor": false,
-      "actionIds": {
-        "create(string,string,address,address,uint256,uint256,address,uint256,bytes32)": "0x16139156304943a93272b39b7f607eb93daf450c201c0653463c09efc326cb55",
-        "disable()": "0x66db2fcfa4b70b33f43f7867dfaa73830a40a9c21793ab4a4181017cec69c0f4"
-      }
-    },
-    "YearnLinearPool": {
-      "useAdaptor": false,
-      "factoryOutput": "0x1Fa7F727934226aedaB636D62a084931b97d366b",
-      "actionIds": {
-        "disableRecoveryMode()": "0xb145fd84f4974d3d49c79b4b53245b058f55c82d16b39f92eb6078d7b23dda5a",
-        "enableRecoveryMode()": "0xe92818032e649cabfbbf9828641b240d0c8a4ac9437a937f8e99c6b9f92d0fb8",
-        "initialize()": "0x91c1e443e2d5ce2adb9b069afb75d7086acdefc92c3bde241aa9953a15193594",
-        "pause()": "0x7da8797db7760574755019e2675d1f816315b7c76c7977ec6c618ffbc4f260b9",
-        "setSwapFeePercentage(uint256)": "0xb74250de83c56252b0309fc8272338dbe9fac2232b39897af72c3df142d55e20",
-        "setTargets(uint256,uint256)": "0x974302a1bc71ef8302d15789d6b2a06a3415d4387cce71f03fe386e816539c3a",
-        "unpause()": "0x53516223620bfff8119e1698f850e094e56ba2b2a8192bdc75032871b780dbce"
-=======
   "20230411-managed-pool-v2": {
     "ManagedPoolFactory": {
       "useAdaptor": false,
@@ -707,7 +686,28 @@
         "updateProtocolFeePercentageCache()": "0x68b5eab37b76e1b4faeb57ff15b38149c8e1e5d34d071e74017b9d8db64fa31d",
         "updateSwapFeeGradually(uint256,uint256,uint256,uint256)": "0xa4964628ee2b4becfdda58941605326e7388ae792b6b4e00f021439a632bea16",
         "updateWeightsGradually(uint256,uint256,address[],uint256[])": "0x28944fba3c44b5125d16d5192ec1f5e1861679336eb53b1c4343d8ae111bfb45"
->>>>>>> 8f5458b6
+      }
+    }
+  },
+  "20230409-yearn-linear-pool-v2": {
+    "YearnLinearPoolFactory": {
+      "useAdaptor": false,
+      "actionIds": {
+        "create(string,string,address,address,uint256,uint256,address,uint256,bytes32)": "0x16139156304943a93272b39b7f607eb93daf450c201c0653463c09efc326cb55",
+        "disable()": "0x66db2fcfa4b70b33f43f7867dfaa73830a40a9c21793ab4a4181017cec69c0f4"
+      }
+    },
+    "YearnLinearPool": {
+      "useAdaptor": false,
+      "factoryOutput": "0x1Fa7F727934226aedaB636D62a084931b97d366b",
+      "actionIds": {
+        "disableRecoveryMode()": "0xb145fd84f4974d3d49c79b4b53245b058f55c82d16b39f92eb6078d7b23dda5a",
+        "enableRecoveryMode()": "0xe92818032e649cabfbbf9828641b240d0c8a4ac9437a937f8e99c6b9f92d0fb8",
+        "initialize()": "0x91c1e443e2d5ce2adb9b069afb75d7086acdefc92c3bde241aa9953a15193594",
+        "pause()": "0x7da8797db7760574755019e2675d1f816315b7c76c7977ec6c618ffbc4f260b9",
+        "setSwapFeePercentage(uint256)": "0xb74250de83c56252b0309fc8272338dbe9fac2232b39897af72c3df142d55e20",
+        "setTargets(uint256,uint256)": "0x974302a1bc71ef8302d15789d6b2a06a3415d4387cce71f03fe386e816539c3a",
+        "unpause()": "0x53516223620bfff8119e1698f850e094e56ba2b2a8192bdc75032871b780dbce"
       }
     }
   }
