{
  "20210418-authorizer": {
    "Authorizer": {
      "useAdaptor": true,
      "actionIds": {
        "grantRole(bytes32,address)": "0x1ef5c69fb42c8b5e2b5b62d347e4b01e2bd2b06c6a1ed24f16feea7e4c06c789",
        "grantRoles(bytes32[],address)": "0x5257338fa194f6b49cc67080da0e5b7e358c071435b0685f3c54a56c2443a782",
        "grantRolesToMany(bytes32[],address[])": "0x706a27b56c6eb725a14ab67964f4b373d42463a602545e9608af07d7a0c49b95",
        "renounceRole(bytes32,address)": "0xee697e99c48f0bd5fa98146df3b88e9d2abb8c5ae56f95a9ccd821b1fe06e52a",
        "revokeRole(bytes32,address)": "0x0369d5794818ece66ac8eed5e358af4a5683e2918c4501e0097bc15083d10618",
        "revokeRoles(bytes32[],address)": "0xa2a1a825ec91bc10557818d351facb316bb9898a7c47abdaf71d0921efeef751",
        "revokeRolesFromMany(bytes32[],address[])": "0x4f8434ecaa0eee4369f8ba0801e92cb338293a04f12c19622e2eeb6f5c2f1d09"
      }
    }
  },
  "20210418-vault": {
    "Vault": {
      "useAdaptor": false,
      "actionIds": {
        "batchSwap(uint8,(bytes32,uint256,uint256,uint256,bytes)[],address[],(address,bool,address,bool),int256[],uint256)": "0x1282ab709b2b70070f829c46bc36f76b32ad4989fecb2fcb09a1b3ce00bbfc30",
        "deregisterTokens(bytes32,address[])": "0xe4f8ff74aa05a4d54a06e035d5e86947bc6474f8d7b166ebeb49fc9178d28551",
        "exitPool(bytes32,address,address,(address[],uint256[],bytes,bool))": "0xc149e88b59429ded7f601ab52ecd62331cac006ae07c16543439ed138dcb8d34",
        "flashLoan(address,address[],uint256[],bytes)": "0x96ebe854ca6ab6242ad127dcd7809576513b0c64571e515cedd7b8885612c82d",
        "joinPool(bytes32,address,address,(address[],uint256[],bytes,bool))": "0x78ad1b68d148c070372f8643c4648efbb63c6a8a338f3c24714868e791367653",
        "managePoolBalance((uint8,bytes32,address,uint256)[])": "0x7275fb98594b03dc36a7de69051058e9e2d05cabeb4fe7d9c87bc69f94d9d084",
        "manageUserBalance((uint8,address,uint256,address,address)[])": "0xeba777d811cd36c06d540d7ff2ed18ed042fd67bbf7c9afcf88c818c7ee6b498",
        "queryBatchSwap(uint8,(bytes32,uint256,uint256,uint256,bytes)[],address[],(address,bool,address,bool))": "0xf5f701b3adfba2adad8f16a8be5a989593e42a2caa84c5c6e60b22143db65a2f",
        "registerPool(uint8)": "0x956dfce4343a6be4df20714d3dc413ef59e73fa9995d3d247e7c8d12efd33ac2",
        "registerTokens(bytes32,address[],address[])": "0xad5bd4a1cc4243b4d772a8a55d24792c1f57cc45eb97ed1291b82d96125a7626",
        "setAuthorizer(address)": "0x1cbb503dcc0f4acaedf71a098211ff8b15a220fc26a6974a8d9deaab040fa6e0",
        "setPaused(bool)": "0xb5593fe09464f360ecf835d5b9319ce69900ae1b29d13844b73c250b1f5f92fb",
        "setRelayerApproval(address,address,bool)": "0x0014a06d322ff07fcc02b12f93eb77bb76e28cdee4fc0670b9dec98d24bbfec8",
        "swap((bytes32,uint8,address,address,uint256,bytes),(address,bool,address,bool),uint256,uint256)": "0x7b8a1d293670124924a0f532213753b89db10bde737249d4540e9a03657d1aff"
      }
    },
    "ProtocolFeesCollector": {
      "useAdaptor": false,
      "actionIds": {
        "setFlashLoanFeePercentage(uint256)": "0xbe2a180d5cc5d803a8eec4cea569989fc1c593d7eeadd1f262f360a68b0e842e",
        "setSwapFeePercentage(uint256)": "0xb28b769768735d011b267f781c3be90bce51d5059ba015bc7a28b3e882fb2083",
        "withdrawCollectedFees(address[],uint256[],address)": "0xb2b6e48fa160a7c887d9d7a68b6a9bb9d47d4953d33e07f3a39e175d75e97796"
      }
    }
  },
  "20210418-weighted-pool": {
    "WeightedPoolFactory": {
      "useAdaptor": true,
      "actionIds": {
        "create(string,string,address[],uint256[],uint256,address)": "0x50d3d314c7f930a2126dbaffffab70a9d8330e36084e704eff292ebcd57486ee"
      }
    },
    "WeightedPool2TokensFactory": {
      "useAdaptor": true,
      "actionIds": {
        "create(string,string,address[],uint256[],uint256,bool,address)": "0x6c2e2f6210abeac266f2b50c3a349519307f52819cc87cc7f8b6e5803dc88dbd"
      }
    },
    "WeightedPool2Tokens": {
      "useAdaptor": false,
      "factoryOutput": "0x5cEd962AfbFb7E13Fb215DeFc2b027678237AA3A",
      "actionIds": {
        "enableOracle()": "0x4467f407013739b22a1d9681a6ba3d542ffc0960f6b0ba068031063262211b1d",
        "setPaused(bool)": "0x34e17221d754362d9310f78fc7d6c3a29762134a454c3dac85a328c779467d1e",
        "setSwapFeePercentage(uint256)": "0x80d8e99e3b5fd50648b67ce84571603afc8ed8ea28310c743deef793d7a98d00"
      }
    },
    "WeightedPool": {
      "useAdaptor": false,
      "factoryOutput": "0x61F101b8Aa517Fd4807A1E31B37e8899ecC390Bf",
      "actionIds": {
        "setPaused(bool)": "0xacd79fece79849ae1a4976901a4c2a22bc3489bd83836ad8fbd3e2b75efcae66",
        "setSwapFeePercentage(uint256)": "0x6213e9042b9814b9567bde72d3c7a61372862c3ac88c2df77d3205221af6c871"
      }
    }
  },
  "20210624-stable-pool": {
    "StablePoolFactory": {
      "useAdaptor": true,
      "actionIds": {
        "create(string,string,address[],uint256,uint256,address)": "0x0f40643beab19bdcb815470b384b7e2358e780f25cef2ffb4e9c615973aeb3a4"
      }
    },
    "StablePool": {
      "useAdaptor": false,
      "factoryOutput": "0x5A5884FC31948D59DF2aEcCCa143dE900d49e1a3",
      "actionIds": {
        "setAssetManagerPoolConfig(address,bytes)": "0x543531ce427172687878b8b7c4953f77ca35f93d56bc5ffcada53982b0354e26",
        "setPaused(bool)": "0xcbeed3b0cbfcf1ce5f42268f210b656a4076fa195f4c00f7eea0a643de889aa8",
        "setSwapFeePercentage(uint256)": "0xbe1515c6c371fbc1aead7b0ed2f23f3bc176eb727e587494ac0055414c5b4c11",
        "startAmplificationParameterUpdate(uint256,uint256)": "0x5e17ae1cf12bb5687db91810d22dafb70b8d05aa5e42310d0f6e467300e20077",
        "stopAmplificationParameterUpdate()": "0x626821cc3a36dc57111047c78af64c430da2e604f1d676ab7f9209a98a63addd"
      }
    }
  },
  "20210721-liquidity-bootstrapping-pool": {
    "LiquidityBootstrappingPoolFactory": {
      "useAdaptor": true,
      "actionIds": {
        "create(string,string,address[],uint256[],uint256,address,bool)": "0x803e6b81fee024ccd085712b4bcd6741a50460eef16ac4d213ce52fa09ac31b4"
      }
    }
  },
  "20210727-meta-stable-pool": {
    "QueryProcessor": {
      "useAdaptor": true,
      "actionIds": {}
    },
    "MetaStablePoolFactory": {
      "useAdaptor": true,
      "actionIds": {
        "create(string,string,address[],uint256,address[],uint256[],uint256,bool,address)": "0xb4c579f809dd6177200d75553855f884f0d50ddf17b1906b182ae9873e6f751f"
      }
    }
  },
  "20210907-investment-pool": {
    "InvestmentPoolFactory": {
      "useAdaptor": true,
      "actionIds": {
        "create(string,string,address[],uint256[],uint256,address,bool,uint256)": "0xbc7226c4effd315aa7c12e3f33a10b7f7804b3c41b2e3b241bb6f700fd0b1a36"
      }
    }
  },
  "20210913-bal-arbitrum-merkle": {
    "MerkleRedeem": {
      "useAdaptor": true,
      "actionIds": {
        "claimWeek(address,uint256,uint256,bytes32[])": "0xd92c40d5daec019bee17f4b61c6f29905e23bb7ef406cc751700baffc82b3a30",
        "claimWeeks(address,(uint256,uint256,bytes32[])[])": "0xad0225b8f36d108a0b4b94fcefc162bb866b854df809f5745281c8694e6d37bc",
        "claimWeeksToInternalBalance(address,(uint256,uint256,bytes32[])[])": "0x1a71f3e5ef203c4123a068cfbe8e002a0b22fe777cc507eb928430feb1cadbcf",
        "claimWeeksWithCallback(address,address,bytes,(uint256,uint256,bytes32[])[])": "0xec1217f9c0d96fa75a9d6a62a38724780247f3de54e41e48952440369708c4d3",
        "renounceOwnership()": "0xf75a63a20471dc46da3192be9d76e8f140a4f5507773da6d1384877662708caa",
        "seedAllocations(uint256,bytes32,uint256)": "0x9bdc90c1a0da348c425f5a7f90163eaeec5bce689bdd65f6da637b5243714080",
        "transferOwnership(address)": "0xc72ba8d6ded981d8f10ffe2bc3dbec65b5d9f5af87846080a8cface849d4198d"
      }
    }
  },
  "20210928-mcb-arbitrum-merkle": {
    "MerkleRedeem": {
      "useAdaptor": true,
      "actionIds": {
        "claimWeek(address,uint256,uint256,bytes32[])": "0xd92c40d5daec019bee17f4b61c6f29905e23bb7ef406cc751700baffc82b3a30",
        "claimWeeks(address,(uint256,uint256,bytes32[])[])": "0xad0225b8f36d108a0b4b94fcefc162bb866b854df809f5745281c8694e6d37bc",
        "claimWeeksToInternalBalance(address,(uint256,uint256,bytes32[])[])": "0x1a71f3e5ef203c4123a068cfbe8e002a0b22fe777cc507eb928430feb1cadbcf",
        "claimWeeksWithCallback(address,address,bytes,(uint256,uint256,bytes32[])[])": "0xec1217f9c0d96fa75a9d6a62a38724780247f3de54e41e48952440369708c4d3",
        "renounceOwnership()": "0xf75a63a20471dc46da3192be9d76e8f140a4f5507773da6d1384877662708caa",
        "seedAllocations(uint256,bytes32,uint256)": "0x9bdc90c1a0da348c425f5a7f90163eaeec5bce689bdd65f6da637b5243714080",
        "transferOwnership(address)": "0xc72ba8d6ded981d8f10ffe2bc3dbec65b5d9f5af87846080a8cface849d4198d"
      }
    }
  },
  "20211012-merkle-orchard": {
    "MerkleOrchard": {
      "useAdaptor": true,
      "actionIds": {
        "claimDistributions(address,(uint256,uint256,address,uint256,bytes32[])[],address[])": "0xb9e47465e3c91f1b517b82abcc660b2da4f7f51cdecf049832d2bdf2f9c720ef",
        "claimDistributionsToInternalBalance(address,(uint256,uint256,address,uint256,bytes32[])[],address[])": "0x328242675138120714f734736471b5516d33052e24c9aa1e96f26fdb5a395df2",
        "claimDistributionsWithCallback(address,(uint256,uint256,address,uint256,bytes32[])[],address[],address,bytes)": "0x049a76bd79f937a6027681f852c6d52aeb5851b2463387e41b6d6ee75a29628b",
        "createDistribution(address,bytes32,uint256,uint256)": "0x9550f4a0ecfb899cb80e0892bea13433bca60d66f67a8a333a72cf16e4ad0826"
      }
    }
  },
  "20211202-no-protocol-fee-lbp": {
    "NoProtocolFeeLiquidityBootstrappingPoolFactory": {
      "useAdaptor": false,
      "actionIds": {
        "create(string,string,address[],uint256[],uint256,address,bool)": "0xd8cfd074bcf36f45dd4b61004a96d4e505c7d0bb425085a4f0bdbfe4b2e4ec1d",
        "disable()": "0xdb0e2ca147bb165fcfd2631fb8cb87ab34aa8fb9d2a81e95334a207f753f0302"
      }
    }
  },
  "20211208-aave-linear-pool": {
    "AaveLinearPoolFactory": {
      "useAdaptor": true,
      "actionIds": {
        "create(string,string,address,address,uint256,uint256,address)": "0x09908e688a40dc4b8c32c18f58d5ca3d480d08ef6a355c3eb7dcbc24fc6ab78c"
      }
    }
  },
  "20211208-stable-phantom-pool": {
    "StablePhantomPoolFactory": {
      "useAdaptor": true,
      "actionIds": {
        "create(string,string,address[],uint256,address[],uint256[],uint256,address)": "0xef2e3b358c976cf7a45ceb2efde934926306eaf3d5849177dc7e96bbd37cee9a"
      }
    }
  },
  "20220413-child-chain-gauge-factory": {
    "RewardsOnlyGauge": {
      "useAdaptor": true,
      "actionIds": {
        "claim_rewards()": "0x91968649430f7ae3ddd77961aae381ea7718e20aea3725fc16a92be8177a7980",
        "claim_rewards(address)": "0x260da37aeebf8f3f8aa9f352c114ce7c9961629dfbab0299523e02301d92da90",
        "claim_rewards(address,address)": "0xe3bd909dfff4cffaef97f4f375216900ec20e1690c9f8234ab9d00101675ec0f",
        "claimable_reward_write(address,address)": "0xcabdd023e9447a3adcc4bce57d65e7217daa83357280ae721f2125c29250548f",
        "deposit(uint256)": "0xc5471dc27ecb4078a3f2cc12480309d946f6984544369303bc9ff2bb1a8e303e",
        "deposit(uint256,address)": "0xefc8635b1b670cab330cc5b82805765e708fe37f678bd6c79045c3a09ec255ad",
        "deposit(uint256,address,bool)": "0xd01607501ac7ff9f0333a0cf6b89631e33c142a5d6028c5721aaafc325575ee1",
        "initialize(address,address,bytes32)": "0xb4ed41dfe546463f7f0f26890be411481bfaa370c5a829490f3a1dfe370ed20c",
        "set_rewards(address,bytes32,address[8])": "0x6164875d6ae7cbe0f88dcb6a153aeb65fec7e8fabf50f3e512288f01417a4d48",
        "set_rewards_receiver(address)": "0xf0fcfa57d89e7197a1b15f9bc73c4b76cdc0a3d7dfb1a7fcda866dcfe1265379",
        "withdraw(uint256)": "0xbbc15eb82e631a665042a77fc37ea62d0e86da7c60222ed9d17299ecc039f0a9",
        "withdraw(uint256,bool)": "0x2d706d617dea033296e05fece9b9883d156af0c791564d55567b28527719c9e5"
      }
    },
    "ChildChainStreamer": {
      "useAdaptor": true,
      "actionIds": {
        "add_reward(address,address,uint256)": "0x848a449d6f3fea1c1e229330f28bbd34ce15b8828b8e59f6b046fe937ef76b76",
        "get_reward()": "0x171ce990a5ed1d99940af51adbd4e26a3ddaa9b7302fe25fa554486aaa008089",
        "initialize(address)": "0xf45e66a97a1ecae694cbc4028dab3831c64e16a6b4ac8c3ac70e5a1c8c2e07a0",
        "notify_reward_amount(address)": "0x89b7ba31942baff990c50eb0f3ab487a6fc09c45e0333af59e2cae0b87ad9b3a",
        "remove_reward(address,address)": "0x546c4281647f2b3c050fe1bab2918fef4f7f3866355ea2180ef7e028c0e140e9",
        "set_reward_distributor(address,address)": "0xa7ed295af0b197c9481510d6c8326ba2e2d17b2c1a89ab1834ac80de9220b60e",
        "set_reward_duration(address,uint256)": "0xa5353c73d7c6795ddec772123acc4d086a6ec9c2a05a36b5b43a5b59970f0f1f"
      }
    },
    "ChildChainLiquidityGaugeFactory": {
      "useAdaptor": true,
      "actionIds": {
        "create(address)": "0xcba3bd68b8c2df80d0366b2640dd6615b7d466b5d39d1f3de311ba249adbbbbf"
      }
    }
  },
  "20220513-double-entrypoint-fix-relayer": {
    "DoubleEntrypointFixRelayer": {
      "useAdaptor": true,
      "actionIds": {
        "exitBTCStablePool()": "0x553972bfd862c3b6e75f9ed1c8dfe2283567fa138e1a222839160b4c7871dc07",
        "exitSNXWeightedPool()": "0xdff93ec3fee47dfbf861082f9ac694d7d7384ad9a536898d01c5bcf670d74b4c",
        "receiveFlashLoan(address[],uint256[],uint256[],bytes)": "0x757a91bb609ad64ea73b71a2559b9316e6d602ccec059b8222e9f71eb571d981",
        "sweepDoubleEntrypointToken(address[])": "0x3096ce433697be976fa0dfa3fc624f565b29f78580c0bc64846a11075f3ac228",
        "sweepSNXsBTC()": "0x42129b2b26bef7613f2fefde524d1301662b4f335f21e850e8ee673a7deafc64"
      }
    }
  },
  "20220517-protocol-fee-withdrawer": {
    "ProtocolFeesWithdrawer": {
      "useAdaptor": false,
      "actionIds": {
        "allowlistToken(address)": "0x425681caa28e5b2396da34c8b4ec22b1ab2683d58d6dbc310d8985beeb8812f8",
        "denylistToken(address)": "0xf2eeb5b536a9b3c485a4815e2bc32d58341045b2c6b8710f2a1e04e856789c3d",
        "withdrawCollectedFees(address[],uint256[],address)": "0x93b1b7dba9fb074b573d5edb3c983e0490a00925f709289485f0c75988e100cf"
      }
    }
  },
  "20220527-child-chain-gauge-token-adder": {
    "ChildChainGaugeTokenAdder": {
      "useAdaptor": false,
      "actionIds": {
        "addTokenToGauge(address,address,address)": "0x00970aa128369a6b7225384e0de035b547a6d56c2faeee4c3f3735de381d1ff7"
      }
    }
  },
  "20220725-protocol-fee-percentages-provider": {
    "ProtocolFeePercentagesProvider": {
      "useAdaptor": false,
      "actionIds": {
        "registerFeeType(uint256,string,uint256,uint256)": "0x1b40fb690b0f2b74a4e5de0cc1146e8473a40bdf993d441a20b6b9e94f512687",
        "setFeeTypePercentage(uint256,uint256)": "0xa0ace5c52c8f0974c521244ccf49a5a7166a9a6fcef623779b42d55fb2c5fbbe"
      }
    }
  },
  "20220817-aave-rebalanced-linear-pool": {
    "AaveLinearPoolFactory": {
      "useAdaptor": false,
      "actionIds": {
        "create(string,string,address,address,uint256,uint256,address)": "0x9884a8bb75633594a7e8217073d16c873f045f1db8a69ce0f80b8cb83135120d",
        "disable()": "0xe59ccea4d4a98c33b7c0b3c05a3d65ff930273fa5ee03855a3104befc6d1d362"
      }
    },
    "AaveLinearPool": {
      "useAdaptor": false,
      "factoryOutput": "0x23ca0306b21ea71552b148cf3c4db4fc85ae1929",
      "actionIds": {
        "disableRecoveryMode()": "0xe4efb851c410e171273aee46d6939a91154b536e375e6fe59c09a4e617072339",
        "enableRecoveryMode()": "0xa7508bde3c3d65fa21321ca35b2d1da564bc4a772cff9947de3c3e1a467e9dec",
        "initialize()": "0x77e34c3fc0ed219fc36f3993130c9f1538b957fbfdf04ff340defa321742846f",
        "pause()": "0x25ec546c5f4dfc2fe31ba04f5cf65a8098b35111075a5fd114ea3475e4254ac6",
        "setAssetManagerPoolConfig(address,bytes)": "0xc89fefc03c7b123136ce9e4486e8e0dc53dfa76d9ccc1736b4077be9da0cd8d9",
        "setSwapFeePercentage(uint256)": "0xe9d4a41f6bb25c8862c0c2c860268861488f862a3702115587343e3c3d6ea29a",
        "setTargets(uint256,uint256)": "0x2095feae5b22289753af2b83be023818aa08f8d76f2083e5fb8a393a2c8a4836",
        "unpause()": "0xb48ae0b045f774f177ab4b36d641b3bfaeb28e42f6da1a418a80f696f3a21703"
      }
    }
  },
  "20220906-composable-stable-pool": {
    "ComposableStablePoolFactory": {
      "useAdaptor": false,
      "actionIds": {
        "create(string,string,address[],uint256,address[],uint256[],bool[],uint256,address)": "0x10844c1a2330e5c34663ec07b49abd83782bd03eec9462e77cb0564aacdd153c",
        "disable()": "0xf3376f86bc88f72d48761be5427c44395f7ee6a01d0d984b27ccc4340b29a770"
      }
    },
    "ComposableStablePool": {
      "useAdaptor": false,
      "factoryOutput": "0xcc98357eaf3e227bdef6b97780aae84bea9b02b0",
      "actionIds": {
        "disableRecoveryMode()": "0x6849898f08c7f64552f27ae1a4dfcc908200c4d6901ee3945a8c62dbf9cefb8f",
        "enableRecoveryMode()": "0xcbe9cebc4f91f7165ea5e4f69b52df3f2ece32ffa2ea75701ece149b4ab59b28",
        "pause()": "0x79ec0b88111fa72b837fed3ecc182ad192cf3f55a79781b1277a1c85a6908585",
        "setAssetManagerPoolConfig(address,bytes)": "0xd1c25d865242bda8f50179af57fb9fca325ac95fddb36eff550fed2e2920cd9d",
        "setSwapFeePercentage(uint256)": "0xe4ae7db31fa76b12846f2837e5b8ee34891b1b170470345521a088bd662e4571",
        "setTokenRateCacheDuration(address,uint256)": "0x4a47f1fef434f3b446790d962ccfc76e173288678c0f10e49ea84f99711a4725",
        "startAmplificationParameterUpdate(uint256,uint256)": "0x2620ee35568e28137005f8f175537badd5862933f53cc13eaf083bb5c06a043d",
        "stopAmplificationParameterUpdate()": "0x75787838691ff488bcd08777a81793f36c82ac2a4fe7d8bdc74339f7aabd15ef",
        "unpause()": "0xaf671adda59b68d2ffa622bd2572e3517e5ff29dc90dba711cb6099fc64c81b0",
        "updateProtocolFeePercentageCache()": "0x974efa69649cbf5870801f25fe643288dcd50d9e1d74fdbef45276223bb207dd",
        "updateTokenRateCache(address)": "0xba94473cd82358c264abf72a0a835df220e750ad54e22caed02e5c7a9c25dd6b"
      }
    }
  },
  "20220609-stable-pool-v2": {
    "StablePool": {
      "useAdaptor": false,
      "factoryOutput": "0x5ac311fb06c3bd30c87b4e13c079d17c94325ddd",
      "actionIds": {
        "disableRecoveryMode()": "0xbadcf7a93a8a95e4bda7a562332996ee4acb5fcde73e96bf75a8dff324279a3e",
        "enableRecoveryMode()": "0x1180cd5efd53e784faf032ed74af8c1ca90ec2063bcc81ccb5df9cba24f7a844",
        "pause()": "0x04ccb5df880f0c43989328e87fdd719eac6f7de76c3ead81630c2fd1686dec7f",
        "setAssetManagerPoolConfig(address,bytes)": "0xb0844fe52b9250e1f76ccc9d217032e9f45c847f2644de22561a309cbc32280c",
        "setSwapFeePercentage(uint256)": "0x79cf7f42fcb330293c1d98b9ac2db3a3122a615e3630596ebc2584c6bf0d1346",
        "startAmplificationParameterUpdate(uint256,uint256)": "0x0dc09b40b8cf6fe6a29ebfed496944af74a8fb14ace7220c222e17e83b46fe09",
        "stopAmplificationParameterUpdate()": "0x39a4eccad75e66b9c85b00fd5dcba46bc190f4391e3e6e9af1d74e6f242edba8",
        "unpause()": "0x9813b514e1e9fc700c70a055e410a6cd7debdce839291f96213b804cd958e7f8"
      }
    }
  },
  "20220908-weighted-pool-v2": {
    "WeightedPoolFactory": {
      "useAdaptor": false,
      "actionIds": {
        "create(string,string,address[],uint256[],address[],uint256,address)": "0xb0808cfb171b1052985f4fa8038ba322198f6361b2c0c320af3a310a7b9f03d0",
        "disable()": "0x3fe7719468a7e48b37513ec7a41d9931375244942fe6c328691db3415d9517c1"
      }
    },
    "WeightedPool": {
      "useAdaptor": false,
      "factoryOutput": "0x3dd0843a028c86e0b760b1a76929d1c5ef93a2dd",
      "actionIds": {
        "disableRecoveryMode()": "0x79819a7971b1e9f195beb8386adb931d405f6f037b2c0c6ac955e68569c01128",
        "enableRecoveryMode()": "0xe677a5af244fbd50b51cf114dd0bdbf7b73c262382c7704c359c6c2148820d33",
        "pause()": "0xcd7e0ee0107ef7cac4d00d3821101a9ba6f02158f7f4dd52693e82ad3c91e918",
        "setAssetManagerPoolConfig(address,bytes)": "0xb4f5d67533236074d36881d864a2800bfe93f13921d54c1fd373894c4832a0df",
        "setSwapFeePercentage(uint256)": "0xcf5e03a737e4f5ba6d13e23f893a1e0255b362d8ce22e9568e1565fcf92789c7",
        "unpause()": "0x07b4fb5e12466b66136a430edadfe74892e0cbfc410f6268a2d1d24cc09a6e05",
        "updateProtocolFeePercentageCache()": "0x17a40867ce1e1ecc681858d636ee089a349e5d886de539bd79a354d921649f0e"
      }
    }
  },
  "20221123-pool-recovery-helper": {
    "PoolRecoveryHelper": {
      "useAdaptor": false,
      "actionIds": {
        "addPoolFactory(address)": "0xda62096c4d8f1d48218270a8cfece514fe2fb09e756e8d76aa98186a68f5c35c",
        "enableRecoveryMode(address)": "0x586dc651a6be8b58209f3181edd6d0d9dd0079ff0e0bf4a20bc92b27d2aadcec",
        "removePoolFactory(address)": "0xa450560b4243ca4b627c589e0f1f51c3022ac250bb247dc70009744aee0fe13b"
      }
    }
  },
  "20221122-composable-stable-pool-v2": {
    "ComposableStablePoolFactory": {
      "useAdaptor": false,
      "actionIds": {
        "create(string,string,address[],uint256,address[],uint256[],bool[],uint256,address)": "0xb885d98b83d2e0ddc9cc87adabc0f64acbdac302d2545aebafdac0c52a43b892",
        "disable()": "0x0a35dcf04fdcf4e2119802287b94a1cf758427e74e9bb450cb31af7c660d7735"
      }
    },
    "ComposableStablePool": {
      "useAdaptor": false,
      "factoryOutput": "0x373b347bc87998b151A5E9B6bB6ca692b766648a",
      "actionIds": {
        "disableRecoveryMode()": "0x85896342da44e8444ef54be6c4643b51c1e23270bb9ec1f0257cd03d72a80cb6",
        "enableRecoveryMode()": "0x7d89412e7c8893c1c85589d68187b2ee925cd2d27c10393980897d1fa4346b0a",
        "pause()": "0x6e25be22eb210da3359f4afb977d53109dad5ed4801e736bf6c5239e0028bd48",
        "setAssetManagerPoolConfig(address,bytes)": "0x9036802291378e3a6933704d0ccba6f3c6729307d244cb77b7f84060cba99269",
        "setSwapFeePercentage(uint256)": "0xdee20d81c6075dcc437dbaaf02d316ab255cfcae4a154e04b17abdebc70a5b48",
        "setTokenRateCacheDuration(address,uint256)": "0x160a4f83bcc2f584446953fd8adf0bf96e625212ccf66900051418e8d19e7157",
        "startAmplificationParameterUpdate(uint256,uint256)": "0xf766fa63021f6e696e70c339ab7246118c3da74fcbf80dbe6d603189209afed7",
        "stopAmplificationParameterUpdate()": "0x1c36fdcc08f18f6fb33519d9491400a58c2c03b6f1222f8385cc36e6fb837110",
        "unpause()": "0x09f210f1a6e3730856cd101645ba1c0594f63ca6ed48e7768b5421ae698858db",
        "updateProtocolFeePercentageCache()": "0x69d8f3e0969c91e7a94fb45518733240410f56ff60cd304fbc5d13a5432ed71f",
        "updateTokenRateCache(address)": "0x43e924739082162d0dfbe4b85270de4e7fe29526d812caeaa4797cf243c0bdfa"
      }
    }
  },
  "20221021-managed-pool": {
    "ManagedPoolFactory": {
      "useAdaptor": false,
      "actionIds": {
        "create((string,string,address[],uint256[],address[],uint256,bool,bool,uint256,uint256),address)": "0x0becf11063e0bab3ba20ce688e996dc9656adfe73f7a3b0baa3e2c7ede18e682",
        "disable()": "0x0ebf042d38f8e1bb630c3010c686232d7334f90360a82eb23623fd01fbe8e656"
      }
    }
  },
  "20221207-aave-rebalanced-linear-pool-v3": {
    "AaveLinearPoolFactory": {
      "useAdaptor": false,
      "actionIds": {
        "create(string,string,address,address,uint256,uint256,address,uint256)": "0x4ba05fdf5cffc5c7a72f197b00eff227bfe7a29a27c24cdcaaa1dfee7b514a65",
        "disable()": "0x5fd274813b31ce95c712e49fe755d0b075329e0579e5f04cd7126ed1470d4354",
        "registerProtocolId(uint256,string)": "0x37a89b4d8143fceff55b6582039f2a1e6cfed15dbcf485d5c56bbc1c6dcba101"
      }
    },
    "AaveLinearPool": {
      "useAdaptor": false,
      "factoryOutput": "0xa612B6AeD2E7ca1A3a4f23FbcA9128461bBB7718",
      "actionIds": {
        "disableRecoveryMode()": "0x071c183e211c5696039e7d8f8432a12922c93c59a210fae756a3f03196b01e4b",
        "enableRecoveryMode()": "0x9254542b345e99990640c1b9525771201fcd60edbe6ff1b6b4179bd86dcd5fbc",
        "initialize()": "0xc46f6bb869dc3e73108ae5ff1202a70bcc84c97b6e489fd59e66ad8413cfe6a9",
        "pause()": "0x36c26ad17c689895b3978b52a379d7e9c1dc125551458cb016a1ff29e5e53ef5",
        "setSwapFeePercentage(uint256)": "0x73ecffaa7802224e9379a7afd6438b2d70a66adbc286e955db7929c017e130cc",
        "setTargets(uint256,uint256)": "0x30e1f3886b07a3348ef1218d96b9d28f8182dc86760aee7a4a97a9c0ff134f92",
        "unpause()": "0xa5af706283095db0b03341555fda661eec48458aea6d68c691fb79ac3a32d1a6"
      }
    }
  },
  "20230206-weighted-pool-v3": {
    "WeightedPoolFactory": {
      "useAdaptor": false,
      "actionIds": {
        "create(string,string,address[],uint256[],address[],uint256,address)": "0xd744800e2972c47138cb383a6768623e7702bf3a0b65317d2c19b28f4a3315c1",
        "disable()": "0x3f476d79932a277fc0be18747fc314f1db33802d38a900d529db018c01de81a4"
      }
    },
    "WeightedPool": {
      "useAdaptor": false,
      "factoryOutput": "0x96d7e549eA1d810725e4Cd1f51ed6b4AE8496338",
      "actionIds": {
        "disableRecoveryMode()": "0x0fb35afbdd369d25e1e13986af342dd66f4af22e88628aded66fc015fddee9e6",
        "enableRecoveryMode()": "0x1e3379f440ccd8ad4fbacfa446ce3de718eda1a091b271c9053bdedff90cdf1c",
        "pause()": "0xbbb29600025604666f66b68dff00546068c5be9c0a5a0fbe825550f6c3519c27",
        "setAssetManagerPoolConfig(address,bytes)": "0xb95f5b98bd07e4d04599ce86c098167e006c17e6ba6361af471921e17bba7943",
        "setSwapFeePercentage(uint256)": "0x92253d002d63e0211f775527924e2891f18bb060ff2ab3be19c6b242bafa5fec",
        "unpause()": "0xc63cb26356ca7568a4c7e1f64299258afccc08d128ca8ba23ed26f925f11fff5",
        "updateProtocolFeePercentageCache()": "0xdba3aa6a087c0305069c474f3f03fb50e7b0b9136316d479ae6160be8a3478fd"
      }
    }
  },
  "20230206-composable-stable-pool-v3": {
    "ComposableStablePoolFactory": {
      "useAdaptor": false,
      "actionIds": {
        "create(string,string,address[],uint256,address[],uint256[],bool[],uint256,address)": "0x2626b6a4aaf4e77b5188c60f13abbc36aab5f04a8e37ad668822cf8822335f98",
        "disable()": "0xa23cd4468cbe8403f6163d16350699bab6b407aee02d6a29755b0cffa52dd023"
      }
    },
    "ComposableStablePool": {
      "useAdaptor": false,
      "factoryOutput": "0x231B05F3a92d578EFf772f2Ddf6DacFFB3609749",
      "actionIds": {
        "disableRecoveryMode()": "0x0585ff33fe95b333f37198850856b5b788891cbc6fd99c447b8d7625c94a33b9",
        "enableRecoveryMode()": "0xe6321aecff7f0051958627890aa2a16d7221f860dfa3359a1cea6f4a3f87933e",
        "pause()": "0xcf96d782d1bc8dd12869fb51374544f9c037fd559b8811972f35756f204c6012",
        "setAssetManagerPoolConfig(address,bytes)": "0xf93e17aee53da927b143261020d05fa195b06a0f9a65831e95c7eee082d1e6e3",
        "setSwapFeePercentage(uint256)": "0xc383be2c6e87a9b18ae919e677f011279a8d98346dbcd5cb326053f5f873b753",
        "setTokenRateCacheDuration(address,uint256)": "0x709836a8faadee3ce9004075ac200f1094b93ca8afdf8642906fbc6712f3e3f0",
        "startAmplificationParameterUpdate(uint256,uint256)": "0x79f0094a409615c52fb7491ca130145e7ec31efb578af4019db59e6636c07ebf",
        "stopAmplificationParameterUpdate()": "0xfaede3ef05348eea541571b87b87560ae56292ed04fd5e08fcced4d41916dfb1",
        "unpause()": "0xf1b6ee1177b46e3a1cf29bd60b8fc48b921e325648a3b1adbfef0eb41a8d2362",
        "updateProtocolFeePercentageCache()": "0xc1b10cf511d7f7f3479dca6826b1ec803f4c532baca9aff7e785fc4bf1811d43",
        "updateTokenRateCache(address)": "0x1f2c7d2bc8254cf359adb690d3063921e851bd341d0e177b9af17092a42047b0"
      }
    }
  },
  "20230206-aave-rebalanced-linear-pool-v4": {
    "AaveLinearPoolFactory": {
      "useAdaptor": false,
      "actionIds": {
        "create(string,string,address,address,uint256,uint256,address,uint256)": "0xb8b4b0c483a7df7565a5eb477ce3a197fe00c08f3f77e069e3e21cc176ae389f",
        "disable()": "0x06efe7e891755c060de5033e398e2d4d9f1bc713591717209ef84b7e021bd154"
      }
    },
    "AaveLinearPool": {
      "useAdaptor": false,
      "factoryOutput": "0x11884dA90FB4221b3aa288a7741C51eC4Fc43B2f",
      "actionIds": {
        "disableRecoveryMode()": "0xd12b97e317782dac10c3547fc977708cf0a2ebe3621f880b6f89236e760278ee",
        "enableRecoveryMode()": "0x63670b08ab971b7445722753ef5c4b1ddc64376a631cdb48e3c6eae5a5dfc951",
        "initialize()": "0x85c408f18c02ca57e9c77ee2dc325adefcd36bae3773b5f6cc2f3c0cbfd8a964",
        "pause()": "0x51530e1d909caf846c8075a98e41431ffe7e18eabf84b1f3ebade86b84547d30",
        "setSwapFeePercentage(uint256)": "0x6e1c8947d790e79a7f8b6b195b2ec3231b6b9bd27a74f04b192aacd8e93f3660",
        "setTargets(uint256,uint256)": "0xb78893595b75c70259cbe387580b752c333e0a52d40fb98d6bcdf4b54b0cef91",
        "unpause()": "0x1c32f073a3a5d59bedde5824d20e95a52159bb8c4ef8e49dd1af982c91fa5e10"
      }
    }
  },
  "20230206-erc4626-linear-pool-v3": {
    "ERC4626LinearPool": {
      "useAdaptor": false,
      "factoryOutput": "0xf984eb2B8a7eF780245a797A2fCcd82f346409ca",
      "actionIds": {
        "disableRecoveryMode()": "0x541412e0bfa3ff92e78aaa6272dc265e37356c9a06ea99c41e507b841cbdaf39",
        "enableRecoveryMode()": "0x1af047704bcfd3e1466e6f18e52a32f872a6efd426a13675bc2513e447b0238d",
        "initialize()": "0x1e783661023b1e72d6a5ee068eefcb0b8dd5b23151336636e6a0e413f2203ad8",
        "pause()": "0x343468c5eda28b04bd0d752d84a11bd0ba70d76ed5fc481e15de7f36b4937787",
        "setSwapFeePercentage(uint256)": "0x4e369965828f3a76cdcb37d24a69a3ddf1f0bbfa9110f9978e25d804504b279f",
        "setTargets(uint256,uint256)": "0x342f10e709ad2a053a4e5035c4b3b703fea94c19f458d3887a6323472f0e42cd",
        "unpause()": "0x88750d9fe81cc28abdc1c823f271c75e76cbd232145d0e83e405ce7810dd187f"
      }
    },
    "ERC4626LinearPoolFactory": {
      "useAdaptor": false,
      "actionIds": {
        "create(string,string,address,address,uint256,uint256,address,uint256)": "0x98933eeecdc70ae1fe94f3986354960201f8e848e98bfaf2f496681643c38541",
        "disable()": "0x5ec883ecf16774e6b304f1e06322669694ffb90c13167afeac8ed7b68ab0869e"
      }
    }
  },
  "20230213-yearn-linear-pool": {
    "YearnLinearPoolFactory": {
      "useAdaptor": false,
      "actionIds": {
        "create(string,string,address,address,uint256,uint256,address,uint256)": "0xf9f63d615e094d1a17d5079ccc82af481a9e6c3bed8182d93a52a97e7fd53c92",
        "disable()": "0x204435acb6f76b6cfa0ef594fc0e4379b943252865ff8edb9a6d07e718ca12e8"
      }
    },
    "YearnLinearPool": {
      "useAdaptor": false,
      "factoryOutput": "0x81fc12c60ee5b753cf5fd0adc342dfb5f3817e32",
      "actionIds": {
        "disableRecoveryMode()": "0xdca56840c8d32b36c22da3ac14b5963d346a19c1c78d2e3b39b8923042d17a35",
        "enableRecoveryMode()": "0x1405e4b6cd75de6c077cce8e10034aaac128c79249dbc582eb25e65516444573",
        "initialize()": "0x7c397df7bbb811211ee715aafb283ff001e2ab092ae26da548c14765d856e62e",
        "pause()": "0xd6c89f2c29695c6377f031dc3f62611dc4d99266ee8543d8a83a986fd179e6d9",
        "setSwapFeePercentage(uint256)": "0x3e6c904353f81ad8c8ed1a0e926cebf468aeaba4c280147e2d32030a359746f5",
        "setTargets(uint256,uint256)": "0x4cc8eb383f0521484d9a2bc36774c7eb2c8fcc5a9170f797b9509164f5e449fc",
        "unpause()": "0xf9e3ecfb789b73003be5d7a16198362f67a321fceb87e62f5d9649474aa5ffa3"
      }
    }
  },
  "20230223-protocol-id-registry": {
    "ProtocolIdRegistry": {
      "useAdaptor": false,
      "actionIds": {
        "registerProtocolId(uint256,string)": "0xfed0eb6041728fc141bad70d04446ff0e9c8289a4f53cc060addc832c914b44f",
        "renameProtocolId(uint256,string)": "0xdc8681b640b547e98ee6f4d708df559b807526d976644c3aca24bc12c4f839c3"
      }
    }
  },
  "20230320-weighted-pool-v4": {
    "WeightedPoolFactory": {
      "useAdaptor": false,
      "actionIds": {
        "create(string,string,address[],uint256[],address[],uint256,address,bytes32)": "0xe7a13335b40fd214b7f8ada8dab13cca00bdc08ca9e9f47f1fba66a1a3c55bf6",
        "disable()": "0x06cafebf5a6142d1acfc442d8a4f2b4d40a7cdfa6c1311679adc8fd679a559a7"
      }
    },
    "WeightedPool": {
      "useAdaptor": false,
      "factoryOutput": "0x129C6402FF88611Aa59BF2e14B39e091822e2C9c",
      "actionIds": {
        "disableRecoveryMode()": "0x3f9dc3da8a6332271be3fccd1a107fd3117a1a988666ff673241edc8c12279ac",
        "enableRecoveryMode()": "0xe184fa0d5bfa8981c4a008826c1302ad4a0235d114bd82980681f620c748abc1",
        "pause()": "0xd98740b6136649627930e4de42dd9232af00b3ded6023d9d9202b47f0356ff43",
        "setAssetManagerPoolConfig(address,bytes)": "0x3e872a6ad12d1187c30b8c546282ff4a3873a6d9a0622adb2d0ff00aa116eacd",
        "setSwapFeePercentage(uint256)": "0x70368640683195889d0f146ab060210f43fbb1c317a87bdf17a4dca8d8feed86",
        "unpause()": "0x0705bb8a9cab37a9112e507fd5ea1950caa8b4873b253fba1c388e242cffb8bf",
        "updateProtocolFeePercentageCache()": "0x634a48f15c9fbd33b539e47b521b56f76af45ede9ce090ee133b356047eab25c"
      }
    }
  },
  "20230320-composable-stable-pool-v4": {
    "ComposableStablePoolFactory": {
      "useAdaptor": false,
      "actionIds": {
        "create(string,string,address[],uint256,address[],uint256[],bool[],uint256,address,bytes32)": "0x87d3bc632e96e2b243edfb7cd4d62f3abfa9ef04061a37fa3cf6996075847fdf",
        "disable()": "0x2459196cb4ed0fe6ae2ab5497be53008d92acf640cb0174ce413b1e613d56e35"
      }
    },
    "ComposableStablePool": {
      "useAdaptor": false,
      "factoryOutput": "0xFF7e6B102516e071dcDA763EE9D02c1515481db5",
      "actionIds": {
        "disableRecoveryMode()": "0x2cdef929bdc29c7b9ca832b8a8f62ce592fee150df38b736a8cab1d2918fc179",
        "enableRecoveryMode()": "0xa7152bc948bf07e3c3fff4953f5f4962d845ee3261d784e6e9b31f160d99da54",
        "pause()": "0x4af83a29926fe55935b85568f0f0cab066e294993eaba067cdef68541ccf0195",
        "setAssetManagerPoolConfig(address,bytes)": "0x1a644f7f01f3fda4ab4c8b652966dafb72ed98b2b68f8eda935d9d61e0db9f49",
        "setSwapFeePercentage(uint256)": "0x50ccb689033ea83f58a1b54b091916255bb56c2334a12ed908ecb06f72d2a688",
        "setTokenRateCacheDuration(address,uint256)": "0x05c66da9aa7f126e8dc8688cfac90477d2313f3e95f1f687a854ebbd04b1c707",
        "startAmplificationParameterUpdate(uint256,uint256)": "0x197a2915652227e96ce9367b8488b59f12fa838f0ae2381b1437dcf3992b8349",
        "stopAmplificationParameterUpdate()": "0x76fe94a15b02391aba1fbac69e9d2f37f355fe1e5031c218535568ee6bb98219",
        "unpause()": "0xbf4cdf0a5be5f79f3fb7f29d4a1d381a1c08e908f33b5278e9990f049966a856",
        "updateProtocolFeePercentageCache()": "0x7358c6ff0c8c852475a57bf21160da4a2cb77eb7e2ab1a4aa5f02d6f5b3d0d1b",
        "updateTokenRateCache(address)": "0xcf49109b14fa9ca29816c84518846bb5d842af249dfa349576b536aff13f7aed"
      }
    }
  },
  "20230316-l2-balancer-pseudo-minter": {
    "L2BalancerPseudoMinter": {
      "useAdaptor": false,
      "actionIds": {
        "addGaugeFactory(address)": "0x57f5e3be3930b0a9235265a5237eb44d5ec61fe36999757360b72280c4dcd991",
        "mint(address)": "0x811eacd9591c44395612943872618dcd3b7e229a4e3d24d928ef11c76ae38526",
        "mintFor(address,address)": "0xcd80f6a4b0f0562e3a7f5cf068e77e058b13e25668f714113fa2ddccd46c2c5b",
        "mintMany(address[])": "0x153e7e80e8d9b892a435a06f252609fa7d1ffc617f51ec5219f89cfa1964f658",
        "mintManyFor(address[],address)": "0xae26c1c9ce9e34367c348e3101006a603e0afb4ccd3c48dfab0ea43f5e8cb2e6",
        "mint_for(address,address)": "0x91e3efee72d472225500a26de1ef51d33de01b004ff47b8fecae1f24d4614ec9",
        "mint_many(address[8])": "0x8ec625467f13d828b06a87ecc16088f496a086d22979fed5507e9659d2bcbc31",
        "removeGaugeFactory(address)": "0xf7f296205bde7b062292a2fb0841c0fa9fc6ac5842c7293621a0a43ace56dfd8",
        "setMinterApproval(address,bool)": "0x84d7b631160a79607f15ac18da97485febae775a7b84cfb133cc34b1158e8acf",
        "setMinterApprovalWithSignature(address,bool,address,uint256,uint8,bytes32,bytes32)": "0x0bcd9bdf6d6ccb346ed348df52f9aab0ec5f65eb155d3dac66863758e22f03b5",
        "toggle_approve_mint(address)": "0x42713add406aa0dcccb35d5796bf92612d35dc727fd3113644aa27a412e138bc"
      }
    }
  },
  "20230316-l2-ve-delegation-proxy": {
    "NullVotingEscrow": {
      "useAdaptor": true,
      "actionIds": {}
    },
    "VotingEscrowDelegationProxy": {
      "useAdaptor": false,
      "actionIds": {
        "killDelegation()": "0x45403ef9e8abf233f2c11ec0f9501f53b59666f9b83d1b2fb96987ff8a85f3c3",
        "setDelegation(address)": "0xab668cacffdf6f785bcac395e15f5f5b4b109b0320004b24c7c39937e71d585c"
      }
    }
  },
  "20230316-child-chain-gauge-factory-v2": {
    "ChildChainGauge": {
      "useAdaptor": true,
      "actionIds": {
        "add_reward(address,address)": "0x56245c361d1ed9e55e6f9889e49f36d9991761b712de544f847b557a84ccd62f",
        "claim_rewards()": "0x91968649430f7ae3ddd77961aae381ea7718e20aea3725fc16a92be8177a7980",
        "claim_rewards(address)": "0x260da37aeebf8f3f8aa9f352c114ce7c9961629dfbab0299523e02301d92da90",
        "claim_rewards(address,address)": "0xe3bd909dfff4cffaef97f4f375216900ec20e1690c9f8234ab9d00101675ec0f",
        "claim_rewards(address,address,uint256[])": "0x730de891a977f0b4b0c773fccf29c5f3aa7e7ca7fa8732820e3e140fabad49b1",
        "claimable_tokens(address)": "0xf90a050f616da253267156fafbd98d4ca1f4ecc6737427e266c5740e7e275dfb",
        "deposit(uint256)": "0xc5471dc27ecb4078a3f2cc12480309d946f6984544369303bc9ff2bb1a8e303e",
        "deposit(uint256,address)": "0xefc8635b1b670cab330cc5b82805765e708fe37f678bd6c79045c3a09ec255ad",
        "deposit_reward_token(address,uint256)": "0x887154fb599c6c6eae25fba523026c5516eb6871eb59b3b9158508d34170de4f",
        "initialize(address,string)": "0x343cc63075dbfae7650b2495dbe04a157331c60346611d03b6785c5c01b051d7",
        "killGauge()": "0x974ac973bc6a04f0e8fef896970a1341c374c2318927ec8e06c8183e8ffcdfbf",
        "set_reward_distributor(address,address)": "0xa7ed295af0b197c9481510d6c8326ba2e2d17b2c1a89ab1834ac80de9220b60e",
        "set_rewards_receiver(address)": "0xf0fcfa57d89e7197a1b15f9bc73c4b76cdc0a3d7dfb1a7fcda866dcfe1265379",
        "unkillGauge()": "0xc84ffbb04eeb8135bc228f1b76e343cc34a6dcc1560ab3d545d8a8b8e6f1d7c1",
        "user_checkpoint(address)": "0x53b3767c6a97d337d5350b6160b603f2cb60f2661b56e86e17b4ef6e4efb9b7e",
        "withdraw(uint256)": "0xbbc15eb82e631a665042a77fc37ea62d0e86da7c60222ed9d17299ecc039f0a9",
        "withdraw(uint256,address)": "0x7569754654bae77e0b1ab677e0dbbd815bd325eb86169569ac7a38223c9a782c"
      }
    },
    "ChildChainGaugeFactory": {
      "useAdaptor": true,
      "actionIds": {
        "create(address)": "0xcba3bd68b8c2df80d0366b2640dd6615b7d466b5d39d1f3de311ba249adbbbbf"
      }
    }
  },
  "20230404-l2-layer0-bridge-forwarder": {
    "L2LayerZeroBridgeForwarder": {
      "useAdaptor": false,
      "actionIds": {
        "onVeBalBridged(address)": "0xd622b0ec177e79a0f942186b7bd6c0610ec88eb190db68faf0c2f7c2acf6c604",
        "onVeBalSupplyUpdate()": "0xc8a57790e7e0011a703c00d43eb37619a60efdb3f3246c8345d0ecb1216ed5c2",
        "setDelegation(address)": "0xe2f9f5f4161b708368108245a00a69c69456c3e9a80abf446b95ddefad9b73ad"
      }
    }
  },
<<<<<<< HEAD
  "20230409-erc4626-linear-pool-v4": {
    "ERC4626LinearPoolFactory": {
      "useAdaptor": false,
      "actionIds": {
        "create(string,string,address,address,uint256,uint256,address,uint256,bytes32)": "0x409e47a8558a01be36e1a8a19437d7b84ab051464be317d94fd900176d4cdd24",
        "disable()": "0x5cdea6ae677e1afa17c4dba1377e544c6f83a79c1e3cc7341290a0e7d8a23251"
      }
    },
    "ERC4626LinearPool": {
      "useAdaptor": false,
      "factoryOutput": "0x3f53A862919ccFA023CB6AcE91378a79Fb0F6Bf5",
      "actionIds": {
        "disableRecoveryMode()": "0x941e9b49aed3636c8878b4543d0e1c7daf8c8f30f5c40cdd3e29ec535bf56865",
        "enableRecoveryMode()": "0x04105ccf7d08e1e33d81a35a5ced3da44c613e81d864b1e22b1f3d54c5c37c8b",
        "initialize()": "0x7a296249cadd263f26669889b9a4799312ec620abd9f53c512c6ab90fa6c7f27",
        "pause()": "0x1df6fb8357a54c9e82f443013986d6c1fdfdd7561c49f474fe9000fa1ddfb5e1",
        "setSwapFeePercentage(uint256)": "0x430c53d88f8da9ce15fbc710a70e95543153a914f3fd38afd4ded87b4d32b273",
        "setTargets(uint256,uint256)": "0x11c6339e89e16488a1313c9f7051a3490329dc37abba0d7977c55cd5222a178e",
        "unpause()": "0xf74465cbe241db69e323a9f2cacbe1d585228846cb0752024a9f87ed54dc2253"
=======
  "20230411-managed-pool-v2": {
    "ManagedPoolFactory": {
      "useAdaptor": false,
      "actionIds": {
        "create((string,string,address[]),(address[],uint256[],uint256,bool,bool,uint256,uint256),address,bytes32)": "0xe94d4f88a6d6f3449cb1005093922f69f89d217744047dc35d72c8d5308743da",
        "disable()": "0x8d305e761700b38cf2bc3f9e2c4ad60807e843cf2efd2415b902b1163f8f9a22"
      }
    },
    "ManagedPool": {
      "useAdaptor": false,
      "factoryOutput": "0xf5A71257B331C02dA1Eae52151C3d600f16B76F0",
      "actionIds": {
        "addAllowedAddress(address)": "0x73433598a6ee73c7da42fc96255eca1de0b23893b2bc2d21733b0a050833ac9e",
        "addToken(address,address,uint256,uint256,address)": "0x6134115ebd2144e1396c11e6cb7fed3328910a7c664a97db3d24158ec0851d76",
        "collectAumManagementFees()": "0x15d2d7f8f98ab6d0201baab09bc27ac56ec41e8412c6b7bbcd66a8288ca975bb",
        "disableRecoveryMode()": "0x5610aeafaa3f5c4ef9b9b45ee9c0810b2f7bd64b7b504f19d1a8a3bde062a966",
        "enableRecoveryMode()": "0xb213b9fefdba263a47d6449bab5d563a39489f656d504fd24d5b9efe6fe23a61",
        "pause()": "0x6c331c074092fbc25cd1032630ed25155aa5b81afa1d296bf5a0f0e9e0c6e846",
        "removeAllowedAddress(address)": "0x41c9971c941d0e80df0f20a1c1c8d1e452c3ff0fa21a358ca93597bd0fdb9b2e",
        "removeToken(address,uint256,address)": "0x2aac7335b24cb356c448c5bdfa04e855ccb834ff2eb31ee642ed98bf5b55da7d",
        "setCircuitBreakers(address[],uint256[],uint256[],uint256[])": "0x0d3695614536d3868050acf7e475735030ddf4bcdbcd3dbcce7c7d648a7506d1",
        "setJoinExitEnabled(bool)": "0x9aa54bac17d6fc9f8f7c79d2df05640551bd4072f577edc0cbe1ec8a34062320",
        "setManagementAumFeePercentage(uint256)": "0x861521052946742ab7716aff1b6da1a65f09c8e9ac1e69096065df97ac60fc3b",
        "setMustAllowlistLPs(bool)": "0xb31f689047b3836141cdc301315bfbc52fcb02c416691c6f8f42df1045213b1d",
        "setSwapEnabled(bool)": "0x49138bbfb6e77035aa89705fb88ef2078a99b65ae5b6c9ffc983408cae7acae1",
        "unpause()": "0x2104a90e49b9d709bbc44eee47d6280b32101abfb2f670e77162a9c703c8888b",
        "updateProtocolFeePercentageCache()": "0x68b5eab37b76e1b4faeb57ff15b38149c8e1e5d34d071e74017b9d8db64fa31d",
        "updateSwapFeeGradually(uint256,uint256,uint256,uint256)": "0xa4964628ee2b4becfdda58941605326e7388ae792b6b4e00f021439a632bea16",
        "updateWeightsGradually(uint256,uint256,address[],uint256[])": "0x28944fba3c44b5125d16d5192ec1f5e1861679336eb53b1c4343d8ae111bfb45"
>>>>>>> 8f5458b6
      }
    }
  }
}<|MERGE_RESOLUTION|>--- conflicted
+++ resolved
@@ -657,27 +657,6 @@
       }
     }
   },
-<<<<<<< HEAD
-  "20230409-erc4626-linear-pool-v4": {
-    "ERC4626LinearPoolFactory": {
-      "useAdaptor": false,
-      "actionIds": {
-        "create(string,string,address,address,uint256,uint256,address,uint256,bytes32)": "0x409e47a8558a01be36e1a8a19437d7b84ab051464be317d94fd900176d4cdd24",
-        "disable()": "0x5cdea6ae677e1afa17c4dba1377e544c6f83a79c1e3cc7341290a0e7d8a23251"
-      }
-    },
-    "ERC4626LinearPool": {
-      "useAdaptor": false,
-      "factoryOutput": "0x3f53A862919ccFA023CB6AcE91378a79Fb0F6Bf5",
-      "actionIds": {
-        "disableRecoveryMode()": "0x941e9b49aed3636c8878b4543d0e1c7daf8c8f30f5c40cdd3e29ec535bf56865",
-        "enableRecoveryMode()": "0x04105ccf7d08e1e33d81a35a5ced3da44c613e81d864b1e22b1f3d54c5c37c8b",
-        "initialize()": "0x7a296249cadd263f26669889b9a4799312ec620abd9f53c512c6ab90fa6c7f27",
-        "pause()": "0x1df6fb8357a54c9e82f443013986d6c1fdfdd7561c49f474fe9000fa1ddfb5e1",
-        "setSwapFeePercentage(uint256)": "0x430c53d88f8da9ce15fbc710a70e95543153a914f3fd38afd4ded87b4d32b273",
-        "setTargets(uint256,uint256)": "0x11c6339e89e16488a1313c9f7051a3490329dc37abba0d7977c55cd5222a178e",
-        "unpause()": "0xf74465cbe241db69e323a9f2cacbe1d585228846cb0752024a9f87ed54dc2253"
-=======
   "20230411-managed-pool-v2": {
     "ManagedPoolFactory": {
       "useAdaptor": false,
@@ -707,7 +686,28 @@
         "updateProtocolFeePercentageCache()": "0x68b5eab37b76e1b4faeb57ff15b38149c8e1e5d34d071e74017b9d8db64fa31d",
         "updateSwapFeeGradually(uint256,uint256,uint256,uint256)": "0xa4964628ee2b4becfdda58941605326e7388ae792b6b4e00f021439a632bea16",
         "updateWeightsGradually(uint256,uint256,address[],uint256[])": "0x28944fba3c44b5125d16d5192ec1f5e1861679336eb53b1c4343d8ae111bfb45"
->>>>>>> 8f5458b6
+      }
+    }
+  },
+  "20230409-erc4626-linear-pool-v4": {
+    "ERC4626LinearPoolFactory": {
+      "useAdaptor": false,
+      "actionIds": {
+        "create(string,string,address,address,uint256,uint256,address,uint256,bytes32)": "0x409e47a8558a01be36e1a8a19437d7b84ab051464be317d94fd900176d4cdd24",
+        "disable()": "0x5cdea6ae677e1afa17c4dba1377e544c6f83a79c1e3cc7341290a0e7d8a23251"
+      }
+    },
+    "ERC4626LinearPool": {
+      "useAdaptor": false,
+      "factoryOutput": "0x3f53A862919ccFA023CB6AcE91378a79Fb0F6Bf5",
+      "actionIds": {
+        "disableRecoveryMode()": "0x941e9b49aed3636c8878b4543d0e1c7daf8c8f30f5c40cdd3e29ec535bf56865",
+        "enableRecoveryMode()": "0x04105ccf7d08e1e33d81a35a5ced3da44c613e81d864b1e22b1f3d54c5c37c8b",
+        "initialize()": "0x7a296249cadd263f26669889b9a4799312ec620abd9f53c512c6ab90fa6c7f27",
+        "pause()": "0x1df6fb8357a54c9e82f443013986d6c1fdfdd7561c49f474fe9000fa1ddfb5e1",
+        "setSwapFeePercentage(uint256)": "0x430c53d88f8da9ce15fbc710a70e95543153a914f3fd38afd4ded87b4d32b273",
+        "setTargets(uint256,uint256)": "0x11c6339e89e16488a1313c9f7051a3490329dc37abba0d7977c55cd5222a178e",
+        "unpause()": "0xf74465cbe241db69e323a9f2cacbe1d585228846cb0752024a9f87ed54dc2253"
       }
     }
   }
