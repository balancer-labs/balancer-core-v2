{
  "20210418-authorizer": {
    "Authorizer": {
      "useAdaptor": true,
      "actionIds": {
        "grantRole(bytes32,address)": "0x1ef5c69fb42c8b5e2b5b62d347e4b01e2bd2b06c6a1ed24f16feea7e4c06c789",
        "grantRoles(bytes32[],address)": "0x5257338fa194f6b49cc67080da0e5b7e358c071435b0685f3c54a56c2443a782",
        "grantRolesToMany(bytes32[],address[])": "0x706a27b56c6eb725a14ab67964f4b373d42463a602545e9608af07d7a0c49b95",
        "renounceRole(bytes32,address)": "0xee697e99c48f0bd5fa98146df3b88e9d2abb8c5ae56f95a9ccd821b1fe06e52a",
        "revokeRole(bytes32,address)": "0x0369d5794818ece66ac8eed5e358af4a5683e2918c4501e0097bc15083d10618",
        "revokeRoles(bytes32[],address)": "0xa2a1a825ec91bc10557818d351facb316bb9898a7c47abdaf71d0921efeef751",
        "revokeRolesFromMany(bytes32[],address[])": "0x4f8434ecaa0eee4369f8ba0801e92cb338293a04f12c19622e2eeb6f5c2f1d09"
      }
    }
  },
  "20210418-vault": {
    "Vault": {
      "useAdaptor": false,
      "actionIds": {
        "batchSwap(uint8,(bytes32,uint256,uint256,uint256,bytes)[],address[],(address,bool,address,bool),int256[],uint256)": "0x1282ab709b2b70070f829c46bc36f76b32ad4989fecb2fcb09a1b3ce00bbfc30",
        "deregisterTokens(bytes32,address[])": "0xe4f8ff74aa05a4d54a06e035d5e86947bc6474f8d7b166ebeb49fc9178d28551",
        "exitPool(bytes32,address,address,(address[],uint256[],bytes,bool))": "0xc149e88b59429ded7f601ab52ecd62331cac006ae07c16543439ed138dcb8d34",
        "flashLoan(address,address[],uint256[],bytes)": "0x96ebe854ca6ab6242ad127dcd7809576513b0c64571e515cedd7b8885612c82d",
        "joinPool(bytes32,address,address,(address[],uint256[],bytes,bool))": "0x78ad1b68d148c070372f8643c4648efbb63c6a8a338f3c24714868e791367653",
        "managePoolBalance((uint8,bytes32,address,uint256)[])": "0x7275fb98594b03dc36a7de69051058e9e2d05cabeb4fe7d9c87bc69f94d9d084",
        "manageUserBalance((uint8,address,uint256,address,address)[])": "0xeba777d811cd36c06d540d7ff2ed18ed042fd67bbf7c9afcf88c818c7ee6b498",
        "queryBatchSwap(uint8,(bytes32,uint256,uint256,uint256,bytes)[],address[],(address,bool,address,bool))": "0xf5f701b3adfba2adad8f16a8be5a989593e42a2caa84c5c6e60b22143db65a2f",
        "registerPool(uint8)": "0x956dfce4343a6be4df20714d3dc413ef59e73fa9995d3d247e7c8d12efd33ac2",
        "registerTokens(bytes32,address[],address[])": "0xad5bd4a1cc4243b4d772a8a55d24792c1f57cc45eb97ed1291b82d96125a7626",
        "setAuthorizer(address)": "0x1cbb503dcc0f4acaedf71a098211ff8b15a220fc26a6974a8d9deaab040fa6e0",
        "setPaused(bool)": "0xb5593fe09464f360ecf835d5b9319ce69900ae1b29d13844b73c250b1f5f92fb",
        "setRelayerApproval(address,address,bool)": "0x0014a06d322ff07fcc02b12f93eb77bb76e28cdee4fc0670b9dec98d24bbfec8",
        "swap((bytes32,uint8,address,address,uint256,bytes),(address,bool,address,bool),uint256,uint256)": "0x7b8a1d293670124924a0f532213753b89db10bde737249d4540e9a03657d1aff"
      }
    },
    "ProtocolFeesCollector": {
      "useAdaptor": false,
      "actionIds": {
        "setFlashLoanFeePercentage(uint256)": "0xbe2a180d5cc5d803a8eec4cea569989fc1c593d7eeadd1f262f360a68b0e842e",
        "setSwapFeePercentage(uint256)": "0xb28b769768735d011b267f781c3be90bce51d5059ba015bc7a28b3e882fb2083",
        "withdrawCollectedFees(address[],uint256[],address)": "0xb2b6e48fa160a7c887d9d7a68b6a9bb9d47d4953d33e07f3a39e175d75e97796"
      }
    }
  },
  "20210418-weighted-pool": {
    "WeightedPoolFactory": {
      "useAdaptor": true,
      "actionIds": {
        "create(string,string,address[],uint256[],uint256,address)": "0x50d3d314c7f930a2126dbaffffab70a9d8330e36084e704eff292ebcd57486ee"
      }
    },
    "WeightedPool2TokensFactory": {
      "useAdaptor": true,
      "actionIds": {
        "create(string,string,address[],uint256[],uint256,bool,address)": "0x6c2e2f6210abeac266f2b50c3a349519307f52819cc87cc7f8b6e5803dc88dbd"
      }
    },
    "WeightedPool2Tokens": {
      "useAdaptor": false,
      "factoryOutput": "0x5cEd962AfbFb7E13Fb215DeFc2b027678237AA3A",
      "actionIds": {
        "enableOracle()": "0x4467f407013739b22a1d9681a6ba3d542ffc0960f6b0ba068031063262211b1d",
        "setPaused(bool)": "0x34e17221d754362d9310f78fc7d6c3a29762134a454c3dac85a328c779467d1e",
        "setSwapFeePercentage(uint256)": "0x80d8e99e3b5fd50648b67ce84571603afc8ed8ea28310c743deef793d7a98d00"
      }
    },
    "WeightedPool": {
      "useAdaptor": false,
      "factoryOutput": "0x61F101b8Aa517Fd4807A1E31B37e8899ecC390Bf",
      "actionIds": {
        "setPaused(bool)": "0xacd79fece79849ae1a4976901a4c2a22bc3489bd83836ad8fbd3e2b75efcae66",
        "setSwapFeePercentage(uint256)": "0x6213e9042b9814b9567bde72d3c7a61372862c3ac88c2df77d3205221af6c871"
      }
    }
  },
  "20210624-stable-pool": {
    "StablePoolFactory": {
      "useAdaptor": true,
      "actionIds": {
        "create(string,string,address[],uint256,uint256,address)": "0x0f40643beab19bdcb815470b384b7e2358e780f25cef2ffb4e9c615973aeb3a4"
      }
    },
    "StablePool": {
      "useAdaptor": false,
      "factoryOutput": "0x5A5884FC31948D59DF2aEcCCa143dE900d49e1a3",
      "actionIds": {
        "setAssetManagerPoolConfig(address,bytes)": "0x543531ce427172687878b8b7c4953f77ca35f93d56bc5ffcada53982b0354e26",
        "setPaused(bool)": "0xcbeed3b0cbfcf1ce5f42268f210b656a4076fa195f4c00f7eea0a643de889aa8",
        "setSwapFeePercentage(uint256)": "0xbe1515c6c371fbc1aead7b0ed2f23f3bc176eb727e587494ac0055414c5b4c11",
        "startAmplificationParameterUpdate(uint256,uint256)": "0x5e17ae1cf12bb5687db91810d22dafb70b8d05aa5e42310d0f6e467300e20077",
        "stopAmplificationParameterUpdate()": "0x626821cc3a36dc57111047c78af64c430da2e604f1d676ab7f9209a98a63addd"
      }
    }
  },
  "20210721-liquidity-bootstrapping-pool": {
    "LiquidityBootstrappingPoolFactory": {
      "useAdaptor": true,
      "actionIds": {
        "create(string,string,address[],uint256[],uint256,address,bool)": "0x803e6b81fee024ccd085712b4bcd6741a50460eef16ac4d213ce52fa09ac31b4"
      }
    }
  },
  "20210727-meta-stable-pool": {
    "QueryProcessor": {
      "useAdaptor": true,
      "actionIds": {}
    },
    "MetaStablePoolFactory": {
      "useAdaptor": true,
      "actionIds": {
        "create(string,string,address[],uint256,address[],uint256[],uint256,bool,address)": "0xb4c579f809dd6177200d75553855f884f0d50ddf17b1906b182ae9873e6f751f"
      }
    }
  },
  "20210907-investment-pool": {
    "InvestmentPoolFactory": {
      "useAdaptor": true,
      "actionIds": {
        "create(string,string,address[],uint256[],uint256,address,bool,uint256)": "0xbc7226c4effd315aa7c12e3f33a10b7f7804b3c41b2e3b241bb6f700fd0b1a36"
      }
    }
  },
  "20210913-bal-arbitrum-merkle": {
    "MerkleRedeem": {
      "useAdaptor": true,
      "actionIds": {
        "claimWeek(address,uint256,uint256,bytes32[])": "0xd92c40d5daec019bee17f4b61c6f29905e23bb7ef406cc751700baffc82b3a30",
        "claimWeeks(address,(uint256,uint256,bytes32[])[])": "0xad0225b8f36d108a0b4b94fcefc162bb866b854df809f5745281c8694e6d37bc",
        "claimWeeksToInternalBalance(address,(uint256,uint256,bytes32[])[])": "0x1a71f3e5ef203c4123a068cfbe8e002a0b22fe777cc507eb928430feb1cadbcf",
        "claimWeeksWithCallback(address,address,bytes,(uint256,uint256,bytes32[])[])": "0xec1217f9c0d96fa75a9d6a62a38724780247f3de54e41e48952440369708c4d3",
        "renounceOwnership()": "0xf75a63a20471dc46da3192be9d76e8f140a4f5507773da6d1384877662708caa",
        "seedAllocations(uint256,bytes32,uint256)": "0x9bdc90c1a0da348c425f5a7f90163eaeec5bce689bdd65f6da637b5243714080",
        "transferOwnership(address)": "0xc72ba8d6ded981d8f10ffe2bc3dbec65b5d9f5af87846080a8cface849d4198d"
      }
    }
  },
  "20210928-mcb-arbitrum-merkle": {
    "MerkleRedeem": {
      "useAdaptor": true,
      "actionIds": {
        "claimWeek(address,uint256,uint256,bytes32[])": "0xd92c40d5daec019bee17f4b61c6f29905e23bb7ef406cc751700baffc82b3a30",
        "claimWeeks(address,(uint256,uint256,bytes32[])[])": "0xad0225b8f36d108a0b4b94fcefc162bb866b854df809f5745281c8694e6d37bc",
        "claimWeeksToInternalBalance(address,(uint256,uint256,bytes32[])[])": "0x1a71f3e5ef203c4123a068cfbe8e002a0b22fe777cc507eb928430feb1cadbcf",
        "claimWeeksWithCallback(address,address,bytes,(uint256,uint256,bytes32[])[])": "0xec1217f9c0d96fa75a9d6a62a38724780247f3de54e41e48952440369708c4d3",
        "renounceOwnership()": "0xf75a63a20471dc46da3192be9d76e8f140a4f5507773da6d1384877662708caa",
        "seedAllocations(uint256,bytes32,uint256)": "0x9bdc90c1a0da348c425f5a7f90163eaeec5bce689bdd65f6da637b5243714080",
        "transferOwnership(address)": "0xc72ba8d6ded981d8f10ffe2bc3dbec65b5d9f5af87846080a8cface849d4198d"
      }
    }
  },
  "20211012-merkle-orchard": {
    "MerkleOrchard": {
      "useAdaptor": true,
      "actionIds": {
        "claimDistributions(address,(uint256,uint256,address,uint256,bytes32[])[],address[])": "0xb9e47465e3c91f1b517b82abcc660b2da4f7f51cdecf049832d2bdf2f9c720ef",
        "claimDistributionsToInternalBalance(address,(uint256,uint256,address,uint256,bytes32[])[],address[])": "0x328242675138120714f734736471b5516d33052e24c9aa1e96f26fdb5a395df2",
        "claimDistributionsWithCallback(address,(uint256,uint256,address,uint256,bytes32[])[],address[],address,bytes)": "0x049a76bd79f937a6027681f852c6d52aeb5851b2463387e41b6d6ee75a29628b",
        "createDistribution(address,bytes32,uint256,uint256)": "0x9550f4a0ecfb899cb80e0892bea13433bca60d66f67a8a333a72cf16e4ad0826"
      }
    }
  },
  "20211202-no-protocol-fee-lbp": {
    "NoProtocolFeeLiquidityBootstrappingPoolFactory": {
      "useAdaptor": false,
      "actionIds": {
        "create(string,string,address[],uint256[],uint256,address,bool)": "0xd8cfd074bcf36f45dd4b61004a96d4e505c7d0bb425085a4f0bdbfe4b2e4ec1d",
        "disable()": "0xdb0e2ca147bb165fcfd2631fb8cb87ab34aa8fb9d2a81e95334a207f753f0302"
      }
    }
  },
  "20211208-aave-linear-pool": {
    "AaveLinearPoolFactory": {
      "useAdaptor": true,
      "actionIds": {
        "create(string,string,address,address,uint256,uint256,address)": "0x09908e688a40dc4b8c32c18f58d5ca3d480d08ef6a355c3eb7dcbc24fc6ab78c"
      }
    }
  },
  "20211208-stable-phantom-pool": {
    "StablePhantomPoolFactory": {
      "useAdaptor": true,
      "actionIds": {
        "create(string,string,address[],uint256,address[],uint256[],uint256,address)": "0xef2e3b358c976cf7a45ceb2efde934926306eaf3d5849177dc7e96bbd37cee9a"
      }
    }
  },
  "20220413-child-chain-gauge-factory": {
    "RewardsOnlyGauge": {
      "useAdaptor": true,
      "actionIds": {
        "claim_rewards()": "0x91968649430f7ae3ddd77961aae381ea7718e20aea3725fc16a92be8177a7980",
        "claim_rewards(address)": "0x260da37aeebf8f3f8aa9f352c114ce7c9961629dfbab0299523e02301d92da90",
        "claim_rewards(address,address)": "0xe3bd909dfff4cffaef97f4f375216900ec20e1690c9f8234ab9d00101675ec0f",
        "claimable_reward_write(address,address)": "0xcabdd023e9447a3adcc4bce57d65e7217daa83357280ae721f2125c29250548f",
        "deposit(uint256)": "0xc5471dc27ecb4078a3f2cc12480309d946f6984544369303bc9ff2bb1a8e303e",
        "deposit(uint256,address)": "0xefc8635b1b670cab330cc5b82805765e708fe37f678bd6c79045c3a09ec255ad",
        "deposit(uint256,address,bool)": "0xd01607501ac7ff9f0333a0cf6b89631e33c142a5d6028c5721aaafc325575ee1",
        "initialize(address,address,bytes32)": "0xb4ed41dfe546463f7f0f26890be411481bfaa370c5a829490f3a1dfe370ed20c",
        "set_rewards(address,bytes32,address[8])": "0x6164875d6ae7cbe0f88dcb6a153aeb65fec7e8fabf50f3e512288f01417a4d48",
        "set_rewards_receiver(address)": "0xf0fcfa57d89e7197a1b15f9bc73c4b76cdc0a3d7dfb1a7fcda866dcfe1265379",
        "withdraw(uint256)": "0xbbc15eb82e631a665042a77fc37ea62d0e86da7c60222ed9d17299ecc039f0a9",
        "withdraw(uint256,bool)": "0x2d706d617dea033296e05fece9b9883d156af0c791564d55567b28527719c9e5"
      }
    },
    "ChildChainStreamer": {
      "useAdaptor": true,
      "actionIds": {
        "add_reward(address,address,uint256)": "0x848a449d6f3fea1c1e229330f28bbd34ce15b8828b8e59f6b046fe937ef76b76",
        "get_reward()": "0x171ce990a5ed1d99940af51adbd4e26a3ddaa9b7302fe25fa554486aaa008089",
        "initialize(address)": "0xf45e66a97a1ecae694cbc4028dab3831c64e16a6b4ac8c3ac70e5a1c8c2e07a0",
        "notify_reward_amount(address)": "0x89b7ba31942baff990c50eb0f3ab487a6fc09c45e0333af59e2cae0b87ad9b3a",
        "remove_reward(address,address)": "0x546c4281647f2b3c050fe1bab2918fef4f7f3866355ea2180ef7e028c0e140e9",
        "set_reward_distributor(address,address)": "0xa7ed295af0b197c9481510d6c8326ba2e2d17b2c1a89ab1834ac80de9220b60e",
        "set_reward_duration(address,uint256)": "0xa5353c73d7c6795ddec772123acc4d086a6ec9c2a05a36b5b43a5b59970f0f1f"
      }
    },
    "ChildChainLiquidityGaugeFactory": {
      "useAdaptor": true,
      "actionIds": {
        "create(address)": "0xcba3bd68b8c2df80d0366b2640dd6615b7d466b5d39d1f3de311ba249adbbbbf"
      }
    }
  },
  "20220513-double-entrypoint-fix-relayer": {
    "DoubleEntrypointFixRelayer": {
      "useAdaptor": true,
      "actionIds": {
        "exitBTCStablePool()": "0x553972bfd862c3b6e75f9ed1c8dfe2283567fa138e1a222839160b4c7871dc07",
        "exitSNXWeightedPool()": "0xdff93ec3fee47dfbf861082f9ac694d7d7384ad9a536898d01c5bcf670d74b4c",
        "receiveFlashLoan(address[],uint256[],uint256[],bytes)": "0x757a91bb609ad64ea73b71a2559b9316e6d602ccec059b8222e9f71eb571d981",
        "sweepDoubleEntrypointToken(address[])": "0x3096ce433697be976fa0dfa3fc624f565b29f78580c0bc64846a11075f3ac228",
        "sweepSNXsBTC()": "0x42129b2b26bef7613f2fefde524d1301662b4f335f21e850e8ee673a7deafc64"
      }
    }
  },
  "20220517-protocol-fee-withdrawer": {
    "ProtocolFeesWithdrawer": {
      "useAdaptor": false,
      "actionIds": {
        "allowlistToken(address)": "0x425681caa28e5b2396da34c8b4ec22b1ab2683d58d6dbc310d8985beeb8812f8",
        "denylistToken(address)": "0xf2eeb5b536a9b3c485a4815e2bc32d58341045b2c6b8710f2a1e04e856789c3d",
        "withdrawCollectedFees(address[],uint256[],address)": "0x93b1b7dba9fb074b573d5edb3c983e0490a00925f709289485f0c75988e100cf"
      }
    }
  },
  "20220527-child-chain-gauge-token-adder": {
    "ChildChainGaugeTokenAdder": {
      "useAdaptor": false,
      "actionIds": {
        "addTokenToGauge(address,address,address)": "0x00970aa128369a6b7225384e0de035b547a6d56c2faeee4c3f3735de381d1ff7"
      }
    }
  },
  "20220725-protocol-fee-percentages-provider": {
    "ProtocolFeePercentagesProvider": {
      "useAdaptor": false,
      "actionIds": {
        "registerFeeType(uint256,string,uint256,uint256)": "0x1b40fb690b0f2b74a4e5de0cc1146e8473a40bdf993d441a20b6b9e94f512687",
        "setFeeTypePercentage(uint256,uint256)": "0xa0ace5c52c8f0974c521244ccf49a5a7166a9a6fcef623779b42d55fb2c5fbbe"
      }
    }
  },
  "20220817-aave-rebalanced-linear-pool": {
    "AaveLinearPoolFactory": {
      "useAdaptor": false,
      "actionIds": {
        "create(string,string,address,address,uint256,uint256,address)": "0x9884a8bb75633594a7e8217073d16c873f045f1db8a69ce0f80b8cb83135120d",
        "disable()": "0xe59ccea4d4a98c33b7c0b3c05a3d65ff930273fa5ee03855a3104befc6d1d362"
      }
    },
    "AaveLinearPool": {
      "useAdaptor": false,
      "factoryOutput": "0x23ca0306b21ea71552b148cf3c4db4fc85ae1929",
      "actionIds": {
        "disableRecoveryMode()": "0xe4efb851c410e171273aee46d6939a91154b536e375e6fe59c09a4e617072339",
        "enableRecoveryMode()": "0xa7508bde3c3d65fa21321ca35b2d1da564bc4a772cff9947de3c3e1a467e9dec",
        "initialize()": "0x77e34c3fc0ed219fc36f3993130c9f1538b957fbfdf04ff340defa321742846f",
        "pause()": "0x25ec546c5f4dfc2fe31ba04f5cf65a8098b35111075a5fd114ea3475e4254ac6",
        "setAssetManagerPoolConfig(address,bytes)": "0xc89fefc03c7b123136ce9e4486e8e0dc53dfa76d9ccc1736b4077be9da0cd8d9",
        "setSwapFeePercentage(uint256)": "0xe9d4a41f6bb25c8862c0c2c860268861488f862a3702115587343e3c3d6ea29a",
        "setTargets(uint256,uint256)": "0x2095feae5b22289753af2b83be023818aa08f8d76f2083e5fb8a393a2c8a4836",
        "unpause()": "0xb48ae0b045f774f177ab4b36d641b3bfaeb28e42f6da1a418a80f696f3a21703"
      }
    }
  },
  "20220906-composable-stable-pool": {
    "ComposableStablePoolFactory": {
      "useAdaptor": false,
      "actionIds": {
        "create(string,string,address[],uint256,address[],uint256[],bool[],uint256,address)": "0x10844c1a2330e5c34663ec07b49abd83782bd03eec9462e77cb0564aacdd153c",
        "disable()": "0xf3376f86bc88f72d48761be5427c44395f7ee6a01d0d984b27ccc4340b29a770"
      }
    },
    "ComposableStablePool": {
      "useAdaptor": false,
      "factoryOutput": "0xcc98357eaf3e227bdef6b97780aae84bea9b02b0",
      "actionIds": {
        "disableRecoveryMode()": "0x6849898f08c7f64552f27ae1a4dfcc908200c4d6901ee3945a8c62dbf9cefb8f",
        "enableRecoveryMode()": "0xcbe9cebc4f91f7165ea5e4f69b52df3f2ece32ffa2ea75701ece149b4ab59b28",
        "pause()": "0x79ec0b88111fa72b837fed3ecc182ad192cf3f55a79781b1277a1c85a6908585",
        "setAssetManagerPoolConfig(address,bytes)": "0xd1c25d865242bda8f50179af57fb9fca325ac95fddb36eff550fed2e2920cd9d",
        "setSwapFeePercentage(uint256)": "0xe4ae7db31fa76b12846f2837e5b8ee34891b1b170470345521a088bd662e4571",
        "setTokenRateCacheDuration(address,uint256)": "0x4a47f1fef434f3b446790d962ccfc76e173288678c0f10e49ea84f99711a4725",
        "startAmplificationParameterUpdate(uint256,uint256)": "0x2620ee35568e28137005f8f175537badd5862933f53cc13eaf083bb5c06a043d",
        "stopAmplificationParameterUpdate()": "0x75787838691ff488bcd08777a81793f36c82ac2a4fe7d8bdc74339f7aabd15ef",
        "unpause()": "0xaf671adda59b68d2ffa622bd2572e3517e5ff29dc90dba711cb6099fc64c81b0",
        "updateProtocolFeePercentageCache()": "0x974efa69649cbf5870801f25fe643288dcd50d9e1d74fdbef45276223bb207dd",
        "updateTokenRateCache(address)": "0xba94473cd82358c264abf72a0a835df220e750ad54e22caed02e5c7a9c25dd6b"
      }
    }
  },
  "20220609-stable-pool-v2": {
    "StablePool": {
      "useAdaptor": false,
      "factoryOutput": "0x5ac311fb06c3bd30c87b4e13c079d17c94325ddd",
      "actionIds": {
        "disableRecoveryMode()": "0xbadcf7a93a8a95e4bda7a562332996ee4acb5fcde73e96bf75a8dff324279a3e",
        "enableRecoveryMode()": "0x1180cd5efd53e784faf032ed74af8c1ca90ec2063bcc81ccb5df9cba24f7a844",
        "pause()": "0x04ccb5df880f0c43989328e87fdd719eac6f7de76c3ead81630c2fd1686dec7f",
        "setAssetManagerPoolConfig(address,bytes)": "0xb0844fe52b9250e1f76ccc9d217032e9f45c847f2644de22561a309cbc32280c",
        "setSwapFeePercentage(uint256)": "0x79cf7f42fcb330293c1d98b9ac2db3a3122a615e3630596ebc2584c6bf0d1346",
        "startAmplificationParameterUpdate(uint256,uint256)": "0x0dc09b40b8cf6fe6a29ebfed496944af74a8fb14ace7220c222e17e83b46fe09",
        "stopAmplificationParameterUpdate()": "0x39a4eccad75e66b9c85b00fd5dcba46bc190f4391e3e6e9af1d74e6f242edba8",
        "unpause()": "0x9813b514e1e9fc700c70a055e410a6cd7debdce839291f96213b804cd958e7f8"
      }
    }
  },
  "20220908-weighted-pool-v2": {
    "WeightedPoolFactory": {
      "useAdaptor": false,
      "actionIds": {
        "create(string,string,address[],uint256[],address[],uint256,address)": "0xb0808cfb171b1052985f4fa8038ba322198f6361b2c0c320af3a310a7b9f03d0",
        "disable()": "0x3fe7719468a7e48b37513ec7a41d9931375244942fe6c328691db3415d9517c1"
      }
    },
    "WeightedPool": {
      "useAdaptor": false,
      "factoryOutput": "0x3dd0843a028c86e0b760b1a76929d1c5ef93a2dd",
      "actionIds": {
        "disableRecoveryMode()": "0x79819a7971b1e9f195beb8386adb931d405f6f037b2c0c6ac955e68569c01128",
        "enableRecoveryMode()": "0xe677a5af244fbd50b51cf114dd0bdbf7b73c262382c7704c359c6c2148820d33",
        "pause()": "0xcd7e0ee0107ef7cac4d00d3821101a9ba6f02158f7f4dd52693e82ad3c91e918",
        "setAssetManagerPoolConfig(address,bytes)": "0xb4f5d67533236074d36881d864a2800bfe93f13921d54c1fd373894c4832a0df",
        "setSwapFeePercentage(uint256)": "0xcf5e03a737e4f5ba6d13e23f893a1e0255b362d8ce22e9568e1565fcf92789c7",
        "unpause()": "0x07b4fb5e12466b66136a430edadfe74892e0cbfc410f6268a2d1d24cc09a6e05",
        "updateProtocolFeePercentageCache()": "0x17a40867ce1e1ecc681858d636ee089a349e5d886de539bd79a354d921649f0e"
      }
    }
  },
  "20221123-pool-recovery-helper": {
    "PoolRecoveryHelper": {
      "useAdaptor": false,
      "actionIds": {
        "addPoolFactory(address)": "0xda62096c4d8f1d48218270a8cfece514fe2fb09e756e8d76aa98186a68f5c35c",
        "enableRecoveryMode(address)": "0x586dc651a6be8b58209f3181edd6d0d9dd0079ff0e0bf4a20bc92b27d2aadcec",
        "removePoolFactory(address)": "0xa450560b4243ca4b627c589e0f1f51c3022ac250bb247dc70009744aee0fe13b"
      }
    }
  },
  "20221122-composable-stable-pool-v2": {
    "ComposableStablePoolFactory": {
      "useAdaptor": false,
      "actionIds": {
        "create(string,string,address[],uint256,address[],uint256[],bool[],uint256,address)": "0xb885d98b83d2e0ddc9cc87adabc0f64acbdac302d2545aebafdac0c52a43b892",
        "disable()": "0x0a35dcf04fdcf4e2119802287b94a1cf758427e74e9bb450cb31af7c660d7735"
      }
    },
    "ComposableStablePool": {
      "useAdaptor": false,
      "factoryOutput": "0x373b347bc87998b151A5E9B6bB6ca692b766648a",
      "actionIds": {
        "disableRecoveryMode()": "0x85896342da44e8444ef54be6c4643b51c1e23270bb9ec1f0257cd03d72a80cb6",
        "enableRecoveryMode()": "0x7d89412e7c8893c1c85589d68187b2ee925cd2d27c10393980897d1fa4346b0a",
        "pause()": "0x6e25be22eb210da3359f4afb977d53109dad5ed4801e736bf6c5239e0028bd48",
        "setAssetManagerPoolConfig(address,bytes)": "0x9036802291378e3a6933704d0ccba6f3c6729307d244cb77b7f84060cba99269",
        "setSwapFeePercentage(uint256)": "0xdee20d81c6075dcc437dbaaf02d316ab255cfcae4a154e04b17abdebc70a5b48",
        "setTokenRateCacheDuration(address,uint256)": "0x160a4f83bcc2f584446953fd8adf0bf96e625212ccf66900051418e8d19e7157",
        "startAmplificationParameterUpdate(uint256,uint256)": "0xf766fa63021f6e696e70c339ab7246118c3da74fcbf80dbe6d603189209afed7",
        "stopAmplificationParameterUpdate()": "0x1c36fdcc08f18f6fb33519d9491400a58c2c03b6f1222f8385cc36e6fb837110",
        "unpause()": "0x09f210f1a6e3730856cd101645ba1c0594f63ca6ed48e7768b5421ae698858db",
        "updateProtocolFeePercentageCache()": "0x69d8f3e0969c91e7a94fb45518733240410f56ff60cd304fbc5d13a5432ed71f",
        "updateTokenRateCache(address)": "0x43e924739082162d0dfbe4b85270de4e7fe29526d812caeaa4797cf243c0bdfa"
      }
    }
  },
  "20221021-managed-pool": {
    "ManagedPoolFactory": {
      "useAdaptor": false,
      "actionIds": {
        "create((string,string,address[],uint256[],address[],uint256,bool,bool,uint256,uint256),address)": "0x0becf11063e0bab3ba20ce688e996dc9656adfe73f7a3b0baa3e2c7ede18e682",
        "disable()": "0x0ebf042d38f8e1bb630c3010c686232d7334f90360a82eb23623fd01fbe8e656"
      }
    }
  },
  "20221207-aave-rebalanced-linear-pool-v3": {
    "AaveLinearPoolFactory": {
      "useAdaptor": false,
      "actionIds": {
        "create(string,string,address,address,uint256,uint256,address,uint256)": "0x4ba05fdf5cffc5c7a72f197b00eff227bfe7a29a27c24cdcaaa1dfee7b514a65",
        "disable()": "0x5fd274813b31ce95c712e49fe755d0b075329e0579e5f04cd7126ed1470d4354",
        "registerProtocolId(uint256,string)": "0x37a89b4d8143fceff55b6582039f2a1e6cfed15dbcf485d5c56bbc1c6dcba101"
      }
    },
    "AaveLinearPool": {
      "useAdaptor": false,
      "factoryOutput": "0xa612B6AeD2E7ca1A3a4f23FbcA9128461bBB7718",
      "actionIds": {
        "disableRecoveryMode()": "0x071c183e211c5696039e7d8f8432a12922c93c59a210fae756a3f03196b01e4b",
        "enableRecoveryMode()": "0x9254542b345e99990640c1b9525771201fcd60edbe6ff1b6b4179bd86dcd5fbc",
        "initialize()": "0xc46f6bb869dc3e73108ae5ff1202a70bcc84c97b6e489fd59e66ad8413cfe6a9",
        "pause()": "0x36c26ad17c689895b3978b52a379d7e9c1dc125551458cb016a1ff29e5e53ef5",
        "setSwapFeePercentage(uint256)": "0x73ecffaa7802224e9379a7afd6438b2d70a66adbc286e955db7929c017e130cc",
        "setTargets(uint256,uint256)": "0x30e1f3886b07a3348ef1218d96b9d28f8182dc86760aee7a4a97a9c0ff134f92",
        "unpause()": "0xa5af706283095db0b03341555fda661eec48458aea6d68c691fb79ac3a32d1a6"
      }
    }
  },
  "20230206-weighted-pool-v3": {
    "WeightedPoolFactory": {
      "useAdaptor": false,
      "actionIds": {
        "create(string,string,address[],uint256[],address[],uint256,address)": "0xd744800e2972c47138cb383a6768623e7702bf3a0b65317d2c19b28f4a3315c1",
        "disable()": "0x3f476d79932a277fc0be18747fc314f1db33802d38a900d529db018c01de81a4"
      }
    },
    "WeightedPool": {
      "useAdaptor": false,
      "factoryOutput": "0x96d7e549eA1d810725e4Cd1f51ed6b4AE8496338",
      "actionIds": {
        "disableRecoveryMode()": "0x0fb35afbdd369d25e1e13986af342dd66f4af22e88628aded66fc015fddee9e6",
        "enableRecoveryMode()": "0x1e3379f440ccd8ad4fbacfa446ce3de718eda1a091b271c9053bdedff90cdf1c",
        "pause()": "0xbbb29600025604666f66b68dff00546068c5be9c0a5a0fbe825550f6c3519c27",
        "setAssetManagerPoolConfig(address,bytes)": "0xb95f5b98bd07e4d04599ce86c098167e006c17e6ba6361af471921e17bba7943",
        "setSwapFeePercentage(uint256)": "0x92253d002d63e0211f775527924e2891f18bb060ff2ab3be19c6b242bafa5fec",
        "unpause()": "0xc63cb26356ca7568a4c7e1f64299258afccc08d128ca8ba23ed26f925f11fff5",
        "updateProtocolFeePercentageCache()": "0xdba3aa6a087c0305069c474f3f03fb50e7b0b9136316d479ae6160be8a3478fd"
      }
    }
  },
  "20230206-composable-stable-pool-v3": {
    "ComposableStablePoolFactory": {
      "useAdaptor": false,
      "actionIds": {
        "create(string,string,address[],uint256,address[],uint256[],bool[],uint256,address)": "0x2626b6a4aaf4e77b5188c60f13abbc36aab5f04a8e37ad668822cf8822335f98",
        "disable()": "0xa23cd4468cbe8403f6163d16350699bab6b407aee02d6a29755b0cffa52dd023"
      }
    },
    "ComposableStablePool": {
      "useAdaptor": false,
      "factoryOutput": "0x231B05F3a92d578EFf772f2Ddf6DacFFB3609749",
      "actionIds": {
        "disableRecoveryMode()": "0x0585ff33fe95b333f37198850856b5b788891cbc6fd99c447b8d7625c94a33b9",
        "enableRecoveryMode()": "0xe6321aecff7f0051958627890aa2a16d7221f860dfa3359a1cea6f4a3f87933e",
        "pause()": "0xcf96d782d1bc8dd12869fb51374544f9c037fd559b8811972f35756f204c6012",
        "setAssetManagerPoolConfig(address,bytes)": "0xf93e17aee53da927b143261020d05fa195b06a0f9a65831e95c7eee082d1e6e3",
        "setSwapFeePercentage(uint256)": "0xc383be2c6e87a9b18ae919e677f011279a8d98346dbcd5cb326053f5f873b753",
        "setTokenRateCacheDuration(address,uint256)": "0x709836a8faadee3ce9004075ac200f1094b93ca8afdf8642906fbc6712f3e3f0",
        "startAmplificationParameterUpdate(uint256,uint256)": "0x79f0094a409615c52fb7491ca130145e7ec31efb578af4019db59e6636c07ebf",
        "stopAmplificationParameterUpdate()": "0xfaede3ef05348eea541571b87b87560ae56292ed04fd5e08fcced4d41916dfb1",
        "unpause()": "0xf1b6ee1177b46e3a1cf29bd60b8fc48b921e325648a3b1adbfef0eb41a8d2362",
        "updateProtocolFeePercentageCache()": "0xc1b10cf511d7f7f3479dca6826b1ec803f4c532baca9aff7e785fc4bf1811d43",
        "updateTokenRateCache(address)": "0x1f2c7d2bc8254cf359adb690d3063921e851bd341d0e177b9af17092a42047b0"
      }
    }
  },
  "20230206-aave-rebalanced-linear-pool-v4": {
    "AaveLinearPoolFactory": {
      "useAdaptor": false,
      "actionIds": {
        "create(string,string,address,address,uint256,uint256,address,uint256)": "0xb8b4b0c483a7df7565a5eb477ce3a197fe00c08f3f77e069e3e21cc176ae389f",
        "disable()": "0x06efe7e891755c060de5033e398e2d4d9f1bc713591717209ef84b7e021bd154"
      }
    },
    "AaveLinearPool": {
      "useAdaptor": false,
      "factoryOutput": "0x11884dA90FB4221b3aa288a7741C51eC4Fc43B2f",
      "actionIds": {
        "disableRecoveryMode()": "0xd12b97e317782dac10c3547fc977708cf0a2ebe3621f880b6f89236e760278ee",
        "enableRecoveryMode()": "0x63670b08ab971b7445722753ef5c4b1ddc64376a631cdb48e3c6eae5a5dfc951",
        "initialize()": "0x85c408f18c02ca57e9c77ee2dc325adefcd36bae3773b5f6cc2f3c0cbfd8a964",
        "pause()": "0x51530e1d909caf846c8075a98e41431ffe7e18eabf84b1f3ebade86b84547d30",
        "setSwapFeePercentage(uint256)": "0x6e1c8947d790e79a7f8b6b195b2ec3231b6b9bd27a74f04b192aacd8e93f3660",
        "setTargets(uint256,uint256)": "0xb78893595b75c70259cbe387580b752c333e0a52d40fb98d6bcdf4b54b0cef91",
        "unpause()": "0x1c32f073a3a5d59bedde5824d20e95a52159bb8c4ef8e49dd1af982c91fa5e10"
      }
    }
  },
  "20230206-erc4626-linear-pool-v3": {
    "ERC4626LinearPool": {
      "useAdaptor": false,
      "factoryOutput": "0xf984eb2B8a7eF780245a797A2fCcd82f346409ca",
      "actionIds": {
        "disableRecoveryMode()": "0x541412e0bfa3ff92e78aaa6272dc265e37356c9a06ea99c41e507b841cbdaf39",
        "enableRecoveryMode()": "0x1af047704bcfd3e1466e6f18e52a32f872a6efd426a13675bc2513e447b0238d",
        "initialize()": "0x1e783661023b1e72d6a5ee068eefcb0b8dd5b23151336636e6a0e413f2203ad8",
        "pause()": "0x343468c5eda28b04bd0d752d84a11bd0ba70d76ed5fc481e15de7f36b4937787",
        "setSwapFeePercentage(uint256)": "0x4e369965828f3a76cdcb37d24a69a3ddf1f0bbfa9110f9978e25d804504b279f",
        "setTargets(uint256,uint256)": "0x342f10e709ad2a053a4e5035c4b3b703fea94c19f458d3887a6323472f0e42cd",
        "unpause()": "0x88750d9fe81cc28abdc1c823f271c75e76cbd232145d0e83e405ce7810dd187f"
      }
    },
    "ERC4626LinearPoolFactory": {
      "useAdaptor": false,
      "actionIds": {
        "create(string,string,address,address,uint256,uint256,address,uint256)": "0x98933eeecdc70ae1fe94f3986354960201f8e848e98bfaf2f496681643c38541",
        "disable()": "0x5ec883ecf16774e6b304f1e06322669694ffb90c13167afeac8ed7b68ab0869e"
      }
    }
  },
  "20230213-yearn-linear-pool": {
    "YearnLinearPoolFactory": {
      "useAdaptor": false,
      "actionIds": {
        "create(string,string,address,address,uint256,uint256,address,uint256)": "0xf9f63d615e094d1a17d5079ccc82af481a9e6c3bed8182d93a52a97e7fd53c92",
        "disable()": "0x204435acb6f76b6cfa0ef594fc0e4379b943252865ff8edb9a6d07e718ca12e8"
      }
    },
    "YearnLinearPool": {
      "useAdaptor": false,
      "factoryOutput": "0x81fc12c60ee5b753cf5fd0adc342dfb5f3817e32",
      "actionIds": {
        "disableRecoveryMode()": "0xdca56840c8d32b36c22da3ac14b5963d346a19c1c78d2e3b39b8923042d17a35",
        "enableRecoveryMode()": "0x1405e4b6cd75de6c077cce8e10034aaac128c79249dbc582eb25e65516444573",
        "initialize()": "0x7c397df7bbb811211ee715aafb283ff001e2ab092ae26da548c14765d856e62e",
        "pause()": "0xd6c89f2c29695c6377f031dc3f62611dc4d99266ee8543d8a83a986fd179e6d9",
        "setSwapFeePercentage(uint256)": "0x3e6c904353f81ad8c8ed1a0e926cebf468aeaba4c280147e2d32030a359746f5",
        "setTargets(uint256,uint256)": "0x4cc8eb383f0521484d9a2bc36774c7eb2c8fcc5a9170f797b9509164f5e449fc",
        "unpause()": "0xf9e3ecfb789b73003be5d7a16198362f67a321fceb87e62f5d9649474aa5ffa3"
      }
    }
  },
  "20230223-protocol-id-registry": {
    "ProtocolIdRegistry": {
      "useAdaptor": false,
      "actionIds": {
        "registerProtocolId(uint256,string)": "0xfed0eb6041728fc141bad70d04446ff0e9c8289a4f53cc060addc832c914b44f",
        "renameProtocolId(uint256,string)": "0xdc8681b640b547e98ee6f4d708df559b807526d976644c3aca24bc12c4f839c3"
      }
    }
  },
<<<<<<< HEAD
  "20230320-weighted-pool-v4": {
    "WeightedPoolFactory": {
      "useAdaptor": false,
      "actionIds": {
        "create(string,string,address[],uint256[],address[],uint256,address,bytes32)": "0xe7a13335b40fd214b7f8ada8dab13cca00bdc08ca9e9f47f1fba66a1a3c55bf6",
        "disable()": "0x06cafebf5a6142d1acfc442d8a4f2b4d40a7cdfa6c1311679adc8fd679a559a7"
      }
    },
    "WeightedPool": {
      "useAdaptor": false,
      "factoryOutput": "0x129C6402FF88611Aa59BF2e14B39e091822e2C9c",
      "actionIds": {
        "disableRecoveryMode()": "0x3f9dc3da8a6332271be3fccd1a107fd3117a1a988666ff673241edc8c12279ac",
        "enableRecoveryMode()": "0xe184fa0d5bfa8981c4a008826c1302ad4a0235d114bd82980681f620c748abc1",
        "pause()": "0xd98740b6136649627930e4de42dd9232af00b3ded6023d9d9202b47f0356ff43",
        "setAssetManagerPoolConfig(address,bytes)": "0x3e872a6ad12d1187c30b8c546282ff4a3873a6d9a0622adb2d0ff00aa116eacd",
        "setSwapFeePercentage(uint256)": "0x70368640683195889d0f146ab060210f43fbb1c317a87bdf17a4dca8d8feed86",
        "unpause()": "0x0705bb8a9cab37a9112e507fd5ea1950caa8b4873b253fba1c388e242cffb8bf",
        "updateProtocolFeePercentageCache()": "0x634a48f15c9fbd33b539e47b521b56f76af45ede9ce090ee133b356047eab25c"
=======
  "20230320-composable-stable-pool-v4": {
    "ComposableStablePoolFactory": {
      "useAdaptor": false,
      "actionIds": {
        "create(string,string,address[],uint256,address[],uint256[],bool[],uint256,address,bytes32)": "0x87d3bc632e96e2b243edfb7cd4d62f3abfa9ef04061a37fa3cf6996075847fdf",
        "disable()": "0x2459196cb4ed0fe6ae2ab5497be53008d92acf640cb0174ce413b1e613d56e35"
      }
    },
    "ComposableStablePool": {
      "useAdaptor": false,
      "factoryOutput": "0xFF7e6B102516e071dcDA763EE9D02c1515481db5",
      "actionIds": {
        "disableRecoveryMode()": "0x2cdef929bdc29c7b9ca832b8a8f62ce592fee150df38b736a8cab1d2918fc179",
        "enableRecoveryMode()": "0xa7152bc948bf07e3c3fff4953f5f4962d845ee3261d784e6e9b31f160d99da54",
        "pause()": "0x4af83a29926fe55935b85568f0f0cab066e294993eaba067cdef68541ccf0195",
        "setAssetManagerPoolConfig(address,bytes)": "0x1a644f7f01f3fda4ab4c8b652966dafb72ed98b2b68f8eda935d9d61e0db9f49",
        "setSwapFeePercentage(uint256)": "0x50ccb689033ea83f58a1b54b091916255bb56c2334a12ed908ecb06f72d2a688",
        "setTokenRateCacheDuration(address,uint256)": "0x05c66da9aa7f126e8dc8688cfac90477d2313f3e95f1f687a854ebbd04b1c707",
        "startAmplificationParameterUpdate(uint256,uint256)": "0x197a2915652227e96ce9367b8488b59f12fa838f0ae2381b1437dcf3992b8349",
        "stopAmplificationParameterUpdate()": "0x76fe94a15b02391aba1fbac69e9d2f37f355fe1e5031c218535568ee6bb98219",
        "unpause()": "0xbf4cdf0a5be5f79f3fb7f29d4a1d381a1c08e908f33b5278e9990f049966a856",
        "updateProtocolFeePercentageCache()": "0x7358c6ff0c8c852475a57bf21160da4a2cb77eb7e2ab1a4aa5f02d6f5b3d0d1b",
        "updateTokenRateCache(address)": "0xcf49109b14fa9ca29816c84518846bb5d842af249dfa349576b536aff13f7aed"
      }
    }
  },
  "20230316-l2-balancer-pseudo-minter": {
    "L2BalancerPseudoMinter": {
      "useAdaptor": false,
      "actionIds": {
        "addGaugeFactory(address)": "0x57f5e3be3930b0a9235265a5237eb44d5ec61fe36999757360b72280c4dcd991",
        "mint(address)": "0x811eacd9591c44395612943872618dcd3b7e229a4e3d24d928ef11c76ae38526",
        "mintFor(address,address)": "0xcd80f6a4b0f0562e3a7f5cf068e77e058b13e25668f714113fa2ddccd46c2c5b",
        "mintMany(address[])": "0x153e7e80e8d9b892a435a06f252609fa7d1ffc617f51ec5219f89cfa1964f658",
        "mintManyFor(address[],address)": "0xae26c1c9ce9e34367c348e3101006a603e0afb4ccd3c48dfab0ea43f5e8cb2e6",
        "mint_for(address,address)": "0x91e3efee72d472225500a26de1ef51d33de01b004ff47b8fecae1f24d4614ec9",
        "mint_many(address[8])": "0x8ec625467f13d828b06a87ecc16088f496a086d22979fed5507e9659d2bcbc31",
        "removeGaugeFactory(address)": "0xf7f296205bde7b062292a2fb0841c0fa9fc6ac5842c7293621a0a43ace56dfd8",
        "setMinterApproval(address,bool)": "0x84d7b631160a79607f15ac18da97485febae775a7b84cfb133cc34b1158e8acf",
        "setMinterApprovalWithSignature(address,bool,address,uint256,uint8,bytes32,bytes32)": "0x0bcd9bdf6d6ccb346ed348df52f9aab0ec5f65eb155d3dac66863758e22f03b5",
        "toggle_approve_mint(address)": "0x42713add406aa0dcccb35d5796bf92612d35dc727fd3113644aa27a412e138bc"
      }
    }
  },
  "20230316-l2-ve-delegation-proxy": {
    "NullVotingEscrow": {
      "useAdaptor": true,
      "actionIds": {}
    },
    "VotingEscrowDelegationProxy": {
      "useAdaptor": false,
      "actionIds": {
        "killDelegation()": "0x45403ef9e8abf233f2c11ec0f9501f53b59666f9b83d1b2fb96987ff8a85f3c3",
        "setDelegation(address)": "0xab668cacffdf6f785bcac395e15f5f5b4b109b0320004b24c7c39937e71d585c"
>>>>>>> 7e6c2117
      }
    }
  }
}<|MERGE_RESOLUTION|>--- conflicted
+++ resolved
@@ -538,7 +538,6 @@
       }
     }
   },
-<<<<<<< HEAD
   "20230320-weighted-pool-v4": {
     "WeightedPoolFactory": {
       "useAdaptor": false,
@@ -558,7 +557,9 @@
         "setSwapFeePercentage(uint256)": "0x70368640683195889d0f146ab060210f43fbb1c317a87bdf17a4dca8d8feed86",
         "unpause()": "0x0705bb8a9cab37a9112e507fd5ea1950caa8b4873b253fba1c388e242cffb8bf",
         "updateProtocolFeePercentageCache()": "0x634a48f15c9fbd33b539e47b521b56f76af45ede9ce090ee133b356047eab25c"
-=======
+      }
+    }
+  },
   "20230320-composable-stable-pool-v4": {
     "ComposableStablePoolFactory": {
       "useAdaptor": false,
@@ -613,7 +614,6 @@
       "actionIds": {
         "killDelegation()": "0x45403ef9e8abf233f2c11ec0f9501f53b59666f9b83d1b2fb96987ff8a85f3c3",
         "setDelegation(address)": "0xab668cacffdf6f785bcac395e15f5f5b4b109b0320004b24c7c39937e71d585c"
->>>>>>> 7e6c2117
       }
     }
   }
