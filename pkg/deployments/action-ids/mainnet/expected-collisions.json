--- conflicted
+++ resolved
@@ -489,7 +489,6 @@
       "useAdaptor": true
     },
     {
-<<<<<<< HEAD
       "taskId": "20220822-mainnet-gauge-factory-v2",
       "contractName": "LiquidityGaugeV5",
       "signature": "killGauge()",
@@ -521,16 +520,18 @@
       "taskId": "20220822-mainnet-gauge-factory-v2",
       "contractName": "LiquidityGaugeV5",
       "signature": "set_rewards_receiver(address)",
-=======
+      "useAdaptor": true
+    },
+    {
       "taskId": "20220823-optimism-root-gauge-factory-v2",
       "contractName": "OptimismRootGauge",
       "signature": "killGauge()",
       "useAdaptor": true
     },
+    {
       "taskId": "20220823-arbitrum-root-gauge-factory-v2",
       "contractName": "ArbitrumRootGauge",
       "signature": "killGauge()",
->>>>>>> 5b60710e
       "useAdaptor": true
     }
   ],
@@ -566,7 +567,6 @@
       "useAdaptor": true
     },
     {
-<<<<<<< HEAD
       "taskId": "20220822-mainnet-gauge-factory-v2",
       "contractName": "LiquidityGaugeV5",
       "signature": "unkillGauge()",
@@ -612,7 +612,9 @@
       "taskId": "20220822-mainnet-gauge-factory-v2",
       "contractName": "LiquidityGaugeV5",
       "signature": "withdraw(uint256,bool)",
-=======
+      "useAdaptor": true
+    },
+    {
       "taskId": "20220823-optimism-root-gauge-factory-v2",
       "contractName": "OptimismRootGauge",
       "signature": "unkillGauge()",
@@ -622,7 +624,6 @@
       "taskId": "20220823-arbitrum-root-gauge-factory-v2",
       "contractName": "ArbitrumRootGauge",
       "signature": "unkillGauge()",
->>>>>>> 5b60710e
       "useAdaptor": true
     }
   ],
