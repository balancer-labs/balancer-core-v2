{
  "20210418-authorizer": {
    "Authorizer": {
      "useAdaptor": true,
      "actionIds": {
        "grantRole(bytes32,address)": "0x3b5aa417f440ce599b5fcebc425f7ea46ff4c105a0c529a180642cb6b1740346",
        "grantRoles(bytes32[],address)": "0x27a96293b7f504e5fa28c9a799467561bbcb1bc08277f60d3d1140f315e54ec6",
        "grantRolesToMany(bytes32[],address[])": "0x0a754de8c17cd28fc6dbb29f41c51150449409f1a6ee78e889013d476b890238",
        "renounceRole(bytes32,address)": "0x46bd31898e4be3efd0e0127e710aa0427308b6220bb5b8286230d4f7a596f0cb",
        "revokeRole(bytes32,address)": "0x2b2ed92fb51ba70a0a86c61efb68d77cc578f6f7ef30933df5d5506f8bf537b2",
        "revokeRoles(bytes32[],address)": "0xc89adbc6dae79ab0bb0416f93f4416270b446ecd58147c38b5e923ddca936766",
        "revokeRolesFromMany(bytes32[],address[])": "0x9ebe3bdeeba42f0d5055085e3f83fabdd85ca79f011278cd51814b75d0f522b3"
      }
    }
  },
  "20210418-vault": {
    "Vault": {
      "useAdaptor": false,
      "actionIds": {
        "batchSwap(uint8,(bytes32,uint256,uint256,uint256,bytes)[],address[],(address,bool,address,bool),int256[],uint256)": "0x1282ab709b2b70070f829c46bc36f76b32ad4989fecb2fcb09a1b3ce00bbfc30",
        "deregisterTokens(bytes32,address[])": "0xe4f8ff74aa05a4d54a06e035d5e86947bc6474f8d7b166ebeb49fc9178d28551",
        "exitPool(bytes32,address,address,(address[],uint256[],bytes,bool))": "0xc149e88b59429ded7f601ab52ecd62331cac006ae07c16543439ed138dcb8d34",
        "flashLoan(address,address[],uint256[],bytes)": "0x96ebe854ca6ab6242ad127dcd7809576513b0c64571e515cedd7b8885612c82d",
        "joinPool(bytes32,address,address,(address[],uint256[],bytes,bool))": "0x78ad1b68d148c070372f8643c4648efbb63c6a8a338f3c24714868e791367653",
        "managePoolBalance((uint8,bytes32,address,uint256)[])": "0x7275fb98594b03dc36a7de69051058e9e2d05cabeb4fe7d9c87bc69f94d9d084",
        "manageUserBalance((uint8,address,uint256,address,address)[])": "0xeba777d811cd36c06d540d7ff2ed18ed042fd67bbf7c9afcf88c818c7ee6b498",
        "queryBatchSwap(uint8,(bytes32,uint256,uint256,uint256,bytes)[],address[],(address,bool,address,bool))": "0xf5f701b3adfba2adad8f16a8be5a989593e42a2caa84c5c6e60b22143db65a2f",
        "registerPool(uint8)": "0x956dfce4343a6be4df20714d3dc413ef59e73fa9995d3d247e7c8d12efd33ac2",
        "registerTokens(bytes32,address[],address[])": "0xad5bd4a1cc4243b4d772a8a55d24792c1f57cc45eb97ed1291b82d96125a7626",
        "setAuthorizer(address)": "0x1cbb503dcc0f4acaedf71a098211ff8b15a220fc26a6974a8d9deaab040fa6e0",
        "setPaused(bool)": "0xb5593fe09464f360ecf835d5b9319ce69900ae1b29d13844b73c250b1f5f92fb",
        "setRelayerApproval(address,address,bool)": "0x0014a06d322ff07fcc02b12f93eb77bb76e28cdee4fc0670b9dec98d24bbfec8",
        "swap((bytes32,uint8,address,address,uint256,bytes),(address,bool,address,bool),uint256,uint256)": "0x7b8a1d293670124924a0f532213753b89db10bde737249d4540e9a03657d1aff"
      }
    },
    "BalancerHelpers": {
      "useAdaptor": true,
      "actionIds": {
        "queryExit(bytes32,address,address,(address[],uint256[],bytes,bool))": "0xb0850f445323ec6662629ef0cdc2dc8c7e5d5d83978f7a784a2898758be1f2c2",
        "queryJoin(bytes32,address,address,(address[],uint256[],bytes,bool))": "0xf3d4a64f9e0923252136cba0230f182b2f699934c190943d25149f1cafce8ce2"
      }
    },
    "ProtocolFeesCollector": {
      "useAdaptor": false,
      "actionIds": {
        "setFlashLoanFeePercentage(uint256)": "0xbe2a180d5cc5d803a8eec4cea569989fc1c593d7eeadd1f262f360a68b0e842e",
        "setSwapFeePercentage(uint256)": "0xb28b769768735d011b267f781c3be90bce51d5059ba015bc7a28b3e882fb2083",
        "withdrawCollectedFees(address[],uint256[],address)": "0xb2b6e48fa160a7c887d9d7a68b6a9bb9d47d4953d33e07f3a39e175d75e97796"
      }
    }
  },
  "20210418-weighted-pool": {
    "WeightedPoolFactory": {
      "useAdaptor": true,
      "actionIds": {
        "create(string,string,address[],uint256[],uint256,address)": "0x4d5282066a5fda3f5736198513ee33edf792164c299f2e59fbb6f6c7040ce7ad"
      }
    },
    "WeightedPool2TokensFactory": {
      "useAdaptor": true,
      "actionIds": {
        "create(string,string,address[],uint256[],uint256,bool,address)": "0x52df70aac861355cfd394f6f8947bfab3c6f1738478300ecc0a35cc1632d8995"
      }
    },
    "WeightedPool": {
      "useAdaptor": false,
      "factoryOutput": "0xa69ad41BBD9303f2c165d19b5564325Da72c7224",
      "actionIds": {
        "setPaused(bool)": "0x3c7de1d8a207c7901ec612f9f0f50957da016911a50d5c22bbe5c9f4f3392d95",
        "setSwapFeePercentage(uint256)": "0x3697d13ee45583cf9c2c64a978ab5886bcd07ec2b851efbea2fced982b8f9596"
      }
    },
    "WeightedPool2Tokens": {
      "useAdaptor": false,
      "factoryOutput": "0xc29562b045D80fD77c69Bec09541F5c16fe20d9d",
      "actionIds": {
        "enableOracle()": "0xe543cb443264aa0734939fa06d9e6ade81d691ee5f27c2183c2a54a2c245c8b1",
        "setPaused(bool)": "0x43f20c0b0ba9191edc765615b4aa9f5fc68be74185b79f813946e7bc9a9e1e38",
        "setSwapFeePercentage(uint256)": "0xc065d550fa98abc242b6baf98e7b2063590675f1ddd81bdb9ea8d8f5c5d52f98"
      }
    }
  },
  "20210624-stable-pool": {
    "StablePoolFactory": {
      "useAdaptor": true,
      "actionIds": {
        "create(string,string,address[],uint256,uint256,address)": "0xef125e2073fd815c55c2f04fed98ba5218e2082ace09e017398ea7e1cdb2cb35"
      }
    },
    "StablePool": {
      "useAdaptor": false,
      "factoryOutput": "0x6641A8c1d33bd3deC8DD85E69C63CAFb5bf36388",
      "actionIds": {
        "setAssetManagerPoolConfig(address,bytes)": "0x605335b210e41aa6abf3dcc7ede4da40480fec68dc8eb118d499fa010783bddd",
        "setPaused(bool)": "0x97270598fa4177db8fa1b289b1a781d6ae7a6e1f87fe4c03f6a0c07990014bb8",
        "setSwapFeePercentage(uint256)": "0x7b09f4b61ccfe85436161b0223489b187d9f9158c542b5e6105df147afc78aca",
        "startAmplificationParameterUpdate(uint256,uint256)": "0x8c9b4c1f53b968f62f656d48126bd856c38b0d879974dff5b5d6055c0d2917d4",
        "stopAmplificationParameterUpdate()": "0xc787be37f98a254065bf8678258de57ce53a2d6814c519063f3003dd9f92dfc3"
      }
    }
  },
  "20210721-liquidity-bootstrapping-pool": {
    "LiquidityBootstrappingPoolFactory": {
      "useAdaptor": true,
      "actionIds": {
        "create(string,string,address[],uint256[],uint256,address,bool)": "0xbe1e0934823cee657ae4c9d763780b556f6dc57a287137a2ce26ef70f771c203"
      }
    },
    "LiquidityBootstrappingPool": {
      "useAdaptor": false,
      "factoryOutput": "0x6FC73B9d624b543f8B6b88FC3CE627877Ff169Ee",
      "actionIds": {
        "setAssetManagerPoolConfig(address,bytes)": "0xd3d88853c901e2581060bf590a0ed48da57ca3ccbe89f748d828c282dc40e1b6",
        "setPaused(bool)": "0x0546471589e6cc8d242057938789941d762b4cf0186a74658ae0f81866138734",
        "setSwapEnabled(bool)": "0xc86f763ebb824c76acdae97561cae60573473dd0e0addb83f0d142f12b0a5d59",
        "setSwapFeePercentage(uint256)": "0xf472b63b0e5e0ef0eedf49fb6dcb108ff97950c4394d78409c9251ea89c943da",
        "updateWeightsGradually(uint256,uint256,uint256[])": "0xf1c73f7bc5b3a33181b70ef054dd876b584d652e288fcd6fd2bf02d7b9c61cf0"
      }
    }
  },
  "20210727-meta-stable-pool": {
    "QueryProcessor": {
      "useAdaptor": true,
      "actionIds": {}
    },
    "MetaStablePoolFactory": {
      "useAdaptor": true,
      "actionIds": {
        "create(string,string,address[],uint256,address[],uint256[],uint256,bool,address)": "0x35a3db544cfbcb07e2aa5288331e259147eb73fa71abbf042d2e30f883336c9f"
      }
    },
    "MetaStablePool": {
      "useAdaptor": false,
      "factoryOutput": "0x851523A36690bF267BbFEC389C823072D82921a9",
      "actionIds": {
        "enableOracle()": "0x9bb0ceafb44194dec6a47c23126dfed1662c42d573398f0f4af21aee3757b88e",
        "setAssetManagerPoolConfig(address,bytes)": "0x287ba3992c230585d4856a43c953df4b6d09d8e3890f9291cc2633628e9d01cd",
        "setPaused(bool)": "0xa9d5a531fd849052f92ebf9cbe5ae801a82bbc0ffd854f4dcd44c663d4a11ec8",
        "setPriceRateCacheDuration(address,uint256)": "0xc8cec43a5d5eea46edca69d90b740e59c583c81a2a8fc493bb9428e720af8bba",
        "setSwapFeePercentage(uint256)": "0x15d3918ca8f9895d8906a780f5f402d32707bada7b1b5e7b21b7351257103a35",
        "startAmplificationParameterUpdate(uint256,uint256)": "0xc108e87eca9f3a0e9a9db0b708e6b15a70c3d0859b02723a7cc4b5ca1fb9fc28",
        "stopAmplificationParameterUpdate()": "0x2f17310a7a479b437515eb1917c45a5f8d1fc7035462cfc7c7c43825dec621b5",
        "updatePriceRateCache(address)": "0x2660c857c9d8d37ecd99d93ddcc0228cf852373a4a76f8eb9b958ea0a0ec6e68"
      }
    }
  },
  "20210811-ldo-merkle": {
    "MerkleRedeem": {
      "useAdaptor": true,
      "actionIds": {
        "claimWeek(address,uint256,uint256,bytes32[])": "0x190215af95d85aed123d88a5a308c3605798a93182fe9aa47e888a456c59b12b",
        "claimWeeks(address,(uint256,uint256,bytes32[])[])": "0x24248ad6b9be2522d91cae72104629b7c57ac683e9e5bedc9b63bbc54423edab",
        "claimWeeksToInternalBalance(address,(uint256,uint256,bytes32[])[])": "0x6d36262bcfd476e173efd00cd5be7495d11c6f6f2c1d01d32db5a5b1f162b4fb",
        "claimWeeksWithCallback(address,address,bytes,(uint256,uint256,bytes32[])[])": "0x88a0b63d1c455206528a698a9e793133b7049bcbb26d1e7c81f04c068eaf8e16",
        "renounceOwnership()": "0x858742bdbe585ec0acbf6ceb781210df449541e2b00806ecaa2936ad9b152193",
        "seedAllocations(uint256,bytes32,uint256)": "0x0f7d9db492e826138d1f07e98394f3b70a74c5b8959def367243224610a20b6b",
        "transferOwnership(address)": "0xa6b1c7cea3e8e35e77cd79fb2e81d17bd8655f01e5f71269cdfb8fac58ad52ea"
      }
    }
  },
  "20210812-lido-relayer": {
    "LidoRelayer": {
      "useAdaptor": true,
      "actionIds": {
        "batchSwap(uint8,(bytes32,uint256,uint256,uint256,bytes)[],address[],(address,bool,address,bool),int256[],uint256)": "0xc3ef0caf01ca4e8de0b09bd7a65cb1eedf3acfb62313e3d430f35fa496adb22d",
        "exitPool(bytes32,address,address,(address[],uint256[],bytes,bool))": "0x98dcef85670041cd02e471de781cd5158f4d4dece67f3e660db31548d63bff91",
        "joinPool(bytes32,address,address,(address[],uint256[],bytes,bool))": "0x632c55094ef8995a26074905e17db30f937ecdab014cbbdc5839cfe031199405",
        "swap((bytes32,uint8,address,address,uint256,bytes),(address,bool,address,bool),uint256,uint256)": "0xa7dcb2573b52b4dcc7de73e0917155f523c796d5012eb817bbad496849602510"
      }
    }
  },
  "20210812-wsteth-rate-provider": {
    "WstETHRateProvider": {
      "useAdaptor": true,
      "actionIds": {}
    }
  },
  "20210907-investment-pool": {
    "InvestmentPoolFactory": {
      "useAdaptor": true,
      "actionIds": {
        "create(string,string,address[],uint256[],uint256,address,bool,uint256)": "0xb4d5b96b20908201024f5175a555aff829236b7605db02daffbf2a17f4ca2b57"
      }
    },
    "InvestmentPool": {
      "useAdaptor": false,
      "factoryOutput": "0x3B40D7d5AE25dF2561944dD68b252016c4c7B280",
      "actionIds": {
        "setAssetManagerPoolConfig(address,bytes)": "0x8ede97683b1fadf663e65daaaef500256ae3643c68c6a4b77e4a84b6035d28a4",
        "setPaused(bool)": "0x39794bfb631976145dd5645f5c903aa2b443f72f15e99d1b7413294703d56380",
        "setSwapEnabled(bool)": "0x0e86e31bfd78ac23d9fbebeb5305bbfc7d666c0602cc1e74194140c651c5c904",
        "setSwapFeePercentage(uint256)": "0x72696c3624ff2400c3580f888cdfc372de1ec9ecba65f61ae7d06752d0181f3a",
        "updateWeightsGradually(uint256,uint256,uint256[])": "0x63c0eaeb06b0089842f2fe3ea983921782387e90d36d385cc683ab874153113b",
        "withdrawCollectedManagementFees(address)": "0xd9628fe78fc2a5e864832482b704caf2b03cd52c227663a96aa302ac9bd2f15c"
      }
    }
  },
  "20211012-merkle-orchard": {
    "MerkleOrchard": {
      "useAdaptor": true,
      "actionIds": {
        "claimDistributions(address,(uint256,uint256,address,uint256,bytes32[])[],address[])": "0x95ae77365b40f8e7f35e43b7f403fe8a992f08321289678fbef64d8e0cc410c7",
        "claimDistributionsToInternalBalance(address,(uint256,uint256,address,uint256,bytes32[])[],address[])": "0xb1dd2f16c338f7cecccd5ce613e1ad7cd4f7c5408b675d032cf7c411eba2debf",
        "claimDistributionsWithCallback(address,(uint256,uint256,address,uint256,bytes32[])[],address[],address,bytes)": "0x860b7842a97ec464ad09199f82fe42aa6d0680bc5797097cc1147660649a5858",
        "createDistribution(address,bytes32,uint256,uint256)": "0x8bd6f4c1c5052c1d553c85e11bb6addbb2a47edf967f3c9d4f0f9f69b94b9269"
      }
    }
  },
  "20211202-no-protocol-fee-lbp": {
    "NoProtocolFeeLiquidityBootstrappingPoolFactory": {
      "useAdaptor": false,
      "actionIds": {
        "create(string,string,address[],uint256[],uint256,address,bool)": "0x803e6b81fee024ccd085712b4bcd6741a50460eef16ac4d213ce52fa09ac31b4",
        "disable()": "0xf606602974ca80beb7071ceacbfd2e03a1d2bb9da2001eb3591a2c4bbbbc0d05"
      }
    },
    "NoProtocolFeeLiquidityBootstrappingPool": {
      "useAdaptor": false,
      "factoryOutput": "0x8485b36623632fFA5E486008DF4d0B6d363DEFdB",
      "actionIds": {
        "setAssetManagerPoolConfig(address,bytes)": "0xc4ca135a8ee3a202cf58d5dc78331892fb4ddeb709bdf799280ee671b8649a9a",
        "setPaused(bool)": "0x33651f97c60f5c9bae32e34d4affa67d26b9b3bb7fe727a08b22d54e60dc9e0a",
        "setSwapEnabled(bool)": "0xd7d5ce1b6761a937c49998a490a4c72f5914155c09b54c3ae59633610d5a8638",
        "setSwapFeePercentage(uint256)": "0xb6202de0535d339310cb6bbbe84445fab2c4f3560adc56dfa561ec6867d2d5c0",
        "updateWeightsGradually(uint256,uint256,uint256[])": "0x93387e6b11da4ff55581ebe54e26f0ebd5f03aaa4240346b7422c7d1fd4a785f"
      }
    }
  },
  "20211203-batch-relayer": {
    "BatchRelayerLibrary": {
      "useAdaptor": true,
      "actionIds": {
        "approveVault(address,uint256)": "0xaa23d25f754f62a06b5bff73704ce6a07271fc7831fc3c079d96ec6980f87d6e",
        "batchSwap(uint8,(bytes32,uint256,uint256,uint256,bytes)[],address[],(address,bool,address,bool),int256[],uint256,uint256,(uint256,uint256)[])": "0x2dd6bdd5b339c5fa79fc1126cd9d128162f81c7cc01a7d0b793b62bb7ca8b194",
        "exitPool(bytes32,uint8,address,address,(address[],uint256[],bytes,bool),(uint256,uint256)[])": "0x7bef1c3ab618833712da8cb03fd03db190273f4bce26e29d463de5f716d6820c",
        "joinPool(bytes32,uint8,address,address,(address[],uint256[],bytes,bool),uint256,uint256)": "0xa317a1de8658aa1a3a8c2fcd3a2a9eaa9b7ac3dcf043af7abae8c7ffd9e3b75a",
        "manageUserBalance((uint8,address,uint256,address,address)[],uint256)": "0x377511c9189247483881941866710fd69b16cf26dac77097eda4323a62edb0e3",
        "setRelayerApproval(address,bool,bytes)": "0x6777e48feb8714cdc9a1d75b7d4fa2695fcc70eeb21785948dd9a27116f5c15d",
        "stakeETH(address,uint256,uint256)": "0xd18eb25ae71956955c16232a79bb7f57a7c49d035c6ac2aef3645fea48cce648",
        "stakeETHAndWrap(address,uint256,uint256)": "0x499793b8f2bd7d1791fa14aa3087b8860206dc69c268a127c2d67383a66ad849",
        "swap((bytes32,uint8,address,address,uint256,bytes),(address,bool,address,bool),uint256,uint256,uint256,uint256)": "0x47d345d6c83d27af5cf8b4803fc305da7a9d882d0867f51a74bff6b0d069a96d",
        "unwrapAaveStaticToken(address,address,address,uint256,bool,uint256)": "0xf12929cb8d3663dc3a2987614120015782b4612fadd9008db07f0338d050ce6f",
        "unwrapWstETH(address,address,uint256,uint256)": "0x1f9ec1957c4a2a58e9ae2a7b896384e858c9abab09b2b00ed3c122798a205245",
        "vaultPermit(address,address,uint256,uint256,uint8,bytes32,bytes32)": "0xfe259d33f0757874710753c3df40e75066d2f883a525f3522667f38130494d8c",
        "vaultPermitDAI(address,address,uint256,uint256,bool,uint8,bytes32,bytes32)": "0x2ba80ff0408f58d3fef07ceb9d93e431ba9c5351e167284bcced49edad8e16e3",
        "wrapAaveDynamicToken(address,address,address,uint256,bool,uint256)": "0xd97e985113b0adf0a61a16b7bbbb50f9bc8efb16235f3bb8881db59c61127cf2",
        "wrapStETH(address,address,uint256,uint256)": "0x7adacb41fadeda1310655dd5b02f5b15b3805c325657b6b2ccde3ee3e5971ba2"
      }
    },
    "BalancerRelayer": {
      "useAdaptor": true,
      "actionIds": {
        "multicall(bytes[])": "0xc39cf075301d1b05cef3fc32c6b1797e285eef17806fad46628c0cfcee1396de"
      }
    }
  },
  "20211208-aave-linear-pool": {
    "AaveLinearPoolFactory": {
      "useAdaptor": true,
      "actionIds": {
        "create(string,string,address,address,uint256,uint256,address)": "0x57ae3d5ec3fd0db73a6bce9004759ef4fe0b634368367ea70a82a52f85766856"
      }
    },
    "AaveLinearPool": {
      "useAdaptor": false,
      "factoryOutput": "0x2BBf681cC4eb09218BEe85EA2a5d3D13Fa40fC0C",
      "actionIds": {
        "initialize()": "0xab6d34fdbf316df0accee9b1f95b88568c4c91d0a4c9dd6357953630cecff574",
        "setAssetManagerPoolConfig(address,bytes)": "0x31dcd6f29ec351a2381f60f2870ff242ec9b61ca3eb9193fd07c6de719efce7c",
        "setPaused(bool)": "0x5bcdcc8d471eea0c6345d3dd65ad4997a32054e1e0672b780a9b6c36df0166a3",
        "setSwapFeePercentage(uint256)": "0x2256d78edacd087428321791a930d4f9fd7acf56e8862187466f1caf179c1a08",
        "setTargets(uint256,uint256)": "0x1e3ce02b9d143fb44dc00c908d6b454553cf1c8c48e54090fa1f5fdd18a8e6b9"
      }
    }
  },
  "20211208-stable-phantom-pool": {
    "StablePhantomPoolFactory": {
      "useAdaptor": true,
      "actionIds": {
        "create(string,string,address[],uint256,address[],uint256[],uint256,address)": "0x4661be5958d49f2da7605eb2c0a30a732295eb8789629f2b4688f865ef9e54b0"
      }
    },
    "StablePhantomPool": {
      "useAdaptor": false,
      "factoryOutput": "0xd997f35c9b1281b82c8928039d14cddab5e13c20",
      "actionIds": {
        "setAssetManagerPoolConfig(address,bytes)": "0xe81fd208be056efa0b46ec592476cb6961cda6e45eb5fa7dc44d0ece445bee36",
        "setPaused(bool)": "0xbdac75576424959cffc7f91ec4674a05fd1c62bedcbcbce9dab046c58c881950",
        "setSwapFeePercentage(uint256)": "0x36e042f590f2c5d0d8959cc373c8b1681f70f84e9656be8dd0eae652e01de4eb",
        "setTokenRateCacheDuration(address,uint256)": "0xe4814396e9db5314024c424f43d6a129829efad6c545df373b226431cbcadbd3",
        "startAmplificationParameterUpdate(uint256,uint256)": "0xfe1bd34ab8503474f86b5b36c5ea3e3575d3f1ea45eb1fb759b91b5cc4eac1e1",
        "stopAmplificationParameterUpdate()": "0x4f37434f57ce76a752b6a952570d046ec875f494e05243dab1f3c92f673d0cb2",
        "updateCachedProtocolSwapFeePercentage()": "0xc48a17424b6d527a0b4f030e4df5e7eff52b4aae6f76a306b55f91c27cccc1c2",
        "updateTokenRateCache(address)": "0x1cb934b52b3cf6cb3594cc25b72e1d6861cd41e4fc12bb5f10bfa52b10fa170e"
      }
    }
  },
  "20220325-authorizer-adaptor": {
    "AuthorizerAdaptor": {
      "useAdaptor": false,
      "actionIds": {
        "performAction(address,bytes)": "0xb15b30df9532a604d270b606ff7a0ca41e2976166bfa5ce9e1f823a88d69a9d9"
      }
    }
  },
  "20220325-bal-token-holder-factory": {
    "BALTokenHolderFactory": {
      "useAdaptor": true,
      "actionIds": {
        "create(string)": "0x7e2a611da0e37d29a1311cfd160515e281fa0f10786532d2e1e9edbf6dc2cf25"
      }
    }
  },
  "20220325-balancer-token-admin": {
    "BalancerTokenAdmin": {
      "useAdaptor": false,
      "actionIds": {
        "activate()": "0x96932b9555c49f1a3a7fb90d4b1ea803f16e02e14a6b942202a84e5f6b65d5c4",
        "futureEpochTimeWrite()": "0xacec8794d76ea5ac05e70cc226ec08ab372e5c2f91d03bf812d6d477bce2fc55",
        "future_epoch_time_write()": "0x0d053a6eb924c2f3101bbfb858515595f6c7bf9744b42585e184d63e0215ca3b",
        "mint(address,uint256)": "0xdddd30813da50fda5faba482fd2937d0c6165d2faf027d3dfbd1554f3d7d47ff",
        "snapshot()": "0xd16ddeeb857bd4a971b77edc25dce4c97464c7037c6f19031efbdd5aa020a982",
        "startEpochTimeWrite()": "0x7d0e96f9537a6548c968d9cdd0ca4c587d4200eb6ca086ae6e06a2239888c8fa",
        "start_epoch_time_write()": "0x743a33bed996bd473f43b7e6e7a2664fadae00e210998d7f6d10105ba0029e92",
        "updateMiningParameters()": "0x805045d11a7322c048bac41e9109e7626cd55848c9692280004e1fd415f02b03",
        "update_mining_parameters()": "0x549e45fa6aa6cd42bb228ec77c4371112ca8fe7a82e8578ec45667e6e19f69f9"
      }
    }
  },
  "20220325-gauge-adder": {
    "GaugeAdder": {
      "useAdaptor": false,
      "actionIds": {
        "addArbitrumGauge(address)": "0x72c4c054ad03b4f5f0ba716c30d74c6f27fafb105c850cb59e2b6fec32a42f2f",
        "addEthereumGauge(address)": "0x5dce9596402d216d8b1fa2b9f8e18b0dc1b5c81f96e0827c6cc83eba6e2205d4",
        "addGaugeFactory(address,uint8)": "0xe7e04566e98397eb5971a061d01c547d4426ac0ad65a48c60b2e99c4e0b603f5",
        "addPolygonGauge(address)": "0xeb223764963bceacbb06d72a3697801c2460ddf95b2ec410d2641d69249d466f"
      }
    }
  },
  "20220325-gauge-controller": {
    "VotingEscrow": {
      "useAdaptor": true,
      "actionIds": {
        "apply_smart_wallet_checker()": "0x362c40676152e5e365b673f8e0f21d42b9b21cb4e590a31bffe9702e28daf57f",
        "checkpoint()": "0x3f63974a377ba4713661ede455bceda6686a0395f8b8ed8701ad1f13bb926c4d",
        "commit_smart_wallet_checker(address)": "0x673e197e292370881f837a2629e6b9465a718919e834c0439bf0a6b5a99208d7",
        "create_lock(uint256,uint256)": "0x7a65d2571a863338b6b67133d16a6f34d2f6f767d68b2075a17d2cb55829f4e0",
        "deposit_for(address,uint256)": "0xcc4fe236aef84d8f5b767aeec407a9b7044820a84bc36f4ad1fc5ed77242431f",
        "increase_amount(uint256)": "0x3e8c85a5e48c26d1099ad7f7b0536350ba17a692f1ad7521c38da216bc15df16",
        "increase_unlock_time(uint256)": "0x3500a199bdb45f136f1d405ca92cb75123068aee4b48b8b9619411ed54774925",
        "withdraw()": "0xfd3d28da2c60bed3a295d0fbf7ace73209538ecae675345a2cbb8cea86230961"
      }
    },
    "GaugeController": {
      "useAdaptor": true,
      "actionIds": {
        "add_gauge(address,int128)": "0xf49d7ffb5922642adc9f29cfb52b2214e81e0b0e54e9cd1e9f70439f0011f368",
        "add_gauge(address,int128,uint256)": "0x4815e18447bbe865d37590f7139c1d33834daae29c0237713c830abd39138f2a",
        "add_type(string)": "0xf2ee0d27f2db1beff84c982e994a8c6c7e084d634c0340c962ea5cd955ce4ad8",
        "add_type(string,uint256)": "0x7fe04d1c717433ce5bbdf785d6e90266f2bae99766c9d503ff47cec967167136",
        "change_gauge_weight(address,uint256)": "0x82d0eebdd5af3f70be16f2783cfd8e46f5b69b3850b32e51754850dd2803cd75",
        "change_type_weight(int128,uint256)": "0x12f9e00ab442287a40f2a49944d8ccc3ecfe7182b318de57a2045d3506e570e5",
        "checkpoint()": "0x3f63974a377ba4713661ede455bceda6686a0395f8b8ed8701ad1f13bb926c4d",
        "checkpoint_gauge(address)": "0x6ed13b7fb8b0936628e6ae340d3e5ad9c3ad27e64a7fee414b9b8cef97102da8",
        "gauge_relative_weight_write(address)": "0xaa74ccbe29682daa9559b762def411f38ca755385d4e978d7f0bc4f681bc9e7d",
        "gauge_relative_weight_write(address,uint256)": "0x96bfa427f948d89377ef175ce011d6f2797e337e3dc95f0cf674fb0f61183ac4",
        "vote_for_gauge_weights(address,uint256)": "0x4786dd5b560a739b32a5e34ac232376398604980243f61664e5d1d7e9d0896e0",
        "vote_for_many_gauge_weights(address[8],uint256[8])": "0x84b506057644d8fba8915c2061e09653f8d5a336015d912cd60c5ff9a48d9701"
      }
    },
    "BalancerMinter": {
      "useAdaptor": true,
      "actionIds": {
        "mint(address)": "0x4b99b4c639246e5f40ee15ce22303dc04dfcce701efc6ae2c4f7c32b1443917e",
        "mintFor(address,address)": "0xbf6ea21000214e3cc31ebda92637bd5200364323a5778bc72c4482a9d219ccbc",
        "mintMany(address[])": "0x18ecba24ca8f9b10e3994ebfe0a2a6424857ef579608307b847215fcb61257f7",
        "mintManyFor(address[],address)": "0xcb2f2be152fe893a409091099320600046107553c30d3e1bc40973b0c548a446",
        "mint_for(address,address)": "0x7ea169e78a61bd50b57b3abf2205a2267fe5074a2c4a7ea399d25b392a3a1b4c",
        "mint_many(address[8])": "0xdee4dd02f4eee8cea0144fc659b727664862677023a9593e82171efc526cd28d",
        "setMinterApproval(address,bool)": "0xf531d3bbe8603698363ff6180c4053280b563202830610d50354822ad0f75a21",
        "setMinterApprovalWithSignature(address,bool,address,uint256,uint8,bytes32,bytes32)": "0x489e15b1ce5814f173be8a6b43d0bfd46a22516131efc5ea7c93790b926362e3",
        "toggle_approve_mint(address)": "0xf0f283eff4307a699fbc54a666dd8b9dfe4afcb685416680b53c8518d3901dc7"
      }
    }
  },
  "20220325-mainnet-gauge-factory": {
    "LiquidityGaugeV5": {
      "useAdaptor": true,
      "actionIds": {
        "add_reward(address,address)": "0x3bf29175652a3f0fac5abb715d0b7fe2e7b597e2e2eff555dac6b21a20a7c83e",
        "claim_rewards()": "0xa1fcfa4f107b70052cfbb2e460d99c96f9b18c1197671fe00ab59c32adcddbeb",
        "claim_rewards(address)": "0x1c866c9ea7b119a642f593024ced6088dbde65d041e5d3e826b9ad49b949a64b",
        "claim_rewards(address,address)": "0x17b18f02fd5498a6aba17d20977b1a8a08f888d821999613fee42f9f9acb0bd9",
        "claimable_tokens(address)": "0x507b520ac43f322b79e43a63eaa5b80ca89ac2c5b63970fa4b6242a23a9e8aa2",
        "deposit(uint256)": "0x514b6f05525a3f31c3bde60d063e91e88204c5cdc5b35934513f911943b97fcc",
        "deposit(uint256,address)": "0x360a8a15589674642b2125956d96757fc2f06ff1b968333271de16a20e01df05",
        "deposit(uint256,address,bool)": "0x7572a9d124a97112d9e0f610651c79f13cf257bea3a71e38663b8a23875a2241",
        "deposit_reward_token(address,uint256)": "0xb70966c80d8727484d7d85b65c022ce136cadffc1aa72bd6362cd9e160598bf9",
        "initialize(address)": "0x7cd4c1de57fa031316e3b61c1bca9160d4feb774986a819a7c4c04dc66d7d21e",
        "kick(address)": "0x5d4f8bc2dd6ae588be27076524fbf4fc2a833c466ab107fda2e84bf2f59bc0ca",
        "killGauge()": "0xec1d467d9ab03a0079c22a89037209f5763aec973897ea763e2cf25d71a5f12e",
        "set_reward_distributor(address,address)": "0xd0090a09f425bba74e6c801fba7c6d15b44147ab0bd319e40076ce07e95168b6",
        "set_rewards_receiver(address)": "0x1b288a1f96e75e2fda7a0c1ac5c35a7fd2c5e2e5c425c32152ae01f82545e2da",
        "unkillGauge()": "0x076e9815202aa39577192023cfa569d6504b003183b2bc13cd0046523dfa23ea",
        "user_checkpoint(address)": "0x3aaa120451be1d03b5f871d8f553636453af4ac4fed808c66c169c212b199436",
        "withdraw(uint256)": "0xec9d6185ed79aed8edc19bc6fc25ca544504ab0970d25b191e5279100224502a",
        "withdraw(uint256,bool)": "0xb69fa1eb7b5ac6d9f3d5b8707460dc80b1f871eb64473f46b1aaaed1002aec60"
      }
    },
    "LiquidityGaugeFactory": {
      "useAdaptor": true,
      "actionIds": {
        "create(address)": "0xaa40669e74603d8e708eac95e60f78c35d5af4f59afdb700675f38c6534809f7"
      }
    }
  },
  "20220325-single-recipient-gauge-factory": {
    "SingleRecipientGaugeFactory": {
      "useAdaptor": true,
      "actionIds": {
        "create(address)": "0xaa40669e74603d8e708eac95e60f78c35d5af4f59afdb700675f38c6534809f7"
      }
    },
    "SingleRecipientGauge": {
      "useAdaptor": true,
      "actionIds": {
        "checkpoint()": "0x3f63974a377ba4713661ede455bceda6686a0395f8b8ed8701ad1f13bb926c4d",
        "initialize(address)": "0x7cd4c1de57fa031316e3b61c1bca9160d4feb774986a819a7c4c04dc66d7d21e",
        "killGauge()": "0xec1d467d9ab03a0079c22a89037209f5763aec973897ea763e2cf25d71a5f12e",
        "unkillGauge()": "0x076e9815202aa39577192023cfa569d6504b003183b2bc13cd0046523dfa23ea"
      }
    }
  },
  "20220325-ve-delegation": {
    "VotingEscrowDelegation": {
      "useAdaptor": true,
      "actionIds": {
        "batch_cancel_boosts(uint256[256])": "0x7361fe0e46cb276b41a98d4cd9737cc306ad42ab0b7acc664d99a8b0d4abc452",
        "batch_set_delegation_status(address,address[256],uint256[256])": "0xcd3fec4da938be5771576fbd5ed3c07305517a176aad2a4257eda4a558c0ac27",
        "burn(uint256)": "0xc82564c94b7d050939678c3432d24cc0bd077332b2831096f1a13bddf76cd4ea",
        "cancel_boost(uint256)": "0x482e4412b4beb34200f82812026fbaa4f0cb609d547edabc2983bfdc89ddedcd",
        "create_boost(address,address,int256,uint256,uint256,uint256)": "0xce9c580a1e3377595db533643f032e9d7bf9544e31d696c48a16e797fa82d5ce",
        "extend_boost(uint256,int256,uint256,uint256)": "0x2f8a062f8344cfe8574e9e6c67d0f3748802f02a2af653df71d38fb8ebd0bdde",
        "setApprovalForAll(address,bool)": "0x5082362308cf6060c96bdc9e34bcef0083316c7ea918f43666dccae67654e0d0",
        "set_base_uri(string)": "0xeb64a3bdaa01387bfd7d1ce9cdddd6dbace525fca48858752f25b9bd5593a094",
        "set_delegation_status(address,address,bool)": "0x6c714a4a280d2590fd368ce54a96f8d00d5e1c39e055865d883d61c3c9ebd1c5"
      }
    },
    "VotingEscrowDelegationProxy": {
      "useAdaptor": false,
      "actionIds": {
        "killDelegation()": "0xed06749120ed28db0c65713005c016309499b1e45241675b64e14f1c6fb2dc1b",
        "setDelegation(address)": "0xac0fcdc4520d7bde1c58bbefd7c8dd39aaf382a20c27991134c14fe63d2c96f3"
      }
    }
  },
  "20220325-veBAL-deployment-coordinator": {
    "veBALDeploymentCoordinator": {
      "useAdaptor": true,
      "actionIds": {
        "performFirstStage()": "0xfae7a7297ab00ab24fb5a8c8b6dc308f1313e04bcfb997828c66cbed13627ea1",
        "performSecondStage()": "0x8590f6c87bdb4c6e318a57ac14cfd44d71eafd37a1231eebe4d2bebe289fc705",
        "performThirdStage()": "0x0aad00acf36dd9648dc9f83caf2ec248cf656efa6f2c593df6b7bf3a41082fbe"
      }
    }
  },
  "20220413-arbitrum-root-gauge-factory": {
    "ArbitrumRootGaugeFactory": {
      "useAdaptor": false,
      "actionIds": {
        "create(address)": "0x91f73138418e304f7c24e6d7e831c4d7e51d2b871a14fe25d3a8e7b1365f6515",
        "setArbitrumFees(uint64,uint64,uint64)": "0x8b2c6767a8c426408240798cd82acf7ba6091320da176d0b1ab39e99fd5c409d"
      }
    },
    "ArbitrumRootGauge": {
      "useAdaptor": true,
      "actionIds": {
        "checkpoint()": "0x3f63974a377ba4713661ede455bceda6686a0395f8b8ed8701ad1f13bb926c4d",
        "initialize(address)": "0x7cd4c1de57fa031316e3b61c1bca9160d4feb774986a819a7c4c04dc66d7d21e",
        "killGauge()": "0xec1d467d9ab03a0079c22a89037209f5763aec973897ea763e2cf25d71a5f12e",
        "unkillGauge()": "0x076e9815202aa39577192023cfa569d6504b003183b2bc13cd0046523dfa23ea"
      }
    }
  },
  "20220413-polygon-root-gauge-factory": {
    "PolygonRootGaugeFactory": {
      "useAdaptor": true,
      "actionIds": {
        "create(address)": "0xaa40669e74603d8e708eac95e60f78c35d5af4f59afdb700675f38c6534809f7"
      }
    },
    "PolygonRootGauge": {
      "useAdaptor": true,
      "actionIds": {
        "checkpoint()": "0x3f63974a377ba4713661ede455bceda6686a0395f8b8ed8701ad1f13bb926c4d",
        "initialize(address)": "0x7cd4c1de57fa031316e3b61c1bca9160d4feb774986a819a7c4c04dc66d7d21e",
        "killGauge()": "0xec1d467d9ab03a0079c22a89037209f5763aec973897ea763e2cf25d71a5f12e",
        "unkillGauge()": "0x076e9815202aa39577192023cfa569d6504b003183b2bc13cd0046523dfa23ea"
      }
    }
  },
  "20220415-veBAL-L2-gauge-setup-coordinator": {
    "veBALL2GaugeSetupCoordinator": {
      "useAdaptor": true,
      "actionIds": {
        "performFirstStage()": "0xfae7a7297ab00ab24fb5a8c8b6dc308f1313e04bcfb997828c66cbed13627ea1",
        "performSecondStage()": "0x8590f6c87bdb4c6e318a57ac14cfd44d71eafd37a1231eebe4d2bebe289fc705"
      }
    }
  },
  "20220418-veBAL-gauge-fix-coordinator": {
    "veBALGaugeFixCoordinator": {
      "useAdaptor": true,
      "actionIds": {
        "performFirstStage()": "0xfae7a7297ab00ab24fb5a8c8b6dc308f1313e04bcfb997828c66cbed13627ea1"
      }
    }
  },
  "20220420-fee-distributor": {
    "FeeDistributor": {
      "useAdaptor": true,
      "actionIds": {
        "checkpoint()": "0x3f63974a377ba4713661ede455bceda6686a0395f8b8ed8701ad1f13bb926c4d",
        "checkpointToken(address)": "0x84f74b497b7b8786ad28575751bcba78a869980750e3e59d9f753ecd753e7d50",
        "checkpointTokens(address[])": "0x7e339947ebceb8dcc3475abfefba6050fd835e6d1eff9b9e9678e810d369682e",
        "checkpointUser(address)": "0x9ccd42be79895ab5d68baf1ceb99044358d23c13dc7fd911b5af3d528ee8da8c",
        "claimToken(address,address)": "0x3f0bd81e3d4307c9d877450060e9f456cdce2cd0dcc13c55435ca418fad441af",
        "claimTokens(address,address[])": "0x2a02b42776ae382b5868eddf4a925d0eec90785dde1a5d48aaa55cd7cb9cf37a",
        "depositToken(address,uint256)": "0xdf028848b388713ac0b5fd66beb36b7e230fb62844ad43ed9e894034570ecb71",
        "depositTokens(address[],uint256[])": "0x683bdec204c4a35996ebfb23eea0f4f62343598147ef9bf5a43fabbd0e9ed8d0"
      }
    }
  },
  "20220420-smart-wallet-checker": {
    "SmartWalletChecker": {
      "useAdaptor": false,
      "actionIds": {
        "allowlistAddress(address)": "0x453b670b2708db1ba5df1da1d48add0564558624efac456e43e9c9fff99d51af",
        "denylistAddress(address)": "0x43cd68bd7db0472f3fac100d3f402a603c8ab62e816feff20dbe3ec6c6e61b89"
      }
    }
  },
  "20220421-smart-wallet-checker-coordinator": {
    "SmartWalletCheckerCoordinator": {
      "useAdaptor": true,
      "actionIds": {
        "performFirstStage()": "0xfae7a7297ab00ab24fb5a8c8b6dc308f1313e04bcfb997828c66cbed13627ea1"
      }
    }
  },
  "20220513-double-entrypoint-fix-relayer": {
    "DoubleEntrypointFixRelayer": {
      "useAdaptor": true,
      "actionIds": {
        "exitBTCStablePool()": "0xc3c57d80acf8fa377fb865720f7ee10ad4aca7109b303fbb71d2908ca6844744",
        "exitSNXWeightedPool()": "0xe6817433212f634fbe74775c5a6d479ff55bb4cada528cc35724754b3e5d9bf7",
        "receiveFlashLoan(address[],uint256[],uint256[],bytes)": "0x6d9f128845c731272c63ac23b090d6ac72ef10b7eb6e4c5eb279bebf0e7b5c59",
        "sweepDoubleEntrypointToken(address[])": "0x08538fe199982f8b4355d4f2bdb1394308786ab97d5f72629add67d66fd516c5",
        "sweepSNXsBTC()": "0x1961e53f2732b026e902916369409c15c33ad87401cb826c58c3ef5ee3544dd2"
      }
    }
  },
  "20220517-protocol-fee-withdrawer": {
    "ProtocolFeesWithdrawer": {
      "useAdaptor": false,
      "actionIds": {
        "allowlistToken(address)": "0x64676378163864956da1a2c55238f9af1e66855685e9c35cc521066b55f468c4",
        "denylistToken(address)": "0xa5a62b55fdf9496f8e1b3feba479423a4349b385bd444f893b3cd4cf9387ce3f",
        "withdrawCollectedFees(address[],uint256[],address)": "0x826ac7ce861f2a54e071e6c724653757fdd1259804eb1ca7f040aa1cd09923fe"
      }
    }
  },
  "20220530-preseeded-voting-escrow-delegation": {
    "PreseededVotingEscrowDelegation": {
      "useAdaptor": true,
      "actionIds": {
        "batch_cancel_boosts(uint256[256])": "0x7361fe0e46cb276b41a98d4cd9737cc306ad42ab0b7acc664d99a8b0d4abc452",
        "batch_set_delegation_status(address,address[256],uint256[256])": "0xcd3fec4da938be5771576fbd5ed3c07305517a176aad2a4257eda4a558c0ac27",
        "burn(uint256)": "0xc82564c94b7d050939678c3432d24cc0bd077332b2831096f1a13bddf76cd4ea",
        "cancel_boost(uint256)": "0x482e4412b4beb34200f82812026fbaa4f0cb609d547edabc2983bfdc89ddedcd",
        "create_boost(address,address,int256,uint256,uint256,uint256)": "0xce9c580a1e3377595db533643f032e9d7bf9544e31d696c48a16e797fa82d5ce",
        "extend_boost(uint256,int256,uint256,uint256)": "0x2f8a062f8344cfe8574e9e6c67d0f3748802f02a2af653df71d38fb8ebd0bdde",
        "preseed()": "0x309fcfd1a0ff2f78ea637d18cad11ac7949e25a09f2d7c5b69b9d4cce2cdb745",
        "setApprovalForAll(address,bool)": "0x5082362308cf6060c96bdc9e34bcef0083316c7ea918f43666dccae67654e0d0",
        "set_base_uri(string)": "0xeb64a3bdaa01387bfd7d1ce9cdddd6dbace525fca48858752f25b9bd5593a094",
        "set_delegation_status(address,address,bool)": "0x6c714a4a280d2590fd368ce54a96f8d00d5e1c39e055865d883d61c3c9ebd1c5"
      }
    }
  },
  "20220609-stable-pool-v2": {
    "StablePool": {
      "useAdaptor": false,
      "factoryOutput": "0x2d011aDf89f0576C9B722c28269FcB5D50C2d179",
      "actionIds": {
        "disableRecoveryMode()": "0x79819a7971b1e9f195beb8386adb931d405f6f037b2c0c6ac955e68569c01128",
        "enableRecoveryMode()": "0xe677a5af244fbd50b51cf114dd0bdbf7b73c262382c7704c359c6c2148820d33",
        "pause()": "0xcd7e0ee0107ef7cac4d00d3821101a9ba6f02158f7f4dd52693e82ad3c91e918",
        "setAssetManagerPoolConfig(address,bytes)": "0xb4f5d67533236074d36881d864a2800bfe93f13921d54c1fd373894c4832a0df",
        "setSwapFeePercentage(uint256)": "0xcf5e03a737e4f5ba6d13e23f893a1e0255b362d8ce22e9568e1565fcf92789c7",
        "startAmplificationParameterUpdate(uint256,uint256)": "0xcad4ec1d64970817394bee6f75af4645fb72ba5b88902c4c155ce82aab0a3a5a",
        "stopAmplificationParameterUpdate()": "0xe5a9dede86018292d3cd547db825db489579eedbf2eebd3694ab93e912c1fae5",
        "unpause()": "0x07b4fb5e12466b66136a430edadfe74892e0cbfc410f6268a2d1d24cc09a6e05"
      }
    }
  },
  "20220404-erc4626-linear-pool-v2": {
    "ERC4626LinearPool": {
      "useAdaptor": false,
      "factoryOutput": "0xb0F75E97A114A4EB4a425eDc48990e6760726709",
      "actionIds": {
        "initialize()": "0x9b2fa0d42c19f1dc95f6e44002978e37339777d7e71fd3d42a4066d93e4deb5e",
        "setAssetManagerPoolConfig(address,bytes)": "0x3baef9657cec1bbb4fd4445b46071a8428aaaef07e20c5527f19835a3951a1d7",
        "setPaused(bool)": "0x454e3e323a395178b43f22b136dc1c2c25f3f193c11a944ce3de9a1b1f9f3389",
        "setSwapFeePercentage(uint256)": "0x26d5c069f3666699e0fe94626b94bf5bc2a311d3265e773c4a81c9a12c9731ca",
        "setTargets(uint256,uint256)": "0x742dd28e4a604e9a5a791e1708221230de313f7fdf28172ebd4f8e8d3407b1e8"
      }
    }
  },
  "20220628-gauge-adder-v2": {
    "GaugeAdder": {
      "useAdaptor": false,
      "actionIds": {
        "addArbitrumGauge(address)": "0x82c7bc265be8c8190319e29a314f8c32e62b98bbc9c39defff06a42b34557191",
        "addEthereumGauge(address)": "0x77238124388523487417c8ad8cec25726833e50ca5cab74a4924470fee49ae5d",
        "addGaugeFactory(address,uint8)": "0xaf9696666cd7f5e2ffb6abcf1a60f195cf8c7a99e7c63db98d14948fd4855f06",
        "addGnosisGauge(address)": "0x54fb09230d22d562ca08f02012ba6c83735ceca23da387a85969e1d8602e6209",
        "addOptimismGauge(address)": "0xc63b7b73283233470a85ad7ec28f772b7571c0f6ba90d506999809c2e25a7da6",
        "addPolygonGauge(address)": "0x5c62111a5fb2cd09521d2805fb5080f8db7f341691a1e38c34a5ededb8f8bfd3",
        "addZKSyncGauge(address)": "0xa4316d4b75fe3bdf53b4f8d8251adb2dc5e213f09a2ece3c11e0726fb1799063"
      }
    }
  },
  "20220628-optimism-root-gauge-factory": {
    "OptimismRootGaugeFactory": {
      "useAdaptor": false,
      "actionIds": {
        "create(address)": "0xa2882493d12953b0ba758d53f8f10e58edabb8ce768788c41b8754d9d7b3e9d8",
        "setOptimismGasLimit(uint32)": "0xc89b780137460c1010bc938658c3b615990dd348e27ff1d095be12e6fe617f64"
      }
    },
    "OptimismRootGauge": {
      "useAdaptor": true,
      "actionIds": {
        "checkpoint()": "0x3f63974a377ba4713661ede455bceda6686a0395f8b8ed8701ad1f13bb926c4d",
        "initialize(address)": "0x7cd4c1de57fa031316e3b61c1bca9160d4feb774986a819a7c4c04dc66d7d21e",
        "killGauge()": "0xec1d467d9ab03a0079c22a89037209f5763aec973897ea763e2cf25d71a5f12e",
        "unkillGauge()": "0x076e9815202aa39577192023cfa569d6504b003183b2bc13cd0046523dfa23ea"
      }
    }
  },
  "20220707-distribution-scheduler": {
    "DistributionScheduler": {
      "useAdaptor": true,
      "actionIds": {
        "scheduleDistribution(address,address,uint256,uint256)": "0x78b9d18aecaef104543c2c0a83f669b307a2caf6916e3f67db526200ff23dadc",
        "startDistributionForToken(address,address)": "0x0beb101788410c70b157a708569fb30c6f34e8fe821fa8b574dd0cef1900045b",
        "startDistributions(address)": "0x37818fdb4cb8ffb00dd0ad7286a89f1d12a83269d7af8eb6f915140403fc8f04"
      }
    }
  },
  "20220714-fee-distributor-v2": {
    "FeeDistributor": {
      "useAdaptor": true,
      "actionIds": {
        "checkpoint()": "0x3f63974a377ba4713661ede455bceda6686a0395f8b8ed8701ad1f13bb926c4d",
        "checkpointToken(address)": "0x84f74b497b7b8786ad28575751bcba78a869980750e3e59d9f753ecd753e7d50",
        "checkpointTokens(address[])": "0x7e339947ebceb8dcc3475abfefba6050fd835e6d1eff9b9e9678e810d369682e",
        "checkpointUser(address)": "0x9ccd42be79895ab5d68baf1ceb99044358d23c13dc7fd911b5af3d528ee8da8c",
        "claimToken(address,address)": "0x3f0bd81e3d4307c9d877450060e9f456cdce2cd0dcc13c55435ca418fad441af",
        "claimTokens(address,address[])": "0x2a02b42776ae382b5868eddf4a925d0eec90785dde1a5d48aaa55cd7cb9cf37a",
        "depositToken(address,uint256)": "0xdf028848b388713ac0b5fd66beb36b7e230fb62844ad43ed9e894034570ecb71",
        "depositTokens(address[],uint256[])": "0x683bdec204c4a35996ebfb23eea0f4f62343598147ef9bf5a43fabbd0e9ed8d0",
        "setOnlyCallerCheck(bool)": "0x8d64b78bf73ff6f57b6c2db19905917825de771752190fd9d99d852acfa360eb",
        "setOnlyCallerCheckWithSignature(address,bool,bytes)": "0x54b5a7c13c04005e425e936705297503e6c8d31f1413b2763d27845ef03eb0d1"
      }
    }
  },
  "20220721-gauge-adder-migration-coordinator": {
    "GaugeAdderMigrationCoordinator": {
      "useAdaptor": false,
      "actionIds": {
        "performNextStage()": "0x945b1637627fa36f3bb618b74050045ffa67875ffd8acd04f5135f3463ab9880",
        "registerStages()": "0x08900d9a13d156ace75a5694772406e876e8f8f25d35af7a7639c1a95a2c2689"
      }
    }
  },
  "20220720-batch-relayer-v3": {
    "BatchRelayerLibrary": {
      "useAdaptor": true,
      "actionIds": {
        "approveVault(address,uint256)": "0xaa23d25f754f62a06b5bff73704ce6a07271fc7831fc3c079d96ec6980f87d6e",
        "batchSwap(uint8,(bytes32,uint256,uint256,uint256,bytes)[],address[],(address,bool,address,bool),int256[],uint256,uint256,(uint256,uint256)[])": "0x2dd6bdd5b339c5fa79fc1126cd9d128162f81c7cc01a7d0b793b62bb7ca8b194",
        "exitPool(bytes32,uint8,address,address,(address[],uint256[],bytes,bool),(uint256,uint256)[])": "0x7bef1c3ab618833712da8cb03fd03db190273f4bce26e29d463de5f716d6820c",
        "gaugeClaimRewards(address[])": "0x13a78c79f14385a0bf7d0267b1075009ef1159c4939cf3ef5e6e036d6751010c",
        "gaugeDeposit(address,address,address,uint256)": "0xe9937f9ca332478f32fe70fa9e456ff6a87e3cf202054518814520a76557458e",
        "gaugeMint(address[],uint256)": "0x20ecba421a258882f52ce6f0fcaf0889beaa61799ef96ff79f59517aace7bc56",
        "gaugeSetMinterApproval(bool,address,uint256,uint8,bytes32,bytes32)": "0x3bdf13012aad2a4c7a24d9c8edc399d0d1bac77c0a2b59d89be0f3cfffc30d0e",
        "gaugeWithdraw(address,address,address,uint256)": "0x12a95fff94dec1053351e945426e3d5db7571b104dbc7e64ad1e3a111d7fb56e",
        "joinPool(bytes32,uint8,address,address,(address[],uint256[],bytes,bool),uint256,uint256)": "0xa317a1de8658aa1a3a8c2fcd3a2a9eaa9b7ac3dcf043af7abae8c7ffd9e3b75a",
        "manageUserBalance((uint8,address,uint256,address,address)[],uint256)": "0x377511c9189247483881941866710fd69b16cf26dac77097eda4323a62edb0e3",
        "setRelayerApproval(address,bool,bytes)": "0x6777e48feb8714cdc9a1d75b7d4fa2695fcc70eeb21785948dd9a27116f5c15d",
        "stakeETH(address,uint256,uint256)": "0xd18eb25ae71956955c16232a79bb7f57a7c49d035c6ac2aef3645fea48cce648",
        "stakeETHAndWrap(address,uint256,uint256)": "0x499793b8f2bd7d1791fa14aa3087b8860206dc69c268a127c2d67383a66ad849",
        "swap((bytes32,uint8,address,address,uint256,bytes),(address,bool,address,bool),uint256,uint256,uint256,uint256)": "0x47d345d6c83d27af5cf8b4803fc305da7a9d882d0867f51a74bff6b0d069a96d",
        "unwrapAaveStaticToken(address,address,address,uint256,bool,uint256)": "0xf12929cb8d3663dc3a2987614120015782b4612fadd9008db07f0338d050ce6f",
        "unwrapERC4626(address,address,address,uint256,uint256)": "0x895e27ff23239e42ebfb8e095411255d6e60021fab511f7d8c4ded17fa931fdf",
        "unwrapUnbuttonToken(address,address,address,uint256,uint256)": "0xfd2f9345d2b2a7d58309bfe3f77da005aa4b86ab24d361753ea954d5fdee7be8",
        "unwrapWstETH(address,address,uint256,uint256)": "0x1f9ec1957c4a2a58e9ae2a7b896384e858c9abab09b2b00ed3c122798a205245",
        "vaultPermit(address,address,uint256,uint256,uint8,bytes32,bytes32)": "0xfe259d33f0757874710753c3df40e75066d2f883a525f3522667f38130494d8c",
        "vaultPermitDAI(address,address,uint256,uint256,bool,uint8,bytes32,bytes32)": "0x2ba80ff0408f58d3fef07ceb9d93e431ba9c5351e167284bcced49edad8e16e3",
        "wrapAaveDynamicToken(address,address,address,uint256,bool,uint256)": "0xd97e985113b0adf0a61a16b7bbbb50f9bc8efb16235f3bb8881db59c61127cf2",
        "wrapERC4626(address,address,address,uint256,uint256)": "0xb282fde5b2b10069424552227f94a0e55670418ced313d886e4f3ed18f9664c1",
        "wrapStETH(address,address,uint256,uint256)": "0x7adacb41fadeda1310655dd5b02f5b15b3805c325657b6b2ccde3ee3e5971ba2",
        "wrapUnbuttonToken(address,address,address,uint256,uint256)": "0x3e5d1134e52635f3935c7a91e97354b0c6fc62049775883d345f055420d97280"
      }
    },
    "BalancerRelayer": {
      "useAdaptor": true,
      "actionIds": {
        "multicall(bytes[])": "0xc39cf075301d1b05cef3fc32c6b1797e285eef17806fad46628c0cfcee1396de"
      }
    }
  },
  "20220725-protocol-fee-percentages-provider": {
    "ProtocolFeePercentagesProvider": {
      "useAdaptor": false,
      "actionIds": {
        "registerFeeType(uint256,string,uint256,uint256)": "0xea4fb97482a3b85cb09eec586a19d8312e0b7694206008dd04f50c0f4b3d10eb",
        "setFeeTypePercentage(uint256,uint256)": "0x4907aec017cb19a28528e722251b40fd7c5eadd4f4a0f0c6a9bca9888f8a0b7f"
      }
    }
  },
  "20220817-aave-rebalanced-linear-pool": {
    "AaveLinearPoolFactory": {
      "useAdaptor": false,
      "actionIds": {
        "create(string,string,address,address,uint256,uint256,address)": "0x51edc015a97c77d2c943f6978e18733b906a87e178cc693613bd3171069d69d6",
        "disable()": "0x3e267929c3c1127f9bceabc2030c138022fba40f8c0a47c9407fe74e2d026aaa"
      }
    },
    "AaveLinearPool": {
      "useAdaptor": false,
      "factoryOutput": "0x82698aeCc9E28e9Bb27608Bd52cF57f704BD1B83",
      "actionIds": {
        "disableRecoveryMode()": "0x09ba2d4d28952dd802d9ac8a44ec23d3f4d96756f0cf8dd889bdffa83c63963e",
        "enableRecoveryMode()": "0xd6a9f64d81e7c22127c3fb002e0a42508528898232c353fc3d33cd259ea1de7b",
        "initialize()": "0x0d60b3f7a47a5582726287b6c2c3358ca12edbd21c3a3e369faf41370887302f",
        "pause()": "0x8d329099a8220fbd27ff3cf304a4cb1dae32335654ec5115c3a643ac0e623418",
        "setAssetManagerPoolConfig(address,bytes)": "0x3b15b07b96fc9ab0d0063b41c23ad482cf211b4a5e62d36af4fa9cb6c02af23d",
        "setSwapFeePercentage(uint256)": "0x7fad14fae895c80a37148957909942740cfbc0ddc5676b975d9893577ba7cd17",
        "setTargets(uint256,uint256)": "0xef008574ca41f2b6033a54a73ad6adc382165acd85b6f76f8456d9946b299a16",
        "unpause()": "0xa738fa584fff6afe4e319db36f7f5270924047e5e2c04a1712cbfc082e3fd078"
      }
    }
  },
  "20220906-composable-stable-pool": {
    "ComposableStablePoolFactory": {
      "useAdaptor": false,
      "actionIds": {
        "create(string,string,address[],uint256,address[],uint256[],bool[],uint256,address)": "0x323e14d201c95908670514e1b31e5c4a1fbe96478900e001291ed51dcb188be8",
        "disable()": "0x01ee3a6016d5465e99b86344d2748c65cf0a9ac3f45aab103f59f5d3864d5f74"
      }
    },
    "ComposableStablePool": {
      "useAdaptor": false,
      "factoryOutput": "0xa13a9247ea42d743238089903570127dda72fe44",
      "actionIds": {
        "disableRecoveryMode()": "0xdcae01a1d3143e115458cda9b816ea278dd5daf08d9b6d3ec668632aa7b82dad",
        "enableRecoveryMode()": "0xf6ef25118c39f2bdb1d07df32f8b885c2bb50bddc0ab9594195de1e669da06c1",
        "pause()": "0xc0d91e75884e4ce70f827133990e1c6ee501b41ad3096d25bce3c04d2976c3e7",
        "setAssetManagerPoolConfig(address,bytes)": "0x79a7ec1a52f9874cd67b3ba064ae7675db5c7a905968a068e6fedb1e53382a71",
        "setSwapFeePercentage(uint256)": "0x6c3a14f10cbcc5a3f4d0e4e8ad279e7a842735ab188e2b13fb84c6542cc3320c",
        "setTokenRateCacheDuration(address,uint256)": "0x950f47d4c7cbd9a3b68b5ab354673981827bd5e9a7b8e5cf4057f8bd547b675f",
        "startAmplificationParameterUpdate(uint256,uint256)": "0xf27148d3f1da6319bd754a52acd00b2fc3fa6474241d2398c6d58e8ac0cd9539",
        "stopAmplificationParameterUpdate()": "0xc30e3272c4933a085c95b84fca44f1a9b3d43e3e560b7b1fac0a6b2c9bbda16f",
        "unpause()": "0x84163b5cca492497c5fa264018819677910a8022689972cc54566d8667dbce68",
        "updateProtocolFeePercentageCache()": "0x577eed395ca31adf7bd415fe3e820cf74f6220b3eaad0d25c56780303f1c9b7b",
        "updateTokenRateCache(address)": "0xc60ed6691a5c9c103fca904c28e9e77fe4e1c4ec5ea2f8839e367d47ab7b6c3f"
      }
    }
  },
  "20220822-mainnet-gauge-factory-v2": {
    "LiquidityGaugeV5": {
      "useAdaptor": true,
      "actionIds": {
        "add_reward(address,address)": "0x3bf29175652a3f0fac5abb715d0b7fe2e7b597e2e2eff555dac6b21a20a7c83e",
        "claim_rewards()": "0xa1fcfa4f107b70052cfbb2e460d99c96f9b18c1197671fe00ab59c32adcddbeb",
        "claim_rewards(address)": "0x1c866c9ea7b119a642f593024ced6088dbde65d041e5d3e826b9ad49b949a64b",
        "claim_rewards(address,address)": "0x17b18f02fd5498a6aba17d20977b1a8a08f888d821999613fee42f9f9acb0bd9",
        "claimable_tokens(address)": "0x507b520ac43f322b79e43a63eaa5b80ca89ac2c5b63970fa4b6242a23a9e8aa2",
        "deposit(uint256)": "0x514b6f05525a3f31c3bde60d063e91e88204c5cdc5b35934513f911943b97fcc",
        "deposit(uint256,address)": "0x360a8a15589674642b2125956d96757fc2f06ff1b968333271de16a20e01df05",
        "deposit(uint256,address,bool)": "0x7572a9d124a97112d9e0f610651c79f13cf257bea3a71e38663b8a23875a2241",
        "deposit_reward_token(address,uint256)": "0xb70966c80d8727484d7d85b65c022ce136cadffc1aa72bd6362cd9e160598bf9",
        "initialize(address,uint256)": "0xa7eb8749bae4020b0007b643972b60456da2b6b92fa6b583c7277fc2dea05a39",
        "kick(address)": "0x5d4f8bc2dd6ae588be27076524fbf4fc2a833c466ab107fda2e84bf2f59bc0ca",
        "killGauge()": "0xec1d467d9ab03a0079c22a89037209f5763aec973897ea763e2cf25d71a5f12e",
        "setRelativeWeightCap(uint256)": "0xae60dce27f51ce5815357b9f6b40f200557867f8222262a1646c005d09b7dfba",
        "set_reward_distributor(address,address)": "0xd0090a09f425bba74e6c801fba7c6d15b44147ab0bd319e40076ce07e95168b6",
        "set_rewards_receiver(address)": "0x1b288a1f96e75e2fda7a0c1ac5c35a7fd2c5e2e5c425c32152ae01f82545e2da",
        "unkillGauge()": "0x076e9815202aa39577192023cfa569d6504b003183b2bc13cd0046523dfa23ea",
        "user_checkpoint(address)": "0x3aaa120451be1d03b5f871d8f553636453af4ac4fed808c66c169c212b199436",
        "withdraw(uint256)": "0xec9d6185ed79aed8edc19bc6fc25ca544504ab0970d25b191e5279100224502a",
        "withdraw(uint256,bool)": "0xb69fa1eb7b5ac6d9f3d5b8707460dc80b1f871eb64473f46b1aaaed1002aec60"
      }
    }
  },
  "20220823-optimism-root-gauge-factory-v2": {
    "OptimismRootGauge": {
      "useAdaptor": true,
      "actionIds": {
        "checkpoint()": "0x3f63974a377ba4713661ede455bceda6686a0395f8b8ed8701ad1f13bb926c4d",
        "initialize(address,uint256)": "0xa7eb8749bae4020b0007b643972b60456da2b6b92fa6b583c7277fc2dea05a39",
        "killGauge()": "0xec1d467d9ab03a0079c22a89037209f5763aec973897ea763e2cf25d71a5f12e",
        "setRelativeWeightCap(uint256)": "0xae60dce27f51ce5815357b9f6b40f200557867f8222262a1646c005d09b7dfba",
        "unkillGauge()": "0x076e9815202aa39577192023cfa569d6504b003183b2bc13cd0046523dfa23ea"
      }
    }
  },
  "20220823-arbitrum-root-gauge-factory-v2": {
    "ArbitrumRootGaugeFactory": {
      "useAdaptor": false,
      "actionIds": {
        "create(address,uint256)": "0x913025a8b073b3bbce553fdc0021545af9dfa573aa8dd3274a1d2dc91a4911b8",
        "setArbitrumFees(uint64,uint64,uint64)": "0xd5799f5a62cdbcebada0c4ff21f7a0d82cfc1ad293c79f597c27bd1c03ad100b"
      }
    },
    "ArbitrumRootGauge": {
      "useAdaptor": true,
      "factoryOutput": "0x6337949cbC4825Bbd09242c811770F6F6fee9FfC",
      "actionIds": {
        "checkpoint()": "0x3f63974a377ba4713661ede455bceda6686a0395f8b8ed8701ad1f13bb926c4d",
        "initialize(address,uint256)": "0xa7eb8749bae4020b0007b643972b60456da2b6b92fa6b583c7277fc2dea05a39",
        "killGauge()": "0xec1d467d9ab03a0079c22a89037209f5763aec973897ea763e2cf25d71a5f12e",
        "setRelativeWeightCap(uint256)": "0xae60dce27f51ce5815357b9f6b40f200557867f8222262a1646c005d09b7dfba",
        "unkillGauge()": "0x076e9815202aa39577192023cfa569d6504b003183b2bc13cd0046523dfa23ea"
      }
    }
  },
  "20220823-polygon-root-gauge-factory-v2": {
    "PolygonRootGauge": {
      "useAdaptor": true,
      "actionIds": {
        "checkpoint()": "0x3f63974a377ba4713661ede455bceda6686a0395f8b8ed8701ad1f13bb926c4d",
        "initialize(address,uint256)": "0xa7eb8749bae4020b0007b643972b60456da2b6b92fa6b583c7277fc2dea05a39",
        "killGauge()": "0xec1d467d9ab03a0079c22a89037209f5763aec973897ea763e2cf25d71a5f12e",
        "setRelativeWeightCap(uint256)": "0xae60dce27f51ce5815357b9f6b40f200557867f8222262a1646c005d09b7dfba",
        "unkillGauge()": "0x076e9815202aa39577192023cfa569d6504b003183b2bc13cd0046523dfa23ea"
      }
    }
  },
  "20220908-weighted-pool-v2": {
    "WeightedPoolFactory": {
      "useAdaptor": false,
      "actionIds": {
        "create(string,string,address[],uint256[],address[],uint256,address)": "0xee8ef5aaf155416a3121a48124ddd4f8bf3d48a8e1ba915527b1c80b2fe83077",
        "disable()": "0xeae3596b8b5bae060064acf8a71056c6213df46004277a4b87eef8ab5675cbb8"
      }
    },
    "WeightedPool": {
      "useAdaptor": false,
      "factoryOutput": "0x6a5ead5433a50472642cd268e584dafa5a394490",
      "actionIds": {
        "disableRecoveryMode()": "0xaaad3675a606937790c1c181bde95a1617960fae150a82e7636e44a77df1d842",
        "enableRecoveryMode()": "0x55abd0742bbd2833fbad5758d69eacae7376eacf1d04bcdfe8f77321d0673677",
        "pause()": "0x8186826062c35b40965262f49014e5ca45b7064fba48b12107613bce22571a99",
        "setAssetManagerPoolConfig(address,bytes)": "0x990e6775e1d840c6da5e9cb8073bba1cdcb69edc9311b80b0e4bde8441ebc2bb",
        "setSwapFeePercentage(uint256)": "0x78e9adfe5f05d7114a59d0870d78971192f871f57bb36e2aff2edbe75d425844",
        "unpause()": "0x0d9dbee65c669ef9d726a603957e4a610b40b2662eba759efbedfe87216ec751",
        "updateProtocolFeePercentageCache()": "0x0cf9564bf75d93e4dbfdebc0b29f8ef8bed3f63a500cee9801d9961a8e9a71a5"
      }
    }
  },
  "20221021-managed-pool": {
    "ManagedPool": {
      "useAdaptor": false,
      "factoryOutput": "0x1201FAa7258A48b820619dD57Cd8FdEb25D49b2c",
      "actionIds": {
        "addAllowedAddress(address)": "0xf785443fce86bf27ac344256af4e7a870b17dd9b85a1ba634118a81960129358",
        "addToken(address,address,uint256,uint256,address)": "0x9754fde95162280a890c1ebc7a9ebcbf6af007b58db6ceb49d47c2f5eb9cf6f6",
        "collectAumManagementFees()": "0x5a78d18d7b902b65adc6ec3f3d58a3b0549c66e69632adf5f0a0085519422f55",
        "disableRecoveryMode()": "0x8b53d43ab61c14ae66239259b7a674da533c4447b6a14aff9ce25edbd5374944",
        "enableRecoveryMode()": "0xf86e8300ce0886736fe2c84ad15f478ef766be40dd0b2558c51e21854946395d",
        "pause()": "0x12a6d81ce43511e2c59c814fd98e086a91a567ab538799e040230fb960713fc3",
        "removeAllowedAddress(address)": "0x862dd6a39314eac3d86ba28a2091ade65f09de9587b52025f9fff7edc78ebd7b",
        "removeToken(address,uint256,address)": "0xfad6c172de4d60503b15c54c305cd128a614721cc79886f30d55e73efa8a6602",
        "setCircuitBreakers(address[],uint256[],uint256[],uint256[])": "0xce3253c6e7ca8bd5331b5ebf3d6853e9b37d98831343d8edeb128e372f71e3ff",
        "setManagementAumFeePercentage(uint256)": "0x68ae8c260ac3cd5a2367369b9938c6875380c20bdc245d6fd60b9d7eb7cdea2d",
        "setMustAllowlistLPs(bool)": "0x7631ccb8743edc2b680dc3c96e4114a450030ea774b69aa7042b9edb7d2c6e6b",
        "setSwapEnabled(bool)": "0x7da30f23e058a2411b91ae20bed2ce4800f0ff06087c535a053247446092b5d6",
        "unpause()": "0xa6f1ef4081cd051cd6294dbc5ac629362d45e5daa4c2fbb03f119556c0712b0e",
        "updateProtocolFeePercentageCache()": "0x0bd681d626d8c03f2d98bc37a4f61ce7a31176d46d1f990ab59eee9ad7a2aa77",
        "updateSwapFeeGradually(uint256,uint256,uint256,uint256)": "0x9336863d6f3367786d95c0101e4dd59aa92bad26a8918641832ac1a81af52862",
        "updateWeightsGradually(uint256,uint256,address[],uint256[])": "0x2fd23b6836b83328c91987f3e547981395f3ee36b5038a2134e448a76b5d97cf"
      }
    },
    "ManagedPoolFactory": {
      "useAdaptor": false,
      "actionIds": {
        "create((string,string,address[],uint256[],address[],uint256,bool,bool,uint256,uint256),address)": "0x01ed6b1d1a76460295cf1325534f6c4bd3fc1f8717cd0cf9733f493a0821da71",
        "disable()": "0xa010f28803768154a04542ff29718c73ff40e307b10e5f39fbdff6c90db7b4ec"
      }
    }
  },
  "20221123-pool-recovery-helper": {
    "PoolRecoveryHelper": {
      "useAdaptor": false,
      "actionIds": {
        "addPoolFactory(address)": "0xbc33dd383590d6f85727901da00e6971ba3af5561e93a485f41a82a94137cf47",
        "enableRecoveryMode(address)": "0x7004ffafae71ebf8ca75d0161b7818dd31e726c2d57bfa02b045adf08e9f8a06",
        "removePoolFactory(address)": "0x2ee7ebfa3c3d2e030256ae85768e5434350a58e9284ac5bec2d6b7efa01819e3"
      }
    }
  },
  "20221124-authorizer-adaptor-entrypoint": {
    "AuthorizerAdaptorEntrypoint": {
      "useAdaptor": false,
      "actionIds": {
        "performAction(address,bytes)": "0xb15b30df9532a604d270b606ff7a0ca41e2976166bfa5ce9e1f823a88d69a9d9"
      }
    }
  },
  "20221122-composable-stable-pool-v2": {
    "ComposableStablePoolFactory": {
      "useAdaptor": false,
      "actionIds": {
        "create(string,string,address[],uint256,address[],uint256[],bool[],uint256,address)": "0xb885d98b83d2e0ddc9cc87adabc0f64acbdac302d2545aebafdac0c52a43b892",
        "disable()": "0x0a35dcf04fdcf4e2119802287b94a1cf758427e74e9bb450cb31af7c660d7735"
      }
    },
    "ComposableStablePool": {
      "useAdaptor": false,
      "factoryOutput": "0x373b347bc87998b151A5E9B6bB6ca692b766648a",
      "actionIds": {
        "disableRecoveryMode()": "0x85896342da44e8444ef54be6c4643b51c1e23270bb9ec1f0257cd03d72a80cb6",
        "enableRecoveryMode()": "0x7d89412e7c8893c1c85589d68187b2ee925cd2d27c10393980897d1fa4346b0a",
        "pause()": "0x6e25be22eb210da3359f4afb977d53109dad5ed4801e736bf6c5239e0028bd48",
        "setAssetManagerPoolConfig(address,bytes)": "0x9036802291378e3a6933704d0ccba6f3c6729307d244cb77b7f84060cba99269",
        "setSwapFeePercentage(uint256)": "0xdee20d81c6075dcc437dbaaf02d316ab255cfcae4a154e04b17abdebc70a5b48",
        "setTokenRateCacheDuration(address,uint256)": "0x160a4f83bcc2f584446953fd8adf0bf96e625212ccf66900051418e8d19e7157",
        "startAmplificationParameterUpdate(uint256,uint256)": "0xf766fa63021f6e696e70c339ab7246118c3da74fcbf80dbe6d603189209afed7",
        "stopAmplificationParameterUpdate()": "0x1c36fdcc08f18f6fb33519d9491400a58c2c03b6f1222f8385cc36e6fb837110",
        "unpause()": "0x09f210f1a6e3730856cd101645ba1c0594f63ca6ed48e7768b5421ae698858db",
        "updateProtocolFeePercentageCache()": "0x69d8f3e0969c91e7a94fb45518733240410f56ff60cd304fbc5d13a5432ed71f",
        "updateTokenRateCache(address)": "0x43e924739082162d0dfbe4b85270de4e7fe29526d812caeaa4797cf243c0bdfa"
      }
    }
  },
  "20221207-aave-rebalanced-linear-pool-v3": {
    "AaveLinearPoolFactory": {
      "useAdaptor": false,
      "actionIds": {
        "create(string,string,address,address,uint256,uint256,address,uint256)": "0x40992ae2d77c13a65040d0daeb0d5e687bc43b24edae567157416b200572a84a",
        "disable()": "0xe718df4ad5522c83ea7c41eb474c22b1633a63b63398fc1dd156aadd736f240b",
        "registerProtocolId(uint256,string)": "0x1fbaa49bd55771ae77b7a4eb7b33359b86e1c7e31b5feb68b3424f0fe16a33fe"
      }
    },
    "AaveLinearPool": {
      "useAdaptor": false,
      "factoryOutput": "0x813E3fE1761f714c502d1d2d3a7CCEB33f37F59D",
      "actionIds": {
        "disableRecoveryMode()": "0x2b10ec0dbbd35659497c7098afad3cce5283f8f88a7f61b315d8f89cdbb01e94",
        "enableRecoveryMode()": "0x2b6d1e52ace885330e9fb8ae5dbc0452c2d858503324de1e21f5a562e577c1bb",
        "initialize()": "0x75254669a72089bc0de777829938515525263b804d8e8e84601b0b032b399d5a",
        "pause()": "0xf5f9da0b2c7bdd36d75f7aed12f5bf3c762b456216eec5b59d90e3d39b1b2a54",
        "setSwapFeePercentage(uint256)": "0xde877a83ca1028d5d97cb32831a9a47c7cd89191ed186056b5d46fd2e1b8da13",
        "setTargets(uint256,uint256)": "0x5ad8825215c80ebf073af69356f8884ed25e93885c40281490201de2cc9b17ab",
        "unpause()": "0x171c4403310dcf2f5a19d0457d93bf7da5a29be80ee45a3679ac3c87044fe67a"
      }
    }
  },
  "20230109-gauge-adder-v3": {
    "GaugeAdder": {
      "useAdaptor": false,
      "actionIds": {
        "addArbitrumGauge(address)": "0xdca97fd0f6129deaed487ba2e3adf2d101e747ebf894b46fdb04bd68d60422d3",
        "addEthereumGauge(address)": "0xfaa3c2be9a62d3c8de73be6c928a01c6a72184079459d23038b9e8cfb595c53a",
        "addGaugeFactory(address,uint8)": "0x7a5157ce41a8a6bce3e7ae5491c0093d8e6d4b300ead2d30448565adce898f35",
        "addGnosisGauge(address)": "0xe818738e338905496f604a2a26c7ca754558870a3810786cfbb89ae28d262dc5",
        "addOptimismGauge(address)": "0x5c33d959f965f7cc61c2a953580cba4a6dee2f215ea40204e1e341f78148cc72",
        "addPolygonGauge(address)": "0x9f58ae98f000a216e5a453fc8c3d3a3f72618e31af052cefea0990095359181c",
        "addZKSyncGauge(address)": "0x010cab59e1860b78f8f67210e267d2c06d77c17b4529f007c7c8acee11ea2fe0"
      }
    }
  },
  "20230206-weighted-pool-v3": {
    "WeightedPoolFactory": {
      "useAdaptor": false,
      "actionIds": {
        "create(string,string,address[],uint256[],address[],uint256,address)": "0xf7f34ca4320c2bad22724cf902cb738bb541e23fb06f1c2810e30bf9084560bb",
        "disable()": "0x0df3339673f8356288d97461676bb443e5def15e6d6e8321add702ef77075160"
      }
    },
    "WeightedPool": {
      "useAdaptor": false,
      "factoryOutput": "0x1576d472d82A72a1Ec7C57FcA770BD752D124A62",
      "actionIds": {
        "disableRecoveryMode()": "0xd1cab845861601849b43df194d75e16c676ee31cf20296f392e9d44dd3793ef3",
        "enableRecoveryMode()": "0xa53ffba9aa2195cd7646f9cbaca0985f432bded3dd5319916afc5ec395f280d7",
        "pause()": "0x33b06cb79113c1c80d5db0ad41675a5368e7ec0ba8a2fd4d6328524a984d465b",
        "setAssetManagerPoolConfig(address,bytes)": "0x0a8f338f2af6dc52cb887f98ac7bbc19ac7a810e444be3bac58ecf5caa7bb61d",
        "setSwapFeePercentage(uint256)": "0xd8638fc873fb8c5c0e67c437099a19eb0546fb439dab8babff44196f11d44831",
        "unpause()": "0xc91fc6da8a1f3f2f374e4d09d6275e1b0e99c32523edd916c3db8aeebe0c6d05",
        "updateProtocolFeePercentageCache()": "0x6a41c5a91e72af66df2f75c388bb150b57556d305ba2ac5b791478870b4b94fb"
      }
    }
  },
  "20230206-composable-stable-pool-v3": {
    "ComposableStablePoolFactory": {
      "useAdaptor": false,
      "actionIds": {
        "create(string,string,address[],uint256,address[],uint256[],bool[],uint256,address)": "0xadfda06d5388bdc4b663b995fd3cb0d9a90fb73240c9966b80dbe2254472d67e",
        "disable()": "0x3fad985e82b2b68120f2bbe4c05b3bcbb41b29519eaa63fb25cb25833043f1e8"
      }
    },
    "ComposableStablePool": {
      "useAdaptor": false,
      "factoryOutput": "0x222bc81C6F3C17e9e9Aba47a12f55a1Dea42f163",
      "actionIds": {
        "disableRecoveryMode()": "0xa35b682012cf580f34e9cd41e4bf1c0210b6ebfc1a952fb582842c0e23b8c069",
        "enableRecoveryMode()": "0x8c91ddec262ae544d56464e260d0b840239949d86149c139510d5e399a30099f",
        "pause()": "0xa4d7ff702c3f830a7ce937a195bfb05c081c0c36a462ed72bfbf721bc5a3f462",
        "setAssetManagerPoolConfig(address,bytes)": "0xfc40229f83883177008c2f162e907e89fba038d6f1cb5b64c08d2135a5bb5509",
        "setSwapFeePercentage(uint256)": "0x1a88f724f61d4985675e65a2ba85b2a985d250dac00d27e06303f4cdabc906ae",
        "setTokenRateCacheDuration(address,uint256)": "0x2d8a0dc8170e2251ed6ab59cc43a981d1e05511d06a8c65226eb06278e3ae231",
        "startAmplificationParameterUpdate(uint256,uint256)": "0xe560c24a44460de963ea8e6716dd635144e8c4991c131b63dd9e956b1f1415b8",
        "stopAmplificationParameterUpdate()": "0x36e63b457adcc8834537417d275eec404708707f4fbe63097f15e865dc3e2847",
        "unpause()": "0xe33a2391eb71810245486b6aaaa199626c6dedcad3511f1708816cf395514713",
        "updateProtocolFeePercentageCache()": "0x931f16f28b2fbaf6326d0a498fdb514458b12bc954e28b2f4fd45369e84b9354",
        "updateTokenRateCache(address)": "0xa45b3817be69283e48b590151aa33c454f162e520261a3dd248ffee7c58f1020"
      }
    }
  },
<<<<<<< HEAD
  "20230208-euler-linear-pool": {
    "EulerLinearPool": {
      "useAdaptor": false,
      "factoryOutput": "0xDEC02e6642e2c999aF429F5cE944653CAd15e093",
      "actionIds": {
        "disableRecoveryMode()": "0x96f03c8a74f7dd50da19854ff59638ec83927c186dc3ea7a87253f1bdfa76c20",
        "enableRecoveryMode()": "0xd269952fc957849d80da7d2dee21410055532f5209b87829c7e70e53c0cbdb70",
        "initialize()": "0x83095be82a6ab22c54db03ed53185781ddc76c9b12d9a011d5ee0f3e16958017",
        "pause()": "0xb4cb52710958874af2680e9d5d4a9cb17e6923502cb7e86f3ae557c6349b3f3f",
        "setSwapFeePercentage(uint256)": "0xb6bd869a6825ba2f1c9eba4c1d907dd5791b335cebd7f401b5f5efb9340a4450",
        "setTargets(uint256,uint256)": "0x3c41e27d020ed56c209b202d47efeb4484e52537c3e6ec646e8ba1c123ea16cf",
        "unpause()": "0xba620d90bf43ed4e28d08953a56a063710cfccbbc468b90ec556433bb1b0b27f"
      }
    },
    "EulerLinearPoolFactory": {
      "useAdaptor": false,
      "actionIds": {
        "create(string,string,address,address,uint256,uint256,address,uint256)": "0xe4593f0a47b99a973e0da350bc3a7789d82418aa5eeda2d454dbe4fd08cad0c4",
        "disable()": "0xdf42af2dd96057a6f29e617c9d6c389e3ac79347b2e4d0b06b8d33cd7e15c40b"
=======
  "20230206-erc4626-linear-pool-v3": {
    "ERC4626LinearPoolFactory": {
      "useAdaptor": false,
      "actionIds": {
        "create(string,string,address,address,uint256,uint256,address,uint256)": "0x2ade4ba0e9b92ee5b27f97f7cb9b8412bf5d4bad0f7b83b34efd964c3bcf409d",
        "disable()": "0xb1bb0315049487d8b225a40fc17d5a02647e84002cfa5b11eda57b967629f72c"
      }
    },
    "ERC4626LinearPool": {
      "useAdaptor": false,
      "factoryOutput": "0xfeF969638C52899f91781f1Be594aF6f40B99BAd",
      "actionIds": {
        "disableRecoveryMode()": "0xab16f8806195c2717e850506d6c858cb12c882c668564f3c1b6731068783272f",
        "enableRecoveryMode()": "0x650376aebfe02b35334f3ae96d46b9e5659baa84220d58312d9d2e2920ec9f1d",
        "initialize()": "0xe9b329af10e94b6894103233c888c0a8c3cbefd21401d16e19bcfce0ea8bed6f",
        "pause()": "0x4b30a773b13a4e650bf9220bd12ad34272192036659373a62363dbb94e08f523",
        "setSwapFeePercentage(uint256)": "0xf0498ccb15b689c1257a638831837f9a1a6e21c1530e7b0c4f9e0fa6af0651c9",
        "setTargets(uint256,uint256)": "0x98ac729537b2c4aea25f652542bb7769f700500018ca6a9f9879466f75194838",
        "unpause()": "0xb8a2ce31e605b78815daec498fcc52002a37a783fb454b9fe0e4925444699e6a"
>>>>>>> 3bd1cd1b
      }
    }
  }
}<|MERGE_RESOLUTION|>--- conflicted
+++ resolved
@@ -1032,7 +1032,28 @@
       }
     }
   },
-<<<<<<< HEAD
+  "20230206-erc4626-linear-pool-v3": {
+    "ERC4626LinearPoolFactory": {
+      "useAdaptor": false,
+      "actionIds": {
+        "create(string,string,address,address,uint256,uint256,address,uint256)": "0x2ade4ba0e9b92ee5b27f97f7cb9b8412bf5d4bad0f7b83b34efd964c3bcf409d",
+        "disable()": "0xb1bb0315049487d8b225a40fc17d5a02647e84002cfa5b11eda57b967629f72c"
+      }
+    },
+    "ERC4626LinearPool": {
+      "useAdaptor": false,
+      "factoryOutput": "0xfeF969638C52899f91781f1Be594aF6f40B99BAd",
+      "actionIds": {
+        "disableRecoveryMode()": "0xab16f8806195c2717e850506d6c858cb12c882c668564f3c1b6731068783272f",
+        "enableRecoveryMode()": "0x650376aebfe02b35334f3ae96d46b9e5659baa84220d58312d9d2e2920ec9f1d",
+        "initialize()": "0xe9b329af10e94b6894103233c888c0a8c3cbefd21401d16e19bcfce0ea8bed6f",
+        "pause()": "0x4b30a773b13a4e650bf9220bd12ad34272192036659373a62363dbb94e08f523",
+        "setSwapFeePercentage(uint256)": "0xf0498ccb15b689c1257a638831837f9a1a6e21c1530e7b0c4f9e0fa6af0651c9",
+        "setTargets(uint256,uint256)": "0x98ac729537b2c4aea25f652542bb7769f700500018ca6a9f9879466f75194838",
+        "unpause()": "0xb8a2ce31e605b78815daec498fcc52002a37a783fb454b9fe0e4925444699e6a"
+      }
+    }
+  },
   "20230208-euler-linear-pool": {
     "EulerLinearPool": {
       "useAdaptor": false,
@@ -1052,27 +1073,6 @@
       "actionIds": {
         "create(string,string,address,address,uint256,uint256,address,uint256)": "0xe4593f0a47b99a973e0da350bc3a7789d82418aa5eeda2d454dbe4fd08cad0c4",
         "disable()": "0xdf42af2dd96057a6f29e617c9d6c389e3ac79347b2e4d0b06b8d33cd7e15c40b"
-=======
-  "20230206-erc4626-linear-pool-v3": {
-    "ERC4626LinearPoolFactory": {
-      "useAdaptor": false,
-      "actionIds": {
-        "create(string,string,address,address,uint256,uint256,address,uint256)": "0x2ade4ba0e9b92ee5b27f97f7cb9b8412bf5d4bad0f7b83b34efd964c3bcf409d",
-        "disable()": "0xb1bb0315049487d8b225a40fc17d5a02647e84002cfa5b11eda57b967629f72c"
-      }
-    },
-    "ERC4626LinearPool": {
-      "useAdaptor": false,
-      "factoryOutput": "0xfeF969638C52899f91781f1Be594aF6f40B99BAd",
-      "actionIds": {
-        "disableRecoveryMode()": "0xab16f8806195c2717e850506d6c858cb12c882c668564f3c1b6731068783272f",
-        "enableRecoveryMode()": "0x650376aebfe02b35334f3ae96d46b9e5659baa84220d58312d9d2e2920ec9f1d",
-        "initialize()": "0xe9b329af10e94b6894103233c888c0a8c3cbefd21401d16e19bcfce0ea8bed6f",
-        "pause()": "0x4b30a773b13a4e650bf9220bd12ad34272192036659373a62363dbb94e08f523",
-        "setSwapFeePercentage(uint256)": "0xf0498ccb15b689c1257a638831837f9a1a6e21c1530e7b0c4f9e0fa6af0651c9",
-        "setTargets(uint256,uint256)": "0x98ac729537b2c4aea25f652542bb7769f700500018ca6a9f9879466f75194838",
-        "unpause()": "0xb8a2ce31e605b78815daec498fcc52002a37a783fb454b9fe0e4925444699e6a"
->>>>>>> 3bd1cd1b
       }
     }
   }
