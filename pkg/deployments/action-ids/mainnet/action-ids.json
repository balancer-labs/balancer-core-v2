--- conflicted
+++ resolved
@@ -1,611 +1,3 @@
-<<<<<<< HEAD
-{
-  "20210418-authorizer": {
-    "Authorizer": {
-      "useAdaptor": true,
-      "actionIds": {
-        "grantRole(bytes32,address)": "0x3b5aa417f440ce599b5fcebc425f7ea46ff4c105a0c529a180642cb6b1740346",
-        "grantRoles(bytes32[],address)": "0x27a96293b7f504e5fa28c9a799467561bbcb1bc08277f60d3d1140f315e54ec6",
-        "grantRolesToMany(bytes32[],address[])": "0x0a754de8c17cd28fc6dbb29f41c51150449409f1a6ee78e889013d476b890238",
-        "renounceRole(bytes32,address)": "0x46bd31898e4be3efd0e0127e710aa0427308b6220bb5b8286230d4f7a596f0cb",
-        "revokeRole(bytes32,address)": "0x2b2ed92fb51ba70a0a86c61efb68d77cc578f6f7ef30933df5d5506f8bf537b2",
-        "revokeRoles(bytes32[],address)": "0xc89adbc6dae79ab0bb0416f93f4416270b446ecd58147c38b5e923ddca936766",
-        "revokeRolesFromMany(bytes32[],address[])": "0x9ebe3bdeeba42f0d5055085e3f83fabdd85ca79f011278cd51814b75d0f522b3"
-      }
-    }
-  },
-  "20210418-vault": {
-    "Vault": {
-      "useAdaptor": false,
-      "actionIds": {
-        "batchSwap(uint8,(bytes32,uint256,uint256,uint256,bytes)[],address[],(address,bool,address,bool),int256[],uint256)": "0x1282ab709b2b70070f829c46bc36f76b32ad4989fecb2fcb09a1b3ce00bbfc30",
-        "deregisterTokens(bytes32,address[])": "0xe4f8ff74aa05a4d54a06e035d5e86947bc6474f8d7b166ebeb49fc9178d28551",
-        "exitPool(bytes32,address,address,(address[],uint256[],bytes,bool))": "0xc149e88b59429ded7f601ab52ecd62331cac006ae07c16543439ed138dcb8d34",
-        "flashLoan(address,address[],uint256[],bytes)": "0x96ebe854ca6ab6242ad127dcd7809576513b0c64571e515cedd7b8885612c82d",
-        "joinPool(bytes32,address,address,(address[],uint256[],bytes,bool))": "0x78ad1b68d148c070372f8643c4648efbb63c6a8a338f3c24714868e791367653",
-        "managePoolBalance((uint8,bytes32,address,uint256)[])": "0x7275fb98594b03dc36a7de69051058e9e2d05cabeb4fe7d9c87bc69f94d9d084",
-        "manageUserBalance((uint8,address,uint256,address,address)[])": "0xeba777d811cd36c06d540d7ff2ed18ed042fd67bbf7c9afcf88c818c7ee6b498",
-        "queryBatchSwap(uint8,(bytes32,uint256,uint256,uint256,bytes)[],address[],(address,bool,address,bool))": "0xf5f701b3adfba2adad8f16a8be5a989593e42a2caa84c5c6e60b22143db65a2f",
-        "registerPool(uint8)": "0x956dfce4343a6be4df20714d3dc413ef59e73fa9995d3d247e7c8d12efd33ac2",
-        "registerTokens(bytes32,address[],address[])": "0xad5bd4a1cc4243b4d772a8a55d24792c1f57cc45eb97ed1291b82d96125a7626",
-        "setAuthorizer(address)": "0x1cbb503dcc0f4acaedf71a098211ff8b15a220fc26a6974a8d9deaab040fa6e0",
-        "setPaused(bool)": "0xb5593fe09464f360ecf835d5b9319ce69900ae1b29d13844b73c250b1f5f92fb",
-        "setRelayerApproval(address,address,bool)": "0x0014a06d322ff07fcc02b12f93eb77bb76e28cdee4fc0670b9dec98d24bbfec8",
-        "swap((bytes32,uint8,address,address,uint256,bytes),(address,bool,address,bool),uint256,uint256)": "0x7b8a1d293670124924a0f532213753b89db10bde737249d4540e9a03657d1aff"
-      }
-    },
-    "BalancerHelpers": {
-      "useAdaptor": true,
-      "actionIds": {
-        "queryExit(bytes32,address,address,(address[],uint256[],bytes,bool))": "0xb0850f445323ec6662629ef0cdc2dc8c7e5d5d83978f7a784a2898758be1f2c2",
-        "queryJoin(bytes32,address,address,(address[],uint256[],bytes,bool))": "0xf3d4a64f9e0923252136cba0230f182b2f699934c190943d25149f1cafce8ce2"
-      }
-    },
-    "ProtocolFeesCollector": {
-      "useAdaptor": false,
-      "actionIds": {
-        "setFlashLoanFeePercentage(uint256)": "0xbe2a180d5cc5d803a8eec4cea569989fc1c593d7eeadd1f262f360a68b0e842e",
-        "setSwapFeePercentage(uint256)": "0xb28b769768735d011b267f781c3be90bce51d5059ba015bc7a28b3e882fb2083",
-        "withdrawCollectedFees(address[],uint256[],address)": "0xb2b6e48fa160a7c887d9d7a68b6a9bb9d47d4953d33e07f3a39e175d75e97796"
-      }
-    }
-  },
-  "20210418-weighted-pool": {
-    "WeightedPoolFactory": {
-      "useAdaptor": true,
-      "actionIds": {
-        "create(string,string,address[],uint256[],uint256,address)": "0x4d5282066a5fda3f5736198513ee33edf792164c299f2e59fbb6f6c7040ce7ad"
-      }
-    },
-    "WeightedPool2TokensFactory": {
-      "useAdaptor": true,
-      "actionIds": {
-        "create(string,string,address[],uint256[],uint256,bool,address)": "0x52df70aac861355cfd394f6f8947bfab3c6f1738478300ecc0a35cc1632d8995"
-      }
-    },
-    "WeightedPool": {
-      "useAdaptor": false,
-      "factoryOutput": "0xa69ad41BBD9303f2c165d19b5564325Da72c7224",
-      "actionIds": {
-        "setPaused(bool)": "0x3c7de1d8a207c7901ec612f9f0f50957da016911a50d5c22bbe5c9f4f3392d95",
-        "setSwapFeePercentage(uint256)": "0x3697d13ee45583cf9c2c64a978ab5886bcd07ec2b851efbea2fced982b8f9596"
-      }
-    },
-    "WeightedPool2Tokens": {
-      "useAdaptor": false,
-      "factoryOutput": "0xc29562b045D80fD77c69Bec09541F5c16fe20d9d",
-      "actionIds": {
-        "enableOracle()": "0xe543cb443264aa0734939fa06d9e6ade81d691ee5f27c2183c2a54a2c245c8b1",
-        "setPaused(bool)": "0x43f20c0b0ba9191edc765615b4aa9f5fc68be74185b79f813946e7bc9a9e1e38",
-        "setSwapFeePercentage(uint256)": "0xc065d550fa98abc242b6baf98e7b2063590675f1ddd81bdb9ea8d8f5c5d52f98"
-      }
-    }
-  },
-  "20210624-stable-pool": {
-    "StablePoolFactory": {
-      "useAdaptor": true,
-      "actionIds": {
-        "create(string,string,address[],uint256,uint256,address)": "0xef125e2073fd815c55c2f04fed98ba5218e2082ace09e017398ea7e1cdb2cb35"
-      }
-    },
-    "StablePool": {
-      "useAdaptor": false,
-      "factoryOutput": "0x6641A8c1d33bd3deC8DD85E69C63CAFb5bf36388",
-      "actionIds": {
-        "setAssetManagerPoolConfig(address,bytes)": "0x605335b210e41aa6abf3dcc7ede4da40480fec68dc8eb118d499fa010783bddd",
-        "setPaused(bool)": "0x97270598fa4177db8fa1b289b1a781d6ae7a6e1f87fe4c03f6a0c07990014bb8",
-        "setSwapFeePercentage(uint256)": "0x7b09f4b61ccfe85436161b0223489b187d9f9158c542b5e6105df147afc78aca",
-        "startAmplificationParameterUpdate(uint256,uint256)": "0x8c9b4c1f53b968f62f656d48126bd856c38b0d879974dff5b5d6055c0d2917d4",
-        "stopAmplificationParameterUpdate()": "0xc787be37f98a254065bf8678258de57ce53a2d6814c519063f3003dd9f92dfc3"
-      }
-    }
-  },
-  "20210721-liquidity-bootstrapping-pool": {
-    "LiquidityBootstrappingPoolFactory": {
-      "useAdaptor": true,
-      "actionIds": {
-        "create(string,string,address[],uint256[],uint256,address,bool)": "0xbe1e0934823cee657ae4c9d763780b556f6dc57a287137a2ce26ef70f771c203"
-      }
-    },
-    "LiquidityBootstrappingPool": {
-      "useAdaptor": false,
-      "factoryOutput": "0x6FC73B9d624b543f8B6b88FC3CE627877Ff169Ee",
-      "actionIds": {
-        "setAssetManagerPoolConfig(address,bytes)": "0xd3d88853c901e2581060bf590a0ed48da57ca3ccbe89f748d828c282dc40e1b6",
-        "setPaused(bool)": "0x0546471589e6cc8d242057938789941d762b4cf0186a74658ae0f81866138734",
-        "setSwapEnabled(bool)": "0xc86f763ebb824c76acdae97561cae60573473dd0e0addb83f0d142f12b0a5d59",
-        "setSwapFeePercentage(uint256)": "0xf472b63b0e5e0ef0eedf49fb6dcb108ff97950c4394d78409c9251ea89c943da",
-        "updateWeightsGradually(uint256,uint256,uint256[])": "0xf1c73f7bc5b3a33181b70ef054dd876b584d652e288fcd6fd2bf02d7b9c61cf0"
-      }
-    }
-  },
-  "20210727-meta-stable-pool": {
-    "QueryProcessor": {
-      "useAdaptor": true,
-      "actionIds": {}
-    },
-    "MetaStablePoolFactory": {
-      "useAdaptor": true,
-      "actionIds": {
-        "create(string,string,address[],uint256,address[],uint256[],uint256,bool,address)": "0x35a3db544cfbcb07e2aa5288331e259147eb73fa71abbf042d2e30f883336c9f"
-      }
-    },
-    "MetaStablePool": {
-      "useAdaptor": false,
-      "factoryOutput": "0x851523A36690bF267BbFEC389C823072D82921a9",
-      "actionIds": {
-        "enableOracle()": "0x9bb0ceafb44194dec6a47c23126dfed1662c42d573398f0f4af21aee3757b88e",
-        "setAssetManagerPoolConfig(address,bytes)": "0x287ba3992c230585d4856a43c953df4b6d09d8e3890f9291cc2633628e9d01cd",
-        "setPaused(bool)": "0xa9d5a531fd849052f92ebf9cbe5ae801a82bbc0ffd854f4dcd44c663d4a11ec8",
-        "setPriceRateCacheDuration(address,uint256)": "0xc8cec43a5d5eea46edca69d90b740e59c583c81a2a8fc493bb9428e720af8bba",
-        "setSwapFeePercentage(uint256)": "0x15d3918ca8f9895d8906a780f5f402d32707bada7b1b5e7b21b7351257103a35",
-        "startAmplificationParameterUpdate(uint256,uint256)": "0xc108e87eca9f3a0e9a9db0b708e6b15a70c3d0859b02723a7cc4b5ca1fb9fc28",
-        "stopAmplificationParameterUpdate()": "0x2f17310a7a479b437515eb1917c45a5f8d1fc7035462cfc7c7c43825dec621b5",
-        "updatePriceRateCache(address)": "0x2660c857c9d8d37ecd99d93ddcc0228cf852373a4a76f8eb9b958ea0a0ec6e68"
-      }
-    }
-  },
-  "20210811-ldo-merkle": {
-    "MerkleRedeem": {
-      "useAdaptor": true,
-      "actionIds": {
-        "claimWeek(address,uint256,uint256,bytes32[])": "0x190215af95d85aed123d88a5a308c3605798a93182fe9aa47e888a456c59b12b",
-        "claimWeeks(address,(uint256,uint256,bytes32[])[])": "0x24248ad6b9be2522d91cae72104629b7c57ac683e9e5bedc9b63bbc54423edab",
-        "claimWeeksToInternalBalance(address,(uint256,uint256,bytes32[])[])": "0x6d36262bcfd476e173efd00cd5be7495d11c6f6f2c1d01d32db5a5b1f162b4fb",
-        "claimWeeksWithCallback(address,address,bytes,(uint256,uint256,bytes32[])[])": "0x88a0b63d1c455206528a698a9e793133b7049bcbb26d1e7c81f04c068eaf8e16",
-        "renounceOwnership()": "0x858742bdbe585ec0acbf6ceb781210df449541e2b00806ecaa2936ad9b152193",
-        "seedAllocations(uint256,bytes32,uint256)": "0x0f7d9db492e826138d1f07e98394f3b70a74c5b8959def367243224610a20b6b",
-        "transferOwnership(address)": "0xa6b1c7cea3e8e35e77cd79fb2e81d17bd8655f01e5f71269cdfb8fac58ad52ea"
-      }
-    }
-  },
-  "20210812-lido-relayer": {
-    "LidoRelayer": {
-      "useAdaptor": true,
-      "actionIds": {
-        "batchSwap(uint8,(bytes32,uint256,uint256,uint256,bytes)[],address[],(address,bool,address,bool),int256[],uint256)": "0xc3ef0caf01ca4e8de0b09bd7a65cb1eedf3acfb62313e3d430f35fa496adb22d",
-        "exitPool(bytes32,address,address,(address[],uint256[],bytes,bool))": "0x98dcef85670041cd02e471de781cd5158f4d4dece67f3e660db31548d63bff91",
-        "joinPool(bytes32,address,address,(address[],uint256[],bytes,bool))": "0x632c55094ef8995a26074905e17db30f937ecdab014cbbdc5839cfe031199405",
-        "swap((bytes32,uint8,address,address,uint256,bytes),(address,bool,address,bool),uint256,uint256)": "0xa7dcb2573b52b4dcc7de73e0917155f523c796d5012eb817bbad496849602510"
-      }
-    }
-  },
-  "20210812-wsteth-rate-provider": {
-    "WstETHRateProvider": {
-      "useAdaptor": true,
-      "actionIds": {}
-    }
-  },
-  "20210907-investment-pool": {
-    "InvestmentPoolFactory": {
-      "useAdaptor": true,
-      "actionIds": {
-        "create(string,string,address[],uint256[],uint256,address,bool,uint256)": "0xb4d5b96b20908201024f5175a555aff829236b7605db02daffbf2a17f4ca2b57"
-      }
-    },
-    "InvestmentPool": {
-      "useAdaptor": false,
-      "factoryOutput": "0x3B40D7d5AE25dF2561944dD68b252016c4c7B280",
-      "actionIds": {
-        "setAssetManagerPoolConfig(address,bytes)": "0x8ede97683b1fadf663e65daaaef500256ae3643c68c6a4b77e4a84b6035d28a4",
-        "setPaused(bool)": "0x39794bfb631976145dd5645f5c903aa2b443f72f15e99d1b7413294703d56380",
-        "setSwapEnabled(bool)": "0x0e86e31bfd78ac23d9fbebeb5305bbfc7d666c0602cc1e74194140c651c5c904",
-        "setSwapFeePercentage(uint256)": "0x72696c3624ff2400c3580f888cdfc372de1ec9ecba65f61ae7d06752d0181f3a",
-        "updateWeightsGradually(uint256,uint256,uint256[])": "0x63c0eaeb06b0089842f2fe3ea983921782387e90d36d385cc683ab874153113b",
-        "withdrawCollectedManagementFees(address)": "0xd9628fe78fc2a5e864832482b704caf2b03cd52c227663a96aa302ac9bd2f15c"
-      }
-    }
-  },
-  "20211012-merkle-orchard": {
-    "MerkleOrchard": {
-      "useAdaptor": true,
-      "actionIds": {
-        "claimDistributions(address,(uint256,uint256,address,uint256,bytes32[])[],address[])": "0x95ae77365b40f8e7f35e43b7f403fe8a992f08321289678fbef64d8e0cc410c7",
-        "claimDistributionsToInternalBalance(address,(uint256,uint256,address,uint256,bytes32[])[],address[])": "0xb1dd2f16c338f7cecccd5ce613e1ad7cd4f7c5408b675d032cf7c411eba2debf",
-        "claimDistributionsWithCallback(address,(uint256,uint256,address,uint256,bytes32[])[],address[],address,bytes)": "0x860b7842a97ec464ad09199f82fe42aa6d0680bc5797097cc1147660649a5858",
-        "createDistribution(address,bytes32,uint256,uint256)": "0x8bd6f4c1c5052c1d553c85e11bb6addbb2a47edf967f3c9d4f0f9f69b94b9269"
-      }
-    }
-  },
-  "20211202-no-protocol-fee-lbp": {
-    "NoProtocolFeeLiquidityBootstrappingPoolFactory": {
-      "useAdaptor": false,
-      "actionIds": {
-        "create(string,string,address[],uint256[],uint256,address,bool)": "0x803e6b81fee024ccd085712b4bcd6741a50460eef16ac4d213ce52fa09ac31b4",
-        "disable()": "0xf606602974ca80beb7071ceacbfd2e03a1d2bb9da2001eb3591a2c4bbbbc0d05"
-      }
-    }
-  },
-  "20211203-batch-relayer": {
-    "BatchRelayerLibrary": {
-      "useAdaptor": true,
-      "actionIds": {
-        "approveVault(address,uint256)": "0xaa23d25f754f62a06b5bff73704ce6a07271fc7831fc3c079d96ec6980f87d6e",
-        "batchSwap(uint8,(bytes32,uint256,uint256,uint256,bytes)[],address[],(address,bool,address,bool),int256[],uint256,uint256,(uint256,uint256)[])": "0x2dd6bdd5b339c5fa79fc1126cd9d128162f81c7cc01a7d0b793b62bb7ca8b194",
-        "exitPool(bytes32,uint8,address,address,(address[],uint256[],bytes,bool),(uint256,uint256)[])": "0x7bef1c3ab618833712da8cb03fd03db190273f4bce26e29d463de5f716d6820c",
-        "joinPool(bytes32,uint8,address,address,(address[],uint256[],bytes,bool),uint256,uint256)": "0xa317a1de8658aa1a3a8c2fcd3a2a9eaa9b7ac3dcf043af7abae8c7ffd9e3b75a",
-        "manageUserBalance((uint8,address,uint256,address,address)[],uint256)": "0x377511c9189247483881941866710fd69b16cf26dac77097eda4323a62edb0e3",
-        "setRelayerApproval(address,bool,bytes)": "0x6777e48feb8714cdc9a1d75b7d4fa2695fcc70eeb21785948dd9a27116f5c15d",
-        "stakeETH(address,uint256,uint256)": "0xd18eb25ae71956955c16232a79bb7f57a7c49d035c6ac2aef3645fea48cce648",
-        "stakeETHAndWrap(address,uint256,uint256)": "0x499793b8f2bd7d1791fa14aa3087b8860206dc69c268a127c2d67383a66ad849",
-        "swap((bytes32,uint8,address,address,uint256,bytes),(address,bool,address,bool),uint256,uint256,uint256,uint256)": "0x47d345d6c83d27af5cf8b4803fc305da7a9d882d0867f51a74bff6b0d069a96d",
-        "unwrapAaveStaticToken(address,address,address,uint256,bool,uint256)": "0xf12929cb8d3663dc3a2987614120015782b4612fadd9008db07f0338d050ce6f",
-        "unwrapWstETH(address,address,uint256,uint256)": "0x1f9ec1957c4a2a58e9ae2a7b896384e858c9abab09b2b00ed3c122798a205245",
-        "vaultPermit(address,address,uint256,uint256,uint8,bytes32,bytes32)": "0xfe259d33f0757874710753c3df40e75066d2f883a525f3522667f38130494d8c",
-        "vaultPermitDAI(address,address,uint256,uint256,bool,uint8,bytes32,bytes32)": "0x2ba80ff0408f58d3fef07ceb9d93e431ba9c5351e167284bcced49edad8e16e3",
-        "wrapAaveDynamicToken(address,address,address,uint256,bool,uint256)": "0xd97e985113b0adf0a61a16b7bbbb50f9bc8efb16235f3bb8881db59c61127cf2",
-        "wrapStETH(address,address,uint256,uint256)": "0x7adacb41fadeda1310655dd5b02f5b15b3805c325657b6b2ccde3ee3e5971ba2"
-      }
-    },
-    "BalancerRelayer": {
-      "useAdaptor": true,
-      "actionIds": {
-        "multicall(bytes[])": "0xc39cf075301d1b05cef3fc32c6b1797e285eef17806fad46628c0cfcee1396de"
-      }
-    }
-  },
-  "20211208-aave-linear-pool": {
-    "AaveLinearPoolFactory": {
-      "useAdaptor": true,
-      "actionIds": {
-        "create(string,string,address,address,uint256,uint256,address)": "0x57ae3d5ec3fd0db73a6bce9004759ef4fe0b634368367ea70a82a52f85766856"
-      }
-    },
-    "AaveLinearPool": {
-      "useAdaptor": false,
-      "factoryOutput": "0x2BBf681cC4eb09218BEe85EA2a5d3D13Fa40fC0C",
-      "actionIds": {
-        "initialize()": "0xab6d34fdbf316df0accee9b1f95b88568c4c91d0a4c9dd6357953630cecff574",
-        "setAssetManagerPoolConfig(address,bytes)": "0x31dcd6f29ec351a2381f60f2870ff242ec9b61ca3eb9193fd07c6de719efce7c",
-        "setPaused(bool)": "0x5bcdcc8d471eea0c6345d3dd65ad4997a32054e1e0672b780a9b6c36df0166a3",
-        "setSwapFeePercentage(uint256)": "0x2256d78edacd087428321791a930d4f9fd7acf56e8862187466f1caf179c1a08",
-        "setTargets(uint256,uint256)": "0x1e3ce02b9d143fb44dc00c908d6b454553cf1c8c48e54090fa1f5fdd18a8e6b9"
-      }
-    }
-  },
-  "20211208-stable-phantom-pool": {
-    "StablePhantomPoolFactory": {
-      "useAdaptor": true,
-      "actionIds": {
-        "create(string,string,address[],uint256,address[],uint256[],uint256,address)": "0x4661be5958d49f2da7605eb2c0a30a732295eb8789629f2b4688f865ef9e54b0"
-      }
-    },
-    "StablePhantomPool": {
-      "useAdaptor": false,
-      "factoryOutput": "0xd997f35c9b1281b82c8928039d14cddab5e13c20",
-      "actionIds": {
-        "setAssetManagerPoolConfig(address,bytes)": "0xe81fd208be056efa0b46ec592476cb6961cda6e45eb5fa7dc44d0ece445bee36",
-        "setPaused(bool)": "0xbdac75576424959cffc7f91ec4674a05fd1c62bedcbcbce9dab046c58c881950",
-        "setSwapFeePercentage(uint256)": "0x36e042f590f2c5d0d8959cc373c8b1681f70f84e9656be8dd0eae652e01de4eb",
-        "setTokenRateCacheDuration(address,uint256)": "0xe4814396e9db5314024c424f43d6a129829efad6c545df373b226431cbcadbd3",
-        "startAmplificationParameterUpdate(uint256,uint256)": "0xfe1bd34ab8503474f86b5b36c5ea3e3575d3f1ea45eb1fb759b91b5cc4eac1e1",
-        "stopAmplificationParameterUpdate()": "0x4f37434f57ce76a752b6a952570d046ec875f494e05243dab1f3c92f673d0cb2",
-        "updateCachedProtocolSwapFeePercentage()": "0xc48a17424b6d527a0b4f030e4df5e7eff52b4aae6f76a306b55f91c27cccc1c2",
-        "updateTokenRateCache(address)": "0x1cb934b52b3cf6cb3594cc25b72e1d6861cd41e4fc12bb5f10bfa52b10fa170e"
-      }
-    }
-  },
-  "20220325-authorizer-adaptor": {
-    "AuthorizerAdaptor": {
-      "useAdaptor": false,
-      "actionIds": {
-        "performAction(address,bytes)": "0xb15b30df9532a604d270b606ff7a0ca41e2976166bfa5ce9e1f823a88d69a9d9"
-      }
-    }
-  },
-  "20220325-bal-token-holder-factory": {
-    "BALTokenHolderFactory": {
-      "useAdaptor": true,
-      "actionIds": {
-        "create(string)": "0x7e2a611da0e37d29a1311cfd160515e281fa0f10786532d2e1e9edbf6dc2cf25"
-      }
-    }
-  },
-  "20220325-balancer-token-admin": {
-    "BalancerTokenAdmin": {
-      "useAdaptor": false,
-      "actionIds": {
-        "activate()": "0x96932b9555c49f1a3a7fb90d4b1ea803f16e02e14a6b942202a84e5f6b65d5c4",
-        "futureEpochTimeWrite()": "0xacec8794d76ea5ac05e70cc226ec08ab372e5c2f91d03bf812d6d477bce2fc55",
-        "future_epoch_time_write()": "0x0d053a6eb924c2f3101bbfb858515595f6c7bf9744b42585e184d63e0215ca3b",
-        "mint(address,uint256)": "0xdddd30813da50fda5faba482fd2937d0c6165d2faf027d3dfbd1554f3d7d47ff",
-        "snapshot()": "0xd16ddeeb857bd4a971b77edc25dce4c97464c7037c6f19031efbdd5aa020a982",
-        "startEpochTimeWrite()": "0x7d0e96f9537a6548c968d9cdd0ca4c587d4200eb6ca086ae6e06a2239888c8fa",
-        "start_epoch_time_write()": "0x743a33bed996bd473f43b7e6e7a2664fadae00e210998d7f6d10105ba0029e92",
-        "updateMiningParameters()": "0x805045d11a7322c048bac41e9109e7626cd55848c9692280004e1fd415f02b03",
-        "update_mining_parameters()": "0x549e45fa6aa6cd42bb228ec77c4371112ca8fe7a82e8578ec45667e6e19f69f9"
-      }
-    }
-  },
-  "20220325-gauge-adder": {
-    "GaugeAdder": {
-      "useAdaptor": false,
-      "actionIds": {
-        "addArbitrumGauge(address)": "0x72c4c054ad03b4f5f0ba716c30d74c6f27fafb105c850cb59e2b6fec32a42f2f",
-        "addEthereumGauge(address)": "0x5dce9596402d216d8b1fa2b9f8e18b0dc1b5c81f96e0827c6cc83eba6e2205d4",
-        "addGaugeFactory(address,uint8)": "0xe7e04566e98397eb5971a061d01c547d4426ac0ad65a48c60b2e99c4e0b603f5",
-        "addPolygonGauge(address)": "0xeb223764963bceacbb06d72a3697801c2460ddf95b2ec410d2641d69249d466f"
-      }
-    }
-  },
-  "20220325-gauge-controller": {
-    "VotingEscrow": {
-      "useAdaptor": true,
-      "actionIds": {
-        "apply_smart_wallet_checker()": "0x362c40676152e5e365b673f8e0f21d42b9b21cb4e590a31bffe9702e28daf57f",
-        "checkpoint()": "0x3f63974a377ba4713661ede455bceda6686a0395f8b8ed8701ad1f13bb926c4d",
-        "commit_smart_wallet_checker(address)": "0x673e197e292370881f837a2629e6b9465a718919e834c0439bf0a6b5a99208d7",
-        "create_lock(uint256,uint256)": "0x7a65d2571a863338b6b67133d16a6f34d2f6f767d68b2075a17d2cb55829f4e0",
-        "deposit_for(address,uint256)": "0xcc4fe236aef84d8f5b767aeec407a9b7044820a84bc36f4ad1fc5ed77242431f",
-        "increase_amount(uint256)": "0x3e8c85a5e48c26d1099ad7f7b0536350ba17a692f1ad7521c38da216bc15df16",
-        "increase_unlock_time(uint256)": "0x3500a199bdb45f136f1d405ca92cb75123068aee4b48b8b9619411ed54774925",
-        "withdraw()": "0xfd3d28da2c60bed3a295d0fbf7ace73209538ecae675345a2cbb8cea86230961"
-      }
-    },
-    "GaugeController": {
-      "useAdaptor": true,
-      "actionIds": {
-        "add_gauge(address,int128)": "0xf49d7ffb5922642adc9f29cfb52b2214e81e0b0e54e9cd1e9f70439f0011f368",
-        "add_gauge(address,int128,uint256)": "0x4815e18447bbe865d37590f7139c1d33834daae29c0237713c830abd39138f2a",
-        "add_type(string)": "0xf2ee0d27f2db1beff84c982e994a8c6c7e084d634c0340c962ea5cd955ce4ad8",
-        "add_type(string,uint256)": "0x7fe04d1c717433ce5bbdf785d6e90266f2bae99766c9d503ff47cec967167136",
-        "change_gauge_weight(address,uint256)": "0x82d0eebdd5af3f70be16f2783cfd8e46f5b69b3850b32e51754850dd2803cd75",
-        "change_type_weight(int128,uint256)": "0x12f9e00ab442287a40f2a49944d8ccc3ecfe7182b318de57a2045d3506e570e5",
-        "checkpoint()": "0x3f63974a377ba4713661ede455bceda6686a0395f8b8ed8701ad1f13bb926c4d",
-        "checkpoint_gauge(address)": "0x6ed13b7fb8b0936628e6ae340d3e5ad9c3ad27e64a7fee414b9b8cef97102da8",
-        "gauge_relative_weight_write(address)": "0xaa74ccbe29682daa9559b762def411f38ca755385d4e978d7f0bc4f681bc9e7d",
-        "gauge_relative_weight_write(address,uint256)": "0x96bfa427f948d89377ef175ce011d6f2797e337e3dc95f0cf674fb0f61183ac4",
-        "vote_for_gauge_weights(address,uint256)": "0x4786dd5b560a739b32a5e34ac232376398604980243f61664e5d1d7e9d0896e0",
-        "vote_for_many_gauge_weights(address[8],uint256[8])": "0x84b506057644d8fba8915c2061e09653f8d5a336015d912cd60c5ff9a48d9701"
-      }
-    },
-    "BalancerMinter": {
-      "useAdaptor": true,
-      "actionIds": {
-        "mint(address)": "0x4b99b4c639246e5f40ee15ce22303dc04dfcce701efc6ae2c4f7c32b1443917e",
-        "mintFor(address,address)": "0xbf6ea21000214e3cc31ebda92637bd5200364323a5778bc72c4482a9d219ccbc",
-        "mintMany(address[])": "0x18ecba24ca8f9b10e3994ebfe0a2a6424857ef579608307b847215fcb61257f7",
-        "mintManyFor(address[],address)": "0xcb2f2be152fe893a409091099320600046107553c30d3e1bc40973b0c548a446",
-        "mint_for(address,address)": "0x7ea169e78a61bd50b57b3abf2205a2267fe5074a2c4a7ea399d25b392a3a1b4c",
-        "mint_many(address[8])": "0xdee4dd02f4eee8cea0144fc659b727664862677023a9593e82171efc526cd28d",
-        "setMinterApproval(address,bool)": "0xf531d3bbe8603698363ff6180c4053280b563202830610d50354822ad0f75a21",
-        "setMinterApprovalWithSignature(address,bool,address,uint256,uint8,bytes32,bytes32)": "0x489e15b1ce5814f173be8a6b43d0bfd46a22516131efc5ea7c93790b926362e3",
-        "toggle_approve_mint(address)": "0xf0f283eff4307a699fbc54a666dd8b9dfe4afcb685416680b53c8518d3901dc7"
-      }
-    }
-  },
-  "20220325-mainnet-gauge-factory": {
-    "LiquidityGaugeV5": {
-      "useAdaptor": true,
-      "actionIds": {
-        "add_reward(address,address)": "0x3bf29175652a3f0fac5abb715d0b7fe2e7b597e2e2eff555dac6b21a20a7c83e",
-        "claim_rewards()": "0xa1fcfa4f107b70052cfbb2e460d99c96f9b18c1197671fe00ab59c32adcddbeb",
-        "claim_rewards(address)": "0x1c866c9ea7b119a642f593024ced6088dbde65d041e5d3e826b9ad49b949a64b",
-        "claim_rewards(address,address)": "0x17b18f02fd5498a6aba17d20977b1a8a08f888d821999613fee42f9f9acb0bd9",
-        "claimable_tokens(address)": "0x507b520ac43f322b79e43a63eaa5b80ca89ac2c5b63970fa4b6242a23a9e8aa2",
-        "deposit(uint256)": "0x514b6f05525a3f31c3bde60d063e91e88204c5cdc5b35934513f911943b97fcc",
-        "deposit(uint256,address)": "0x360a8a15589674642b2125956d96757fc2f06ff1b968333271de16a20e01df05",
-        "deposit(uint256,address,bool)": "0x7572a9d124a97112d9e0f610651c79f13cf257bea3a71e38663b8a23875a2241",
-        "deposit_reward_token(address,uint256)": "0xb70966c80d8727484d7d85b65c022ce136cadffc1aa72bd6362cd9e160598bf9",
-        "initialize(address)": "0x7cd4c1de57fa031316e3b61c1bca9160d4feb774986a819a7c4c04dc66d7d21e",
-        "kick(address)": "0x5d4f8bc2dd6ae588be27076524fbf4fc2a833c466ab107fda2e84bf2f59bc0ca",
-        "killGauge()": "0xec1d467d9ab03a0079c22a89037209f5763aec973897ea763e2cf25d71a5f12e",
-        "set_reward_distributor(address,address)": "0xd0090a09f425bba74e6c801fba7c6d15b44147ab0bd319e40076ce07e95168b6",
-        "set_rewards_receiver(address)": "0x1b288a1f96e75e2fda7a0c1ac5c35a7fd2c5e2e5c425c32152ae01f82545e2da",
-        "unkillGauge()": "0x076e9815202aa39577192023cfa569d6504b003183b2bc13cd0046523dfa23ea",
-        "user_checkpoint(address)": "0x3aaa120451be1d03b5f871d8f553636453af4ac4fed808c66c169c212b199436",
-        "withdraw(uint256)": "0xec9d6185ed79aed8edc19bc6fc25ca544504ab0970d25b191e5279100224502a",
-        "withdraw(uint256,bool)": "0xb69fa1eb7b5ac6d9f3d5b8707460dc80b1f871eb64473f46b1aaaed1002aec60"
-      }
-    },
-    "LiquidityGaugeFactory": {
-      "useAdaptor": true,
-      "actionIds": {
-        "create(address)": "0xaa40669e74603d8e708eac95e60f78c35d5af4f59afdb700675f38c6534809f7"
-      }
-    }
-  },
-  "20220325-single-recipient-gauge-factory": {
-    "SingleRecipientGaugeFactory": {
-      "useAdaptor": true,
-      "actionIds": {
-        "create(address)": "0xaa40669e74603d8e708eac95e60f78c35d5af4f59afdb700675f38c6534809f7"
-      }
-    }
-  },
-  "20220325-ve-delegation": {
-    "VotingEscrowDelegation": {
-      "useAdaptor": true,
-      "actionIds": {
-        "batch_cancel_boosts(uint256[256])": "0x7361fe0e46cb276b41a98d4cd9737cc306ad42ab0b7acc664d99a8b0d4abc452",
-        "batch_set_delegation_status(address,address[256],uint256[256])": "0xcd3fec4da938be5771576fbd5ed3c07305517a176aad2a4257eda4a558c0ac27",
-        "burn(uint256)": "0xc82564c94b7d050939678c3432d24cc0bd077332b2831096f1a13bddf76cd4ea",
-        "cancel_boost(uint256)": "0x482e4412b4beb34200f82812026fbaa4f0cb609d547edabc2983bfdc89ddedcd",
-        "create_boost(address,address,int256,uint256,uint256,uint256)": "0xce9c580a1e3377595db533643f032e9d7bf9544e31d696c48a16e797fa82d5ce",
-        "extend_boost(uint256,int256,uint256,uint256)": "0x2f8a062f8344cfe8574e9e6c67d0f3748802f02a2af653df71d38fb8ebd0bdde",
-        "setApprovalForAll(address,bool)": "0x5082362308cf6060c96bdc9e34bcef0083316c7ea918f43666dccae67654e0d0",
-        "set_base_uri(string)": "0xeb64a3bdaa01387bfd7d1ce9cdddd6dbace525fca48858752f25b9bd5593a094",
-        "set_delegation_status(address,address,bool)": "0x6c714a4a280d2590fd368ce54a96f8d00d5e1c39e055865d883d61c3c9ebd1c5"
-      }
-    },
-    "VotingEscrowDelegationProxy": {
-      "useAdaptor": false,
-      "actionIds": {
-        "killDelegation()": "0xed06749120ed28db0c65713005c016309499b1e45241675b64e14f1c6fb2dc1b",
-        "setDelegation(address)": "0xac0fcdc4520d7bde1c58bbefd7c8dd39aaf382a20c27991134c14fe63d2c96f3"
-      }
-    }
-  },
-  "20220325-veBAL-deployment-coordinator": {
-    "veBALDeploymentCoordinator": {
-      "useAdaptor": true,
-      "actionIds": {
-        "performFirstStage()": "0xfae7a7297ab00ab24fb5a8c8b6dc308f1313e04bcfb997828c66cbed13627ea1",
-        "performSecondStage()": "0x8590f6c87bdb4c6e318a57ac14cfd44d71eafd37a1231eebe4d2bebe289fc705",
-        "performThirdStage()": "0x0aad00acf36dd9648dc9f83caf2ec248cf656efa6f2c593df6b7bf3a41082fbe"
-      }
-    }
-  },
-  "20220413-arbitrum-root-gauge-factory": {
-    "ArbitrumRootGaugeFactory": {
-      "useAdaptor": false,
-      "actionIds": {
-        "create(address)": "0x91f73138418e304f7c24e6d7e831c4d7e51d2b871a14fe25d3a8e7b1365f6515",
-        "setArbitrumFees(uint64,uint64,uint64)": "0x8b2c6767a8c426408240798cd82acf7ba6091320da176d0b1ab39e99fd5c409d"
-      }
-    }
-  },
-  "20220413-polygon-root-gauge-factory": {
-    "PolygonRootGaugeFactory": {
-      "useAdaptor": true,
-      "actionIds": {
-        "create(address)": "0xaa40669e74603d8e708eac95e60f78c35d5af4f59afdb700675f38c6534809f7"
-      }
-    }
-  },
-  "20220415-veBAL-L2-gauge-setup-coordinator": {
-    "veBALL2GaugeSetupCoordinator": {
-      "useAdaptor": true,
-      "actionIds": {
-        "performFirstStage()": "0xfae7a7297ab00ab24fb5a8c8b6dc308f1313e04bcfb997828c66cbed13627ea1",
-        "performSecondStage()": "0x8590f6c87bdb4c6e318a57ac14cfd44d71eafd37a1231eebe4d2bebe289fc705"
-      }
-    }
-  },
-  "20220418-veBAL-gauge-fix-coordinator": {
-    "veBALGaugeFixCoordinator": {
-      "useAdaptor": true,
-      "actionIds": {
-        "performFirstStage()": "0xfae7a7297ab00ab24fb5a8c8b6dc308f1313e04bcfb997828c66cbed13627ea1"
-      }
-    }
-  },
-  "20220420-fee-distributor": {
-    "FeeDistributor": {
-      "useAdaptor": true,
-      "actionIds": {
-        "checkpoint()": "0x3f63974a377ba4713661ede455bceda6686a0395f8b8ed8701ad1f13bb926c4d",
-        "checkpointToken(address)": "0x84f74b497b7b8786ad28575751bcba78a869980750e3e59d9f753ecd753e7d50",
-        "checkpointTokens(address[])": "0x7e339947ebceb8dcc3475abfefba6050fd835e6d1eff9b9e9678e810d369682e",
-        "checkpointUser(address)": "0x9ccd42be79895ab5d68baf1ceb99044358d23c13dc7fd911b5af3d528ee8da8c",
-        "claimToken(address,address)": "0x3f0bd81e3d4307c9d877450060e9f456cdce2cd0dcc13c55435ca418fad441af",
-        "claimTokens(address,address[])": "0x2a02b42776ae382b5868eddf4a925d0eec90785dde1a5d48aaa55cd7cb9cf37a",
-        "depositToken(address,uint256)": "0xdf028848b388713ac0b5fd66beb36b7e230fb62844ad43ed9e894034570ecb71",
-        "depositTokens(address[],uint256[])": "0x683bdec204c4a35996ebfb23eea0f4f62343598147ef9bf5a43fabbd0e9ed8d0"
-      }
-    }
-  },
-  "20220420-smart-wallet-checker": {
-    "SmartWalletChecker": {
-      "useAdaptor": false,
-      "actionIds": {
-        "allowlistAddress(address)": "0x453b670b2708db1ba5df1da1d48add0564558624efac456e43e9c9fff99d51af",
-        "denylistAddress(address)": "0x43cd68bd7db0472f3fac100d3f402a603c8ab62e816feff20dbe3ec6c6e61b89"
-      }
-    }
-  },
-  "20220421-smart-wallet-checker-coordinator": {
-    "SmartWalletCheckerCoordinator": {
-      "useAdaptor": true,
-      "actionIds": {
-        "performFirstStage()": "0xfae7a7297ab00ab24fb5a8c8b6dc308f1313e04bcfb997828c66cbed13627ea1"
-      }
-    }
-  },
-  "20220422-distribution-scheduler": {
-    "DistributionScheduler": {
-      "useAdaptor": true,
-      "actionIds": {
-        "scheduleDistribution(address,address,uint256,uint256)": "0x78b9d18aecaef104543c2c0a83f669b307a2caf6916e3f67db526200ff23dadc",
-        "startDistributionForToken(address,address)": "0x0beb101788410c70b157a708569fb30c6f34e8fe821fa8b574dd0cef1900045b",
-        "startDistributions(address)": "0x37818fdb4cb8ffb00dd0ad7286a89f1d12a83269d7af8eb6f915140403fc8f04"
-      }
-    }
-  },
-  "20220513-double-entrypoint-fix-relayer": {
-    "DoubleEntrypointFixRelayer": {
-      "useAdaptor": true,
-      "actionIds": {
-        "exitBTCStablePool()": "0xc3c57d80acf8fa377fb865720f7ee10ad4aca7109b303fbb71d2908ca6844744",
-        "exitSNXWeightedPool()": "0xe6817433212f634fbe74775c5a6d479ff55bb4cada528cc35724754b3e5d9bf7",
-        "receiveFlashLoan(address[],uint256[],uint256[],bytes)": "0x6d9f128845c731272c63ac23b090d6ac72ef10b7eb6e4c5eb279bebf0e7b5c59",
-        "sweepDoubleEntrypointToken(address[])": "0x08538fe199982f8b4355d4f2bdb1394308786ab97d5f72629add67d66fd516c5",
-        "sweepSNXsBTC()": "0x1961e53f2732b026e902916369409c15c33ad87401cb826c58c3ef5ee3544dd2"
-      }
-    }
-  },
-  "20220517-protocol-fee-withdrawer": {
-    "ProtocolFeesWithdrawer": {
-      "useAdaptor": false,
-      "actionIds": {
-        "allowlistToken(address)": "0x64676378163864956da1a2c55238f9af1e66855685e9c35cc521066b55f468c4",
-        "denylistToken(address)": "0xa5a62b55fdf9496f8e1b3feba479423a4349b385bd444f893b3cd4cf9387ce3f",
-        "withdrawCollectedFees(address[],uint256[],address)": "0x826ac7ce861f2a54e071e6c724653757fdd1259804eb1ca7f040aa1cd09923fe"
-      }
-    }
-  },
-  "20220530-preseeded-voting-escrow-delegation": {
-    "PreseededVotingEscrowDelegation": {
-      "useAdaptor": true,
-      "actionIds": {
-        "batch_cancel_boosts(uint256[256])": "0x7361fe0e46cb276b41a98d4cd9737cc306ad42ab0b7acc664d99a8b0d4abc452",
-        "batch_set_delegation_status(address,address[256],uint256[256])": "0xcd3fec4da938be5771576fbd5ed3c07305517a176aad2a4257eda4a558c0ac27",
-        "burn(uint256)": "0xc82564c94b7d050939678c3432d24cc0bd077332b2831096f1a13bddf76cd4ea",
-        "cancel_boost(uint256)": "0x482e4412b4beb34200f82812026fbaa4f0cb609d547edabc2983bfdc89ddedcd",
-        "create_boost(address,address,int256,uint256,uint256,uint256)": "0xce9c580a1e3377595db533643f032e9d7bf9544e31d696c48a16e797fa82d5ce",
-        "extend_boost(uint256,int256,uint256,uint256)": "0x2f8a062f8344cfe8574e9e6c67d0f3748802f02a2af653df71d38fb8ebd0bdde",
-        "preseed()": "0x309fcfd1a0ff2f78ea637d18cad11ac7949e25a09f2d7c5b69b9d4cce2cdb745",
-        "setApprovalForAll(address,bool)": "0x5082362308cf6060c96bdc9e34bcef0083316c7ea918f43666dccae67654e0d0",
-        "set_base_uri(string)": "0xeb64a3bdaa01387bfd7d1ce9cdddd6dbace525fca48858752f25b9bd5593a094",
-        "set_delegation_status(address,address,bool)": "0x6c714a4a280d2590fd368ce54a96f8d00d5e1c39e055865d883d61c3c9ebd1c5"
-      }
-    }
-  },
-  "20220609-stable-pool-v2": {
-    "StablePool": {
-      "useAdaptor": false,
-      "factoryOutput": "0x2d011aDf89f0576C9B722c28269FcB5D50C2d179",
-      "actionIds": {
-        "disableRecoveryMode()": "0x79819a7971b1e9f195beb8386adb931d405f6f037b2c0c6ac955e68569c01128",
-        "enableRecoveryMode()": "0xe677a5af244fbd50b51cf114dd0bdbf7b73c262382c7704c359c6c2148820d33",
-        "pause()": "0xcd7e0ee0107ef7cac4d00d3821101a9ba6f02158f7f4dd52693e82ad3c91e918",
-        "setAssetManagerPoolConfig(address,bytes)": "0xb4f5d67533236074d36881d864a2800bfe93f13921d54c1fd373894c4832a0df",
-        "setSwapFeePercentage(uint256)": "0xcf5e03a737e4f5ba6d13e23f893a1e0255b362d8ce22e9568e1565fcf92789c7",
-        "startAmplificationParameterUpdate(uint256,uint256)": "0xcad4ec1d64970817394bee6f75af4645fb72ba5b88902c4c155ce82aab0a3a5a",
-        "stopAmplificationParameterUpdate()": "0xe5a9dede86018292d3cd547db825db489579eedbf2eebd3694ab93e912c1fae5",
-        "unpause()": "0x07b4fb5e12466b66136a430edadfe74892e0cbfc410f6268a2d1d24cc09a6e05"
-      }
-    }
-  },
-  "20220404-erc4626-linear-pool-v2": {
-    "ERC4626LinearPool": {
-      "useAdaptor": false,
-      "factoryOutput": "0xb0F75E97A114A4EB4a425eDc48990e6760726709",
-      "actionIds": {
-        "initialize()": "0x9b2fa0d42c19f1dc95f6e44002978e37339777d7e71fd3d42a4066d93e4deb5e",
-        "setAssetManagerPoolConfig(address,bytes)": "0x3baef9657cec1bbb4fd4445b46071a8428aaaef07e20c5527f19835a3951a1d7",
-        "setPaused(bool)": "0x454e3e323a395178b43f22b136dc1c2c25f3f193c11a944ce3de9a1b1f9f3389",
-        "setSwapFeePercentage(uint256)": "0x26d5c069f3666699e0fe94626b94bf5bc2a311d3265e773c4a81c9a12c9731ca",
-        "setTargets(uint256,uint256)": "0x742dd28e4a604e9a5a791e1708221230de313f7fdf28172ebd4f8e8d3407b1e8"
-      }
-    }
-  },
-  "20220628-gauge-adder-v2": {
-    "GaugeAdder": {
-      "useAdaptor": false,
-      "actionIds": {
-        "addArbitrumGauge(address)": "0x82c7bc265be8c8190319e29a314f8c32e62b98bbc9c39defff06a42b34557191",
-        "addEthereumGauge(address)": "0x77238124388523487417c8ad8cec25726833e50ca5cab74a4924470fee49ae5d",
-        "addGaugeFactory(address,uint8)": "0xaf9696666cd7f5e2ffb6abcf1a60f195cf8c7a99e7c63db98d14948fd4855f06",
-        "addGnosisGauge(address)": "0x54fb09230d22d562ca08f02012ba6c83735ceca23da387a85969e1d8602e6209",
-        "addOptimismGauge(address)": "0xc63b7b73283233470a85ad7ec28f772b7571c0f6ba90d506999809c2e25a7da6",
-        "addPolygonGauge(address)": "0x5c62111a5fb2cd09521d2805fb5080f8db7f341691a1e38c34a5ededb8f8bfd3",
-        "addZKSyncGauge(address)": "0xa4316d4b75fe3bdf53b4f8d8251adb2dc5e213f09a2ece3c11e0726fb1799063"
-      }
-    }
-  }
-}
-=======
 {
   "20210418-authorizer": {
     "Authorizer": {
@@ -1469,5 +861,4 @@
       }
     }
   }
-}
->>>>>>> c3ccf89d
+}