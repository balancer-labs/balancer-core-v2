--- conflicted
+++ resolved
@@ -1186,7 +1186,28 @@
       }
     }
   },
-<<<<<<< HEAD
+  "20230409-erc4626-linear-pool-v4": {
+    "ERC4626LinearPoolFactory": {
+      "useAdaptor": false,
+      "actionIds": {
+        "create(string,string,address,address,uint256,uint256,address,uint256,bytes32)": "0xdb2525439ee1656aa0e8f28cf70607fdd3842689cf01a34c18f2523824408758",
+        "disable()": "0x3dcf6c9d1f7bcff6477a09e1a18ca76f56c83f7e055276096a5acdd3c24f022a"
+      }
+    },
+    "ERC4626LinearPool": {
+      "useAdaptor": false,
+      "factoryOutput": "0x9516a2d25958EdB8da246a320f2c7d94A0DBe25d",
+      "actionIds": {
+        "disableRecoveryMode()": "0xcdbdee0d8755700385092bfc71468577a3f4d92e90eee08906454441eeb69625",
+        "enableRecoveryMode()": "0xbc3dae38c30f2686b160e7154a2d649e84222b9f9de4e3347380cd82f23771ad",
+        "initialize()": "0x16bdb45b2542c68f7b6fc8bb4475e011135821deaa7baee5b7933094f1af1073",
+        "pause()": "0x92740abcb256f64824759ca687fc8af1a6ba7900e201545f9b848d3e3daab488",
+        "setSwapFeePercentage(uint256)": "0xd41187a1d52918991b8e886e7e02dadf9f3899ff8134eaa5aa4e8f6a81dec3ab",
+        "setTargets(uint256,uint256)": "0x2c7bba59983418a55126cdd07a69d73a710ec5fa3366f5b12c369de97d43492e",
+        "unpause()": "0x3bd06a773652f06ff2bc008fa41cc79cc7028608b1c1d40254e0f441525e3b43"
+      }
+    }
+  },
   "20230410-aave-linear-pool-v5": {
     "AaveLinearPool": {
       "useAdaptor": false,
@@ -1206,27 +1227,6 @@
       "actionIds": {
         "create(string,string,address,address,uint256,uint256,address,uint256,bytes32)": "0xaf947869f4f3a0e0363abd32db76969213326c9b60ffff5a505902700c42ffc4",
         "disable()": "0xcc2b10c657509434d44ea360695df848ccc5e8a27438dd62f0ae87b147224965"
-=======
-  "20230409-erc4626-linear-pool-v4": {
-    "ERC4626LinearPoolFactory": {
-      "useAdaptor": false,
-      "actionIds": {
-        "create(string,string,address,address,uint256,uint256,address,uint256,bytes32)": "0xdb2525439ee1656aa0e8f28cf70607fdd3842689cf01a34c18f2523824408758",
-        "disable()": "0x3dcf6c9d1f7bcff6477a09e1a18ca76f56c83f7e055276096a5acdd3c24f022a"
-      }
-    },
-    "ERC4626LinearPool": {
-      "useAdaptor": false,
-      "factoryOutput": "0x9516a2d25958EdB8da246a320f2c7d94A0DBe25d",
-      "actionIds": {
-        "disableRecoveryMode()": "0xcdbdee0d8755700385092bfc71468577a3f4d92e90eee08906454441eeb69625",
-        "enableRecoveryMode()": "0xbc3dae38c30f2686b160e7154a2d649e84222b9f9de4e3347380cd82f23771ad",
-        "initialize()": "0x16bdb45b2542c68f7b6fc8bb4475e011135821deaa7baee5b7933094f1af1073",
-        "pause()": "0x92740abcb256f64824759ca687fc8af1a6ba7900e201545f9b848d3e3daab488",
-        "setSwapFeePercentage(uint256)": "0xd41187a1d52918991b8e886e7e02dadf9f3899ff8134eaa5aa4e8f6a81dec3ab",
-        "setTargets(uint256,uint256)": "0x2c7bba59983418a55126cdd07a69d73a710ec5fa3366f5b12c369de97d43492e",
-        "unpause()": "0x3bd06a773652f06ff2bc008fa41cc79cc7028608b1c1d40254e0f441525e3b43"
->>>>>>> 3ce5138a
       }
     }
   }
