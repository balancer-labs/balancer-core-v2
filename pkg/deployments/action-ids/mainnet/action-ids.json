--- conflicted
+++ resolved
@@ -1186,7 +1186,6 @@
       }
     }
   },
-<<<<<<< HEAD
   "20230409-yearn-linear-pool-v2": {
     "YearnLinearPoolFactory": {
       "useAdaptor": false,
@@ -1205,7 +1204,9 @@
         "setSwapFeePercentage(uint256)": "0x479aa48247a9811620c0d80d6cb740bbc8d9424523952ff24ff7e07f3d10f955",
         "setTargets(uint256,uint256)": "0x4673448eaa2b93f1384adf0af721394d754d2bd69f9d18a3f01ba7f4ea6f500c",
         "unpause()": "0xdfdfc106571f842403f0df559a47f4a783ed29695fd1e4bca9b51e067e50d7ce"
-=======
+      }
+    }
+  },
   "20230409-erc4626-linear-pool-v4": {
     "ERC4626LinearPoolFactory": {
       "useAdaptor": false,
@@ -1224,7 +1225,6 @@
         "setSwapFeePercentage(uint256)": "0xd41187a1d52918991b8e886e7e02dadf9f3899ff8134eaa5aa4e8f6a81dec3ab",
         "setTargets(uint256,uint256)": "0x2c7bba59983418a55126cdd07a69d73a710ec5fa3366f5b12c369de97d43492e",
         "unpause()": "0x3bd06a773652f06ff2bc008fa41cc79cc7028608b1c1d40254e0f441525e3b43"
->>>>>>> 5d42de72
       }
     }
   }
