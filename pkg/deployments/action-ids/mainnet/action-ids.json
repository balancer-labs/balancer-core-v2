{
  "20210418-authorizer": {
    "Authorizer": {
      "useAdaptor": true,
      "actionIds": {
        "grantRole(bytes32,address)": "0x3b5aa417f440ce599b5fcebc425f7ea46ff4c105a0c529a180642cb6b1740346",
        "grantRoles(bytes32[],address)": "0x27a96293b7f504e5fa28c9a799467561bbcb1bc08277f60d3d1140f315e54ec6",
        "grantRolesToMany(bytes32[],address[])": "0x0a754de8c17cd28fc6dbb29f41c51150449409f1a6ee78e889013d476b890238",
        "renounceRole(bytes32,address)": "0x46bd31898e4be3efd0e0127e710aa0427308b6220bb5b8286230d4f7a596f0cb",
        "revokeRole(bytes32,address)": "0x2b2ed92fb51ba70a0a86c61efb68d77cc578f6f7ef30933df5d5506f8bf537b2",
        "revokeRoles(bytes32[],address)": "0xc89adbc6dae79ab0bb0416f93f4416270b446ecd58147c38b5e923ddca936766",
        "revokeRolesFromMany(bytes32[],address[])": "0x9ebe3bdeeba42f0d5055085e3f83fabdd85ca79f011278cd51814b75d0f522b3"
      }
    }
  },
  "20210418-vault": {
    "Vault": {
      "useAdaptor": false,
      "actionIds": {
        "batchSwap(uint8,(bytes32,uint256,uint256,uint256,bytes)[],address[],(address,bool,address,bool),int256[],uint256)": "0x1282ab709b2b70070f829c46bc36f76b32ad4989fecb2fcb09a1b3ce00bbfc30",
        "deregisterTokens(bytes32,address[])": "0xe4f8ff74aa05a4d54a06e035d5e86947bc6474f8d7b166ebeb49fc9178d28551",
        "exitPool(bytes32,address,address,(address[],uint256[],bytes,bool))": "0xc149e88b59429ded7f601ab52ecd62331cac006ae07c16543439ed138dcb8d34",
        "flashLoan(address,address[],uint256[],bytes)": "0x96ebe854ca6ab6242ad127dcd7809576513b0c64571e515cedd7b8885612c82d",
        "joinPool(bytes32,address,address,(address[],uint256[],bytes,bool))": "0x78ad1b68d148c070372f8643c4648efbb63c6a8a338f3c24714868e791367653",
        "managePoolBalance((uint8,bytes32,address,uint256)[])": "0x7275fb98594b03dc36a7de69051058e9e2d05cabeb4fe7d9c87bc69f94d9d084",
        "manageUserBalance((uint8,address,uint256,address,address)[])": "0xeba777d811cd36c06d540d7ff2ed18ed042fd67bbf7c9afcf88c818c7ee6b498",
        "queryBatchSwap(uint8,(bytes32,uint256,uint256,uint256,bytes)[],address[],(address,bool,address,bool))": "0xf5f701b3adfba2adad8f16a8be5a989593e42a2caa84c5c6e60b22143db65a2f",
        "registerPool(uint8)": "0x956dfce4343a6be4df20714d3dc413ef59e73fa9995d3d247e7c8d12efd33ac2",
        "registerTokens(bytes32,address[],address[])": "0xad5bd4a1cc4243b4d772a8a55d24792c1f57cc45eb97ed1291b82d96125a7626",
        "setAuthorizer(address)": "0x1cbb503dcc0f4acaedf71a098211ff8b15a220fc26a6974a8d9deaab040fa6e0",
        "setPaused(bool)": "0xb5593fe09464f360ecf835d5b9319ce69900ae1b29d13844b73c250b1f5f92fb",
        "setRelayerApproval(address,address,bool)": "0x0014a06d322ff07fcc02b12f93eb77bb76e28cdee4fc0670b9dec98d24bbfec8",
        "swap((bytes32,uint8,address,address,uint256,bytes),(address,bool,address,bool),uint256,uint256)": "0x7b8a1d293670124924a0f532213753b89db10bde737249d4540e9a03657d1aff"
      }
    },
    "BalancerHelpers": {
      "useAdaptor": true,
      "actionIds": {
        "queryExit(bytes32,address,address,(address[],uint256[],bytes,bool))": "0xb0850f445323ec6662629ef0cdc2dc8c7e5d5d83978f7a784a2898758be1f2c2",
        "queryJoin(bytes32,address,address,(address[],uint256[],bytes,bool))": "0xf3d4a64f9e0923252136cba0230f182b2f699934c190943d25149f1cafce8ce2"
      }
    },
    "ProtocolFeesCollector": {
      "useAdaptor": false,
      "actionIds": {
        "setFlashLoanFeePercentage(uint256)": "0xbe2a180d5cc5d803a8eec4cea569989fc1c593d7eeadd1f262f360a68b0e842e",
        "setSwapFeePercentage(uint256)": "0xb28b769768735d011b267f781c3be90bce51d5059ba015bc7a28b3e882fb2083",
        "withdrawCollectedFees(address[],uint256[],address)": "0xb2b6e48fa160a7c887d9d7a68b6a9bb9d47d4953d33e07f3a39e175d75e97796"
      }
    }
  },
  "20210418-weighted-pool": {
    "WeightedPoolFactory": {
      "useAdaptor": true,
      "actionIds": {
        "create(string,string,address[],uint256[],uint256,address)": "0x4d5282066a5fda3f5736198513ee33edf792164c299f2e59fbb6f6c7040ce7ad"
      }
    },
    "WeightedPool2TokensFactory": {
      "useAdaptor": true,
      "actionIds": {
        "create(string,string,address[],uint256[],uint256,bool,address)": "0x52df70aac861355cfd394f6f8947bfab3c6f1738478300ecc0a35cc1632d8995"
      }
    },
    "WeightedPool": {
      "useAdaptor": false,
      "factoryOutput": "0xa69ad41BBD9303f2c165d19b5564325Da72c7224",
      "actionIds": {
        "setPaused(bool)": "0x3c7de1d8a207c7901ec612f9f0f50957da016911a50d5c22bbe5c9f4f3392d95",
        "setSwapFeePercentage(uint256)": "0x3697d13ee45583cf9c2c64a978ab5886bcd07ec2b851efbea2fced982b8f9596"
      }
    },
    "WeightedPool2Tokens": {
      "useAdaptor": false,
      "factoryOutput": "0xc29562b045D80fD77c69Bec09541F5c16fe20d9d",
      "actionIds": {
        "enableOracle()": "0xe543cb443264aa0734939fa06d9e6ade81d691ee5f27c2183c2a54a2c245c8b1",
        "setPaused(bool)": "0x43f20c0b0ba9191edc765615b4aa9f5fc68be74185b79f813946e7bc9a9e1e38",
        "setSwapFeePercentage(uint256)": "0xc065d550fa98abc242b6baf98e7b2063590675f1ddd81bdb9ea8d8f5c5d52f98"
      }
    }
  },
  "20210624-stable-pool": {
    "StablePoolFactory": {
      "useAdaptor": true,
      "actionIds": {
        "create(string,string,address[],uint256,uint256,address)": "0xef125e2073fd815c55c2f04fed98ba5218e2082ace09e017398ea7e1cdb2cb35"
      }
    },
    "StablePool": {
      "useAdaptor": false,
      "factoryOutput": "0x6641A8c1d33bd3deC8DD85E69C63CAFb5bf36388",
      "actionIds": {
        "setAssetManagerPoolConfig(address,bytes)": "0x605335b210e41aa6abf3dcc7ede4da40480fec68dc8eb118d499fa010783bddd",
        "setPaused(bool)": "0x97270598fa4177db8fa1b289b1a781d6ae7a6e1f87fe4c03f6a0c07990014bb8",
        "setSwapFeePercentage(uint256)": "0x7b09f4b61ccfe85436161b0223489b187d9f9158c542b5e6105df147afc78aca",
        "startAmplificationParameterUpdate(uint256,uint256)": "0x8c9b4c1f53b968f62f656d48126bd856c38b0d879974dff5b5d6055c0d2917d4",
        "stopAmplificationParameterUpdate()": "0xc787be37f98a254065bf8678258de57ce53a2d6814c519063f3003dd9f92dfc3"
      }
    }
  },
  "20210721-liquidity-bootstrapping-pool": {
    "LiquidityBootstrappingPoolFactory": {
      "useAdaptor": true,
      "actionIds": {
        "create(string,string,address[],uint256[],uint256,address,bool)": "0xbe1e0934823cee657ae4c9d763780b556f6dc57a287137a2ce26ef70f771c203"
      }
    },
    "LiquidityBootstrappingPool": {
      "useAdaptor": false,
      "factoryOutput": "0x6FC73B9d624b543f8B6b88FC3CE627877Ff169Ee",
      "actionIds": {
        "setAssetManagerPoolConfig(address,bytes)": "0xd3d88853c901e2581060bf590a0ed48da57ca3ccbe89f748d828c282dc40e1b6",
        "setPaused(bool)": "0x0546471589e6cc8d242057938789941d762b4cf0186a74658ae0f81866138734",
        "setSwapEnabled(bool)": "0xc86f763ebb824c76acdae97561cae60573473dd0e0addb83f0d142f12b0a5d59",
        "setSwapFeePercentage(uint256)": "0xf472b63b0e5e0ef0eedf49fb6dcb108ff97950c4394d78409c9251ea89c943da",
        "updateWeightsGradually(uint256,uint256,uint256[])": "0xf1c73f7bc5b3a33181b70ef054dd876b584d652e288fcd6fd2bf02d7b9c61cf0"
      }
    }
  },
  "20210727-meta-stable-pool": {
    "QueryProcessor": {
      "useAdaptor": true,
      "actionIds": {}
    },
    "MetaStablePoolFactory": {
      "useAdaptor": true,
      "actionIds": {
        "create(string,string,address[],uint256,address[],uint256[],uint256,bool,address)": "0x35a3db544cfbcb07e2aa5288331e259147eb73fa71abbf042d2e30f883336c9f"
      }
    },
    "MetaStablePool": {
      "useAdaptor": false,
      "factoryOutput": "0x851523A36690bF267BbFEC389C823072D82921a9",
      "actionIds": {
        "enableOracle()": "0x9bb0ceafb44194dec6a47c23126dfed1662c42d573398f0f4af21aee3757b88e",
        "setAssetManagerPoolConfig(address,bytes)": "0x287ba3992c230585d4856a43c953df4b6d09d8e3890f9291cc2633628e9d01cd",
        "setPaused(bool)": "0xa9d5a531fd849052f92ebf9cbe5ae801a82bbc0ffd854f4dcd44c663d4a11ec8",
        "setPriceRateCacheDuration(address,uint256)": "0xc8cec43a5d5eea46edca69d90b740e59c583c81a2a8fc493bb9428e720af8bba",
        "setSwapFeePercentage(uint256)": "0x15d3918ca8f9895d8906a780f5f402d32707bada7b1b5e7b21b7351257103a35",
        "startAmplificationParameterUpdate(uint256,uint256)": "0xc108e87eca9f3a0e9a9db0b708e6b15a70c3d0859b02723a7cc4b5ca1fb9fc28",
        "stopAmplificationParameterUpdate()": "0x2f17310a7a479b437515eb1917c45a5f8d1fc7035462cfc7c7c43825dec621b5",
        "updatePriceRateCache(address)": "0x2660c857c9d8d37ecd99d93ddcc0228cf852373a4a76f8eb9b958ea0a0ec6e68"
      }
    }
  },
  "20210811-ldo-merkle": {
    "MerkleRedeem": {
      "useAdaptor": true,
      "actionIds": {
        "claimWeek(address,uint256,uint256,bytes32[])": "0x190215af95d85aed123d88a5a308c3605798a93182fe9aa47e888a456c59b12b",
        "claimWeeks(address,(uint256,uint256,bytes32[])[])": "0x24248ad6b9be2522d91cae72104629b7c57ac683e9e5bedc9b63bbc54423edab",
        "claimWeeksToInternalBalance(address,(uint256,uint256,bytes32[])[])": "0x6d36262bcfd476e173efd00cd5be7495d11c6f6f2c1d01d32db5a5b1f162b4fb",
        "claimWeeksWithCallback(address,address,bytes,(uint256,uint256,bytes32[])[])": "0x88a0b63d1c455206528a698a9e793133b7049bcbb26d1e7c81f04c068eaf8e16",
        "renounceOwnership()": "0x858742bdbe585ec0acbf6ceb781210df449541e2b00806ecaa2936ad9b152193",
        "seedAllocations(uint256,bytes32,uint256)": "0x0f7d9db492e826138d1f07e98394f3b70a74c5b8959def367243224610a20b6b",
        "transferOwnership(address)": "0xa6b1c7cea3e8e35e77cd79fb2e81d17bd8655f01e5f71269cdfb8fac58ad52ea"
      }
    }
  },
  "20210812-lido-relayer": {
    "LidoRelayer": {
      "useAdaptor": true,
      "actionIds": {
        "batchSwap(uint8,(bytes32,uint256,uint256,uint256,bytes)[],address[],(address,bool,address,bool),int256[],uint256)": "0xc3ef0caf01ca4e8de0b09bd7a65cb1eedf3acfb62313e3d430f35fa496adb22d",
        "exitPool(bytes32,address,address,(address[],uint256[],bytes,bool))": "0x98dcef85670041cd02e471de781cd5158f4d4dece67f3e660db31548d63bff91",
        "joinPool(bytes32,address,address,(address[],uint256[],bytes,bool))": "0x632c55094ef8995a26074905e17db30f937ecdab014cbbdc5839cfe031199405",
        "swap((bytes32,uint8,address,address,uint256,bytes),(address,bool,address,bool),uint256,uint256)": "0xa7dcb2573b52b4dcc7de73e0917155f523c796d5012eb817bbad496849602510"
      }
    }
  },
  "20210812-wsteth-rate-provider": {
    "WstETHRateProvider": {
      "useAdaptor": true,
      "actionIds": {}
    }
  },
  "20210907-investment-pool": {
    "InvestmentPoolFactory": {
      "useAdaptor": true,
      "actionIds": {
        "create(string,string,address[],uint256[],uint256,address,bool,uint256)": "0xb4d5b96b20908201024f5175a555aff829236b7605db02daffbf2a17f4ca2b57"
      }
    },
    "InvestmentPool": {
      "useAdaptor": false,
      "factoryOutput": "0x3B40D7d5AE25dF2561944dD68b252016c4c7B280",
      "actionIds": {
        "setAssetManagerPoolConfig(address,bytes)": "0x8ede97683b1fadf663e65daaaef500256ae3643c68c6a4b77e4a84b6035d28a4",
        "setPaused(bool)": "0x39794bfb631976145dd5645f5c903aa2b443f72f15e99d1b7413294703d56380",
        "setSwapEnabled(bool)": "0x0e86e31bfd78ac23d9fbebeb5305bbfc7d666c0602cc1e74194140c651c5c904",
        "setSwapFeePercentage(uint256)": "0x72696c3624ff2400c3580f888cdfc372de1ec9ecba65f61ae7d06752d0181f3a",
        "updateWeightsGradually(uint256,uint256,uint256[])": "0x63c0eaeb06b0089842f2fe3ea983921782387e90d36d385cc683ab874153113b",
        "withdrawCollectedManagementFees(address)": "0xd9628fe78fc2a5e864832482b704caf2b03cd52c227663a96aa302ac9bd2f15c"
      }
    }
  },
  "20211012-merkle-orchard": {
    "MerkleOrchard": {
      "useAdaptor": true,
      "actionIds": {
        "claimDistributions(address,(uint256,uint256,address,uint256,bytes32[])[],address[])": "0x95ae77365b40f8e7f35e43b7f403fe8a992f08321289678fbef64d8e0cc410c7",
        "claimDistributionsToInternalBalance(address,(uint256,uint256,address,uint256,bytes32[])[],address[])": "0xb1dd2f16c338f7cecccd5ce613e1ad7cd4f7c5408b675d032cf7c411eba2debf",
        "claimDistributionsWithCallback(address,(uint256,uint256,address,uint256,bytes32[])[],address[],address,bytes)": "0x860b7842a97ec464ad09199f82fe42aa6d0680bc5797097cc1147660649a5858",
        "createDistribution(address,bytes32,uint256,uint256)": "0x8bd6f4c1c5052c1d553c85e11bb6addbb2a47edf967f3c9d4f0f9f69b94b9269"
      }
    }
  },
  "20211202-no-protocol-fee-lbp": {
    "NoProtocolFeeLiquidityBootstrappingPoolFactory": {
      "useAdaptor": false,
      "actionIds": {
        "create(string,string,address[],uint256[],uint256,address,bool)": "0x803e6b81fee024ccd085712b4bcd6741a50460eef16ac4d213ce52fa09ac31b4",
        "disable()": "0xf606602974ca80beb7071ceacbfd2e03a1d2bb9da2001eb3591a2c4bbbbc0d05"
      }
    },
    "NoProtocolFeeLiquidityBootstrappingPool": {
      "useAdaptor": false,
      "factoryOutput": "0x8485b36623632fFA5E486008DF4d0B6d363DEFdB",
      "actionIds": {
        "setAssetManagerPoolConfig(address,bytes)": "0xc4ca135a8ee3a202cf58d5dc78331892fb4ddeb709bdf799280ee671b8649a9a",
        "setPaused(bool)": "0x33651f97c60f5c9bae32e34d4affa67d26b9b3bb7fe727a08b22d54e60dc9e0a",
        "setSwapEnabled(bool)": "0xd7d5ce1b6761a937c49998a490a4c72f5914155c09b54c3ae59633610d5a8638",
        "setSwapFeePercentage(uint256)": "0xb6202de0535d339310cb6bbbe84445fab2c4f3560adc56dfa561ec6867d2d5c0",
        "updateWeightsGradually(uint256,uint256,uint256[])": "0x93387e6b11da4ff55581ebe54e26f0ebd5f03aaa4240346b7422c7d1fd4a785f"
      }
    }
  },
  "20211208-aave-linear-pool": {
    "AaveLinearPoolFactory": {
      "useAdaptor": true,
      "actionIds": {
        "create(string,string,address,address,uint256,uint256,address)": "0x57ae3d5ec3fd0db73a6bce9004759ef4fe0b634368367ea70a82a52f85766856"
      }
    },
    "AaveLinearPool": {
      "useAdaptor": false,
      "factoryOutput": "0x2BBf681cC4eb09218BEe85EA2a5d3D13Fa40fC0C",
      "actionIds": {
        "initialize()": "0xab6d34fdbf316df0accee9b1f95b88568c4c91d0a4c9dd6357953630cecff574",
        "setAssetManagerPoolConfig(address,bytes)": "0x31dcd6f29ec351a2381f60f2870ff242ec9b61ca3eb9193fd07c6de719efce7c",
        "setPaused(bool)": "0x5bcdcc8d471eea0c6345d3dd65ad4997a32054e1e0672b780a9b6c36df0166a3",
        "setSwapFeePercentage(uint256)": "0x2256d78edacd087428321791a930d4f9fd7acf56e8862187466f1caf179c1a08",
        "setTargets(uint256,uint256)": "0x1e3ce02b9d143fb44dc00c908d6b454553cf1c8c48e54090fa1f5fdd18a8e6b9"
      }
    }
  },
  "20211208-stable-phantom-pool": {
    "StablePhantomPoolFactory": {
      "useAdaptor": true,
      "actionIds": {
        "create(string,string,address[],uint256,address[],uint256[],uint256,address)": "0x4661be5958d49f2da7605eb2c0a30a732295eb8789629f2b4688f865ef9e54b0"
      }
    },
    "StablePhantomPool": {
      "useAdaptor": false,
      "factoryOutput": "0xd997f35c9b1281b82c8928039d14cddab5e13c20",
      "actionIds": {
        "setAssetManagerPoolConfig(address,bytes)": "0xe81fd208be056efa0b46ec592476cb6961cda6e45eb5fa7dc44d0ece445bee36",
        "setPaused(bool)": "0xbdac75576424959cffc7f91ec4674a05fd1c62bedcbcbce9dab046c58c881950",
        "setSwapFeePercentage(uint256)": "0x36e042f590f2c5d0d8959cc373c8b1681f70f84e9656be8dd0eae652e01de4eb",
        "setTokenRateCacheDuration(address,uint256)": "0xe4814396e9db5314024c424f43d6a129829efad6c545df373b226431cbcadbd3",
        "startAmplificationParameterUpdate(uint256,uint256)": "0xfe1bd34ab8503474f86b5b36c5ea3e3575d3f1ea45eb1fb759b91b5cc4eac1e1",
        "stopAmplificationParameterUpdate()": "0x4f37434f57ce76a752b6a952570d046ec875f494e05243dab1f3c92f673d0cb2",
        "updateCachedProtocolSwapFeePercentage()": "0xc48a17424b6d527a0b4f030e4df5e7eff52b4aae6f76a306b55f91c27cccc1c2",
        "updateTokenRateCache(address)": "0x1cb934b52b3cf6cb3594cc25b72e1d6861cd41e4fc12bb5f10bfa52b10fa170e"
      }
    }
  },
  "20220325-bal-token-holder-factory": {
    "BALTokenHolderFactory": {
      "useAdaptor": true,
      "actionIds": {
        "create(string)": "0x7e2a611da0e37d29a1311cfd160515e281fa0f10786532d2e1e9edbf6dc2cf25"
      }
    }
  },
  "20220325-balancer-token-admin": {
    "BalancerTokenAdmin": {
      "useAdaptor": false,
      "actionIds": {
        "activate()": "0x96932b9555c49f1a3a7fb90d4b1ea803f16e02e14a6b942202a84e5f6b65d5c4",
        "futureEpochTimeWrite()": "0xacec8794d76ea5ac05e70cc226ec08ab372e5c2f91d03bf812d6d477bce2fc55",
        "future_epoch_time_write()": "0x0d053a6eb924c2f3101bbfb858515595f6c7bf9744b42585e184d63e0215ca3b",
        "mint(address,uint256)": "0xdddd30813da50fda5faba482fd2937d0c6165d2faf027d3dfbd1554f3d7d47ff",
        "snapshot()": "0xd16ddeeb857bd4a971b77edc25dce4c97464c7037c6f19031efbdd5aa020a982",
        "startEpochTimeWrite()": "0x7d0e96f9537a6548c968d9cdd0ca4c587d4200eb6ca086ae6e06a2239888c8fa",
        "start_epoch_time_write()": "0x743a33bed996bd473f43b7e6e7a2664fadae00e210998d7f6d10105ba0029e92",
        "updateMiningParameters()": "0x805045d11a7322c048bac41e9109e7626cd55848c9692280004e1fd415f02b03",
        "update_mining_parameters()": "0x549e45fa6aa6cd42bb228ec77c4371112ca8fe7a82e8578ec45667e6e19f69f9"
      }
    }
  },
  "20220325-gauge-adder": {
    "GaugeAdder": {
      "useAdaptor": false,
      "actionIds": {
        "addArbitrumGauge(address)": "0x72c4c054ad03b4f5f0ba716c30d74c6f27fafb105c850cb59e2b6fec32a42f2f",
        "addEthereumGauge(address)": "0x5dce9596402d216d8b1fa2b9f8e18b0dc1b5c81f96e0827c6cc83eba6e2205d4",
        "addGaugeFactory(address,uint8)": "0xe7e04566e98397eb5971a061d01c547d4426ac0ad65a48c60b2e99c4e0b603f5",
        "addPolygonGauge(address)": "0xeb223764963bceacbb06d72a3697801c2460ddf95b2ec410d2641d69249d466f"
      }
    }
  },
  "20220325-gauge-controller": {
    "VotingEscrow": {
      "useAdaptor": true,
      "actionIds": {
        "apply_smart_wallet_checker()": "0x362c40676152e5e365b673f8e0f21d42b9b21cb4e590a31bffe9702e28daf57f",
        "checkpoint()": "0x3f63974a377ba4713661ede455bceda6686a0395f8b8ed8701ad1f13bb926c4d",
        "commit_smart_wallet_checker(address)": "0x673e197e292370881f837a2629e6b9465a718919e834c0439bf0a6b5a99208d7",
        "create_lock(uint256,uint256)": "0x7a65d2571a863338b6b67133d16a6f34d2f6f767d68b2075a17d2cb55829f4e0",
        "deposit_for(address,uint256)": "0xcc4fe236aef84d8f5b767aeec407a9b7044820a84bc36f4ad1fc5ed77242431f",
        "increase_amount(uint256)": "0x3e8c85a5e48c26d1099ad7f7b0536350ba17a692f1ad7521c38da216bc15df16",
        "increase_unlock_time(uint256)": "0x3500a199bdb45f136f1d405ca92cb75123068aee4b48b8b9619411ed54774925",
        "withdraw()": "0xfd3d28da2c60bed3a295d0fbf7ace73209538ecae675345a2cbb8cea86230961"
      }
    },
    "GaugeController": {
      "useAdaptor": true,
      "actionIds": {
        "add_gauge(address,int128)": "0xf49d7ffb5922642adc9f29cfb52b2214e81e0b0e54e9cd1e9f70439f0011f368",
        "add_gauge(address,int128,uint256)": "0x4815e18447bbe865d37590f7139c1d33834daae29c0237713c830abd39138f2a",
        "add_type(string)": "0xf2ee0d27f2db1beff84c982e994a8c6c7e084d634c0340c962ea5cd955ce4ad8",
        "add_type(string,uint256)": "0x7fe04d1c717433ce5bbdf785d6e90266f2bae99766c9d503ff47cec967167136",
        "change_gauge_weight(address,uint256)": "0x82d0eebdd5af3f70be16f2783cfd8e46f5b69b3850b32e51754850dd2803cd75",
        "change_type_weight(int128,uint256)": "0x12f9e00ab442287a40f2a49944d8ccc3ecfe7182b318de57a2045d3506e570e5",
        "checkpoint()": "0x3f63974a377ba4713661ede455bceda6686a0395f8b8ed8701ad1f13bb926c4d",
        "checkpoint_gauge(address)": "0x6ed13b7fb8b0936628e6ae340d3e5ad9c3ad27e64a7fee414b9b8cef97102da8",
        "gauge_relative_weight_write(address)": "0xaa74ccbe29682daa9559b762def411f38ca755385d4e978d7f0bc4f681bc9e7d",
        "gauge_relative_weight_write(address,uint256)": "0x96bfa427f948d89377ef175ce011d6f2797e337e3dc95f0cf674fb0f61183ac4",
        "vote_for_gauge_weights(address,uint256)": "0x4786dd5b560a739b32a5e34ac232376398604980243f61664e5d1d7e9d0896e0",
        "vote_for_many_gauge_weights(address[8],uint256[8])": "0x84b506057644d8fba8915c2061e09653f8d5a336015d912cd60c5ff9a48d9701"
      }
    },
    "BalancerMinter": {
      "useAdaptor": true,
      "actionIds": {
        "mint(address)": "0x4b99b4c639246e5f40ee15ce22303dc04dfcce701efc6ae2c4f7c32b1443917e",
        "mintFor(address,address)": "0xbf6ea21000214e3cc31ebda92637bd5200364323a5778bc72c4482a9d219ccbc",
        "mintMany(address[])": "0x18ecba24ca8f9b10e3994ebfe0a2a6424857ef579608307b847215fcb61257f7",
        "mintManyFor(address[],address)": "0xcb2f2be152fe893a409091099320600046107553c30d3e1bc40973b0c548a446",
        "mint_for(address,address)": "0x7ea169e78a61bd50b57b3abf2205a2267fe5074a2c4a7ea399d25b392a3a1b4c",
        "mint_many(address[8])": "0xdee4dd02f4eee8cea0144fc659b727664862677023a9593e82171efc526cd28d",
        "setMinterApproval(address,bool)": "0xf531d3bbe8603698363ff6180c4053280b563202830610d50354822ad0f75a21",
        "setMinterApprovalWithSignature(address,bool,address,uint256,uint8,bytes32,bytes32)": "0x489e15b1ce5814f173be8a6b43d0bfd46a22516131efc5ea7c93790b926362e3",
        "toggle_approve_mint(address)": "0xf0f283eff4307a699fbc54a666dd8b9dfe4afcb685416680b53c8518d3901dc7"
      }
    }
  },
  "20220325-mainnet-gauge-factory": {
    "LiquidityGaugeV5": {
      "useAdaptor": true,
      "actionIds": {
        "add_reward(address,address)": "0x3bf29175652a3f0fac5abb715d0b7fe2e7b597e2e2eff555dac6b21a20a7c83e",
        "claim_rewards()": "0xa1fcfa4f107b70052cfbb2e460d99c96f9b18c1197671fe00ab59c32adcddbeb",
        "claim_rewards(address)": "0x1c866c9ea7b119a642f593024ced6088dbde65d041e5d3e826b9ad49b949a64b",
        "claim_rewards(address,address)": "0x17b18f02fd5498a6aba17d20977b1a8a08f888d821999613fee42f9f9acb0bd9",
        "claimable_tokens(address)": "0x507b520ac43f322b79e43a63eaa5b80ca89ac2c5b63970fa4b6242a23a9e8aa2",
        "deposit(uint256)": "0x514b6f05525a3f31c3bde60d063e91e88204c5cdc5b35934513f911943b97fcc",
        "deposit(uint256,address)": "0x360a8a15589674642b2125956d96757fc2f06ff1b968333271de16a20e01df05",
        "deposit(uint256,address,bool)": "0x7572a9d124a97112d9e0f610651c79f13cf257bea3a71e38663b8a23875a2241",
        "deposit_reward_token(address,uint256)": "0xb70966c80d8727484d7d85b65c022ce136cadffc1aa72bd6362cd9e160598bf9",
        "initialize(address)": "0x7cd4c1de57fa031316e3b61c1bca9160d4feb774986a819a7c4c04dc66d7d21e",
        "kick(address)": "0x5d4f8bc2dd6ae588be27076524fbf4fc2a833c466ab107fda2e84bf2f59bc0ca",
        "killGauge()": "0xec1d467d9ab03a0079c22a89037209f5763aec973897ea763e2cf25d71a5f12e",
        "set_reward_distributor(address,address)": "0xd0090a09f425bba74e6c801fba7c6d15b44147ab0bd319e40076ce07e95168b6",
        "set_rewards_receiver(address)": "0x1b288a1f96e75e2fda7a0c1ac5c35a7fd2c5e2e5c425c32152ae01f82545e2da",
        "unkillGauge()": "0x076e9815202aa39577192023cfa569d6504b003183b2bc13cd0046523dfa23ea",
        "user_checkpoint(address)": "0x3aaa120451be1d03b5f871d8f553636453af4ac4fed808c66c169c212b199436",
        "withdraw(uint256)": "0xec9d6185ed79aed8edc19bc6fc25ca544504ab0970d25b191e5279100224502a",
        "withdraw(uint256,bool)": "0xb69fa1eb7b5ac6d9f3d5b8707460dc80b1f871eb64473f46b1aaaed1002aec60"
      }
    },
    "LiquidityGaugeFactory": {
      "useAdaptor": true,
      "actionIds": {
        "create(address)": "0xaa40669e74603d8e708eac95e60f78c35d5af4f59afdb700675f38c6534809f7"
      }
    }
  },
  "20220325-single-recipient-gauge-factory": {
    "SingleRecipientGaugeFactory": {
      "useAdaptor": true,
      "actionIds": {
        "create(address)": "0xaa40669e74603d8e708eac95e60f78c35d5af4f59afdb700675f38c6534809f7"
      }
    },
    "SingleRecipientGauge": {
      "useAdaptor": true,
      "actionIds": {
        "checkpoint()": "0x3f63974a377ba4713661ede455bceda6686a0395f8b8ed8701ad1f13bb926c4d",
        "initialize(address)": "0x7cd4c1de57fa031316e3b61c1bca9160d4feb774986a819a7c4c04dc66d7d21e",
        "killGauge()": "0xec1d467d9ab03a0079c22a89037209f5763aec973897ea763e2cf25d71a5f12e",
        "unkillGauge()": "0x076e9815202aa39577192023cfa569d6504b003183b2bc13cd0046523dfa23ea"
      }
    }
  },
  "20220325-ve-delegation": {
    "VotingEscrowDelegation": {
      "useAdaptor": true,
      "actionIds": {
        "batch_cancel_boosts(uint256[256])": "0x7361fe0e46cb276b41a98d4cd9737cc306ad42ab0b7acc664d99a8b0d4abc452",
        "batch_set_delegation_status(address,address[256],uint256[256])": "0xcd3fec4da938be5771576fbd5ed3c07305517a176aad2a4257eda4a558c0ac27",
        "burn(uint256)": "0xc82564c94b7d050939678c3432d24cc0bd077332b2831096f1a13bddf76cd4ea",
        "cancel_boost(uint256)": "0x482e4412b4beb34200f82812026fbaa4f0cb609d547edabc2983bfdc89ddedcd",
        "create_boost(address,address,int256,uint256,uint256,uint256)": "0xce9c580a1e3377595db533643f032e9d7bf9544e31d696c48a16e797fa82d5ce",
        "extend_boost(uint256,int256,uint256,uint256)": "0x2f8a062f8344cfe8574e9e6c67d0f3748802f02a2af653df71d38fb8ebd0bdde",
        "setApprovalForAll(address,bool)": "0x5082362308cf6060c96bdc9e34bcef0083316c7ea918f43666dccae67654e0d0",
        "set_base_uri(string)": "0xeb64a3bdaa01387bfd7d1ce9cdddd6dbace525fca48858752f25b9bd5593a094",
        "set_delegation_status(address,address,bool)": "0x6c714a4a280d2590fd368ce54a96f8d00d5e1c39e055865d883d61c3c9ebd1c5"
      }
    },
    "VotingEscrowDelegationProxy": {
      "useAdaptor": false,
      "actionIds": {
        "killDelegation()": "0xed06749120ed28db0c65713005c016309499b1e45241675b64e14f1c6fb2dc1b",
        "setDelegation(address)": "0xac0fcdc4520d7bde1c58bbefd7c8dd39aaf382a20c27991134c14fe63d2c96f3"
      }
    }
  },
  "20220325-veBAL-deployment-coordinator": {
    "veBALDeploymentCoordinator": {
      "useAdaptor": true,
      "actionIds": {
        "performFirstStage()": "0xfae7a7297ab00ab24fb5a8c8b6dc308f1313e04bcfb997828c66cbed13627ea1",
        "performSecondStage()": "0x8590f6c87bdb4c6e318a57ac14cfd44d71eafd37a1231eebe4d2bebe289fc705",
        "performThirdStage()": "0x0aad00acf36dd9648dc9f83caf2ec248cf656efa6f2c593df6b7bf3a41082fbe"
      }
    }
  },
  "20220413-arbitrum-root-gauge-factory": {
    "ArbitrumRootGaugeFactory": {
      "useAdaptor": false,
      "actionIds": {
        "create(address)": "0x91f73138418e304f7c24e6d7e831c4d7e51d2b871a14fe25d3a8e7b1365f6515",
        "setArbitrumFees(uint64,uint64,uint64)": "0x8b2c6767a8c426408240798cd82acf7ba6091320da176d0b1ab39e99fd5c409d"
      }
    },
    "ArbitrumRootGauge": {
      "useAdaptor": true,
      "actionIds": {
        "checkpoint()": "0x3f63974a377ba4713661ede455bceda6686a0395f8b8ed8701ad1f13bb926c4d",
        "initialize(address)": "0x7cd4c1de57fa031316e3b61c1bca9160d4feb774986a819a7c4c04dc66d7d21e",
        "killGauge()": "0xec1d467d9ab03a0079c22a89037209f5763aec973897ea763e2cf25d71a5f12e",
        "unkillGauge()": "0x076e9815202aa39577192023cfa569d6504b003183b2bc13cd0046523dfa23ea"
      }
    }
  },
  "20220413-polygon-root-gauge-factory": {
    "PolygonRootGaugeFactory": {
      "useAdaptor": true,
      "actionIds": {
        "create(address)": "0xaa40669e74603d8e708eac95e60f78c35d5af4f59afdb700675f38c6534809f7"
      }
    },
    "PolygonRootGauge": {
      "useAdaptor": true,
      "actionIds": {
        "checkpoint()": "0x3f63974a377ba4713661ede455bceda6686a0395f8b8ed8701ad1f13bb926c4d",
        "initialize(address)": "0x7cd4c1de57fa031316e3b61c1bca9160d4feb774986a819a7c4c04dc66d7d21e",
        "killGauge()": "0xec1d467d9ab03a0079c22a89037209f5763aec973897ea763e2cf25d71a5f12e",
        "unkillGauge()": "0x076e9815202aa39577192023cfa569d6504b003183b2bc13cd0046523dfa23ea"
      }
    }
  },
  "20220415-veBAL-L2-gauge-setup-coordinator": {
    "veBALL2GaugeSetupCoordinator": {
      "useAdaptor": true,
      "actionIds": {
        "performFirstStage()": "0xfae7a7297ab00ab24fb5a8c8b6dc308f1313e04bcfb997828c66cbed13627ea1",
        "performSecondStage()": "0x8590f6c87bdb4c6e318a57ac14cfd44d71eafd37a1231eebe4d2bebe289fc705"
      }
    }
  },
  "20220418-veBAL-gauge-fix-coordinator": {
    "veBALGaugeFixCoordinator": {
      "useAdaptor": true,
      "actionIds": {
        "performFirstStage()": "0xfae7a7297ab00ab24fb5a8c8b6dc308f1313e04bcfb997828c66cbed13627ea1"
      }
    }
  },
  "20220420-fee-distributor": {
    "FeeDistributor": {
      "useAdaptor": true,
      "actionIds": {
        "checkpoint()": "0x3f63974a377ba4713661ede455bceda6686a0395f8b8ed8701ad1f13bb926c4d",
        "checkpointToken(address)": "0x84f74b497b7b8786ad28575751bcba78a869980750e3e59d9f753ecd753e7d50",
        "checkpointTokens(address[])": "0x7e339947ebceb8dcc3475abfefba6050fd835e6d1eff9b9e9678e810d369682e",
        "checkpointUser(address)": "0x9ccd42be79895ab5d68baf1ceb99044358d23c13dc7fd911b5af3d528ee8da8c",
        "claimToken(address,address)": "0x3f0bd81e3d4307c9d877450060e9f456cdce2cd0dcc13c55435ca418fad441af",
        "claimTokens(address,address[])": "0x2a02b42776ae382b5868eddf4a925d0eec90785dde1a5d48aaa55cd7cb9cf37a",
        "depositToken(address,uint256)": "0xdf028848b388713ac0b5fd66beb36b7e230fb62844ad43ed9e894034570ecb71",
        "depositTokens(address[],uint256[])": "0x683bdec204c4a35996ebfb23eea0f4f62343598147ef9bf5a43fabbd0e9ed8d0"
      }
    }
  },
  "20220420-smart-wallet-checker": {
    "SmartWalletChecker": {
      "useAdaptor": false,
      "actionIds": {
        "allowlistAddress(address)": "0x453b670b2708db1ba5df1da1d48add0564558624efac456e43e9c9fff99d51af",
        "denylistAddress(address)": "0x43cd68bd7db0472f3fac100d3f402a603c8ab62e816feff20dbe3ec6c6e61b89"
      }
    }
  },
  "20220421-smart-wallet-checker-coordinator": {
    "SmartWalletCheckerCoordinator": {
      "useAdaptor": true,
      "actionIds": {
        "performFirstStage()": "0xfae7a7297ab00ab24fb5a8c8b6dc308f1313e04bcfb997828c66cbed13627ea1"
      }
    }
  },
  "20220513-double-entrypoint-fix-relayer": {
    "DoubleEntrypointFixRelayer": {
      "useAdaptor": true,
      "actionIds": {
        "exitBTCStablePool()": "0xc3c57d80acf8fa377fb865720f7ee10ad4aca7109b303fbb71d2908ca6844744",
        "exitSNXWeightedPool()": "0xe6817433212f634fbe74775c5a6d479ff55bb4cada528cc35724754b3e5d9bf7",
        "receiveFlashLoan(address[],uint256[],uint256[],bytes)": "0x6d9f128845c731272c63ac23b090d6ac72ef10b7eb6e4c5eb279bebf0e7b5c59",
        "sweepDoubleEntrypointToken(address[])": "0x08538fe199982f8b4355d4f2bdb1394308786ab97d5f72629add67d66fd516c5",
        "sweepSNXsBTC()": "0x1961e53f2732b026e902916369409c15c33ad87401cb826c58c3ef5ee3544dd2"
      }
    }
  },
  "20220517-protocol-fee-withdrawer": {
    "ProtocolFeesWithdrawer": {
      "useAdaptor": false,
      "actionIds": {
        "allowlistToken(address)": "0x64676378163864956da1a2c55238f9af1e66855685e9c35cc521066b55f468c4",
        "denylistToken(address)": "0xa5a62b55fdf9496f8e1b3feba479423a4349b385bd444f893b3cd4cf9387ce3f",
        "withdrawCollectedFees(address[],uint256[],address)": "0x826ac7ce861f2a54e071e6c724653757fdd1259804eb1ca7f040aa1cd09923fe"
      }
    }
  },
  "20220530-preseeded-voting-escrow-delegation": {
    "PreseededVotingEscrowDelegation": {
      "useAdaptor": true,
      "actionIds": {
        "batch_cancel_boosts(uint256[256])": "0x7361fe0e46cb276b41a98d4cd9737cc306ad42ab0b7acc664d99a8b0d4abc452",
        "batch_set_delegation_status(address,address[256],uint256[256])": "0xcd3fec4da938be5771576fbd5ed3c07305517a176aad2a4257eda4a558c0ac27",
        "burn(uint256)": "0xc82564c94b7d050939678c3432d24cc0bd077332b2831096f1a13bddf76cd4ea",
        "cancel_boost(uint256)": "0x482e4412b4beb34200f82812026fbaa4f0cb609d547edabc2983bfdc89ddedcd",
        "create_boost(address,address,int256,uint256,uint256,uint256)": "0xce9c580a1e3377595db533643f032e9d7bf9544e31d696c48a16e797fa82d5ce",
        "extend_boost(uint256,int256,uint256,uint256)": "0x2f8a062f8344cfe8574e9e6c67d0f3748802f02a2af653df71d38fb8ebd0bdde",
        "preseed()": "0x309fcfd1a0ff2f78ea637d18cad11ac7949e25a09f2d7c5b69b9d4cce2cdb745",
        "setApprovalForAll(address,bool)": "0x5082362308cf6060c96bdc9e34bcef0083316c7ea918f43666dccae67654e0d0",
        "set_base_uri(string)": "0xeb64a3bdaa01387bfd7d1ce9cdddd6dbace525fca48858752f25b9bd5593a094",
        "set_delegation_status(address,address,bool)": "0x6c714a4a280d2590fd368ce54a96f8d00d5e1c39e055865d883d61c3c9ebd1c5"
      }
    }
  },
  "20220609-stable-pool-v2": {
    "StablePool": {
      "useAdaptor": false,
      "factoryOutput": "0x2d011aDf89f0576C9B722c28269FcB5D50C2d179",
      "actionIds": {
        "disableRecoveryMode()": "0x79819a7971b1e9f195beb8386adb931d405f6f037b2c0c6ac955e68569c01128",
        "enableRecoveryMode()": "0xe677a5af244fbd50b51cf114dd0bdbf7b73c262382c7704c359c6c2148820d33",
        "pause()": "0xcd7e0ee0107ef7cac4d00d3821101a9ba6f02158f7f4dd52693e82ad3c91e918",
        "setAssetManagerPoolConfig(address,bytes)": "0xb4f5d67533236074d36881d864a2800bfe93f13921d54c1fd373894c4832a0df",
        "setSwapFeePercentage(uint256)": "0xcf5e03a737e4f5ba6d13e23f893a1e0255b362d8ce22e9568e1565fcf92789c7",
        "startAmplificationParameterUpdate(uint256,uint256)": "0xcad4ec1d64970817394bee6f75af4645fb72ba5b88902c4c155ce82aab0a3a5a",
        "stopAmplificationParameterUpdate()": "0xe5a9dede86018292d3cd547db825db489579eedbf2eebd3694ab93e912c1fae5",
        "unpause()": "0x07b4fb5e12466b66136a430edadfe74892e0cbfc410f6268a2d1d24cc09a6e05"
      }
    }
  },
  "20220404-erc4626-linear-pool-v2": {
    "ERC4626LinearPool": {
      "useAdaptor": false,
      "factoryOutput": "0xb0F75E97A114A4EB4a425eDc48990e6760726709",
      "actionIds": {
        "initialize()": "0x9b2fa0d42c19f1dc95f6e44002978e37339777d7e71fd3d42a4066d93e4deb5e",
        "setAssetManagerPoolConfig(address,bytes)": "0x3baef9657cec1bbb4fd4445b46071a8428aaaef07e20c5527f19835a3951a1d7",
        "setPaused(bool)": "0x454e3e323a395178b43f22b136dc1c2c25f3f193c11a944ce3de9a1b1f9f3389",
        "setSwapFeePercentage(uint256)": "0x26d5c069f3666699e0fe94626b94bf5bc2a311d3265e773c4a81c9a12c9731ca",
        "setTargets(uint256,uint256)": "0x742dd28e4a604e9a5a791e1708221230de313f7fdf28172ebd4f8e8d3407b1e8"
      }
    }
  },
  "20220628-gauge-adder-v2": {
    "GaugeAdder": {
      "useAdaptor": false,
      "actionIds": {
        "addArbitrumGauge(address)": "0x82c7bc265be8c8190319e29a314f8c32e62b98bbc9c39defff06a42b34557191",
        "addEthereumGauge(address)": "0x77238124388523487417c8ad8cec25726833e50ca5cab74a4924470fee49ae5d",
        "addGaugeFactory(address,uint8)": "0xaf9696666cd7f5e2ffb6abcf1a60f195cf8c7a99e7c63db98d14948fd4855f06",
        "addGnosisGauge(address)": "0x54fb09230d22d562ca08f02012ba6c83735ceca23da387a85969e1d8602e6209",
        "addOptimismGauge(address)": "0xc63b7b73283233470a85ad7ec28f772b7571c0f6ba90d506999809c2e25a7da6",
        "addPolygonGauge(address)": "0x5c62111a5fb2cd09521d2805fb5080f8db7f341691a1e38c34a5ededb8f8bfd3",
        "addZKSyncGauge(address)": "0xa4316d4b75fe3bdf53b4f8d8251adb2dc5e213f09a2ece3c11e0726fb1799063"
      }
    }
  },
  "20220628-optimism-root-gauge-factory": {
    "OptimismRootGaugeFactory": {
      "useAdaptor": false,
      "actionIds": {
        "create(address)": "0xa2882493d12953b0ba758d53f8f10e58edabb8ce768788c41b8754d9d7b3e9d8",
        "setOptimismGasLimit(uint32)": "0xc89b780137460c1010bc938658c3b615990dd348e27ff1d095be12e6fe617f64"
      }
    },
    "OptimismRootGauge": {
      "useAdaptor": true,
      "actionIds": {
        "checkpoint()": "0x3f63974a377ba4713661ede455bceda6686a0395f8b8ed8701ad1f13bb926c4d",
        "initialize(address)": "0x7cd4c1de57fa031316e3b61c1bca9160d4feb774986a819a7c4c04dc66d7d21e",
        "killGauge()": "0xec1d467d9ab03a0079c22a89037209f5763aec973897ea763e2cf25d71a5f12e",
        "unkillGauge()": "0x076e9815202aa39577192023cfa569d6504b003183b2bc13cd0046523dfa23ea"
      }
    }
  },
  "20220707-distribution-scheduler": {
    "DistributionScheduler": {
      "useAdaptor": true,
      "actionIds": {
        "scheduleDistribution(address,address,uint256,uint256)": "0x78b9d18aecaef104543c2c0a83f669b307a2caf6916e3f67db526200ff23dadc",
        "startDistributionForToken(address,address)": "0x0beb101788410c70b157a708569fb30c6f34e8fe821fa8b574dd0cef1900045b",
        "startDistributions(address)": "0x37818fdb4cb8ffb00dd0ad7286a89f1d12a83269d7af8eb6f915140403fc8f04"
      }
    }
  },
  "20220714-fee-distributor-v2": {
    "FeeDistributor": {
      "useAdaptor": true,
      "actionIds": {
        "checkpoint()": "0x3f63974a377ba4713661ede455bceda6686a0395f8b8ed8701ad1f13bb926c4d",
        "checkpointToken(address)": "0x84f74b497b7b8786ad28575751bcba78a869980750e3e59d9f753ecd753e7d50",
        "checkpointTokens(address[])": "0x7e339947ebceb8dcc3475abfefba6050fd835e6d1eff9b9e9678e810d369682e",
        "checkpointUser(address)": "0x9ccd42be79895ab5d68baf1ceb99044358d23c13dc7fd911b5af3d528ee8da8c",
        "claimToken(address,address)": "0x3f0bd81e3d4307c9d877450060e9f456cdce2cd0dcc13c55435ca418fad441af",
        "claimTokens(address,address[])": "0x2a02b42776ae382b5868eddf4a925d0eec90785dde1a5d48aaa55cd7cb9cf37a",
        "depositToken(address,uint256)": "0xdf028848b388713ac0b5fd66beb36b7e230fb62844ad43ed9e894034570ecb71",
        "depositTokens(address[],uint256[])": "0x683bdec204c4a35996ebfb23eea0f4f62343598147ef9bf5a43fabbd0e9ed8d0",
        "setOnlyCallerCheck(bool)": "0x8d64b78bf73ff6f57b6c2db19905917825de771752190fd9d99d852acfa360eb",
        "setOnlyCallerCheckWithSignature(address,bool,bytes)": "0x54b5a7c13c04005e425e936705297503e6c8d31f1413b2763d27845ef03eb0d1"
      }
    }
  },
  "20220721-gauge-adder-migration-coordinator": {
    "GaugeAdderMigrationCoordinator": {
      "useAdaptor": false,
      "actionIds": {
        "performNextStage()": "0x945b1637627fa36f3bb618b74050045ffa67875ffd8acd04f5135f3463ab9880",
        "registerStages()": "0x08900d9a13d156ace75a5694772406e876e8f8f25d35af7a7639c1a95a2c2689"
      }
    }
  },
  "20220725-protocol-fee-percentages-provider": {
    "ProtocolFeePercentagesProvider": {
      "useAdaptor": false,
      "actionIds": {
        "registerFeeType(uint256,string,uint256,uint256)": "0xea4fb97482a3b85cb09eec586a19d8312e0b7694206008dd04f50c0f4b3d10eb",
        "setFeeTypePercentage(uint256,uint256)": "0x4907aec017cb19a28528e722251b40fd7c5eadd4f4a0f0c6a9bca9888f8a0b7f"
      }
    }
  },
  "20220817-aave-rebalanced-linear-pool": {
    "AaveLinearPoolFactory": {
      "useAdaptor": false,
      "actionIds": {
        "create(string,string,address,address,uint256,uint256,address)": "0x51edc015a97c77d2c943f6978e18733b906a87e178cc693613bd3171069d69d6",
        "disable()": "0x3e267929c3c1127f9bceabc2030c138022fba40f8c0a47c9407fe74e2d026aaa"
      }
    },
    "AaveLinearPool": {
      "useAdaptor": false,
      "factoryOutput": "0x82698aeCc9E28e9Bb27608Bd52cF57f704BD1B83",
      "actionIds": {
        "disableRecoveryMode()": "0x09ba2d4d28952dd802d9ac8a44ec23d3f4d96756f0cf8dd889bdffa83c63963e",
        "enableRecoveryMode()": "0xd6a9f64d81e7c22127c3fb002e0a42508528898232c353fc3d33cd259ea1de7b",
        "initialize()": "0x0d60b3f7a47a5582726287b6c2c3358ca12edbd21c3a3e369faf41370887302f",
        "pause()": "0x8d329099a8220fbd27ff3cf304a4cb1dae32335654ec5115c3a643ac0e623418",
        "setAssetManagerPoolConfig(address,bytes)": "0x3b15b07b96fc9ab0d0063b41c23ad482cf211b4a5e62d36af4fa9cb6c02af23d",
        "setSwapFeePercentage(uint256)": "0x7fad14fae895c80a37148957909942740cfbc0ddc5676b975d9893577ba7cd17",
        "setTargets(uint256,uint256)": "0xef008574ca41f2b6033a54a73ad6adc382165acd85b6f76f8456d9946b299a16",
        "unpause()": "0xa738fa584fff6afe4e319db36f7f5270924047e5e2c04a1712cbfc082e3fd078"
      }
    }
  },
  "20220906-composable-stable-pool": {
    "ComposableStablePoolFactory": {
      "useAdaptor": false,
      "actionIds": {
        "create(string,string,address[],uint256,address[],uint256[],bool[],uint256,address)": "0x323e14d201c95908670514e1b31e5c4a1fbe96478900e001291ed51dcb188be8",
        "disable()": "0x01ee3a6016d5465e99b86344d2748c65cf0a9ac3f45aab103f59f5d3864d5f74"
      }
    },
    "ComposableStablePool": {
      "useAdaptor": false,
      "factoryOutput": "0xa13a9247ea42d743238089903570127dda72fe44",
      "actionIds": {
        "disableRecoveryMode()": "0xdcae01a1d3143e115458cda9b816ea278dd5daf08d9b6d3ec668632aa7b82dad",
        "enableRecoveryMode()": "0xf6ef25118c39f2bdb1d07df32f8b885c2bb50bddc0ab9594195de1e669da06c1",
        "pause()": "0xc0d91e75884e4ce70f827133990e1c6ee501b41ad3096d25bce3c04d2976c3e7",
        "setAssetManagerPoolConfig(address,bytes)": "0x79a7ec1a52f9874cd67b3ba064ae7675db5c7a905968a068e6fedb1e53382a71",
        "setSwapFeePercentage(uint256)": "0x6c3a14f10cbcc5a3f4d0e4e8ad279e7a842735ab188e2b13fb84c6542cc3320c",
        "setTokenRateCacheDuration(address,uint256)": "0x950f47d4c7cbd9a3b68b5ab354673981827bd5e9a7b8e5cf4057f8bd547b675f",
        "startAmplificationParameterUpdate(uint256,uint256)": "0xf27148d3f1da6319bd754a52acd00b2fc3fa6474241d2398c6d58e8ac0cd9539",
        "stopAmplificationParameterUpdate()": "0xc30e3272c4933a085c95b84fca44f1a9b3d43e3e560b7b1fac0a6b2c9bbda16f",
        "unpause()": "0x84163b5cca492497c5fa264018819677910a8022689972cc54566d8667dbce68",
        "updateProtocolFeePercentageCache()": "0x577eed395ca31adf7bd415fe3e820cf74f6220b3eaad0d25c56780303f1c9b7b",
        "updateTokenRateCache(address)": "0xc60ed6691a5c9c103fca904c28e9e77fe4e1c4ec5ea2f8839e367d47ab7b6c3f"
      }
    }
  },
  "20220822-mainnet-gauge-factory-v2": {
    "LiquidityGaugeV5": {
      "useAdaptor": true,
      "actionIds": {
        "add_reward(address,address)": "0x3bf29175652a3f0fac5abb715d0b7fe2e7b597e2e2eff555dac6b21a20a7c83e",
        "claim_rewards()": "0xa1fcfa4f107b70052cfbb2e460d99c96f9b18c1197671fe00ab59c32adcddbeb",
        "claim_rewards(address)": "0x1c866c9ea7b119a642f593024ced6088dbde65d041e5d3e826b9ad49b949a64b",
        "claim_rewards(address,address)": "0x17b18f02fd5498a6aba17d20977b1a8a08f888d821999613fee42f9f9acb0bd9",
        "claimable_tokens(address)": "0x507b520ac43f322b79e43a63eaa5b80ca89ac2c5b63970fa4b6242a23a9e8aa2",
        "deposit(uint256)": "0x514b6f05525a3f31c3bde60d063e91e88204c5cdc5b35934513f911943b97fcc",
        "deposit(uint256,address)": "0x360a8a15589674642b2125956d96757fc2f06ff1b968333271de16a20e01df05",
        "deposit(uint256,address,bool)": "0x7572a9d124a97112d9e0f610651c79f13cf257bea3a71e38663b8a23875a2241",
        "deposit_reward_token(address,uint256)": "0xb70966c80d8727484d7d85b65c022ce136cadffc1aa72bd6362cd9e160598bf9",
        "initialize(address,uint256)": "0xa7eb8749bae4020b0007b643972b60456da2b6b92fa6b583c7277fc2dea05a39",
        "kick(address)": "0x5d4f8bc2dd6ae588be27076524fbf4fc2a833c466ab107fda2e84bf2f59bc0ca",
        "killGauge()": "0xec1d467d9ab03a0079c22a89037209f5763aec973897ea763e2cf25d71a5f12e",
        "setRelativeWeightCap(uint256)": "0xae60dce27f51ce5815357b9f6b40f200557867f8222262a1646c005d09b7dfba",
        "set_reward_distributor(address,address)": "0xd0090a09f425bba74e6c801fba7c6d15b44147ab0bd319e40076ce07e95168b6",
        "set_rewards_receiver(address)": "0x1b288a1f96e75e2fda7a0c1ac5c35a7fd2c5e2e5c425c32152ae01f82545e2da",
        "unkillGauge()": "0x076e9815202aa39577192023cfa569d6504b003183b2bc13cd0046523dfa23ea",
        "user_checkpoint(address)": "0x3aaa120451be1d03b5f871d8f553636453af4ac4fed808c66c169c212b199436",
        "withdraw(uint256)": "0xec9d6185ed79aed8edc19bc6fc25ca544504ab0970d25b191e5279100224502a",
        "withdraw(uint256,bool)": "0xb69fa1eb7b5ac6d9f3d5b8707460dc80b1f871eb64473f46b1aaaed1002aec60"
      }
    }
  },
  "20220823-optimism-root-gauge-factory-v2": {
    "OptimismRootGauge": {
      "useAdaptor": true,
      "actionIds": {
        "checkpoint()": "0x3f63974a377ba4713661ede455bceda6686a0395f8b8ed8701ad1f13bb926c4d",
        "initialize(address,uint256)": "0xa7eb8749bae4020b0007b643972b60456da2b6b92fa6b583c7277fc2dea05a39",
        "killGauge()": "0xec1d467d9ab03a0079c22a89037209f5763aec973897ea763e2cf25d71a5f12e",
        "setRelativeWeightCap(uint256)": "0xae60dce27f51ce5815357b9f6b40f200557867f8222262a1646c005d09b7dfba",
        "unkillGauge()": "0x076e9815202aa39577192023cfa569d6504b003183b2bc13cd0046523dfa23ea"
      }
    }
  },
  "20220823-arbitrum-root-gauge-factory-v2": {
    "ArbitrumRootGaugeFactory": {
      "useAdaptor": false,
      "actionIds": {
        "create(address,uint256)": "0x913025a8b073b3bbce553fdc0021545af9dfa573aa8dd3274a1d2dc91a4911b8",
        "setArbitrumFees(uint64,uint64,uint64)": "0xd5799f5a62cdbcebada0c4ff21f7a0d82cfc1ad293c79f597c27bd1c03ad100b"
      }
    },
    "ArbitrumRootGauge": {
      "useAdaptor": true,
      "factoryOutput": "0x6337949cbC4825Bbd09242c811770F6F6fee9FfC",
      "actionIds": {
        "checkpoint()": "0x3f63974a377ba4713661ede455bceda6686a0395f8b8ed8701ad1f13bb926c4d",
        "initialize(address,uint256)": "0xa7eb8749bae4020b0007b643972b60456da2b6b92fa6b583c7277fc2dea05a39",
        "killGauge()": "0xec1d467d9ab03a0079c22a89037209f5763aec973897ea763e2cf25d71a5f12e",
        "setRelativeWeightCap(uint256)": "0xae60dce27f51ce5815357b9f6b40f200557867f8222262a1646c005d09b7dfba",
        "unkillGauge()": "0x076e9815202aa39577192023cfa569d6504b003183b2bc13cd0046523dfa23ea"
      }
    }
  },
  "20220823-polygon-root-gauge-factory-v2": {
    "PolygonRootGauge": {
      "useAdaptor": true,
      "actionIds": {
        "checkpoint()": "0x3f63974a377ba4713661ede455bceda6686a0395f8b8ed8701ad1f13bb926c4d",
        "initialize(address,uint256)": "0xa7eb8749bae4020b0007b643972b60456da2b6b92fa6b583c7277fc2dea05a39",
        "killGauge()": "0xec1d467d9ab03a0079c22a89037209f5763aec973897ea763e2cf25d71a5f12e",
        "setRelativeWeightCap(uint256)": "0xae60dce27f51ce5815357b9f6b40f200557867f8222262a1646c005d09b7dfba",
        "unkillGauge()": "0x076e9815202aa39577192023cfa569d6504b003183b2bc13cd0046523dfa23ea"
      }
    }
  },
  "20220908-weighted-pool-v2": {
    "WeightedPoolFactory": {
      "useAdaptor": false,
      "actionIds": {
        "create(string,string,address[],uint256[],address[],uint256,address)": "0xee8ef5aaf155416a3121a48124ddd4f8bf3d48a8e1ba915527b1c80b2fe83077",
        "disable()": "0xeae3596b8b5bae060064acf8a71056c6213df46004277a4b87eef8ab5675cbb8"
      }
    },
    "WeightedPool": {
      "useAdaptor": false,
      "factoryOutput": "0x6a5ead5433a50472642cd268e584dafa5a394490",
      "actionIds": {
        "disableRecoveryMode()": "0xaaad3675a606937790c1c181bde95a1617960fae150a82e7636e44a77df1d842",
        "enableRecoveryMode()": "0x55abd0742bbd2833fbad5758d69eacae7376eacf1d04bcdfe8f77321d0673677",
        "pause()": "0x8186826062c35b40965262f49014e5ca45b7064fba48b12107613bce22571a99",
        "setAssetManagerPoolConfig(address,bytes)": "0x990e6775e1d840c6da5e9cb8073bba1cdcb69edc9311b80b0e4bde8441ebc2bb",
        "setSwapFeePercentage(uint256)": "0x78e9adfe5f05d7114a59d0870d78971192f871f57bb36e2aff2edbe75d425844",
        "unpause()": "0x0d9dbee65c669ef9d726a603957e4a610b40b2662eba759efbedfe87216ec751",
        "updateProtocolFeePercentageCache()": "0x0cf9564bf75d93e4dbfdebc0b29f8ef8bed3f63a500cee9801d9961a8e9a71a5"
      }
    }
  },
  "20221021-managed-pool": {
    "ManagedPool": {
      "useAdaptor": false,
      "factoryOutput": "0x1201FAa7258A48b820619dD57Cd8FdEb25D49b2c",
      "actionIds": {
        "addAllowedAddress(address)": "0xf785443fce86bf27ac344256af4e7a870b17dd9b85a1ba634118a81960129358",
        "addToken(address,address,uint256,uint256,address)": "0x9754fde95162280a890c1ebc7a9ebcbf6af007b58db6ceb49d47c2f5eb9cf6f6",
        "collectAumManagementFees()": "0x5a78d18d7b902b65adc6ec3f3d58a3b0549c66e69632adf5f0a0085519422f55",
        "disableRecoveryMode()": "0x8b53d43ab61c14ae66239259b7a674da533c4447b6a14aff9ce25edbd5374944",
        "enableRecoveryMode()": "0xf86e8300ce0886736fe2c84ad15f478ef766be40dd0b2558c51e21854946395d",
        "pause()": "0x12a6d81ce43511e2c59c814fd98e086a91a567ab538799e040230fb960713fc3",
        "removeAllowedAddress(address)": "0x862dd6a39314eac3d86ba28a2091ade65f09de9587b52025f9fff7edc78ebd7b",
        "removeToken(address,uint256,address)": "0xfad6c172de4d60503b15c54c305cd128a614721cc79886f30d55e73efa8a6602",
        "setCircuitBreakers(address[],uint256[],uint256[],uint256[])": "0xce3253c6e7ca8bd5331b5ebf3d6853e9b37d98831343d8edeb128e372f71e3ff",
        "setManagementAumFeePercentage(uint256)": "0x68ae8c260ac3cd5a2367369b9938c6875380c20bdc245d6fd60b9d7eb7cdea2d",
        "setMustAllowlistLPs(bool)": "0x7631ccb8743edc2b680dc3c96e4114a450030ea774b69aa7042b9edb7d2c6e6b",
        "setSwapEnabled(bool)": "0x7da30f23e058a2411b91ae20bed2ce4800f0ff06087c535a053247446092b5d6",
        "unpause()": "0xa6f1ef4081cd051cd6294dbc5ac629362d45e5daa4c2fbb03f119556c0712b0e",
        "updateProtocolFeePercentageCache()": "0x0bd681d626d8c03f2d98bc37a4f61ce7a31176d46d1f990ab59eee9ad7a2aa77",
        "updateSwapFeeGradually(uint256,uint256,uint256,uint256)": "0x9336863d6f3367786d95c0101e4dd59aa92bad26a8918641832ac1a81af52862",
        "updateWeightsGradually(uint256,uint256,address[],uint256[])": "0x2fd23b6836b83328c91987f3e547981395f3ee36b5038a2134e448a76b5d97cf"
      }
    },
    "ManagedPoolFactory": {
      "useAdaptor": false,
      "actionIds": {
        "create((string,string,address[],uint256[],address[],uint256,bool,bool,uint256,uint256),address)": "0x01ed6b1d1a76460295cf1325534f6c4bd3fc1f8717cd0cf9733f493a0821da71",
        "disable()": "0xa010f28803768154a04542ff29718c73ff40e307b10e5f39fbdff6c90db7b4ec"
      }
    }
  },
  "20221123-pool-recovery-helper": {
    "PoolRecoveryHelper": {
      "useAdaptor": false,
      "actionIds": {
        "addPoolFactory(address)": "0xbc33dd383590d6f85727901da00e6971ba3af5561e93a485f41a82a94137cf47",
        "enableRecoveryMode(address)": "0x7004ffafae71ebf8ca75d0161b7818dd31e726c2d57bfa02b045adf08e9f8a06",
        "removePoolFactory(address)": "0x2ee7ebfa3c3d2e030256ae85768e5434350a58e9284ac5bec2d6b7efa01819e3"
      }
    }
  },
  "20221122-composable-stable-pool-v2": {
    "ComposableStablePoolFactory": {
      "useAdaptor": false,
      "actionIds": {
        "create(string,string,address[],uint256,address[],uint256[],bool[],uint256,address)": "0xb885d98b83d2e0ddc9cc87adabc0f64acbdac302d2545aebafdac0c52a43b892",
        "disable()": "0x0a35dcf04fdcf4e2119802287b94a1cf758427e74e9bb450cb31af7c660d7735"
      }
    },
    "ComposableStablePool": {
      "useAdaptor": false,
      "factoryOutput": "0x373b347bc87998b151A5E9B6bB6ca692b766648a",
      "actionIds": {
        "disableRecoveryMode()": "0x85896342da44e8444ef54be6c4643b51c1e23270bb9ec1f0257cd03d72a80cb6",
        "enableRecoveryMode()": "0x7d89412e7c8893c1c85589d68187b2ee925cd2d27c10393980897d1fa4346b0a",
        "pause()": "0x6e25be22eb210da3359f4afb977d53109dad5ed4801e736bf6c5239e0028bd48",
        "setAssetManagerPoolConfig(address,bytes)": "0x9036802291378e3a6933704d0ccba6f3c6729307d244cb77b7f84060cba99269",
        "setSwapFeePercentage(uint256)": "0xdee20d81c6075dcc437dbaaf02d316ab255cfcae4a154e04b17abdebc70a5b48",
        "setTokenRateCacheDuration(address,uint256)": "0x160a4f83bcc2f584446953fd8adf0bf96e625212ccf66900051418e8d19e7157",
        "startAmplificationParameterUpdate(uint256,uint256)": "0xf766fa63021f6e696e70c339ab7246118c3da74fcbf80dbe6d603189209afed7",
        "stopAmplificationParameterUpdate()": "0x1c36fdcc08f18f6fb33519d9491400a58c2c03b6f1222f8385cc36e6fb837110",
        "unpause()": "0x09f210f1a6e3730856cd101645ba1c0594f63ca6ed48e7768b5421ae698858db",
        "updateProtocolFeePercentageCache()": "0x69d8f3e0969c91e7a94fb45518733240410f56ff60cd304fbc5d13a5432ed71f",
        "updateTokenRateCache(address)": "0x43e924739082162d0dfbe4b85270de4e7fe29526d812caeaa4797cf243c0bdfa"
      }
    }
  },
  "20221207-aave-rebalanced-linear-pool-v3": {
    "AaveLinearPoolFactory": {
      "useAdaptor": false,
      "actionIds": {
        "create(string,string,address,address,uint256,uint256,address,uint256)": "0x40992ae2d77c13a65040d0daeb0d5e687bc43b24edae567157416b200572a84a",
        "disable()": "0xe718df4ad5522c83ea7c41eb474c22b1633a63b63398fc1dd156aadd736f240b",
        "registerProtocolId(uint256,string)": "0x1fbaa49bd55771ae77b7a4eb7b33359b86e1c7e31b5feb68b3424f0fe16a33fe"
      }
    },
    "AaveLinearPool": {
      "useAdaptor": false,
      "factoryOutput": "0x813E3fE1761f714c502d1d2d3a7CCEB33f37F59D",
      "actionIds": {
        "disableRecoveryMode()": "0x2b10ec0dbbd35659497c7098afad3cce5283f8f88a7f61b315d8f89cdbb01e94",
        "enableRecoveryMode()": "0x2b6d1e52ace885330e9fb8ae5dbc0452c2d858503324de1e21f5a562e577c1bb",
        "initialize()": "0x75254669a72089bc0de777829938515525263b804d8e8e84601b0b032b399d5a",
        "pause()": "0xf5f9da0b2c7bdd36d75f7aed12f5bf3c762b456216eec5b59d90e3d39b1b2a54",
        "setSwapFeePercentage(uint256)": "0xde877a83ca1028d5d97cb32831a9a47c7cd89191ed186056b5d46fd2e1b8da13",
        "setTargets(uint256,uint256)": "0x5ad8825215c80ebf073af69356f8884ed25e93885c40281490201de2cc9b17ab",
        "unpause()": "0x171c4403310dcf2f5a19d0457d93bf7da5a29be80ee45a3679ac3c87044fe67a"
      }
    }
  },
  "20230109-gauge-adder-v3": {
    "GaugeAdder": {
      "useAdaptor": false,
      "actionIds": {
        "addArbitrumGauge(address)": "0xdca97fd0f6129deaed487ba2e3adf2d101e747ebf894b46fdb04bd68d60422d3",
        "addEthereumGauge(address)": "0xfaa3c2be9a62d3c8de73be6c928a01c6a72184079459d23038b9e8cfb595c53a",
        "addGaugeFactory(address,uint8)": "0x7a5157ce41a8a6bce3e7ae5491c0093d8e6d4b300ead2d30448565adce898f35",
        "addGnosisGauge(address)": "0xe818738e338905496f604a2a26c7ca754558870a3810786cfbb89ae28d262dc5",
        "addOptimismGauge(address)": "0x5c33d959f965f7cc61c2a953580cba4a6dee2f215ea40204e1e341f78148cc72",
        "addPolygonGauge(address)": "0x9f58ae98f000a216e5a453fc8c3d3a3f72618e31af052cefea0990095359181c",
        "addZKSyncGauge(address)": "0x010cab59e1860b78f8f67210e267d2c06d77c17b4529f007c7c8acee11ea2fe0"
      }
    }
  },
  "20230206-weighted-pool-v3": {
    "WeightedPoolFactory": {
      "useAdaptor": false,
      "actionIds": {
        "create(string,string,address[],uint256[],address[],uint256,address)": "0xf7f34ca4320c2bad22724cf902cb738bb541e23fb06f1c2810e30bf9084560bb",
        "disable()": "0x0df3339673f8356288d97461676bb443e5def15e6d6e8321add702ef77075160"
      }
    },
    "WeightedPool": {
      "useAdaptor": false,
      "factoryOutput": "0x1576d472d82A72a1Ec7C57FcA770BD752D124A62",
      "actionIds": {
        "disableRecoveryMode()": "0xd1cab845861601849b43df194d75e16c676ee31cf20296f392e9d44dd3793ef3",
        "enableRecoveryMode()": "0xa53ffba9aa2195cd7646f9cbaca0985f432bded3dd5319916afc5ec395f280d7",
        "pause()": "0x33b06cb79113c1c80d5db0ad41675a5368e7ec0ba8a2fd4d6328524a984d465b",
        "setAssetManagerPoolConfig(address,bytes)": "0x0a8f338f2af6dc52cb887f98ac7bbc19ac7a810e444be3bac58ecf5caa7bb61d",
        "setSwapFeePercentage(uint256)": "0xd8638fc873fb8c5c0e67c437099a19eb0546fb439dab8babff44196f11d44831",
        "unpause()": "0xc91fc6da8a1f3f2f374e4d09d6275e1b0e99c32523edd916c3db8aeebe0c6d05",
        "updateProtocolFeePercentageCache()": "0x6a41c5a91e72af66df2f75c388bb150b57556d305ba2ac5b791478870b4b94fb"
      }
    }
  },
  "20230206-composable-stable-pool-v3": {
    "ComposableStablePoolFactory": {
      "useAdaptor": false,
      "actionIds": {
        "create(string,string,address[],uint256,address[],uint256[],bool[],uint256,address)": "0xadfda06d5388bdc4b663b995fd3cb0d9a90fb73240c9966b80dbe2254472d67e",
        "disable()": "0x3fad985e82b2b68120f2bbe4c05b3bcbb41b29519eaa63fb25cb25833043f1e8"
      }
    },
    "ComposableStablePool": {
      "useAdaptor": false,
      "factoryOutput": "0x222bc81C6F3C17e9e9Aba47a12f55a1Dea42f163",
      "actionIds": {
        "disableRecoveryMode()": "0xa35b682012cf580f34e9cd41e4bf1c0210b6ebfc1a952fb582842c0e23b8c069",
        "enableRecoveryMode()": "0x8c91ddec262ae544d56464e260d0b840239949d86149c139510d5e399a30099f",
        "pause()": "0xa4d7ff702c3f830a7ce937a195bfb05c081c0c36a462ed72bfbf721bc5a3f462",
        "setAssetManagerPoolConfig(address,bytes)": "0xfc40229f83883177008c2f162e907e89fba038d6f1cb5b64c08d2135a5bb5509",
        "setSwapFeePercentage(uint256)": "0x1a88f724f61d4985675e65a2ba85b2a985d250dac00d27e06303f4cdabc906ae",
        "setTokenRateCacheDuration(address,uint256)": "0x2d8a0dc8170e2251ed6ab59cc43a981d1e05511d06a8c65226eb06278e3ae231",
        "startAmplificationParameterUpdate(uint256,uint256)": "0xe560c24a44460de963ea8e6716dd635144e8c4991c131b63dd9e956b1f1415b8",
        "stopAmplificationParameterUpdate()": "0x36e63b457adcc8834537417d275eec404708707f4fbe63097f15e865dc3e2847",
        "unpause()": "0xe33a2391eb71810245486b6aaaa199626c6dedcad3511f1708816cf395514713",
        "updateProtocolFeePercentageCache()": "0x931f16f28b2fbaf6326d0a498fdb514458b12bc954e28b2f4fd45369e84b9354",
        "updateTokenRateCache(address)": "0xa45b3817be69283e48b590151aa33c454f162e520261a3dd248ffee7c58f1020"
      }
    }
  },
  "20230206-aave-rebalanced-linear-pool-v4": {
    "AaveLinearPoolFactory": {
      "useAdaptor": false,
      "actionIds": {
        "create(string,string,address,address,uint256,uint256,address,uint256)": "0x3d9db88a550500a75f3d2494ce59e0848720d2362d6e6fe7fac304714d54e1e0",
        "disable()": "0x50f3f826f5b6f34e6b9291e41967ce5c8f5cbd998ab8b3f740cf2bb02e2e6ea0"
      }
    },
    "AaveLinearPool": {
      "useAdaptor": false,
      "factoryOutput": "0x331d50e0b00fc1C32742F151E56B9B616227E23E",
      "actionIds": {
        "disableRecoveryMode()": "0x0462c9b84b87fb6c25d52862b1a17b86e48ee92d7d5a7136304e1195efca03d6",
        "enableRecoveryMode()": "0x2bc44d8579fe2d1f63f141dac41a22e6058aafb6bdc0e141d647d08ad50e2b0a",
        "initialize()": "0x469e6bee9e3f90ca90d656654a75e13200e3a78ca51a589923cfb451acbde585",
        "pause()": "0x4c0e8aa6e2b05a19aefb892998330bff4b68f678770e82ef361d646c908463aa",
        "setSwapFeePercentage(uint256)": "0xdc4d63c40d0a7a13b082c0bfcc25b1ad5b79ab783d81da5dca1cdc51c2a64ac6",
        "setTargets(uint256,uint256)": "0xc5fa0b5a00f4912a6fcf5435bcb7507106a6a5b7923a95a167496a6de8a7b658",
        "unpause()": "0x2e5245cba48d81cf8bf5758329449410e07df5abc19e1f7a8c770ddc39d3e8a8"
      }
    }
  },
  "20230206-erc4626-linear-pool-v3": {
    "ERC4626LinearPoolFactory": {
      "useAdaptor": false,
      "actionIds": {
        "create(string,string,address,address,uint256,uint256,address,uint256)": "0x2ade4ba0e9b92ee5b27f97f7cb9b8412bf5d4bad0f7b83b34efd964c3bcf409d",
        "disable()": "0xb1bb0315049487d8b225a40fc17d5a02647e84002cfa5b11eda57b967629f72c"
      }
    },
    "ERC4626LinearPool": {
      "useAdaptor": false,
      "factoryOutput": "0xfeF969638C52899f91781f1Be594aF6f40B99BAd",
      "actionIds": {
        "disableRecoveryMode()": "0xab16f8806195c2717e850506d6c858cb12c882c668564f3c1b6731068783272f",
        "enableRecoveryMode()": "0x650376aebfe02b35334f3ae96d46b9e5659baa84220d58312d9d2e2920ec9f1d",
        "initialize()": "0xe9b329af10e94b6894103233c888c0a8c3cbefd21401d16e19bcfce0ea8bed6f",
        "pause()": "0x4b30a773b13a4e650bf9220bd12ad34272192036659373a62363dbb94e08f523",
        "setSwapFeePercentage(uint256)": "0xf0498ccb15b689c1257a638831837f9a1a6e21c1530e7b0c4f9e0fa6af0651c9",
        "setTargets(uint256,uint256)": "0x98ac729537b2c4aea25f652542bb7769f700500018ca6a9f9879466f75194838",
        "unpause()": "0xb8a2ce31e605b78815daec498fcc52002a37a783fb454b9fe0e4925444699e6a"
      }
    }
  },
  "20230208-euler-linear-pool": {
    "EulerLinearPool": {
      "useAdaptor": false,
      "factoryOutput": "0xDEC02e6642e2c999aF429F5cE944653CAd15e093",
      "actionIds": {
        "disableRecoveryMode()": "0x96f03c8a74f7dd50da19854ff59638ec83927c186dc3ea7a87253f1bdfa76c20",
        "enableRecoveryMode()": "0xd269952fc957849d80da7d2dee21410055532f5209b87829c7e70e53c0cbdb70",
        "initialize()": "0x83095be82a6ab22c54db03ed53185781ddc76c9b12d9a011d5ee0f3e16958017",
        "pause()": "0xb4cb52710958874af2680e9d5d4a9cb17e6923502cb7e86f3ae557c6349b3f3f",
        "setSwapFeePercentage(uint256)": "0xb6bd869a6825ba2f1c9eba4c1d907dd5791b335cebd7f401b5f5efb9340a4450",
        "setTargets(uint256,uint256)": "0x3c41e27d020ed56c209b202d47efeb4484e52537c3e6ec646e8ba1c123ea16cf",
        "unpause()": "0xba620d90bf43ed4e28d08953a56a063710cfccbbc468b90ec556433bb1b0b27f"
      }
    },
    "EulerLinearPoolFactory": {
      "useAdaptor": false,
      "actionIds": {
        "create(string,string,address,address,uint256,uint256,address,uint256)": "0xe4593f0a47b99a973e0da350bc3a7789d82418aa5eeda2d454dbe4fd08cad0c4",
        "disable()": "0xdf42af2dd96057a6f29e617c9d6c389e3ac79347b2e4d0b06b8d33cd7e15c40b"
      }
    }
  },
  "20230213-yearn-linear-pool": {
    "YearnLinearPoolFactory": {
      "useAdaptor": false,
      "actionIds": {
        "create(string,string,address,address,uint256,uint256,address,uint256)": "0x1dbbb55d4b8809b485b085e9f2e8cf8e40d2ff5ae1454ebd8f1f102833e51cfb",
        "disable()": "0xc6d41c26426784c7fab7298da04eab2259046b3c7c8351286ee364e4e0a3bd1e"
      }
    },
    "YearnLinearPool": {
      "useAdaptor": false,
      "factoryOutput": "0x0a0fb4ff697de5ac5b6770cd8ee1b72af80b57cf",
      "actionIds": {
        "disableRecoveryMode()": "0x5873adbb834097e9d186636f9dac7001961b977239253df7a48eaa03aa925a0f",
        "enableRecoveryMode()": "0xd3f06ece971762157e9c58797051a03bb62d731bdf05ea4de799b7223f9463c2",
        "initialize()": "0xa58018579f76743a9c0731db36cb724d25ab2cc84afee8c9709c7192e62dcc76",
        "pause()": "0x28da776fe35421e73cb82c5704ae38109542d5c0aaf15ca67d64c86a488b35bb",
        "setSwapFeePercentage(uint256)": "0xafb360e583a4ccc8e9935d214a3031628a34797c2f2a1d2f52505137a54c5796",
        "setTargets(uint256,uint256)": "0x44c2c324db39782f28032ff6aa4234a8ed6d95a11e194006e5b63213abdd209f",
        "unpause()": "0x1392aa43340535c0fd7a443967a0f1ea139820c50b1d288f12408f09f6aa99ac"
      }
    }
  },
  "20230213-gearbox-linear-pool": {
    "GearboxLinearPoolFactory": {
      "useAdaptor": false,
      "actionIds": {
        "create(string,string,address,address,uint256,uint256,address,uint256)": "0x6242ae61daf46c9c72658da98e2add98111aa5ab5109a959a8ece6b67151c4a2",
        "disable()": "0xa29d20c33a203d4663b49d6135fd5876558c9bf107a898f7a0e95357ec2e42b1"
      }
    },
    "GearboxLinearPool": {
      "useAdaptor": false,
      "factoryOutput": "0xa8b103a10a94f4f2d7ed2fdcd5545e8075573307",
      "actionIds": {
        "disableRecoveryMode()": "0xd5b1778103a97109e43688a0ce75e4a077ccc4283072773e2c518b553818a3ef",
        "enableRecoveryMode()": "0xa32a74d0340eda2bd1a7c5ec04d47e7a95f472e66d159ecf6e21d957a5a003a9",
        "initialize()": "0x92a60060d9e3ed67fadd7bfc4b5aaff703e1137145452b316fc0f7504a7bd33e",
        "pause()": "0x9cda239a3e7706826ca862a1ce0eea1cd5b9ee8a6bb2b9fb219b949f4d33e333",
        "setSwapFeePercentage(uint256)": "0x69f726d607e0cfd6af767f629799bd33e396b1bad79f46a94a8d88a1ab08abbe",
        "setTargets(uint256,uint256)": "0x48860201a4ce2338c9b0cd0a11ef9bffea1ee89bf1f610a71e12a2817be310ec",
        "unpause()": "0x439afd39c403a6dd6a49bf720adf1b2e9759270143ce87854a59794a104fe596"
      }
    }
  },
  "20230217-gnosis-root-gauge-factory": {
    "GnosisRootGaugeFactory": {
      "useAdaptor": true,
      "actionIds": {
        "create(address,uint256)": "0x817de1d55149f9976836222b163cd53ade05fea9f5ade499b4572e14d3561d6e"
      }
    },
    "GnosisRootGauge": {
      "useAdaptor": true,
      "actionIds": {
        "checkpoint()": "0x3f63974a377ba4713661ede455bceda6686a0395f8b8ed8701ad1f13bb926c4d",
        "initialize(address,uint256)": "0xa7eb8749bae4020b0007b643972b60456da2b6b92fa6b583c7277fc2dea05a39",
        "killGauge()": "0xec1d467d9ab03a0079c22a89037209f5763aec973897ea763e2cf25d71a5f12e",
        "setRelativeWeightCap(uint256)": "0xae60dce27f51ce5815357b9f6b40f200557867f8222262a1646c005d09b7dfba",
        "unkillGauge()": "0x076e9815202aa39577192023cfa569d6504b003183b2bc13cd0046523dfa23ea"
      }
    }
  },
  "20230215-single-recipient-gauge-factory-v2": {
    "SingleRecipientGaugeFactory": {
      "useAdaptor": true,
      "actionIds": {
        "create(address,uint256,bool)": "0x3e237ec96a5f978764d578c4f87c027ba38e169b9a934bd6a8ea5eda7a8db483"
      }
    },
    "SingleRecipientGauge": {
      "useAdaptor": true,
      "actionIds": {
        "checkpoint()": "0x3f63974a377ba4713661ede455bceda6686a0395f8b8ed8701ad1f13bb926c4d",
        "initialize(address,uint256,bool,string)": "0x0b6a82f31eef5601eb17b673333b6abd4afcb2798fe1469615dd09ece28dbc2a",
        "killGauge()": "0xec1d467d9ab03a0079c22a89037209f5763aec973897ea763e2cf25d71a5f12e",
        "setRelativeWeightCap(uint256)": "0xae60dce27f51ce5815357b9f6b40f200557867f8222262a1646c005d09b7dfba",
        "unkillGauge()": "0x076e9815202aa39577192023cfa569d6504b003183b2bc13cd0046523dfa23ea"
      }
    }
  },
  "20230223-protocol-id-registry": {
    "ProtocolIdRegistry": {
      "useAdaptor": false,
      "actionIds": {
        "registerProtocolId(uint256,string)": "0x09a880cf3d54a213316bf4d92d60e72ba0ab61a639fce84378eefb9a63d6abd5",
        "renameProtocolId(uint256,string)": "0x4f3dee5b767f91b4faa9979f01808dd2490fde931a9eb355d5f8e0187826dade"
      }
    }
  },
  "20230320-weighted-pool-v4": {
    "WeightedPoolFactory": {
      "useAdaptor": false,
      "actionIds": {
        "create(string,string,address[],uint256[],address[],uint256,address,bytes32)": "0x4417e6f94c8c2fadc1189a5acbf7fc2e33aa168757242f85c6be1656ff55c346",
        "disable()": "0x493661c8d8cc29f86981a64d4fbc5cec0d83e973a00ccf48867d9d565577cc43"
      }
    },
    "WeightedPool": {
      "useAdaptor": false,
      "factoryOutput": "0x8055b8C947De30130BC1Ec750C8F345a50006B23",
      "actionIds": {
        "disableRecoveryMode()": "0x883ac0fb54f0b07161f4c1d1132c7179cf4fd457dec4d2cf15af62bfe93d6402",
        "enableRecoveryMode()": "0xa311a2d0d64a462699773489c804dc8760412f0ab9958da8d266a409200a8947",
        "pause()": "0xf027a6de0f5fcff0e202ce375789440fe96671a3d602f11b72666eb3b3e0835f",
        "setAssetManagerPoolConfig(address,bytes)": "0xa99bcb81a68912327342dd424823d66b781d92c14f40e0bffcfc451ea31a7640",
        "setSwapFeePercentage(uint256)": "0xa5547190e3d59f2bfeb4174ca3454b2f2acaeed644bc7ad7018014516f73f2bd",
        "unpause()": "0x29ed4a0b00e6139b4f19870234b9da712aa8aeb2c7d7bca307501aef6dc5f9bc",
        "updateProtocolFeePercentageCache()": "0xae03ea22200ab4167b86f57a6d7e7e0a0f21d198003a6a85e16785c495177695"
      }
    }
  },
  "20230320-composable-stable-pool-v4": {
    "ComposableStablePoolFactory": {
      "useAdaptor": false,
      "actionIds": {
        "create(string,string,address[],uint256,address[],uint256[],bool[],uint256,address,bytes32)": "0x51151b7209841cb00aa747a9303d6add8208743a4fd1fe521a40f219ff16b8cd",
        "disable()": "0xe31225bb7818ffa444c35f1c3b7dd416438415dcdd675d609ea6343c1a1111ad"
      }
    },
    "ComposableStablePool": {
      "useAdaptor": false,
      "factoryOutput": "0x5537f945D8c3FCFDc1b8DECEEBD220FAD26aFdA8",
      "actionIds": {
        "disableRecoveryMode()": "0xb6f4ab951143da625c0c25d6eca1ce9e007e3139abfd9cfec3a301bad7238e15",
        "enableRecoveryMode()": "0x97b984f4d02757894d110e636f8e8fcdb03099f5c473e4f494496f3eff253cde",
        "pause()": "0x409c04f28f6c508db18cec1f9381aa1dced3dc1f8fa8113485974bcb9664c57b",
        "setAssetManagerPoolConfig(address,bytes)": "0x779f8571538a29f97e59bef95bb3bd7f23febe87aefa74ef0ca85e588fac8c64",
        "setSwapFeePercentage(uint256)": "0x0acc45f3ac7c04369514ee383aad82d5c1eef484fbf9ca5f6d87ad5c5859da40",
        "setTokenRateCacheDuration(address,uint256)": "0x580d9dec69d61b7108da40ab904d4be7a5e16f2df68d238b0eb800b5feadf552",
        "startAmplificationParameterUpdate(uint256,uint256)": "0xa67ca78c7311cd47624917626fa335f80b4bd4290a39d66dbe5fa4e9c75e09c4",
        "stopAmplificationParameterUpdate()": "0x682fca1bedeeef7829d348be1ad1b4374173ca952cf181baff30e5249425ce8b",
        "unpause()": "0x1cb06d97ee314d3b8fdf493000365a4fff3f9f7c6df8cd0d35b2c37448743b44",
        "updateProtocolFeePercentageCache()": "0x32dc9e5bf0bd3790d398b79fa1d1e43b333822cd21435a991aa36f40ad724f3f",
        "updateTokenRateCache(address)": "0x18ec3f2cac6eb42b69df82ae92de2578ccff66bcbf6efc9c12398ea3ca6411a4"
      }
    }
  },
  "20230411-managed-pool-v2": {
    "ManagedPoolFactory": {
      "useAdaptor": false,
      "actionIds": {
        "create((string,string,address[]),(address[],uint256[],uint256,bool,bool,uint256,uint256),address,bytes32)": "0xc1b4c55cd931f1e3ed4398df4f997d325d9bc768d77c69fa2f0ea307fc6e29ed",
        "disable()": "0x3a8726e9b397a00fc6ba5b2cb40716b9844deceaeb064d72a63d4d2f149d9e2a"
      }
    },
    "ManagedPool": {
      "useAdaptor": false,
      "factoryOutput": "0xD0cbF6765997b7CA7Be6440F5E305B2ec7B96065",
      "actionIds": {
        "addAllowedAddress(address)": "0x65e907580e0500f5e74faffb080998aa292a7586f50c52b43dab83ee6ce8fc6a",
        "addToken(address,address,uint256,uint256,address)": "0x4f21bda14c8b0bb567f9ba853406e423d6a5d6c7038fc1016fa7cdd0a8e05ab4",
        "collectAumManagementFees()": "0x63a93b103bcd34d924e80ac030149a1e0432c4363e5a26a8511d6b1a0bc0478b",
        "disableRecoveryMode()": "0x056ec9879aba05c8772209c666fc240a283f5f516f1ab4539ff6750ad3f40861",
        "enableRecoveryMode()": "0xfab707b8c3c30c3593808e391f0e18aad40b6e8621b45494988ca0a31a55aff5",
        "pause()": "0x93d028247647bd545d7dfbf7369348eca5dc45b20bf8bdb759610f808016af1b",
        "removeAllowedAddress(address)": "0xb5f31537db49799057205a53261c5575410eab1b5fa2b61367a2efbc8462dfd3",
        "removeToken(address,uint256,address)": "0x2303cd1ca835954ada2b5ed52d91bd76ef2ee46aaad48a39e29747a0e74e51c9",
        "setCircuitBreakers(address[],uint256[],uint256[],uint256[])": "0x1e2a12fb01744285f42e031e66d9ae4322d88880ff100a5f861bac6c61e41e52",
        "setJoinExitEnabled(bool)": "0x2806b2f833f123bbd27b2a17ecacc8c1c0453d1ef7c52e119e81e9725022390c",
        "setManagementAumFeePercentage(uint256)": "0x4d1cb25ff55ff78028550397aff44b9e314e2cb5bc3d47f12952270bc4cfdc6a",
        "setMustAllowlistLPs(bool)": "0xf4c7b622e37edf9cf45c1de51da69d2505cad4ddf5ef9d5277d048d4a8238328",
        "setSwapEnabled(bool)": "0xdf510f5e891b99d9da6f68c848bd3dc0a05055e34c0c812fbc1a38366a8fb15c",
        "unpause()": "0xf8e34ed94447e3c084c64b540cdb110e1ebffe1e601369accee64294c6153cf6",
        "updateProtocolFeePercentageCache()": "0xa0510b3d23de2aa856fa89cff55f243c570b3a4419ecc532853c32e4175d6ba6",
        "updateSwapFeeGradually(uint256,uint256,uint256,uint256)": "0x4b21d3fce50bb4b768d6f878a6498fd7839cd231c0abdd2272a5484dd0eb905f",
        "updateWeightsGradually(uint256,uint256,address[],uint256[])": "0xc190da9e735fd438c73158ff1808c577b8b08fde4fbb8ad17ab4ce2f91f67215"
      }
    }
  },
  "20230409-yearn-linear-pool-v2": {
    "YearnLinearPoolFactory": {
      "useAdaptor": false,
      "actionIds": {
        "create(string,string,address,address,uint256,uint256,address,uint256,bytes32)": "0xa212609bae97a167c5c465a792af9267f9af11f48bac5b1f3622302da35cdee6",
        "disable()": "0x811fd661839b93538ac3d909ccceb9891e6b47ee6e71d0871fb62da2d3b484cc"
      }
    },
    "YearnLinearPool": {
      "useAdaptor": false,
       "factoryOutput": "0xAC5B4EF7eDe2F2843a704E96dcAA637F4BA3Dc3f",
      "actionIds": {
        "disableRecoveryMode()": "0x591a17eb2cfcfb9c46bc914beabe5e72b148a01206bc779c16d87fb1ed84ba82",
        "enableRecoveryMode()": "0x256eccbca05f769e9349017e92e50ee5d1801d9afbbaf9f6986f61d8ccfb6cb0",
        "initialize()": "0x1581ece04c8a9c8c2b3cf76b96f529160258f5bc0e2d85867ae4bfa5c8acb64d",
        "pause()": "0x8b150ea30fbe0118f4af39209fe69ed20bcfde20eefb28ff25899e34c5f9f0f5",
        "setSwapFeePercentage(uint256)": "0x479aa48247a9811620c0d80d6cb740bbc8d9424523952ff24ff7e07f3d10f955",
        "setTargets(uint256,uint256)": "0x4673448eaa2b93f1384adf0af721394d754d2bd69f9d18a3f01ba7f4ea6f500c",
        "unpause()": "0xdfdfc106571f842403f0df559a47f4a783ed29695fd1e4bca9b51e067e50d7ce"
      }
    }
  },
  "20230409-erc4626-linear-pool-v4": {
    "ERC4626LinearPoolFactory": {
      "useAdaptor": false,
      "actionIds": {
        "create(string,string,address,address,uint256,uint256,address,uint256,bytes32)": "0xdb2525439ee1656aa0e8f28cf70607fdd3842689cf01a34c18f2523824408758",
        "disable()": "0x3dcf6c9d1f7bcff6477a09e1a18ca76f56c83f7e055276096a5acdd3c24f022a"
      }
    },
    "ERC4626LinearPool": {
      "useAdaptor": false,
      "factoryOutput": "0x9516a2d25958EdB8da246a320f2c7d94A0DBe25d",
      "actionIds": {
        "disableRecoveryMode()": "0xcdbdee0d8755700385092bfc71468577a3f4d92e90eee08906454441eeb69625",
        "enableRecoveryMode()": "0xbc3dae38c30f2686b160e7154a2d649e84222b9f9de4e3347380cd82f23771ad",
        "initialize()": "0x16bdb45b2542c68f7b6fc8bb4475e011135821deaa7baee5b7933094f1af1073",
        "pause()": "0x92740abcb256f64824759ca687fc8af1a6ba7900e201545f9b848d3e3daab488",
        "setSwapFeePercentage(uint256)": "0xd41187a1d52918991b8e886e7e02dadf9f3899ff8134eaa5aa4e8f6a81dec3ab",
        "setTargets(uint256,uint256)": "0x2c7bba59983418a55126cdd07a69d73a710ec5fa3366f5b12c369de97d43492e",
        "unpause()": "0x3bd06a773652f06ff2bc008fa41cc79cc7028608b1c1d40254e0f441525e3b43"
      }
    }
  },
<<<<<<< HEAD
  "20230409-gearbox-linear-pool-v2": {
    "GearboxLinearPoolFactory": {
      "useAdaptor": false,
      "actionIds": {
        "create(string,string,address,address,uint256,uint256,address,uint256,bytes32)": "0x1c5e7cff761a77802389e64fec732eac00d74dce8d6f8b454377f0a626990f4f",
        "disable()": "0x57b420cd0179ca826befca79e15b477a14fa8df7bd71e0bddbc60060e4d8de5c"
      }
    },
    "GearboxLinearPool": {
      "useAdaptor": false,
      "factoryOutput": "0x0d05Aac44aC7Dd3c7ba5d50Be93EB884A057d234",
      "actionIds": {
        "disableRecoveryMode()": "0xd9483945f8db426a7e8d9739e1d216d99aa55e950dcb36b6b09ba3eb5fd43a9a",
        "enableRecoveryMode()": "0x6576d422b86632e2199a13b9ed43bb27cfa9a1e2f521809e4a9efaa1853c5c1c",
        "initialize()": "0x007fb4fd88ff3d12b29755399e9b8d0cecd3f6f65287c0b77bea31e2dab651dd",
        "pause()": "0xc9ce9f716205eba29c6af3ed2bd373ffa9f597d05d26415731204217a539c2ba",
        "setSwapFeePercentage(uint256)": "0x0724bafdb03f8d97bf0372ebba73684e8da490a627cc54840323b96c0f8a54d7",
        "setTargets(uint256,uint256)": "0x4b312672200c08d2c4cf1f7d13db3ff0e024832e23c8b2de5c0b1f6e63cb29ca",
        "unpause()": "0x9fbcef66358f7ec1047261be97e63eb957da8d0ec14f4ea177ba232f6df62bc1"
=======
  "20230410-aave-linear-pool-v5": {
    "AaveLinearPool": {
      "useAdaptor": false,
      "factoryOutput": "0x4cE277Df0FeB5B4d07a0ca2ADCf5326E4005239d",
      "actionIds": {
        "disableRecoveryMode()": "0x9bc87a8eb9cc99699c942d367413b64cec46fec372b850ceb1e92dd404262f54",
        "enableRecoveryMode()": "0x4e4c0dff3668c7cab151f99058e4bb3470cdb320ea5c7584fdf29c1bef04a196",
        "initialize()": "0x4f24cb4b21a337f37a0cf8e23f719559f3a53d773c439a83d4af0ae9cc3600e0",
        "pause()": "0x6de4e265ea76d035e89a589a1a6a280934f6fc3ebb5d4cf453a2e589d0fdb4bc",
        "setSwapFeePercentage(uint256)": "0x24d685d4b3197ce4efaf94536add3319b1d449f6501b4e29b5365aa0a4defa71",
        "setTargets(uint256,uint256)": "0x4dfd0a62feee8bdacf3d08393f0afa366dfb2d19ae771c9f9d206ccbe5d45202",
        "unpause()": "0x3b402ece9ccc332bfef4c9624def91acae25d1361f0808a1db4e84b29fb4d3df"
      }
    },
    "AaveLinearPoolFactory": {
      "useAdaptor": false,
      "actionIds": {
        "create(string,string,address,address,uint256,uint256,address,uint256,bytes32)": "0xaf947869f4f3a0e0363abd32db76969213326c9b60ffff5a505902700c42ffc4",
        "disable()": "0xcc2b10c657509434d44ea360695df848ccc5e8a27438dd62f0ae87b147224965"
>>>>>>> f7231d70
      }
    }
  }
}<|MERGE_RESOLUTION|>--- conflicted
+++ resolved
@@ -1230,7 +1230,6 @@
       }
     }
   },
-<<<<<<< HEAD
   "20230409-gearbox-linear-pool-v2": {
     "GearboxLinearPoolFactory": {
       "useAdaptor": false,
@@ -1250,7 +1249,9 @@
         "setSwapFeePercentage(uint256)": "0x0724bafdb03f8d97bf0372ebba73684e8da490a627cc54840323b96c0f8a54d7",
         "setTargets(uint256,uint256)": "0x4b312672200c08d2c4cf1f7d13db3ff0e024832e23c8b2de5c0b1f6e63cb29ca",
         "unpause()": "0x9fbcef66358f7ec1047261be97e63eb957da8d0ec14f4ea177ba232f6df62bc1"
-=======
+      }
+    }
+  }.
   "20230410-aave-linear-pool-v5": {
     "AaveLinearPool": {
       "useAdaptor": false,
@@ -1270,7 +1271,6 @@
       "actionIds": {
         "create(string,string,address,address,uint256,uint256,address,uint256,bytes32)": "0xaf947869f4f3a0e0363abd32db76969213326c9b60ffff5a505902700c42ffc4",
         "disable()": "0xcc2b10c657509434d44ea360695df848ccc5e8a27438dd62f0ae87b147224965"
->>>>>>> f7231d70
       }
     }
   }
