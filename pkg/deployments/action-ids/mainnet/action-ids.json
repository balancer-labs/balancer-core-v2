{
  "20210418-authorizer": {
    "Authorizer": {
      "useAdaptor": true,
      "actionIds": {
        "grantRole(bytes32,address)": "0x3b5aa417f440ce599b5fcebc425f7ea46ff4c105a0c529a180642cb6b1740346",
        "grantRoles(bytes32[],address)": "0x27a96293b7f504e5fa28c9a799467561bbcb1bc08277f60d3d1140f315e54ec6",
        "grantRolesToMany(bytes32[],address[])": "0x0a754de8c17cd28fc6dbb29f41c51150449409f1a6ee78e889013d476b890238",
        "renounceRole(bytes32,address)": "0x46bd31898e4be3efd0e0127e710aa0427308b6220bb5b8286230d4f7a596f0cb",
        "revokeRole(bytes32,address)": "0x2b2ed92fb51ba70a0a86c61efb68d77cc578f6f7ef30933df5d5506f8bf537b2",
        "revokeRoles(bytes32[],address)": "0xc89adbc6dae79ab0bb0416f93f4416270b446ecd58147c38b5e923ddca936766",
        "revokeRolesFromMany(bytes32[],address[])": "0x9ebe3bdeeba42f0d5055085e3f83fabdd85ca79f011278cd51814b75d0f522b3"
      }
    }
  },
  "20210418-vault": {
    "Vault": {
      "useAdaptor": false,
      "actionIds": {
        "batchSwap(uint8,(bytes32,uint256,uint256,uint256,bytes)[],address[],(address,bool,address,bool),int256[],uint256)": "0x1282ab709b2b70070f829c46bc36f76b32ad4989fecb2fcb09a1b3ce00bbfc30",
        "deregisterTokens(bytes32,address[])": "0xe4f8ff74aa05a4d54a06e035d5e86947bc6474f8d7b166ebeb49fc9178d28551",
        "exitPool(bytes32,address,address,(address[],uint256[],bytes,bool))": "0xc149e88b59429ded7f601ab52ecd62331cac006ae07c16543439ed138dcb8d34",
        "flashLoan(address,address[],uint256[],bytes)": "0x96ebe854ca6ab6242ad127dcd7809576513b0c64571e515cedd7b8885612c82d",
        "joinPool(bytes32,address,address,(address[],uint256[],bytes,bool))": "0x78ad1b68d148c070372f8643c4648efbb63c6a8a338f3c24714868e791367653",
        "managePoolBalance((uint8,bytes32,address,uint256)[])": "0x7275fb98594b03dc36a7de69051058e9e2d05cabeb4fe7d9c87bc69f94d9d084",
        "manageUserBalance((uint8,address,uint256,address,address)[])": "0xeba777d811cd36c06d540d7ff2ed18ed042fd67bbf7c9afcf88c818c7ee6b498",
        "queryBatchSwap(uint8,(bytes32,uint256,uint256,uint256,bytes)[],address[],(address,bool,address,bool))": "0xf5f701b3adfba2adad8f16a8be5a989593e42a2caa84c5c6e60b22143db65a2f",
        "registerPool(uint8)": "0x956dfce4343a6be4df20714d3dc413ef59e73fa9995d3d247e7c8d12efd33ac2",
        "registerTokens(bytes32,address[],address[])": "0xad5bd4a1cc4243b4d772a8a55d24792c1f57cc45eb97ed1291b82d96125a7626",
        "setAuthorizer(address)": "0x1cbb503dcc0f4acaedf71a098211ff8b15a220fc26a6974a8d9deaab040fa6e0",
        "setPaused(bool)": "0xb5593fe09464f360ecf835d5b9319ce69900ae1b29d13844b73c250b1f5f92fb",
        "setRelayerApproval(address,address,bool)": "0x0014a06d322ff07fcc02b12f93eb77bb76e28cdee4fc0670b9dec98d24bbfec8",
        "swap((bytes32,uint8,address,address,uint256,bytes),(address,bool,address,bool),uint256,uint256)": "0x7b8a1d293670124924a0f532213753b89db10bde737249d4540e9a03657d1aff"
      }
    },
    "BalancerHelpers": {
      "useAdaptor": true,
      "actionIds": {
        "queryExit(bytes32,address,address,(address[],uint256[],bytes,bool))": "0xb0850f445323ec6662629ef0cdc2dc8c7e5d5d83978f7a784a2898758be1f2c2",
        "queryJoin(bytes32,address,address,(address[],uint256[],bytes,bool))": "0xf3d4a64f9e0923252136cba0230f182b2f699934c190943d25149f1cafce8ce2"
      }
    },
    "ProtocolFeesCollector": {
      "useAdaptor": false,
      "actionIds": {
        "setFlashLoanFeePercentage(uint256)": "0xbe2a180d5cc5d803a8eec4cea569989fc1c593d7eeadd1f262f360a68b0e842e",
        "setSwapFeePercentage(uint256)": "0xb28b769768735d011b267f781c3be90bce51d5059ba015bc7a28b3e882fb2083",
        "withdrawCollectedFees(address[],uint256[],address)": "0xb2b6e48fa160a7c887d9d7a68b6a9bb9d47d4953d33e07f3a39e175d75e97796"
      }
    }
  },
  "20210418-weighted-pool": {
    "WeightedPoolFactory": {
      "useAdaptor": true,
      "actionIds": {
        "create(string,string,address[],uint256[],uint256,address)": "0x4d5282066a5fda3f5736198513ee33edf792164c299f2e59fbb6f6c7040ce7ad"
      }
    },
    "WeightedPool2TokensFactory": {
      "useAdaptor": true,
      "actionIds": {
        "create(string,string,address[],uint256[],uint256,bool,address)": "0x52df70aac861355cfd394f6f8947bfab3c6f1738478300ecc0a35cc1632d8995"
      }
    },
    "WeightedPool": {
      "useAdaptor": false,
      "factoryOutput": "0xa69ad41BBD9303f2c165d19b5564325Da72c7224",
      "actionIds": {
        "setPaused(bool)": "0x3c7de1d8a207c7901ec612f9f0f50957da016911a50d5c22bbe5c9f4f3392d95",
        "setSwapFeePercentage(uint256)": "0x3697d13ee45583cf9c2c64a978ab5886bcd07ec2b851efbea2fced982b8f9596"
      }
    },
    "WeightedPool2Tokens": {
      "useAdaptor": false,
      "factoryOutput": "0xc29562b045D80fD77c69Bec09541F5c16fe20d9d",
      "actionIds": {
        "enableOracle()": "0xe543cb443264aa0734939fa06d9e6ade81d691ee5f27c2183c2a54a2c245c8b1",
        "setPaused(bool)": "0x43f20c0b0ba9191edc765615b4aa9f5fc68be74185b79f813946e7bc9a9e1e38",
        "setSwapFeePercentage(uint256)": "0xc065d550fa98abc242b6baf98e7b2063590675f1ddd81bdb9ea8d8f5c5d52f98"
      }
    }
  },
  "20210624-stable-pool": {
    "StablePoolFactory": {
      "useAdaptor": true,
      "actionIds": {
        "create(string,string,address[],uint256,uint256,address)": "0xef125e2073fd815c55c2f04fed98ba5218e2082ace09e017398ea7e1cdb2cb35"
      }
    },
    "StablePool": {
      "useAdaptor": false,
      "factoryOutput": "0x6641A8c1d33bd3deC8DD85E69C63CAFb5bf36388",
      "actionIds": {
        "setAssetManagerPoolConfig(address,bytes)": "0x605335b210e41aa6abf3dcc7ede4da40480fec68dc8eb118d499fa010783bddd",
        "setPaused(bool)": "0x97270598fa4177db8fa1b289b1a781d6ae7a6e1f87fe4c03f6a0c07990014bb8",
        "setSwapFeePercentage(uint256)": "0x7b09f4b61ccfe85436161b0223489b187d9f9158c542b5e6105df147afc78aca",
        "startAmplificationParameterUpdate(uint256,uint256)": "0x8c9b4c1f53b968f62f656d48126bd856c38b0d879974dff5b5d6055c0d2917d4",
        "stopAmplificationParameterUpdate()": "0xc787be37f98a254065bf8678258de57ce53a2d6814c519063f3003dd9f92dfc3"
      }
    }
  },
  "20210721-liquidity-bootstrapping-pool": {
    "LiquidityBootstrappingPoolFactory": {
      "useAdaptor": true,
      "actionIds": {
        "create(string,string,address[],uint256[],uint256,address,bool)": "0xbe1e0934823cee657ae4c9d763780b556f6dc57a287137a2ce26ef70f771c203"
      }
    },
    "LiquidityBootstrappingPool": {
      "useAdaptor": false,
      "factoryOutput": "0x6FC73B9d624b543f8B6b88FC3CE627877Ff169Ee",
      "actionIds": {
        "setAssetManagerPoolConfig(address,bytes)": "0xd3d88853c901e2581060bf590a0ed48da57ca3ccbe89f748d828c282dc40e1b6",
        "setPaused(bool)": "0x0546471589e6cc8d242057938789941d762b4cf0186a74658ae0f81866138734",
        "setSwapEnabled(bool)": "0xc86f763ebb824c76acdae97561cae60573473dd0e0addb83f0d142f12b0a5d59",
        "setSwapFeePercentage(uint256)": "0xf472b63b0e5e0ef0eedf49fb6dcb108ff97950c4394d78409c9251ea89c943da",
        "updateWeightsGradually(uint256,uint256,uint256[])": "0xf1c73f7bc5b3a33181b70ef054dd876b584d652e288fcd6fd2bf02d7b9c61cf0"
      }
    }
  },
  "20210727-meta-stable-pool": {
    "QueryProcessor": {
      "useAdaptor": true,
      "actionIds": {}
    },
    "MetaStablePoolFactory": {
      "useAdaptor": true,
      "actionIds": {
        "create(string,string,address[],uint256,address[],uint256[],uint256,bool,address)": "0x35a3db544cfbcb07e2aa5288331e259147eb73fa71abbf042d2e30f883336c9f"
      }
    },
    "MetaStablePool": {
      "useAdaptor": false,
      "factoryOutput": "0x851523A36690bF267BbFEC389C823072D82921a9",
      "actionIds": {
        "enableOracle()": "0x9bb0ceafb44194dec6a47c23126dfed1662c42d573398f0f4af21aee3757b88e",
        "setAssetManagerPoolConfig(address,bytes)": "0x287ba3992c230585d4856a43c953df4b6d09d8e3890f9291cc2633628e9d01cd",
        "setPaused(bool)": "0xa9d5a531fd849052f92ebf9cbe5ae801a82bbc0ffd854f4dcd44c663d4a11ec8",
        "setPriceRateCacheDuration(address,uint256)": "0xc8cec43a5d5eea46edca69d90b740e59c583c81a2a8fc493bb9428e720af8bba",
        "setSwapFeePercentage(uint256)": "0x15d3918ca8f9895d8906a780f5f402d32707bada7b1b5e7b21b7351257103a35",
        "startAmplificationParameterUpdate(uint256,uint256)": "0xc108e87eca9f3a0e9a9db0b708e6b15a70c3d0859b02723a7cc4b5ca1fb9fc28",
        "stopAmplificationParameterUpdate()": "0x2f17310a7a479b437515eb1917c45a5f8d1fc7035462cfc7c7c43825dec621b5",
        "updatePriceRateCache(address)": "0x2660c857c9d8d37ecd99d93ddcc0228cf852373a4a76f8eb9b958ea0a0ec6e68"
      }
    }
  },
  "20210811-ldo-merkle": {
    "MerkleRedeem": {
      "useAdaptor": true,
      "actionIds": {
        "claimWeek(address,uint256,uint256,bytes32[])": "0x190215af95d85aed123d88a5a308c3605798a93182fe9aa47e888a456c59b12b",
        "claimWeeks(address,(uint256,uint256,bytes32[])[])": "0x24248ad6b9be2522d91cae72104629b7c57ac683e9e5bedc9b63bbc54423edab",
        "claimWeeksToInternalBalance(address,(uint256,uint256,bytes32[])[])": "0x6d36262bcfd476e173efd00cd5be7495d11c6f6f2c1d01d32db5a5b1f162b4fb",
        "claimWeeksWithCallback(address,address,bytes,(uint256,uint256,bytes32[])[])": "0x88a0b63d1c455206528a698a9e793133b7049bcbb26d1e7c81f04c068eaf8e16",
        "renounceOwnership()": "0x858742bdbe585ec0acbf6ceb781210df449541e2b00806ecaa2936ad9b152193",
        "seedAllocations(uint256,bytes32,uint256)": "0x0f7d9db492e826138d1f07e98394f3b70a74c5b8959def367243224610a20b6b",
        "transferOwnership(address)": "0xa6b1c7cea3e8e35e77cd79fb2e81d17bd8655f01e5f71269cdfb8fac58ad52ea"
      }
    }
  },
  "20210812-lido-relayer": {
    "LidoRelayer": {
      "useAdaptor": true,
      "actionIds": {
        "batchSwap(uint8,(bytes32,uint256,uint256,uint256,bytes)[],address[],(address,bool,address,bool),int256[],uint256)": "0xc3ef0caf01ca4e8de0b09bd7a65cb1eedf3acfb62313e3d430f35fa496adb22d",
        "exitPool(bytes32,address,address,(address[],uint256[],bytes,bool))": "0x98dcef85670041cd02e471de781cd5158f4d4dece67f3e660db31548d63bff91",
        "joinPool(bytes32,address,address,(address[],uint256[],bytes,bool))": "0x632c55094ef8995a26074905e17db30f937ecdab014cbbdc5839cfe031199405",
        "swap((bytes32,uint8,address,address,uint256,bytes),(address,bool,address,bool),uint256,uint256)": "0xa7dcb2573b52b4dcc7de73e0917155f523c796d5012eb817bbad496849602510"
      }
    }
  },
  "20210812-wsteth-rate-provider": {
    "WstETHRateProvider": {
      "useAdaptor": true,
      "actionIds": {}
    }
  },
  "20210907-investment-pool": {
    "InvestmentPoolFactory": {
      "useAdaptor": true,
      "actionIds": {
        "create(string,string,address[],uint256[],uint256,address,bool,uint256)": "0xb4d5b96b20908201024f5175a555aff829236b7605db02daffbf2a17f4ca2b57"
      }
    },
    "InvestmentPool": {
      "useAdaptor": false,
      "factoryOutput": "0x3B40D7d5AE25dF2561944dD68b252016c4c7B280",
      "actionIds": {
        "setAssetManagerPoolConfig(address,bytes)": "0x8ede97683b1fadf663e65daaaef500256ae3643c68c6a4b77e4a84b6035d28a4",
        "setPaused(bool)": "0x39794bfb631976145dd5645f5c903aa2b443f72f15e99d1b7413294703d56380",
        "setSwapEnabled(bool)": "0x0e86e31bfd78ac23d9fbebeb5305bbfc7d666c0602cc1e74194140c651c5c904",
        "setSwapFeePercentage(uint256)": "0x72696c3624ff2400c3580f888cdfc372de1ec9ecba65f61ae7d06752d0181f3a",
        "updateWeightsGradually(uint256,uint256,uint256[])": "0x63c0eaeb06b0089842f2fe3ea983921782387e90d36d385cc683ab874153113b",
        "withdrawCollectedManagementFees(address)": "0xd9628fe78fc2a5e864832482b704caf2b03cd52c227663a96aa302ac9bd2f15c"
      }
    }
  },
  "20211012-merkle-orchard": {
    "MerkleOrchard": {
      "useAdaptor": true,
      "actionIds": {
        "claimDistributions(address,(uint256,uint256,address,uint256,bytes32[])[],address[])": "0x95ae77365b40f8e7f35e43b7f403fe8a992f08321289678fbef64d8e0cc410c7",
        "claimDistributionsToInternalBalance(address,(uint256,uint256,address,uint256,bytes32[])[],address[])": "0xb1dd2f16c338f7cecccd5ce613e1ad7cd4f7c5408b675d032cf7c411eba2debf",
        "claimDistributionsWithCallback(address,(uint256,uint256,address,uint256,bytes32[])[],address[],address,bytes)": "0x860b7842a97ec464ad09199f82fe42aa6d0680bc5797097cc1147660649a5858",
        "createDistribution(address,bytes32,uint256,uint256)": "0x8bd6f4c1c5052c1d553c85e11bb6addbb2a47edf967f3c9d4f0f9f69b94b9269"
      }
    }
  },
  "20211202-no-protocol-fee-lbp": {
    "NoProtocolFeeLiquidityBootstrappingPoolFactory": {
      "useAdaptor": false,
      "actionIds": {
        "create(string,string,address[],uint256[],uint256,address,bool)": "0x803e6b81fee024ccd085712b4bcd6741a50460eef16ac4d213ce52fa09ac31b4",
        "disable()": "0xf606602974ca80beb7071ceacbfd2e03a1d2bb9da2001eb3591a2c4bbbbc0d05"
      }
    },
    "NoProtocolFeeLiquidityBootstrappingPool": {
      "useAdaptor": false,
      "factoryOutput": "0x8485b36623632fFA5E486008DF4d0B6d363DEFdB",
      "actionIds": {
        "setAssetManagerPoolConfig(address,bytes)": "0xc4ca135a8ee3a202cf58d5dc78331892fb4ddeb709bdf799280ee671b8649a9a",
        "setPaused(bool)": "0x33651f97c60f5c9bae32e34d4affa67d26b9b3bb7fe727a08b22d54e60dc9e0a",
        "setSwapEnabled(bool)": "0xd7d5ce1b6761a937c49998a490a4c72f5914155c09b54c3ae59633610d5a8638",
        "setSwapFeePercentage(uint256)": "0xb6202de0535d339310cb6bbbe84445fab2c4f3560adc56dfa561ec6867d2d5c0",
        "updateWeightsGradually(uint256,uint256,uint256[])": "0x93387e6b11da4ff55581ebe54e26f0ebd5f03aaa4240346b7422c7d1fd4a785f"
      }
    }
  },
  "20211203-batch-relayer": {
    "BatchRelayerLibrary": {
      "useAdaptor": true,
      "actionIds": {
        "approveVault(address,uint256)": "0xaa23d25f754f62a06b5bff73704ce6a07271fc7831fc3c079d96ec6980f87d6e",
        "batchSwap(uint8,(bytes32,uint256,uint256,uint256,bytes)[],address[],(address,bool,address,bool),int256[],uint256,uint256,(uint256,uint256)[])": "0x2dd6bdd5b339c5fa79fc1126cd9d128162f81c7cc01a7d0b793b62bb7ca8b194",
        "exitPool(bytes32,uint8,address,address,(address[],uint256[],bytes,bool),(uint256,uint256)[])": "0x7bef1c3ab618833712da8cb03fd03db190273f4bce26e29d463de5f716d6820c",
        "joinPool(bytes32,uint8,address,address,(address[],uint256[],bytes,bool),uint256,uint256)": "0xa317a1de8658aa1a3a8c2fcd3a2a9eaa9b7ac3dcf043af7abae8c7ffd9e3b75a",
        "manageUserBalance((uint8,address,uint256,address,address)[],uint256)": "0x377511c9189247483881941866710fd69b16cf26dac77097eda4323a62edb0e3",
        "setRelayerApproval(address,bool,bytes)": "0x6777e48feb8714cdc9a1d75b7d4fa2695fcc70eeb21785948dd9a27116f5c15d",
        "stakeETH(address,uint256,uint256)": "0xd18eb25ae71956955c16232a79bb7f57a7c49d035c6ac2aef3645fea48cce648",
        "stakeETHAndWrap(address,uint256,uint256)": "0x499793b8f2bd7d1791fa14aa3087b8860206dc69c268a127c2d67383a66ad849",
        "swap((bytes32,uint8,address,address,uint256,bytes),(address,bool,address,bool),uint256,uint256,uint256,uint256)": "0x47d345d6c83d27af5cf8b4803fc305da7a9d882d0867f51a74bff6b0d069a96d",
        "unwrapAaveStaticToken(address,address,address,uint256,bool,uint256)": "0xf12929cb8d3663dc3a2987614120015782b4612fadd9008db07f0338d050ce6f",
        "unwrapWstETH(address,address,uint256,uint256)": "0x1f9ec1957c4a2a58e9ae2a7b896384e858c9abab09b2b00ed3c122798a205245",
        "vaultPermit(address,address,uint256,uint256,uint8,bytes32,bytes32)": "0xfe259d33f0757874710753c3df40e75066d2f883a525f3522667f38130494d8c",
        "vaultPermitDAI(address,address,uint256,uint256,bool,uint8,bytes32,bytes32)": "0x2ba80ff0408f58d3fef07ceb9d93e431ba9c5351e167284bcced49edad8e16e3",
        "wrapAaveDynamicToken(address,address,address,uint256,bool,uint256)": "0xd97e985113b0adf0a61a16b7bbbb50f9bc8efb16235f3bb8881db59c61127cf2",
        "wrapStETH(address,address,uint256,uint256)": "0x7adacb41fadeda1310655dd5b02f5b15b3805c325657b6b2ccde3ee3e5971ba2"
      }
    },
    "BalancerRelayer": {
      "useAdaptor": true,
      "actionIds": {
        "multicall(bytes[])": "0xc39cf075301d1b05cef3fc32c6b1797e285eef17806fad46628c0cfcee1396de"
      }
    }
  },
  "20211208-aave-linear-pool": {
    "AaveLinearPoolFactory": {
      "useAdaptor": true,
      "actionIds": {
        "create(string,string,address,address,uint256,uint256,address)": "0x57ae3d5ec3fd0db73a6bce9004759ef4fe0b634368367ea70a82a52f85766856"
      }
    },
    "AaveLinearPool": {
      "useAdaptor": false,
      "factoryOutput": "0x2BBf681cC4eb09218BEe85EA2a5d3D13Fa40fC0C",
      "actionIds": {
        "initialize()": "0xab6d34fdbf316df0accee9b1f95b88568c4c91d0a4c9dd6357953630cecff574",
        "setAssetManagerPoolConfig(address,bytes)": "0x31dcd6f29ec351a2381f60f2870ff242ec9b61ca3eb9193fd07c6de719efce7c",
        "setPaused(bool)": "0x5bcdcc8d471eea0c6345d3dd65ad4997a32054e1e0672b780a9b6c36df0166a3",
        "setSwapFeePercentage(uint256)": "0x2256d78edacd087428321791a930d4f9fd7acf56e8862187466f1caf179c1a08",
        "setTargets(uint256,uint256)": "0x1e3ce02b9d143fb44dc00c908d6b454553cf1c8c48e54090fa1f5fdd18a8e6b9"
      }
    }
  },
  "20211208-stable-phantom-pool": {
    "StablePhantomPoolFactory": {
      "useAdaptor": true,
      "actionIds": {
        "create(string,string,address[],uint256,address[],uint256[],uint256,address)": "0x4661be5958d49f2da7605eb2c0a30a732295eb8789629f2b4688f865ef9e54b0"
      }
    },
    "StablePhantomPool": {
      "useAdaptor": false,
      "factoryOutput": "0xd997f35c9b1281b82c8928039d14cddab5e13c20",
      "actionIds": {
        "setAssetManagerPoolConfig(address,bytes)": "0xe81fd208be056efa0b46ec592476cb6961cda6e45eb5fa7dc44d0ece445bee36",
        "setPaused(bool)": "0xbdac75576424959cffc7f91ec4674a05fd1c62bedcbcbce9dab046c58c881950",
        "setSwapFeePercentage(uint256)": "0x36e042f590f2c5d0d8959cc373c8b1681f70f84e9656be8dd0eae652e01de4eb",
        "setTokenRateCacheDuration(address,uint256)": "0xe4814396e9db5314024c424f43d6a129829efad6c545df373b226431cbcadbd3",
        "startAmplificationParameterUpdate(uint256,uint256)": "0xfe1bd34ab8503474f86b5b36c5ea3e3575d3f1ea45eb1fb759b91b5cc4eac1e1",
        "stopAmplificationParameterUpdate()": "0x4f37434f57ce76a752b6a952570d046ec875f494e05243dab1f3c92f673d0cb2",
        "updateCachedProtocolSwapFeePercentage()": "0xc48a17424b6d527a0b4f030e4df5e7eff52b4aae6f76a306b55f91c27cccc1c2",
        "updateTokenRateCache(address)": "0x1cb934b52b3cf6cb3594cc25b72e1d6861cd41e4fc12bb5f10bfa52b10fa170e"
      }
    }
  },
  "20220325-authorizer-adaptor": {
    "AuthorizerAdaptor": {
      "useAdaptor": false,
      "actionIds": {
        "performAction(address,bytes)": "0xb15b30df9532a604d270b606ff7a0ca41e2976166bfa5ce9e1f823a88d69a9d9"
      }
    }
  },
  "20220325-bal-token-holder-factory": {
    "BALTokenHolderFactory": {
      "useAdaptor": true,
      "actionIds": {
        "create(string)": "0x7e2a611da0e37d29a1311cfd160515e281fa0f10786532d2e1e9edbf6dc2cf25"
      }
    }
  },
  "20220325-balancer-token-admin": {
    "BalancerTokenAdmin": {
      "useAdaptor": false,
      "actionIds": {
        "activate()": "0x96932b9555c49f1a3a7fb90d4b1ea803f16e02e14a6b942202a84e5f6b65d5c4",
        "futureEpochTimeWrite()": "0xacec8794d76ea5ac05e70cc226ec08ab372e5c2f91d03bf812d6d477bce2fc55",
        "future_epoch_time_write()": "0x0d053a6eb924c2f3101bbfb858515595f6c7bf9744b42585e184d63e0215ca3b",
        "mint(address,uint256)": "0xdddd30813da50fda5faba482fd2937d0c6165d2faf027d3dfbd1554f3d7d47ff",
        "snapshot()": "0xd16ddeeb857bd4a971b77edc25dce4c97464c7037c6f19031efbdd5aa020a982",
        "startEpochTimeWrite()": "0x7d0e96f9537a6548c968d9cdd0ca4c587d4200eb6ca086ae6e06a2239888c8fa",
        "start_epoch_time_write()": "0x743a33bed996bd473f43b7e6e7a2664fadae00e210998d7f6d10105ba0029e92",
        "updateMiningParameters()": "0x805045d11a7322c048bac41e9109e7626cd55848c9692280004e1fd415f02b03",
        "update_mining_parameters()": "0x549e45fa6aa6cd42bb228ec77c4371112ca8fe7a82e8578ec45667e6e19f69f9"
      }
    }
  },
  "20220325-gauge-adder": {
    "GaugeAdder": {
      "useAdaptor": false,
      "actionIds": {
        "addArbitrumGauge(address)": "0x72c4c054ad03b4f5f0ba716c30d74c6f27fafb105c850cb59e2b6fec32a42f2f",
        "addEthereumGauge(address)": "0x5dce9596402d216d8b1fa2b9f8e18b0dc1b5c81f96e0827c6cc83eba6e2205d4",
        "addGaugeFactory(address,uint8)": "0xe7e04566e98397eb5971a061d01c547d4426ac0ad65a48c60b2e99c4e0b603f5",
        "addPolygonGauge(address)": "0xeb223764963bceacbb06d72a3697801c2460ddf95b2ec410d2641d69249d466f"
      }
    }
  },
  "20220325-gauge-controller": {
    "VotingEscrow": {
      "useAdaptor": true,
      "actionIds": {
        "apply_smart_wallet_checker()": "0x362c40676152e5e365b673f8e0f21d42b9b21cb4e590a31bffe9702e28daf57f",
        "checkpoint()": "0x3f63974a377ba4713661ede455bceda6686a0395f8b8ed8701ad1f13bb926c4d",
        "commit_smart_wallet_checker(address)": "0x673e197e292370881f837a2629e6b9465a718919e834c0439bf0a6b5a99208d7",
        "create_lock(uint256,uint256)": "0x7a65d2571a863338b6b67133d16a6f34d2f6f767d68b2075a17d2cb55829f4e0",
        "deposit_for(address,uint256)": "0xcc4fe236aef84d8f5b767aeec407a9b7044820a84bc36f4ad1fc5ed77242431f",
        "increase_amount(uint256)": "0x3e8c85a5e48c26d1099ad7f7b0536350ba17a692f1ad7521c38da216bc15df16",
        "increase_unlock_time(uint256)": "0x3500a199bdb45f136f1d405ca92cb75123068aee4b48b8b9619411ed54774925",
        "withdraw()": "0xfd3d28da2c60bed3a295d0fbf7ace73209538ecae675345a2cbb8cea86230961"
      }
    },
    "GaugeController": {
      "useAdaptor": true,
      "actionIds": {
        "add_gauge(address,int128)": "0xf49d7ffb5922642adc9f29cfb52b2214e81e0b0e54e9cd1e9f70439f0011f368",
        "add_gauge(address,int128,uint256)": "0x4815e18447bbe865d37590f7139c1d33834daae29c0237713c830abd39138f2a",
        "add_type(string)": "0xf2ee0d27f2db1beff84c982e994a8c6c7e084d634c0340c962ea5cd955ce4ad8",
        "add_type(string,uint256)": "0x7fe04d1c717433ce5bbdf785d6e90266f2bae99766c9d503ff47cec967167136",
        "change_gauge_weight(address,uint256)": "0x82d0eebdd5af3f70be16f2783cfd8e46f5b69b3850b32e51754850dd2803cd75",
        "change_type_weight(int128,uint256)": "0x12f9e00ab442287a40f2a49944d8ccc3ecfe7182b318de57a2045d3506e570e5",
        "checkpoint()": "0x3f63974a377ba4713661ede455bceda6686a0395f8b8ed8701ad1f13bb926c4d",
        "checkpoint_gauge(address)": "0x6ed13b7fb8b0936628e6ae340d3e5ad9c3ad27e64a7fee414b9b8cef97102da8",
        "gauge_relative_weight_write(address)": "0xaa74ccbe29682daa9559b762def411f38ca755385d4e978d7f0bc4f681bc9e7d",
        "gauge_relative_weight_write(address,uint256)": "0x96bfa427f948d89377ef175ce011d6f2797e337e3dc95f0cf674fb0f61183ac4",
        "vote_for_gauge_weights(address,uint256)": "0x4786dd5b560a739b32a5e34ac232376398604980243f61664e5d1d7e9d0896e0",
        "vote_for_many_gauge_weights(address[8],uint256[8])": "0x84b506057644d8fba8915c2061e09653f8d5a336015d912cd60c5ff9a48d9701"
      }
    },
    "BalancerMinter": {
      "useAdaptor": true,
      "actionIds": {
        "mint(address)": "0x4b99b4c639246e5f40ee15ce22303dc04dfcce701efc6ae2c4f7c32b1443917e",
        "mintFor(address,address)": "0xbf6ea21000214e3cc31ebda92637bd5200364323a5778bc72c4482a9d219ccbc",
        "mintMany(address[])": "0x18ecba24ca8f9b10e3994ebfe0a2a6424857ef579608307b847215fcb61257f7",
        "mintManyFor(address[],address)": "0xcb2f2be152fe893a409091099320600046107553c30d3e1bc40973b0c548a446",
        "mint_for(address,address)": "0x7ea169e78a61bd50b57b3abf2205a2267fe5074a2c4a7ea399d25b392a3a1b4c",
        "mint_many(address[8])": "0xdee4dd02f4eee8cea0144fc659b727664862677023a9593e82171efc526cd28d",
        "setMinterApproval(address,bool)": "0xf531d3bbe8603698363ff6180c4053280b563202830610d50354822ad0f75a21",
        "setMinterApprovalWithSignature(address,bool,address,uint256,uint8,bytes32,bytes32)": "0x489e15b1ce5814f173be8a6b43d0bfd46a22516131efc5ea7c93790b926362e3",
        "toggle_approve_mint(address)": "0xf0f283eff4307a699fbc54a666dd8b9dfe4afcb685416680b53c8518d3901dc7"
      }
    }
  },
  "20220325-mainnet-gauge-factory": {
    "LiquidityGaugeV5": {
      "useAdaptor": true,
      "actionIds": {
        "add_reward(address,address)": "0x3bf29175652a3f0fac5abb715d0b7fe2e7b597e2e2eff555dac6b21a20a7c83e",
        "claim_rewards()": "0xa1fcfa4f107b70052cfbb2e460d99c96f9b18c1197671fe00ab59c32adcddbeb",
        "claim_rewards(address)": "0x1c866c9ea7b119a642f593024ced6088dbde65d041e5d3e826b9ad49b949a64b",
        "claim_rewards(address,address)": "0x17b18f02fd5498a6aba17d20977b1a8a08f888d821999613fee42f9f9acb0bd9",
        "claimable_tokens(address)": "0x507b520ac43f322b79e43a63eaa5b80ca89ac2c5b63970fa4b6242a23a9e8aa2",
        "deposit(uint256)": "0x514b6f05525a3f31c3bde60d063e91e88204c5cdc5b35934513f911943b97fcc",
        "deposit(uint256,address)": "0x360a8a15589674642b2125956d96757fc2f06ff1b968333271de16a20e01df05",
        "deposit(uint256,address,bool)": "0x7572a9d124a97112d9e0f610651c79f13cf257bea3a71e38663b8a23875a2241",
        "deposit_reward_token(address,uint256)": "0xb70966c80d8727484d7d85b65c022ce136cadffc1aa72bd6362cd9e160598bf9",
        "initialize(address)": "0x7cd4c1de57fa031316e3b61c1bca9160d4feb774986a819a7c4c04dc66d7d21e",
        "kick(address)": "0x5d4f8bc2dd6ae588be27076524fbf4fc2a833c466ab107fda2e84bf2f59bc0ca",
        "killGauge()": "0xec1d467d9ab03a0079c22a89037209f5763aec973897ea763e2cf25d71a5f12e",
        "set_reward_distributor(address,address)": "0xd0090a09f425bba74e6c801fba7c6d15b44147ab0bd319e40076ce07e95168b6",
        "set_rewards_receiver(address)": "0x1b288a1f96e75e2fda7a0c1ac5c35a7fd2c5e2e5c425c32152ae01f82545e2da",
        "unkillGauge()": "0x076e9815202aa39577192023cfa569d6504b003183b2bc13cd0046523dfa23ea",
        "user_checkpoint(address)": "0x3aaa120451be1d03b5f871d8f553636453af4ac4fed808c66c169c212b199436",
        "withdraw(uint256)": "0xec9d6185ed79aed8edc19bc6fc25ca544504ab0970d25b191e5279100224502a",
        "withdraw(uint256,bool)": "0xb69fa1eb7b5ac6d9f3d5b8707460dc80b1f871eb64473f46b1aaaed1002aec60"
      }
    },
    "LiquidityGaugeFactory": {
      "useAdaptor": true,
      "actionIds": {
        "create(address)": "0xaa40669e74603d8e708eac95e60f78c35d5af4f59afdb700675f38c6534809f7"
      }
    }
  },
  "20220325-single-recipient-gauge-factory": {
    "SingleRecipientGaugeFactory": {
      "useAdaptor": true,
      "actionIds": {
        "create(address)": "0xaa40669e74603d8e708eac95e60f78c35d5af4f59afdb700675f38c6534809f7"
      }
    },
    "SingleRecipientGauge": {
      "useAdaptor": true,
      "actionIds": {
        "checkpoint()": "0x3f63974a377ba4713661ede455bceda6686a0395f8b8ed8701ad1f13bb926c4d",
        "initialize(address)": "0x7cd4c1de57fa031316e3b61c1bca9160d4feb774986a819a7c4c04dc66d7d21e",
        "killGauge()": "0xec1d467d9ab03a0079c22a89037209f5763aec973897ea763e2cf25d71a5f12e",
        "unkillGauge()": "0x076e9815202aa39577192023cfa569d6504b003183b2bc13cd0046523dfa23ea"
      }
    }
  },
  "20220325-ve-delegation": {
    "VotingEscrowDelegation": {
      "useAdaptor": true,
      "actionIds": {
        "batch_cancel_boosts(uint256[256])": "0x7361fe0e46cb276b41a98d4cd9737cc306ad42ab0b7acc664d99a8b0d4abc452",
        "batch_set_delegation_status(address,address[256],uint256[256])": "0xcd3fec4da938be5771576fbd5ed3c07305517a176aad2a4257eda4a558c0ac27",
        "burn(uint256)": "0xc82564c94b7d050939678c3432d24cc0bd077332b2831096f1a13bddf76cd4ea",
        "cancel_boost(uint256)": "0x482e4412b4beb34200f82812026fbaa4f0cb609d547edabc2983bfdc89ddedcd",
        "create_boost(address,address,int256,uint256,uint256,uint256)": "0xce9c580a1e3377595db533643f032e9d7bf9544e31d696c48a16e797fa82d5ce",
        "extend_boost(uint256,int256,uint256,uint256)": "0x2f8a062f8344cfe8574e9e6c67d0f3748802f02a2af653df71d38fb8ebd0bdde",
        "setApprovalForAll(address,bool)": "0x5082362308cf6060c96bdc9e34bcef0083316c7ea918f43666dccae67654e0d0",
        "set_base_uri(string)": "0xeb64a3bdaa01387bfd7d1ce9cdddd6dbace525fca48858752f25b9bd5593a094",
        "set_delegation_status(address,address,bool)": "0x6c714a4a280d2590fd368ce54a96f8d00d5e1c39e055865d883d61c3c9ebd1c5"
      }
    },
    "VotingEscrowDelegationProxy": {
      "useAdaptor": false,
      "actionIds": {
        "killDelegation()": "0xed06749120ed28db0c65713005c016309499b1e45241675b64e14f1c6fb2dc1b",
        "setDelegation(address)": "0xac0fcdc4520d7bde1c58bbefd7c8dd39aaf382a20c27991134c14fe63d2c96f3"
      }
    }
  },
  "20220325-veBAL-deployment-coordinator": {
    "veBALDeploymentCoordinator": {
      "useAdaptor": true,
      "actionIds": {
        "performFirstStage()": "0xfae7a7297ab00ab24fb5a8c8b6dc308f1313e04bcfb997828c66cbed13627ea1",
        "performSecondStage()": "0x8590f6c87bdb4c6e318a57ac14cfd44d71eafd37a1231eebe4d2bebe289fc705",
        "performThirdStage()": "0x0aad00acf36dd9648dc9f83caf2ec248cf656efa6f2c593df6b7bf3a41082fbe"
      }
    }
  },
  "20220413-arbitrum-root-gauge-factory": {
    "ArbitrumRootGaugeFactory": {
      "useAdaptor": false,
      "actionIds": {
        "create(address)": "0x91f73138418e304f7c24e6d7e831c4d7e51d2b871a14fe25d3a8e7b1365f6515",
        "setArbitrumFees(uint64,uint64,uint64)": "0x8b2c6767a8c426408240798cd82acf7ba6091320da176d0b1ab39e99fd5c409d"
      }
    },
    "ArbitrumRootGauge": {
      "useAdaptor": true,
      "actionIds": {
        "checkpoint()": "0x3f63974a377ba4713661ede455bceda6686a0395f8b8ed8701ad1f13bb926c4d",
        "initialize(address)": "0x7cd4c1de57fa031316e3b61c1bca9160d4feb774986a819a7c4c04dc66d7d21e",
        "killGauge()": "0xec1d467d9ab03a0079c22a89037209f5763aec973897ea763e2cf25d71a5f12e",
        "unkillGauge()": "0x076e9815202aa39577192023cfa569d6504b003183b2bc13cd0046523dfa23ea"
      }
    }
  },
  "20220413-polygon-root-gauge-factory": {
    "PolygonRootGaugeFactory": {
      "useAdaptor": true,
      "actionIds": {
        "create(address)": "0xaa40669e74603d8e708eac95e60f78c35d5af4f59afdb700675f38c6534809f7"
      }
    },
    "PolygonRootGauge": {
      "useAdaptor": true,
      "actionIds": {
        "checkpoint()": "0x3f63974a377ba4713661ede455bceda6686a0395f8b8ed8701ad1f13bb926c4d",
        "initialize(address)": "0x7cd4c1de57fa031316e3b61c1bca9160d4feb774986a819a7c4c04dc66d7d21e",
        "killGauge()": "0xec1d467d9ab03a0079c22a89037209f5763aec973897ea763e2cf25d71a5f12e",
        "unkillGauge()": "0x076e9815202aa39577192023cfa569d6504b003183b2bc13cd0046523dfa23ea"
      }
    }
  },
  "20220415-veBAL-L2-gauge-setup-coordinator": {
    "veBALL2GaugeSetupCoordinator": {
      "useAdaptor": true,
      "actionIds": {
        "performFirstStage()": "0xfae7a7297ab00ab24fb5a8c8b6dc308f1313e04bcfb997828c66cbed13627ea1",
        "performSecondStage()": "0x8590f6c87bdb4c6e318a57ac14cfd44d71eafd37a1231eebe4d2bebe289fc705"
      }
    }
  },
  "20220418-veBAL-gauge-fix-coordinator": {
    "veBALGaugeFixCoordinator": {
      "useAdaptor": true,
      "actionIds": {
        "performFirstStage()": "0xfae7a7297ab00ab24fb5a8c8b6dc308f1313e04bcfb997828c66cbed13627ea1"
      }
    }
  },
  "20220420-fee-distributor": {
    "FeeDistributor": {
      "useAdaptor": true,
      "actionIds": {
        "checkpoint()": "0x3f63974a377ba4713661ede455bceda6686a0395f8b8ed8701ad1f13bb926c4d",
        "checkpointToken(address)": "0x84f74b497b7b8786ad28575751bcba78a869980750e3e59d9f753ecd753e7d50",
        "checkpointTokens(address[])": "0x7e339947ebceb8dcc3475abfefba6050fd835e6d1eff9b9e9678e810d369682e",
        "checkpointUser(address)": "0x9ccd42be79895ab5d68baf1ceb99044358d23c13dc7fd911b5af3d528ee8da8c",
        "claimToken(address,address)": "0x3f0bd81e3d4307c9d877450060e9f456cdce2cd0dcc13c55435ca418fad441af",
        "claimTokens(address,address[])": "0x2a02b42776ae382b5868eddf4a925d0eec90785dde1a5d48aaa55cd7cb9cf37a",
        "depositToken(address,uint256)": "0xdf028848b388713ac0b5fd66beb36b7e230fb62844ad43ed9e894034570ecb71",
        "depositTokens(address[],uint256[])": "0x683bdec204c4a35996ebfb23eea0f4f62343598147ef9bf5a43fabbd0e9ed8d0"
      }
    }
  },
  "20220420-smart-wallet-checker": {
    "SmartWalletChecker": {
      "useAdaptor": false,
      "actionIds": {
        "allowlistAddress(address)": "0x453b670b2708db1ba5df1da1d48add0564558624efac456e43e9c9fff99d51af",
        "denylistAddress(address)": "0x43cd68bd7db0472f3fac100d3f402a603c8ab62e816feff20dbe3ec6c6e61b89"
      }
    }
  },
  "20220421-smart-wallet-checker-coordinator": {
    "SmartWalletCheckerCoordinator": {
      "useAdaptor": true,
      "actionIds": {
        "performFirstStage()": "0xfae7a7297ab00ab24fb5a8c8b6dc308f1313e04bcfb997828c66cbed13627ea1"
      }
    }
  },
  "20220513-double-entrypoint-fix-relayer": {
    "DoubleEntrypointFixRelayer": {
      "useAdaptor": true,
      "actionIds": {
        "exitBTCStablePool()": "0xc3c57d80acf8fa377fb865720f7ee10ad4aca7109b303fbb71d2908ca6844744",
        "exitSNXWeightedPool()": "0xe6817433212f634fbe74775c5a6d479ff55bb4cada528cc35724754b3e5d9bf7",
        "receiveFlashLoan(address[],uint256[],uint256[],bytes)": "0x6d9f128845c731272c63ac23b090d6ac72ef10b7eb6e4c5eb279bebf0e7b5c59",
        "sweepDoubleEntrypointToken(address[])": "0x08538fe199982f8b4355d4f2bdb1394308786ab97d5f72629add67d66fd516c5",
        "sweepSNXsBTC()": "0x1961e53f2732b026e902916369409c15c33ad87401cb826c58c3ef5ee3544dd2"
      }
    }
  },
  "20220517-protocol-fee-withdrawer": {
    "ProtocolFeesWithdrawer": {
      "useAdaptor": false,
      "actionIds": {
        "allowlistToken(address)": "0x64676378163864956da1a2c55238f9af1e66855685e9c35cc521066b55f468c4",
        "denylistToken(address)": "0xa5a62b55fdf9496f8e1b3feba479423a4349b385bd444f893b3cd4cf9387ce3f",
        "withdrawCollectedFees(address[],uint256[],address)": "0x826ac7ce861f2a54e071e6c724653757fdd1259804eb1ca7f040aa1cd09923fe"
      }
    }
  },
  "20220530-preseeded-voting-escrow-delegation": {
    "PreseededVotingEscrowDelegation": {
      "useAdaptor": true,
      "actionIds": {
        "batch_cancel_boosts(uint256[256])": "0x7361fe0e46cb276b41a98d4cd9737cc306ad42ab0b7acc664d99a8b0d4abc452",
        "batch_set_delegation_status(address,address[256],uint256[256])": "0xcd3fec4da938be5771576fbd5ed3c07305517a176aad2a4257eda4a558c0ac27",
        "burn(uint256)": "0xc82564c94b7d050939678c3432d24cc0bd077332b2831096f1a13bddf76cd4ea",
        "cancel_boost(uint256)": "0x482e4412b4beb34200f82812026fbaa4f0cb609d547edabc2983bfdc89ddedcd",
        "create_boost(address,address,int256,uint256,uint256,uint256)": "0xce9c580a1e3377595db533643f032e9d7bf9544e31d696c48a16e797fa82d5ce",
        "extend_boost(uint256,int256,uint256,uint256)": "0x2f8a062f8344cfe8574e9e6c67d0f3748802f02a2af653df71d38fb8ebd0bdde",
        "preseed()": "0x309fcfd1a0ff2f78ea637d18cad11ac7949e25a09f2d7c5b69b9d4cce2cdb745",
        "setApprovalForAll(address,bool)": "0x5082362308cf6060c96bdc9e34bcef0083316c7ea918f43666dccae67654e0d0",
        "set_base_uri(string)": "0xeb64a3bdaa01387bfd7d1ce9cdddd6dbace525fca48858752f25b9bd5593a094",
        "set_delegation_status(address,address,bool)": "0x6c714a4a280d2590fd368ce54a96f8d00d5e1c39e055865d883d61c3c9ebd1c5"
      }
    }
  },
  "20220609-stable-pool-v2": {
    "StablePool": {
      "useAdaptor": false,
      "factoryOutput": "0x2d011aDf89f0576C9B722c28269FcB5D50C2d179",
      "actionIds": {
        "disableRecoveryMode()": "0x79819a7971b1e9f195beb8386adb931d405f6f037b2c0c6ac955e68569c01128",
        "enableRecoveryMode()": "0xe677a5af244fbd50b51cf114dd0bdbf7b73c262382c7704c359c6c2148820d33",
        "pause()": "0xcd7e0ee0107ef7cac4d00d3821101a9ba6f02158f7f4dd52693e82ad3c91e918",
        "setAssetManagerPoolConfig(address,bytes)": "0xb4f5d67533236074d36881d864a2800bfe93f13921d54c1fd373894c4832a0df",
        "setSwapFeePercentage(uint256)": "0xcf5e03a737e4f5ba6d13e23f893a1e0255b362d8ce22e9568e1565fcf92789c7",
        "startAmplificationParameterUpdate(uint256,uint256)": "0xcad4ec1d64970817394bee6f75af4645fb72ba5b88902c4c155ce82aab0a3a5a",
        "stopAmplificationParameterUpdate()": "0xe5a9dede86018292d3cd547db825db489579eedbf2eebd3694ab93e912c1fae5",
        "unpause()": "0x07b4fb5e12466b66136a430edadfe74892e0cbfc410f6268a2d1d24cc09a6e05"
      }
    }
  },
  "20220404-erc4626-linear-pool-v2": {
    "ERC4626LinearPool": {
      "useAdaptor": false,
      "factoryOutput": "0xb0F75E97A114A4EB4a425eDc48990e6760726709",
      "actionIds": {
        "initialize()": "0x9b2fa0d42c19f1dc95f6e44002978e37339777d7e71fd3d42a4066d93e4deb5e",
        "setAssetManagerPoolConfig(address,bytes)": "0x3baef9657cec1bbb4fd4445b46071a8428aaaef07e20c5527f19835a3951a1d7",
        "setPaused(bool)": "0x454e3e323a395178b43f22b136dc1c2c25f3f193c11a944ce3de9a1b1f9f3389",
        "setSwapFeePercentage(uint256)": "0x26d5c069f3666699e0fe94626b94bf5bc2a311d3265e773c4a81c9a12c9731ca",
        "setTargets(uint256,uint256)": "0x742dd28e4a604e9a5a791e1708221230de313f7fdf28172ebd4f8e8d3407b1e8"
      }
    }
  },
  "20220628-gauge-adder-v2": {
    "GaugeAdder": {
      "useAdaptor": false,
      "actionIds": {
        "addArbitrumGauge(address)": "0x82c7bc265be8c8190319e29a314f8c32e62b98bbc9c39defff06a42b34557191",
        "addEthereumGauge(address)": "0x77238124388523487417c8ad8cec25726833e50ca5cab74a4924470fee49ae5d",
        "addGaugeFactory(address,uint8)": "0xaf9696666cd7f5e2ffb6abcf1a60f195cf8c7a99e7c63db98d14948fd4855f06",
        "addGnosisGauge(address)": "0x54fb09230d22d562ca08f02012ba6c83735ceca23da387a85969e1d8602e6209",
        "addOptimismGauge(address)": "0xc63b7b73283233470a85ad7ec28f772b7571c0f6ba90d506999809c2e25a7da6",
        "addPolygonGauge(address)": "0x5c62111a5fb2cd09521d2805fb5080f8db7f341691a1e38c34a5ededb8f8bfd3",
        "addZKSyncGauge(address)": "0xa4316d4b75fe3bdf53b4f8d8251adb2dc5e213f09a2ece3c11e0726fb1799063"
      }
    }
  },
  "20220628-optimism-root-gauge-factory": {
    "OptimismRootGaugeFactory": {
      "useAdaptor": false,
      "actionIds": {
        "create(address)": "0xa2882493d12953b0ba758d53f8f10e58edabb8ce768788c41b8754d9d7b3e9d8",
        "setOptimismGasLimit(uint32)": "0xc89b780137460c1010bc938658c3b615990dd348e27ff1d095be12e6fe617f64"
      }
    },
    "OptimismRootGauge": {
      "useAdaptor": true,
      "actionIds": {
        "checkpoint()": "0x3f63974a377ba4713661ede455bceda6686a0395f8b8ed8701ad1f13bb926c4d",
        "initialize(address)": "0x7cd4c1de57fa031316e3b61c1bca9160d4feb774986a819a7c4c04dc66d7d21e",
        "killGauge()": "0xec1d467d9ab03a0079c22a89037209f5763aec973897ea763e2cf25d71a5f12e",
        "unkillGauge()": "0x076e9815202aa39577192023cfa569d6504b003183b2bc13cd0046523dfa23ea"
      }
    }
  },
  "20220707-distribution-scheduler": {
    "DistributionScheduler": {
      "useAdaptor": true,
      "actionIds": {
        "scheduleDistribution(address,address,uint256,uint256)": "0x78b9d18aecaef104543c2c0a83f669b307a2caf6916e3f67db526200ff23dadc",
        "startDistributionForToken(address,address)": "0x0beb101788410c70b157a708569fb30c6f34e8fe821fa8b574dd0cef1900045b",
        "startDistributions(address)": "0x37818fdb4cb8ffb00dd0ad7286a89f1d12a83269d7af8eb6f915140403fc8f04"
      }
    }
  },
  "20220714-fee-distributor-v2": {
    "FeeDistributor": {
      "useAdaptor": true,
      "actionIds": {
        "checkpoint()": "0x3f63974a377ba4713661ede455bceda6686a0395f8b8ed8701ad1f13bb926c4d",
        "checkpointToken(address)": "0x84f74b497b7b8786ad28575751bcba78a869980750e3e59d9f753ecd753e7d50",
        "checkpointTokens(address[])": "0x7e339947ebceb8dcc3475abfefba6050fd835e6d1eff9b9e9678e810d369682e",
        "checkpointUser(address)": "0x9ccd42be79895ab5d68baf1ceb99044358d23c13dc7fd911b5af3d528ee8da8c",
        "claimToken(address,address)": "0x3f0bd81e3d4307c9d877450060e9f456cdce2cd0dcc13c55435ca418fad441af",
        "claimTokens(address,address[])": "0x2a02b42776ae382b5868eddf4a925d0eec90785dde1a5d48aaa55cd7cb9cf37a",
        "depositToken(address,uint256)": "0xdf028848b388713ac0b5fd66beb36b7e230fb62844ad43ed9e894034570ecb71",
        "depositTokens(address[],uint256[])": "0x683bdec204c4a35996ebfb23eea0f4f62343598147ef9bf5a43fabbd0e9ed8d0",
        "setOnlyCallerCheck(bool)": "0x8d64b78bf73ff6f57b6c2db19905917825de771752190fd9d99d852acfa360eb",
        "setOnlyCallerCheckWithSignature(address,bool,bytes)": "0x54b5a7c13c04005e425e936705297503e6c8d31f1413b2763d27845ef03eb0d1"
      }
    }
  },
  "20220721-gauge-adder-migration-coordinator": {
    "GaugeAdderMigrationCoordinator": {
      "useAdaptor": false,
      "actionIds": {
        "performNextStage()": "0x945b1637627fa36f3bb618b74050045ffa67875ffd8acd04f5135f3463ab9880",
        "registerStages()": "0x08900d9a13d156ace75a5694772406e876e8f8f25d35af7a7639c1a95a2c2689"
      }
    }
  },
  "20220720-batch-relayer-v3": {
    "BatchRelayerLibrary": {
      "useAdaptor": true,
      "actionIds": {
        "approveVault(address,uint256)": "0xaa23d25f754f62a06b5bff73704ce6a07271fc7831fc3c079d96ec6980f87d6e",
        "batchSwap(uint8,(bytes32,uint256,uint256,uint256,bytes)[],address[],(address,bool,address,bool),int256[],uint256,uint256,(uint256,uint256)[])": "0x2dd6bdd5b339c5fa79fc1126cd9d128162f81c7cc01a7d0b793b62bb7ca8b194",
        "exitPool(bytes32,uint8,address,address,(address[],uint256[],bytes,bool),(uint256,uint256)[])": "0x7bef1c3ab618833712da8cb03fd03db190273f4bce26e29d463de5f716d6820c",
        "gaugeClaimRewards(address[])": "0x13a78c79f14385a0bf7d0267b1075009ef1159c4939cf3ef5e6e036d6751010c",
        "gaugeDeposit(address,address,address,uint256)": "0xe9937f9ca332478f32fe70fa9e456ff6a87e3cf202054518814520a76557458e",
        "gaugeMint(address[],uint256)": "0x20ecba421a258882f52ce6f0fcaf0889beaa61799ef96ff79f59517aace7bc56",
        "gaugeSetMinterApproval(bool,address,uint256,uint8,bytes32,bytes32)": "0x3bdf13012aad2a4c7a24d9c8edc399d0d1bac77c0a2b59d89be0f3cfffc30d0e",
        "gaugeWithdraw(address,address,address,uint256)": "0x12a95fff94dec1053351e945426e3d5db7571b104dbc7e64ad1e3a111d7fb56e",
        "joinPool(bytes32,uint8,address,address,(address[],uint256[],bytes,bool),uint256,uint256)": "0xa317a1de8658aa1a3a8c2fcd3a2a9eaa9b7ac3dcf043af7abae8c7ffd9e3b75a",
        "manageUserBalance((uint8,address,uint256,address,address)[],uint256)": "0x377511c9189247483881941866710fd69b16cf26dac77097eda4323a62edb0e3",
        "setRelayerApproval(address,bool,bytes)": "0x6777e48feb8714cdc9a1d75b7d4fa2695fcc70eeb21785948dd9a27116f5c15d",
        "stakeETH(address,uint256,uint256)": "0xd18eb25ae71956955c16232a79bb7f57a7c49d035c6ac2aef3645fea48cce648",
        "stakeETHAndWrap(address,uint256,uint256)": "0x499793b8f2bd7d1791fa14aa3087b8860206dc69c268a127c2d67383a66ad849",
        "swap((bytes32,uint8,address,address,uint256,bytes),(address,bool,address,bool),uint256,uint256,uint256,uint256)": "0x47d345d6c83d27af5cf8b4803fc305da7a9d882d0867f51a74bff6b0d069a96d",
        "unwrapAaveStaticToken(address,address,address,uint256,bool,uint256)": "0xf12929cb8d3663dc3a2987614120015782b4612fadd9008db07f0338d050ce6f",
        "unwrapERC4626(address,address,address,uint256,uint256)": "0x895e27ff23239e42ebfb8e095411255d6e60021fab511f7d8c4ded17fa931fdf",
        "unwrapUnbuttonToken(address,address,address,uint256,uint256)": "0xfd2f9345d2b2a7d58309bfe3f77da005aa4b86ab24d361753ea954d5fdee7be8",
        "unwrapWstETH(address,address,uint256,uint256)": "0x1f9ec1957c4a2a58e9ae2a7b896384e858c9abab09b2b00ed3c122798a205245",
        "vaultPermit(address,address,uint256,uint256,uint8,bytes32,bytes32)": "0xfe259d33f0757874710753c3df40e75066d2f883a525f3522667f38130494d8c",
        "vaultPermitDAI(address,address,uint256,uint256,bool,uint8,bytes32,bytes32)": "0x2ba80ff0408f58d3fef07ceb9d93e431ba9c5351e167284bcced49edad8e16e3",
        "wrapAaveDynamicToken(address,address,address,uint256,bool,uint256)": "0xd97e985113b0adf0a61a16b7bbbb50f9bc8efb16235f3bb8881db59c61127cf2",
        "wrapERC4626(address,address,address,uint256,uint256)": "0xb282fde5b2b10069424552227f94a0e55670418ced313d886e4f3ed18f9664c1",
        "wrapStETH(address,address,uint256,uint256)": "0x7adacb41fadeda1310655dd5b02f5b15b3805c325657b6b2ccde3ee3e5971ba2",
        "wrapUnbuttonToken(address,address,address,uint256,uint256)": "0x3e5d1134e52635f3935c7a91e97354b0c6fc62049775883d345f055420d97280"
      }
    },
    "BalancerRelayer": {
      "useAdaptor": true,
      "actionIds": {
        "multicall(bytes[])": "0xc39cf075301d1b05cef3fc32c6b1797e285eef17806fad46628c0cfcee1396de"
      }
    }
  },
  "20220725-protocol-fee-percentages-provider": {
    "ProtocolFeePercentagesProvider": {
      "useAdaptor": false,
      "actionIds": {
        "registerFeeType(uint256,string,uint256,uint256)": "0xea4fb97482a3b85cb09eec586a19d8312e0b7694206008dd04f50c0f4b3d10eb",
        "setFeeTypePercentage(uint256,uint256)": "0x4907aec017cb19a28528e722251b40fd7c5eadd4f4a0f0c6a9bca9888f8a0b7f"
      }
    }
  },
  "20220817-aave-rebalanced-linear-pool": {
    "AaveLinearPoolFactory": {
      "useAdaptor": false,
      "actionIds": {
        "create(string,string,address,address,uint256,uint256,address)": "0x51edc015a97c77d2c943f6978e18733b906a87e178cc693613bd3171069d69d6",
        "disable()": "0x3e267929c3c1127f9bceabc2030c138022fba40f8c0a47c9407fe74e2d026aaa"
      }
    },
    "AaveLinearPool": {
      "useAdaptor": false,
      "factoryOutput": "0x82698aeCc9E28e9Bb27608Bd52cF57f704BD1B83",
      "actionIds": {
        "disableRecoveryMode()": "0x09ba2d4d28952dd802d9ac8a44ec23d3f4d96756f0cf8dd889bdffa83c63963e",
        "enableRecoveryMode()": "0xd6a9f64d81e7c22127c3fb002e0a42508528898232c353fc3d33cd259ea1de7b",
        "initialize()": "0x0d60b3f7a47a5582726287b6c2c3358ca12edbd21c3a3e369faf41370887302f",
        "pause()": "0x8d329099a8220fbd27ff3cf304a4cb1dae32335654ec5115c3a643ac0e623418",
        "setAssetManagerPoolConfig(address,bytes)": "0x3b15b07b96fc9ab0d0063b41c23ad482cf211b4a5e62d36af4fa9cb6c02af23d",
        "setSwapFeePercentage(uint256)": "0x7fad14fae895c80a37148957909942740cfbc0ddc5676b975d9893577ba7cd17",
        "setTargets(uint256,uint256)": "0xef008574ca41f2b6033a54a73ad6adc382165acd85b6f76f8456d9946b299a16",
        "unpause()": "0xa738fa584fff6afe4e319db36f7f5270924047e5e2c04a1712cbfc082e3fd078"
      }
    }
  },
  "20220906-composable-stable-pool": {
    "ComposableStablePoolFactory": {
      "useAdaptor": false,
      "actionIds": {
        "create(string,string,address[],uint256,address[],uint256[],bool[],uint256,address)": "0x323e14d201c95908670514e1b31e5c4a1fbe96478900e001291ed51dcb188be8",
        "disable()": "0x01ee3a6016d5465e99b86344d2748c65cf0a9ac3f45aab103f59f5d3864d5f74"
      }
    },
    "ComposableStablePool": {
      "useAdaptor": false,
      "factoryOutput": "0xa13a9247ea42d743238089903570127dda72fe44",
      "actionIds": {
        "disableRecoveryMode()": "0xdcae01a1d3143e115458cda9b816ea278dd5daf08d9b6d3ec668632aa7b82dad",
        "enableRecoveryMode()": "0xf6ef25118c39f2bdb1d07df32f8b885c2bb50bddc0ab9594195de1e669da06c1",
        "pause()": "0xc0d91e75884e4ce70f827133990e1c6ee501b41ad3096d25bce3c04d2976c3e7",
        "setAssetManagerPoolConfig(address,bytes)": "0x79a7ec1a52f9874cd67b3ba064ae7675db5c7a905968a068e6fedb1e53382a71",
        "setSwapFeePercentage(uint256)": "0x6c3a14f10cbcc5a3f4d0e4e8ad279e7a842735ab188e2b13fb84c6542cc3320c",
        "setTokenRateCacheDuration(address,uint256)": "0x950f47d4c7cbd9a3b68b5ab354673981827bd5e9a7b8e5cf4057f8bd547b675f",
        "startAmplificationParameterUpdate(uint256,uint256)": "0xf27148d3f1da6319bd754a52acd00b2fc3fa6474241d2398c6d58e8ac0cd9539",
        "stopAmplificationParameterUpdate()": "0xc30e3272c4933a085c95b84fca44f1a9b3d43e3e560b7b1fac0a6b2c9bbda16f",
        "unpause()": "0x84163b5cca492497c5fa264018819677910a8022689972cc54566d8667dbce68",
        "updateProtocolFeePercentageCache()": "0x577eed395ca31adf7bd415fe3e820cf74f6220b3eaad0d25c56780303f1c9b7b",
        "updateTokenRateCache(address)": "0xc60ed6691a5c9c103fca904c28e9e77fe4e1c4ec5ea2f8839e367d47ab7b6c3f"
      }
    }
  },
  "20220822-mainnet-gauge-factory-v2": {
    "LiquidityGaugeV5": {
      "useAdaptor": true,
      "actionIds": {
        "add_reward(address,address)": "0x3bf29175652a3f0fac5abb715d0b7fe2e7b597e2e2eff555dac6b21a20a7c83e",
        "claim_rewards()": "0xa1fcfa4f107b70052cfbb2e460d99c96f9b18c1197671fe00ab59c32adcddbeb",
        "claim_rewards(address)": "0x1c866c9ea7b119a642f593024ced6088dbde65d041e5d3e826b9ad49b949a64b",
        "claim_rewards(address,address)": "0x17b18f02fd5498a6aba17d20977b1a8a08f888d821999613fee42f9f9acb0bd9",
        "claimable_tokens(address)": "0x507b520ac43f322b79e43a63eaa5b80ca89ac2c5b63970fa4b6242a23a9e8aa2",
        "deposit(uint256)": "0x514b6f05525a3f31c3bde60d063e91e88204c5cdc5b35934513f911943b97fcc",
        "deposit(uint256,address)": "0x360a8a15589674642b2125956d96757fc2f06ff1b968333271de16a20e01df05",
        "deposit(uint256,address,bool)": "0x7572a9d124a97112d9e0f610651c79f13cf257bea3a71e38663b8a23875a2241",
        "deposit_reward_token(address,uint256)": "0xb70966c80d8727484d7d85b65c022ce136cadffc1aa72bd6362cd9e160598bf9",
        "initialize(address,uint256)": "0xa7eb8749bae4020b0007b643972b60456da2b6b92fa6b583c7277fc2dea05a39",
        "kick(address)": "0x5d4f8bc2dd6ae588be27076524fbf4fc2a833c466ab107fda2e84bf2f59bc0ca",
        "killGauge()": "0xec1d467d9ab03a0079c22a89037209f5763aec973897ea763e2cf25d71a5f12e",
        "setRelativeWeightCap(uint256)": "0xae60dce27f51ce5815357b9f6b40f200557867f8222262a1646c005d09b7dfba",
        "set_reward_distributor(address,address)": "0xd0090a09f425bba74e6c801fba7c6d15b44147ab0bd319e40076ce07e95168b6",
        "set_rewards_receiver(address)": "0x1b288a1f96e75e2fda7a0c1ac5c35a7fd2c5e2e5c425c32152ae01f82545e2da",
        "unkillGauge()": "0x076e9815202aa39577192023cfa569d6504b003183b2bc13cd0046523dfa23ea",
        "user_checkpoint(address)": "0x3aaa120451be1d03b5f871d8f553636453af4ac4fed808c66c169c212b199436",
        "withdraw(uint256)": "0xec9d6185ed79aed8edc19bc6fc25ca544504ab0970d25b191e5279100224502a",
        "withdraw(uint256,bool)": "0xb69fa1eb7b5ac6d9f3d5b8707460dc80b1f871eb64473f46b1aaaed1002aec60"
      }
    }
  },
  "20220823-optimism-root-gauge-factory-v2": {
    "OptimismRootGauge": {
      "useAdaptor": true,
      "actionIds": {
        "checkpoint()": "0x3f63974a377ba4713661ede455bceda6686a0395f8b8ed8701ad1f13bb926c4d",
        "initialize(address,uint256)": "0xa7eb8749bae4020b0007b643972b60456da2b6b92fa6b583c7277fc2dea05a39",
        "killGauge()": "0xec1d467d9ab03a0079c22a89037209f5763aec973897ea763e2cf25d71a5f12e",
        "setRelativeWeightCap(uint256)": "0xae60dce27f51ce5815357b9f6b40f200557867f8222262a1646c005d09b7dfba",
        "unkillGauge()": "0x076e9815202aa39577192023cfa569d6504b003183b2bc13cd0046523dfa23ea"
      }
    }
  },
  "20220823-arbitrum-root-gauge-factory-v2": {
    "ArbitrumRootGaugeFactory": {
      "useAdaptor": false,
      "actionIds": {
        "create(address,uint256)": "0x913025a8b073b3bbce553fdc0021545af9dfa573aa8dd3274a1d2dc91a4911b8",
        "setArbitrumFees(uint64,uint64,uint64)": "0xd5799f5a62cdbcebada0c4ff21f7a0d82cfc1ad293c79f597c27bd1c03ad100b"
      }
    },
    "ArbitrumRootGauge": {
      "useAdaptor": true,
      "factoryOutput": "0x6337949cbC4825Bbd09242c811770F6F6fee9FfC",
      "actionIds": {
        "checkpoint()": "0x3f63974a377ba4713661ede455bceda6686a0395f8b8ed8701ad1f13bb926c4d",
        "initialize(address,uint256)": "0xa7eb8749bae4020b0007b643972b60456da2b6b92fa6b583c7277fc2dea05a39",
        "killGauge()": "0xec1d467d9ab03a0079c22a89037209f5763aec973897ea763e2cf25d71a5f12e",
        "setRelativeWeightCap(uint256)": "0xae60dce27f51ce5815357b9f6b40f200557867f8222262a1646c005d09b7dfba",
        "unkillGauge()": "0x076e9815202aa39577192023cfa569d6504b003183b2bc13cd0046523dfa23ea"
      }
    }
  },
  "20220823-polygon-root-gauge-factory-v2": {
    "PolygonRootGauge": {
      "useAdaptor": true,
      "actionIds": {
        "checkpoint()": "0x3f63974a377ba4713661ede455bceda6686a0395f8b8ed8701ad1f13bb926c4d",
        "initialize(address,uint256)": "0xa7eb8749bae4020b0007b643972b60456da2b6b92fa6b583c7277fc2dea05a39",
        "killGauge()": "0xec1d467d9ab03a0079c22a89037209f5763aec973897ea763e2cf25d71a5f12e",
        "setRelativeWeightCap(uint256)": "0xae60dce27f51ce5815357b9f6b40f200557867f8222262a1646c005d09b7dfba",
        "unkillGauge()": "0x076e9815202aa39577192023cfa569d6504b003183b2bc13cd0046523dfa23ea"
      }
    }
  },
  "20220908-weighted-pool-v2": {
    "WeightedPoolFactory": {
      "useAdaptor": false,
      "actionIds": {
        "create(string,string,address[],uint256[],address[],uint256,address)": "0xee8ef5aaf155416a3121a48124ddd4f8bf3d48a8e1ba915527b1c80b2fe83077",
        "disable()": "0xeae3596b8b5bae060064acf8a71056c6213df46004277a4b87eef8ab5675cbb8"
      }
    },
    "WeightedPool": {
      "useAdaptor": false,
      "factoryOutput": "0x6a5ead5433a50472642cd268e584dafa5a394490",
      "actionIds": {
        "disableRecoveryMode()": "0xaaad3675a606937790c1c181bde95a1617960fae150a82e7636e44a77df1d842",
        "enableRecoveryMode()": "0x55abd0742bbd2833fbad5758d69eacae7376eacf1d04bcdfe8f77321d0673677",
        "pause()": "0x8186826062c35b40965262f49014e5ca45b7064fba48b12107613bce22571a99",
        "setAssetManagerPoolConfig(address,bytes)": "0x990e6775e1d840c6da5e9cb8073bba1cdcb69edc9311b80b0e4bde8441ebc2bb",
        "setSwapFeePercentage(uint256)": "0x78e9adfe5f05d7114a59d0870d78971192f871f57bb36e2aff2edbe75d425844",
        "unpause()": "0x0d9dbee65c669ef9d726a603957e4a610b40b2662eba759efbedfe87216ec751",
        "updateProtocolFeePercentageCache()": "0x0cf9564bf75d93e4dbfdebc0b29f8ef8bed3f63a500cee9801d9961a8e9a71a5"
      }
    }
  },
  "20221021-managed-pool": {
    "ManagedPool": {
      "useAdaptor": false,
      "factoryOutput": "0x1201FAa7258A48b820619dD57Cd8FdEb25D49b2c",
      "actionIds": {
        "addAllowedAddress(address)": "0xf785443fce86bf27ac344256af4e7a870b17dd9b85a1ba634118a81960129358",
        "addToken(address,address,uint256,uint256,address)": "0x9754fde95162280a890c1ebc7a9ebcbf6af007b58db6ceb49d47c2f5eb9cf6f6",
        "collectAumManagementFees()": "0x5a78d18d7b902b65adc6ec3f3d58a3b0549c66e69632adf5f0a0085519422f55",
        "disableRecoveryMode()": "0x8b53d43ab61c14ae66239259b7a674da533c4447b6a14aff9ce25edbd5374944",
        "enableRecoveryMode()": "0xf86e8300ce0886736fe2c84ad15f478ef766be40dd0b2558c51e21854946395d",
        "pause()": "0x12a6d81ce43511e2c59c814fd98e086a91a567ab538799e040230fb960713fc3",
        "removeAllowedAddress(address)": "0x862dd6a39314eac3d86ba28a2091ade65f09de9587b52025f9fff7edc78ebd7b",
        "removeToken(address,uint256,address)": "0xfad6c172de4d60503b15c54c305cd128a614721cc79886f30d55e73efa8a6602",
        "setCircuitBreakers(address[],uint256[],uint256[],uint256[])": "0xce3253c6e7ca8bd5331b5ebf3d6853e9b37d98831343d8edeb128e372f71e3ff",
        "setManagementAumFeePercentage(uint256)": "0x68ae8c260ac3cd5a2367369b9938c6875380c20bdc245d6fd60b9d7eb7cdea2d",
        "setMustAllowlistLPs(bool)": "0x7631ccb8743edc2b680dc3c96e4114a450030ea774b69aa7042b9edb7d2c6e6b",
        "setSwapEnabled(bool)": "0x7da30f23e058a2411b91ae20bed2ce4800f0ff06087c535a053247446092b5d6",
        "unpause()": "0xa6f1ef4081cd051cd6294dbc5ac629362d45e5daa4c2fbb03f119556c0712b0e",
        "updateProtocolFeePercentageCache()": "0x0bd681d626d8c03f2d98bc37a4f61ce7a31176d46d1f990ab59eee9ad7a2aa77",
        "updateSwapFeeGradually(uint256,uint256,uint256,uint256)": "0x9336863d6f3367786d95c0101e4dd59aa92bad26a8918641832ac1a81af52862",
        "updateWeightsGradually(uint256,uint256,address[],uint256[])": "0x2fd23b6836b83328c91987f3e547981395f3ee36b5038a2134e448a76b5d97cf"
      }
    },
    "ManagedPoolFactory": {
      "useAdaptor": false,
      "actionIds": {
        "create((string,string,address[],uint256[],address[],uint256,bool,bool,uint256,uint256),address)": "0x01ed6b1d1a76460295cf1325534f6c4bd3fc1f8717cd0cf9733f493a0821da71",
        "disable()": "0xa010f28803768154a04542ff29718c73ff40e307b10e5f39fbdff6c90db7b4ec"
      }
    }
  },
  "20221123-pool-recovery-helper": {
    "PoolRecoveryHelper": {
      "useAdaptor": false,
      "actionIds": {
        "addPoolFactory(address)": "0xbc33dd383590d6f85727901da00e6971ba3af5561e93a485f41a82a94137cf47",
        "enableRecoveryMode(address)": "0x7004ffafae71ebf8ca75d0161b7818dd31e726c2d57bfa02b045adf08e9f8a06",
        "removePoolFactory(address)": "0x2ee7ebfa3c3d2e030256ae85768e5434350a58e9284ac5bec2d6b7efa01819e3"
      }
    }
  },
  "20221124-authorizer-adaptor-entrypoint": {
    "AuthorizerAdaptorEntrypoint": {
      "useAdaptor": false,
      "actionIds": {
        "performAction(address,bytes)": "0xb15b30df9532a604d270b606ff7a0ca41e2976166bfa5ce9e1f823a88d69a9d9"
      }
    }
  },
  "20221122-composable-stable-pool-v2": {
    "ComposableStablePoolFactory": {
      "useAdaptor": false,
      "actionIds": {
        "create(string,string,address[],uint256,address[],uint256[],bool[],uint256,address)": "0xb885d98b83d2e0ddc9cc87adabc0f64acbdac302d2545aebafdac0c52a43b892",
        "disable()": "0x0a35dcf04fdcf4e2119802287b94a1cf758427e74e9bb450cb31af7c660d7735"
      }
    },
    "ComposableStablePool": {
      "useAdaptor": false,
      "factoryOutput": "0x373b347bc87998b151A5E9B6bB6ca692b766648a",
      "actionIds": {
        "disableRecoveryMode()": "0x85896342da44e8444ef54be6c4643b51c1e23270bb9ec1f0257cd03d72a80cb6",
        "enableRecoveryMode()": "0x7d89412e7c8893c1c85589d68187b2ee925cd2d27c10393980897d1fa4346b0a",
        "pause()": "0x6e25be22eb210da3359f4afb977d53109dad5ed4801e736bf6c5239e0028bd48",
        "setAssetManagerPoolConfig(address,bytes)": "0x9036802291378e3a6933704d0ccba6f3c6729307d244cb77b7f84060cba99269",
        "setSwapFeePercentage(uint256)": "0xdee20d81c6075dcc437dbaaf02d316ab255cfcae4a154e04b17abdebc70a5b48",
        "setTokenRateCacheDuration(address,uint256)": "0x160a4f83bcc2f584446953fd8adf0bf96e625212ccf66900051418e8d19e7157",
        "startAmplificationParameterUpdate(uint256,uint256)": "0xf766fa63021f6e696e70c339ab7246118c3da74fcbf80dbe6d603189209afed7",
        "stopAmplificationParameterUpdate()": "0x1c36fdcc08f18f6fb33519d9491400a58c2c03b6f1222f8385cc36e6fb837110",
        "unpause()": "0x09f210f1a6e3730856cd101645ba1c0594f63ca6ed48e7768b5421ae698858db",
        "updateProtocolFeePercentageCache()": "0x69d8f3e0969c91e7a94fb45518733240410f56ff60cd304fbc5d13a5432ed71f",
        "updateTokenRateCache(address)": "0x43e924739082162d0dfbe4b85270de4e7fe29526d812caeaa4797cf243c0bdfa"
      }
    }
  },
  "20221207-aave-rebalanced-linear-pool-v3": {
    "AaveLinearPoolFactory": {
      "useAdaptor": false,
      "actionIds": {
        "create(string,string,address,address,uint256,uint256,address,uint256)": "0x40992ae2d77c13a65040d0daeb0d5e687bc43b24edae567157416b200572a84a",
        "disable()": "0xe718df4ad5522c83ea7c41eb474c22b1633a63b63398fc1dd156aadd736f240b",
        "registerProtocolId(uint256,string)": "0x1fbaa49bd55771ae77b7a4eb7b33359b86e1c7e31b5feb68b3424f0fe16a33fe"
      }
    },
    "AaveLinearPool": {
      "useAdaptor": false,
      "factoryOutput": "0x813E3fE1761f714c502d1d2d3a7CCEB33f37F59D",
      "actionIds": {
        "disableRecoveryMode()": "0x2b10ec0dbbd35659497c7098afad3cce5283f8f88a7f61b315d8f89cdbb01e94",
        "enableRecoveryMode()": "0x2b6d1e52ace885330e9fb8ae5dbc0452c2d858503324de1e21f5a562e577c1bb",
        "initialize()": "0x75254669a72089bc0de777829938515525263b804d8e8e84601b0b032b399d5a",
        "pause()": "0xf5f9da0b2c7bdd36d75f7aed12f5bf3c762b456216eec5b59d90e3d39b1b2a54",
        "setSwapFeePercentage(uint256)": "0xde877a83ca1028d5d97cb32831a9a47c7cd89191ed186056b5d46fd2e1b8da13",
        "setTargets(uint256,uint256)": "0x5ad8825215c80ebf073af69356f8884ed25e93885c40281490201de2cc9b17ab",
        "unpause()": "0x171c4403310dcf2f5a19d0457d93bf7da5a29be80ee45a3679ac3c87044fe67a"
      }
    }
  },
  "20230109-gauge-adder-v3": {
    "GaugeAdder": {
      "useAdaptor": false,
      "actionIds": {
        "addArbitrumGauge(address)": "0xdca97fd0f6129deaed487ba2e3adf2d101e747ebf894b46fdb04bd68d60422d3",
        "addEthereumGauge(address)": "0xfaa3c2be9a62d3c8de73be6c928a01c6a72184079459d23038b9e8cfb595c53a",
        "addGaugeFactory(address,uint8)": "0x7a5157ce41a8a6bce3e7ae5491c0093d8e6d4b300ead2d30448565adce898f35",
        "addGnosisGauge(address)": "0xe818738e338905496f604a2a26c7ca754558870a3810786cfbb89ae28d262dc5",
        "addOptimismGauge(address)": "0x5c33d959f965f7cc61c2a953580cba4a6dee2f215ea40204e1e341f78148cc72",
        "addPolygonGauge(address)": "0x9f58ae98f000a216e5a453fc8c3d3a3f72618e31af052cefea0990095359181c",
        "addZKSyncGauge(address)": "0x010cab59e1860b78f8f67210e267d2c06d77c17b4529f007c7c8acee11ea2fe0"
      }
    }
  },
  "20230206-weighted-pool-v3": {
    "WeightedPoolFactory": {
      "useAdaptor": false,
      "actionIds": {
        "create(string,string,address[],uint256[],address[],uint256,address)": "0xf7f34ca4320c2bad22724cf902cb738bb541e23fb06f1c2810e30bf9084560bb",
        "disable()": "0x0df3339673f8356288d97461676bb443e5def15e6d6e8321add702ef77075160"
      }
    },
    "WeightedPool": {
      "useAdaptor": false,
      "factoryOutput": "0x1576d472d82A72a1Ec7C57FcA770BD752D124A62",
      "actionIds": {
        "disableRecoveryMode()": "0xd1cab845861601849b43df194d75e16c676ee31cf20296f392e9d44dd3793ef3",
        "enableRecoveryMode()": "0xa53ffba9aa2195cd7646f9cbaca0985f432bded3dd5319916afc5ec395f280d7",
        "pause()": "0x33b06cb79113c1c80d5db0ad41675a5368e7ec0ba8a2fd4d6328524a984d465b",
        "setAssetManagerPoolConfig(address,bytes)": "0x0a8f338f2af6dc52cb887f98ac7bbc19ac7a810e444be3bac58ecf5caa7bb61d",
        "setSwapFeePercentage(uint256)": "0xd8638fc873fb8c5c0e67c437099a19eb0546fb439dab8babff44196f11d44831",
        "unpause()": "0xc91fc6da8a1f3f2f374e4d09d6275e1b0e99c32523edd916c3db8aeebe0c6d05",
        "updateProtocolFeePercentageCache()": "0x6a41c5a91e72af66df2f75c388bb150b57556d305ba2ac5b791478870b4b94fb"
      }
    }
  },
  "20230206-composable-stable-pool-v3": {
    "ComposableStablePoolFactory": {
      "useAdaptor": false,
      "actionIds": {
        "create(string,string,address[],uint256,address[],uint256[],bool[],uint256,address)": "0xadfda06d5388bdc4b663b995fd3cb0d9a90fb73240c9966b80dbe2254472d67e",
        "disable()": "0x3fad985e82b2b68120f2bbe4c05b3bcbb41b29519eaa63fb25cb25833043f1e8"
      }
    },
    "ComposableStablePool": {
      "useAdaptor": false,
      "factoryOutput": "0x222bc81C6F3C17e9e9Aba47a12f55a1Dea42f163",
      "actionIds": {
        "disableRecoveryMode()": "0xa35b682012cf580f34e9cd41e4bf1c0210b6ebfc1a952fb582842c0e23b8c069",
        "enableRecoveryMode()": "0x8c91ddec262ae544d56464e260d0b840239949d86149c139510d5e399a30099f",
        "pause()": "0xa4d7ff702c3f830a7ce937a195bfb05c081c0c36a462ed72bfbf721bc5a3f462",
        "setAssetManagerPoolConfig(address,bytes)": "0xfc40229f83883177008c2f162e907e89fba038d6f1cb5b64c08d2135a5bb5509",
        "setSwapFeePercentage(uint256)": "0x1a88f724f61d4985675e65a2ba85b2a985d250dac00d27e06303f4cdabc906ae",
        "setTokenRateCacheDuration(address,uint256)": "0x2d8a0dc8170e2251ed6ab59cc43a981d1e05511d06a8c65226eb06278e3ae231",
        "startAmplificationParameterUpdate(uint256,uint256)": "0xe560c24a44460de963ea8e6716dd635144e8c4991c131b63dd9e956b1f1415b8",
        "stopAmplificationParameterUpdate()": "0x36e63b457adcc8834537417d275eec404708707f4fbe63097f15e865dc3e2847",
        "unpause()": "0xe33a2391eb71810245486b6aaaa199626c6dedcad3511f1708816cf395514713",
        "updateProtocolFeePercentageCache()": "0x931f16f28b2fbaf6326d0a498fdb514458b12bc954e28b2f4fd45369e84b9354",
        "updateTokenRateCache(address)": "0xa45b3817be69283e48b590151aa33c454f162e520261a3dd248ffee7c58f1020"
      }
    }
  },
  "20230206-aave-rebalanced-linear-pool-v4": {
    "AaveLinearPoolFactory": {
      "useAdaptor": false,
      "actionIds": {
        "create(string,string,address,address,uint256,uint256,address,uint256)": "0x3d9db88a550500a75f3d2494ce59e0848720d2362d6e6fe7fac304714d54e1e0",
        "disable()": "0x50f3f826f5b6f34e6b9291e41967ce5c8f5cbd998ab8b3f740cf2bb02e2e6ea0"
      }
    },
    "AaveLinearPool": {
      "useAdaptor": false,
      "factoryOutput": "0x331d50e0b00fc1C32742F151E56B9B616227E23E",
      "actionIds": {
        "disableRecoveryMode()": "0x0462c9b84b87fb6c25d52862b1a17b86e48ee92d7d5a7136304e1195efca03d6",
        "enableRecoveryMode()": "0x2bc44d8579fe2d1f63f141dac41a22e6058aafb6bdc0e141d647d08ad50e2b0a",
        "initialize()": "0x469e6bee9e3f90ca90d656654a75e13200e3a78ca51a589923cfb451acbde585",
        "pause()": "0x4c0e8aa6e2b05a19aefb892998330bff4b68f678770e82ef361d646c908463aa",
        "setSwapFeePercentage(uint256)": "0xdc4d63c40d0a7a13b082c0bfcc25b1ad5b79ab783d81da5dca1cdc51c2a64ac6",
        "setTargets(uint256,uint256)": "0xc5fa0b5a00f4912a6fcf5435bcb7507106a6a5b7923a95a167496a6de8a7b658",
        "unpause()": "0x2e5245cba48d81cf8bf5758329449410e07df5abc19e1f7a8c770ddc39d3e8a8"
      }
    }
  },
  "20230206-erc4626-linear-pool-v3": {
    "ERC4626LinearPoolFactory": {
      "useAdaptor": false,
      "actionIds": {
        "create(string,string,address,address,uint256,uint256,address,uint256)": "0x2ade4ba0e9b92ee5b27f97f7cb9b8412bf5d4bad0f7b83b34efd964c3bcf409d",
        "disable()": "0xb1bb0315049487d8b225a40fc17d5a02647e84002cfa5b11eda57b967629f72c"
      }
    },
    "ERC4626LinearPool": {
      "useAdaptor": false,
      "factoryOutput": "0xfeF969638C52899f91781f1Be594aF6f40B99BAd",
      "actionIds": {
        "disableRecoveryMode()": "0xab16f8806195c2717e850506d6c858cb12c882c668564f3c1b6731068783272f",
        "enableRecoveryMode()": "0x650376aebfe02b35334f3ae96d46b9e5659baa84220d58312d9d2e2920ec9f1d",
        "initialize()": "0xe9b329af10e94b6894103233c888c0a8c3cbefd21401d16e19bcfce0ea8bed6f",
        "pause()": "0x4b30a773b13a4e650bf9220bd12ad34272192036659373a62363dbb94e08f523",
        "setSwapFeePercentage(uint256)": "0xf0498ccb15b689c1257a638831837f9a1a6e21c1530e7b0c4f9e0fa6af0651c9",
        "setTargets(uint256,uint256)": "0x98ac729537b2c4aea25f652542bb7769f700500018ca6a9f9879466f75194838",
        "unpause()": "0xb8a2ce31e605b78815daec498fcc52002a37a783fb454b9fe0e4925444699e6a"
      }
    }
  },
  "20230208-euler-linear-pool": {
    "EulerLinearPool": {
      "useAdaptor": false,
      "factoryOutput": "0xDEC02e6642e2c999aF429F5cE944653CAd15e093",
      "actionIds": {
        "disableRecoveryMode()": "0x96f03c8a74f7dd50da19854ff59638ec83927c186dc3ea7a87253f1bdfa76c20",
        "enableRecoveryMode()": "0xd269952fc957849d80da7d2dee21410055532f5209b87829c7e70e53c0cbdb70",
        "initialize()": "0x83095be82a6ab22c54db03ed53185781ddc76c9b12d9a011d5ee0f3e16958017",
        "pause()": "0xb4cb52710958874af2680e9d5d4a9cb17e6923502cb7e86f3ae557c6349b3f3f",
        "setSwapFeePercentage(uint256)": "0xb6bd869a6825ba2f1c9eba4c1d907dd5791b335cebd7f401b5f5efb9340a4450",
        "setTargets(uint256,uint256)": "0x3c41e27d020ed56c209b202d47efeb4484e52537c3e6ec646e8ba1c123ea16cf",
        "unpause()": "0xba620d90bf43ed4e28d08953a56a063710cfccbbc468b90ec556433bb1b0b27f"
      }
    },
    "EulerLinearPoolFactory": {
      "useAdaptor": false,
      "actionIds": {
        "create(string,string,address,address,uint256,uint256,address,uint256)": "0xe4593f0a47b99a973e0da350bc3a7789d82418aa5eeda2d454dbe4fd08cad0c4",
        "disable()": "0xdf42af2dd96057a6f29e617c9d6c389e3ac79347b2e4d0b06b8d33cd7e15c40b"
      }
    }
  },
  "20230213-yearn-linear-pool": {
    "YearnLinearPoolFactory": {
      "useAdaptor": false,
      "actionIds": {
        "create(string,string,address,address,uint256,uint256,address,uint256)": "0x1dbbb55d4b8809b485b085e9f2e8cf8e40d2ff5ae1454ebd8f1f102833e51cfb",
        "disable()": "0xc6d41c26426784c7fab7298da04eab2259046b3c7c8351286ee364e4e0a3bd1e"
      }
    },
    "YearnLinearPool": {
      "useAdaptor": false,
      "factoryOutput": "0x0a0fb4ff697de5ac5b6770cd8ee1b72af80b57cf",
      "actionIds": {
        "disableRecoveryMode()": "0x5873adbb834097e9d186636f9dac7001961b977239253df7a48eaa03aa925a0f",
        "enableRecoveryMode()": "0xd3f06ece971762157e9c58797051a03bb62d731bdf05ea4de799b7223f9463c2",
        "initialize()": "0xa58018579f76743a9c0731db36cb724d25ab2cc84afee8c9709c7192e62dcc76",
        "pause()": "0x28da776fe35421e73cb82c5704ae38109542d5c0aaf15ca67d64c86a488b35bb",
        "setSwapFeePercentage(uint256)": "0xafb360e583a4ccc8e9935d214a3031628a34797c2f2a1d2f52505137a54c5796",
        "setTargets(uint256,uint256)": "0x44c2c324db39782f28032ff6aa4234a8ed6d95a11e194006e5b63213abdd209f",
        "unpause()": "0x1392aa43340535c0fd7a443967a0f1ea139820c50b1d288f12408f09f6aa99ac"
      }
    }
  },
  "20230213-gearbox-linear-pool": {
    "GearboxLinearPoolFactory": {
      "useAdaptor": false,
      "actionIds": {
        "create(string,string,address,address,uint256,uint256,address,uint256)": "0x6242ae61daf46c9c72658da98e2add98111aa5ab5109a959a8ece6b67151c4a2",
        "disable()": "0xa29d20c33a203d4663b49d6135fd5876558c9bf107a898f7a0e95357ec2e42b1"
      }
    },
    "GearboxLinearPool": {
      "useAdaptor": false,
      "factoryOutput": "0xa8b103a10a94f4f2d7ed2fdcd5545e8075573307",
      "actionIds": {
        "disableRecoveryMode()": "0xd5b1778103a97109e43688a0ce75e4a077ccc4283072773e2c518b553818a3ef",
        "enableRecoveryMode()": "0xa32a74d0340eda2bd1a7c5ec04d47e7a95f472e66d159ecf6e21d957a5a003a9",
        "initialize()": "0x92a60060d9e3ed67fadd7bfc4b5aaff703e1137145452b316fc0f7504a7bd33e",
        "pause()": "0x9cda239a3e7706826ca862a1ce0eea1cd5b9ee8a6bb2b9fb219b949f4d33e333",
        "setSwapFeePercentage(uint256)": "0x69f726d607e0cfd6af767f629799bd33e396b1bad79f46a94a8d88a1ab08abbe",
        "setTargets(uint256,uint256)": "0x48860201a4ce2338c9b0cd0a11ef9bffea1ee89bf1f610a71e12a2817be310ec",
        "unpause()": "0x439afd39c403a6dd6a49bf720adf1b2e9759270143ce87854a59794a104fe596"
      }
    }
  },
<<<<<<< HEAD
  "20230217-gnosis-root-gauge-factory": {
    "GnosisRootGaugeFactory": {
      "useAdaptor": true,
      "actionIds": {
        "create(address,uint256)": "0x817de1d55149f9976836222b163cd53ade05fea9f5ade499b4572e14d3561d6e"
      }
    },
    "GnosisRootGauge": {
      "useAdaptor": true,
      "actionIds": {
        "checkpoint()": "0x3f63974a377ba4713661ede455bceda6686a0395f8b8ed8701ad1f13bb926c4d",
        "initialize(address,uint256)": "0xa7eb8749bae4020b0007b643972b60456da2b6b92fa6b583c7277fc2dea05a39",
=======
  "20230215-single-recipient-gauge-factory-v2": {
    "SingleRecipientGaugeFactory": {
      "useAdaptor": true,
      "actionIds": {
        "create(address,uint256,bool)": "0x3e237ec96a5f978764d578c4f87c027ba38e169b9a934bd6a8ea5eda7a8db483"
      }
    },
    "SingleRecipientGauge": {
      "useAdaptor": true,
      "actionIds": {
        "checkpoint()": "0x3f63974a377ba4713661ede455bceda6686a0395f8b8ed8701ad1f13bb926c4d",
        "initialize(address,uint256,bool,string)": "0x0b6a82f31eef5601eb17b673333b6abd4afcb2798fe1469615dd09ece28dbc2a",
>>>>>>> 7de6cee4
        "killGauge()": "0xec1d467d9ab03a0079c22a89037209f5763aec973897ea763e2cf25d71a5f12e",
        "setRelativeWeightCap(uint256)": "0xae60dce27f51ce5815357b9f6b40f200557867f8222262a1646c005d09b7dfba",
        "unkillGauge()": "0x076e9815202aa39577192023cfa569d6504b003183b2bc13cd0046523dfa23ea"
      }
    }
  }
}<|MERGE_RESOLUTION|>--- conflicted
+++ resolved
@@ -1142,7 +1142,6 @@
       }
     }
   },
-<<<<<<< HEAD
   "20230217-gnosis-root-gauge-factory": {
     "GnosisRootGaugeFactory": {
       "useAdaptor": true,
@@ -1154,8 +1153,10 @@
       "useAdaptor": true,
       "actionIds": {
         "checkpoint()": "0x3f63974a377ba4713661ede455bceda6686a0395f8b8ed8701ad1f13bb926c4d",
-        "initialize(address,uint256)": "0xa7eb8749bae4020b0007b643972b60456da2b6b92fa6b583c7277fc2dea05a39",
-=======
+        "initialize(address,uint256)": "0xa7eb8749bae4020b0007b643972b60456da2b6b92fa6b583c7277fc2dea05a39"
+      }
+    }
+  },
   "20230215-single-recipient-gauge-factory-v2": {
     "SingleRecipientGaugeFactory": {
       "useAdaptor": true,
@@ -1168,7 +1169,6 @@
       "actionIds": {
         "checkpoint()": "0x3f63974a377ba4713661ede455bceda6686a0395f8b8ed8701ad1f13bb926c4d",
         "initialize(address,uint256,bool,string)": "0x0b6a82f31eef5601eb17b673333b6abd4afcb2798fe1469615dd09ece28dbc2a",
->>>>>>> 7de6cee4
         "killGauge()": "0xec1d467d9ab03a0079c22a89037209f5763aec973897ea763e2cf25d71a5f12e",
         "setRelativeWeightCap(uint256)": "0xae60dce27f51ce5815357b9f6b40f200557867f8222262a1646c005d09b7dfba",
         "unkillGauge()": "0x076e9815202aa39577192023cfa569d6504b003183b2bc13cd0046523dfa23ea"
