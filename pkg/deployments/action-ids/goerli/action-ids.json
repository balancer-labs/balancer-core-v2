--- conflicted
+++ resolved
@@ -917,7 +917,6 @@
       }
     }
   },
-<<<<<<< HEAD
   "20230213-yearn-linear-pool": {
     "YearnLinearPoolFactory": {
       "useAdaptor": false,
@@ -937,7 +936,9 @@
         "setSwapFeePercentage(uint256)": "0x83cbde74029c92eb4c584f3030d65fe81f90da484f5b48378368701837b8c2b8",
         "setTargets(uint256,uint256)": "0xf63145480b94f72029c40ed5d1c4b0ae95c6c12c320091401c878daffcce09ca",
         "unpause()": "0x83bcfaf42b92fe4feab39595778058da856aed7dccb6e0f6a8224a99367467a7"
-=======
+      }
+    }
+  },
   "20230213-gearbox-linear-pool": {
     "GearboxLinearPoolFactory": {
       "useAdaptor": false,
@@ -957,7 +958,6 @@
         "setSwapFeePercentage(uint256)": "0xf096cdce611341da2a98a49ab1b3a60c60855de4dd6f42a33d3b6d23d86acee6",
         "setTargets(uint256,uint256)": "0xc6c121c21372bdb7e9f07699dfdc2d0df5132e2d286afdcea9e6264f1566d402",
         "unpause()": "0x383deff38933fd5c665bbd2744d463ec6cae2d3d3663e959b8fe4231d3b32c8b"
->>>>>>> e7fb92ba
       }
     }
   }
