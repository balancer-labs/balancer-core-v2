{
  "20210418-authorizer": {
    "Authorizer": {
      "useAdaptor": true,
      "actionIds": {
        "grantRole(bytes32,address)": "0x8ba5bbfc65500befee6f807951312220f05be14a619a4b27df3279d6d8cb23f7",
        "grantRoles(bytes32[],address)": "0x710c9df8f02fb6ba4e287cf6e5eda74f97701316b4d1f21cc452a409cc13a88d",
        "grantRolesToMany(bytes32[],address[])": "0x2ac259ac357403a0bc2af98019675dc6e2031c0d1a060fe7b706a93cf61647eb",
        "renounceRole(bytes32,address)": "0x7cefce05d274ae00638cfb5ca5ff0d25243084c3ab8b9111cb0e80a845a97e33",
        "revokeRole(bytes32,address)": "0xa69c55a3bf33c36d1357b5d2dd820ceb8f29cb3a5c638478e3f55ba7b541670b",
        "revokeRoles(bytes32[],address)": "0x913325e9b0c6c2efad13fe52be9710339f381d205d9fca069e969199a54a90e4",
        "revokeRolesFromMany(bytes32[],address[])": "0x6f5f9c958c69e30e37cb2f5f51d57cb07a4fe4ac1075c7632d4f4d5c1f5bcb76"
      }
    }
  },
  "20210418-vault": {
    "Vault": {
      "useAdaptor": false,
      "actionIds": {
        "batchSwap(uint8,(bytes32,uint256,uint256,uint256,bytes)[],address[],(address,bool,address,bool),int256[],uint256)": "0x1282ab709b2b70070f829c46bc36f76b32ad4989fecb2fcb09a1b3ce00bbfc30",
        "deregisterTokens(bytes32,address[])": "0xe4f8ff74aa05a4d54a06e035d5e86947bc6474f8d7b166ebeb49fc9178d28551",
        "exitPool(bytes32,address,address,(address[],uint256[],bytes,bool))": "0xc149e88b59429ded7f601ab52ecd62331cac006ae07c16543439ed138dcb8d34",
        "flashLoan(address,address[],uint256[],bytes)": "0x96ebe854ca6ab6242ad127dcd7809576513b0c64571e515cedd7b8885612c82d",
        "joinPool(bytes32,address,address,(address[],uint256[],bytes,bool))": "0x78ad1b68d148c070372f8643c4648efbb63c6a8a338f3c24714868e791367653",
        "managePoolBalance((uint8,bytes32,address,uint256)[])": "0x7275fb98594b03dc36a7de69051058e9e2d05cabeb4fe7d9c87bc69f94d9d084",
        "manageUserBalance((uint8,address,uint256,address,address)[])": "0xeba777d811cd36c06d540d7ff2ed18ed042fd67bbf7c9afcf88c818c7ee6b498",
        "queryBatchSwap(uint8,(bytes32,uint256,uint256,uint256,bytes)[],address[],(address,bool,address,bool))": "0xf5f701b3adfba2adad8f16a8be5a989593e42a2caa84c5c6e60b22143db65a2f",
        "registerPool(uint8)": "0x956dfce4343a6be4df20714d3dc413ef59e73fa9995d3d247e7c8d12efd33ac2",
        "registerTokens(bytes32,address[],address[])": "0xad5bd4a1cc4243b4d772a8a55d24792c1f57cc45eb97ed1291b82d96125a7626",
        "setAuthorizer(address)": "0x1cbb503dcc0f4acaedf71a098211ff8b15a220fc26a6974a8d9deaab040fa6e0",
        "setPaused(bool)": "0xb5593fe09464f360ecf835d5b9319ce69900ae1b29d13844b73c250b1f5f92fb",
        "setRelayerApproval(address,address,bool)": "0x0014a06d322ff07fcc02b12f93eb77bb76e28cdee4fc0670b9dec98d24bbfec8",
        "swap((bytes32,uint8,address,address,uint256,bytes),(address,bool,address,bool),uint256,uint256)": "0x7b8a1d293670124924a0f532213753b89db10bde737249d4540e9a03657d1aff"
      }
    },
    "BalancerHelpers": {
      "useAdaptor": true,
      "actionIds": {
        "queryExit(bytes32,address,address,(address[],uint256[],bytes,bool))": "0x5ebb8bfc522fa6935093a8b6c35c25bd39a718b98465894011d4dc7d7b7dc96d",
        "queryJoin(bytes32,address,address,(address[],uint256[],bytes,bool))": "0xdf491e1a1e1bc79886250d28697a9c09f85b669975a7a2e2b953b87132a3d1ae"
      }
    }
  },
  "20210418-weighted-pool": {
    "WeightedPoolFactory": {
      "useAdaptor": true,
      "actionIds": {
        "create(string,string,address[],uint256[],uint256,address)": "0x553514603e6f49137e025fc39b50f1240867c86f519db2bdcf67fb99e44d6794"
      }
    },
    "WeightedPool2TokensFactory": {
      "useAdaptor": true,
      "actionIds": {
        "create(string,string,address[],uint256[],uint256,bool,address)": "0x6610cfaf6ddccbc230415504a18ea3a0a1a4752322216aceb43cdc73d9ee1172"
      }
    }
  },
  "20210812-wsteth-rate-provider": {
    "WstETHRateProvider": {
      "useAdaptor": true,
      "actionIds": {}
    }
  },
  "20211202-no-protocol-fee-lbp": {
    "NoProtocolFeeLiquidityBootstrappingPoolFactory": {
      "useAdaptor": false,
      "actionIds": {
        "create(string,string,address[],uint256[],uint256,address,bool)": "0x74182feb84818a2d0e5ed316275ae31631bdec6ce38492398affc4c52dec36cf",
        "disable()": "0x73e484d8e6be4efe276f7962b312ac5e45277aa362fc0d67328aa643b5c8086b"
      }
    },
    "NoProtocolFeeLiquidityBootstrappingPool": {
      "useAdaptor": false,
      "factoryOutput": "0x90e492526C6885cb2D590eBafA07c3019d6A1A75",
      "actionIds": {
        "setAssetManagerPoolConfig(address,bytes)": "0xdb50cedbf0ddc4ef72d518659cb159bf10ef522022ddbd825468983b19d1437a",
        "setPaused(bool)": "0x6bb77cd0f0aa0778bb18405dd81ba0dd36cfef9e0301ea97fcfa0d435f0c68e5",
        "setSwapEnabled(bool)": "0x5d8292fc016fe02f403fc3a6897dc61b7b8aba97a3aeceac08d6950b8fc173b8",
        "setSwapFeePercentage(uint256)": "0xef1485f9a4af8ef0d73feb5ce04b051a221042628d7b821cd55883e8accaa62e",
        "updateWeightsGradually(uint256,uint256,uint256[])": "0xdeebad052cf52de2fc4a7776c135c36a8d8ada1d46a3bac6ff5722dea8c17f8d"
      }
    }
  },
  "20211203-batch-relayer": {
    "BatchRelayerLibrary": {
      "useAdaptor": true,
      "actionIds": {
        "approveVault(address,uint256)": "0x7e71d5c2d145f4c81011b6407caf19e007135dbc32c6f0f4fc213fad4e299150",
        "batchSwap(uint8,(bytes32,uint256,uint256,uint256,bytes)[],address[],(address,bool,address,bool),int256[],uint256,uint256,(uint256,uint256)[])": "0x54feb236f9f78c009d49ee155b50671b2a1d23db16c1cdf405a59d46d1e51b1e",
        "exitPool(bytes32,uint8,address,address,(address[],uint256[],bytes,bool),(uint256,uint256)[])": "0x4fce71aaaee5b0e28c0b6975dbaacbecb63706f78b414620684e6abb046b58ef",
        "joinPool(bytes32,uint8,address,address,(address[],uint256[],bytes,bool),uint256,uint256)": "0x5e31bbb459ace7e3dc6f5bf9857b5687b281508f942f502605977ea408185b49",
        "manageUserBalance((uint8,address,uint256,address,address)[],uint256)": "0x2e05a6c8f54ccb34498ebc128fcd4ae9debd708af102157d030786fdb51e113b",
        "setRelayerApproval(address,bool,bytes)": "0xcdcf738ebeaa2629e5107d3214c2246116d95e8e507d771614e3ed9e108c00f6",
        "stakeETH(address,uint256,uint256)": "0x3e5995991fa6590f94a998f5016816175aa4c74c6333a0f55004158c414603e1",
        "stakeETHAndWrap(address,uint256,uint256)": "0xa78fe983ad4b824ce92b642c9bf4b1f4ca2def1f4e40c778a4cfb10f2b04d29b",
        "swap((bytes32,uint8,address,address,uint256,bytes),(address,bool,address,bool),uint256,uint256,uint256,uint256)": "0xdb12b915d7cecc94c4ea2c61139b80aa641a2d38b5471f09d5335e7bc5bc0148",
        "unwrapAaveStaticToken(address,address,address,uint256,bool,uint256)": "0x56e7b514ac51fd278742f48a75478a98c345fc7fa1ab4100c01bd90b0b36a9fb",
        "unwrapWstETH(address,address,uint256,uint256)": "0xdb07889951437a5d23b60d16407fe8218d9d9fcd73048951d748f24c774d4b17",
        "vaultPermit(address,address,uint256,uint256,uint8,bytes32,bytes32)": "0xf2da0c0a72d250c77c8b3feb9d744e9b70b6077e84ea1648a8e3e1e653942581",
        "vaultPermitDAI(address,address,uint256,uint256,bool,uint8,bytes32,bytes32)": "0x13819141ff0f4cbaec1cb35f7e2310776a0cf4d520511be91360abda2d59909a",
        "wrapAaveDynamicToken(address,address,address,uint256,bool,uint256)": "0xf55a2e940b90ecfc63d6f2d5ab6d9441d5a6b097b72e7c41a5e4fde799d30abb",
        "wrapStETH(address,address,uint256,uint256)": "0xb613cf0a8971487f11a1ecb75f8ed2ef585a4cc1a6a5b62e3339d07ec71b014e"
      }
    },
    "BalancerRelayer": {
      "useAdaptor": true,
      "actionIds": {
        "multicall(bytes[])": "0x3f1c6da046c01fb8c9201a73d729522abd0f2e2fd48e8e1b0691925c37c6dec5"
      }
    }
  },
  "20211208-aave-linear-pool": {
    "AaveLinearPoolFactory": {
      "useAdaptor": true,
      "actionIds": {
        "create(string,string,address,address,uint256,uint256,address)": "0xc656e762de524a52243bd0ad98fe0208a4b763e5b3406a525dd47ba8814c5e88"
      }
    }
  },
  "20220318-batch-relayer-v2": {
    "BatchRelayerLibrary": {
      "useAdaptor": true,
      "actionIds": {
        "approveVault(address,uint256)": "0x7e71d5c2d145f4c81011b6407caf19e007135dbc32c6f0f4fc213fad4e299150",
        "batchSwap(uint8,(bytes32,uint256,uint256,uint256,bytes)[],address[],(address,bool,address,bool),int256[],uint256,uint256,(uint256,uint256)[])": "0x54feb236f9f78c009d49ee155b50671b2a1d23db16c1cdf405a59d46d1e51b1e",
        "exitPool(bytes32,uint8,address,address,(address[],uint256[],bytes,bool),(uint256,uint256)[])": "0x4fce71aaaee5b0e28c0b6975dbaacbecb63706f78b414620684e6abb046b58ef",
        "joinPool(bytes32,uint8,address,address,(address[],uint256[],bytes,bool),uint256,uint256)": "0x5e31bbb459ace7e3dc6f5bf9857b5687b281508f942f502605977ea408185b49",
        "manageUserBalance((uint8,address,uint256,address,address)[],uint256)": "0x2e05a6c8f54ccb34498ebc128fcd4ae9debd708af102157d030786fdb51e113b",
        "setRelayerApproval(address,bool,bytes)": "0xcdcf738ebeaa2629e5107d3214c2246116d95e8e507d771614e3ed9e108c00f6",
        "stakeETH(address,uint256,uint256)": "0x3e5995991fa6590f94a998f5016816175aa4c74c6333a0f55004158c414603e1",
        "stakeETHAndWrap(address,uint256,uint256)": "0xa78fe983ad4b824ce92b642c9bf4b1f4ca2def1f4e40c778a4cfb10f2b04d29b",
        "swap((bytes32,uint8,address,address,uint256,bytes),(address,bool,address,bool),uint256,uint256,uint256,uint256)": "0xdb12b915d7cecc94c4ea2c61139b80aa641a2d38b5471f09d5335e7bc5bc0148",
        "unwrapAaveStaticToken(address,address,address,uint256,bool,uint256)": "0x56e7b514ac51fd278742f48a75478a98c345fc7fa1ab4100c01bd90b0b36a9fb",
        "unwrapERC4626(address,address,address,uint256,uint256)": "0x0a644389487c01618a55c33e75980c454d4398fceee9080261ca2d932e9b4585",
        "unwrapUnbuttonToken(address,address,address,uint256,uint256)": "0x638fb56d85c32a1e61263f9012ee514b9318c7563a5810b292da737f4b55595a",
        "unwrapWstETH(address,address,uint256,uint256)": "0xdb07889951437a5d23b60d16407fe8218d9d9fcd73048951d748f24c774d4b17",
        "vaultPermit(address,address,uint256,uint256,uint8,bytes32,bytes32)": "0xf2da0c0a72d250c77c8b3feb9d744e9b70b6077e84ea1648a8e3e1e653942581",
        "vaultPermitDAI(address,address,uint256,uint256,bool,uint8,bytes32,bytes32)": "0x13819141ff0f4cbaec1cb35f7e2310776a0cf4d520511be91360abda2d59909a",
        "wrapAaveDynamicToken(address,address,address,uint256,bool,uint256)": "0xf55a2e940b90ecfc63d6f2d5ab6d9441d5a6b097b72e7c41a5e4fde799d30abb",
        "wrapERC4626(address,address,address,uint256,uint256)": "0xee23b5186dce1ffdf27eb1474c87ed9d7823790a410d0b6a4b4e1deec743c568",
        "wrapStETH(address,address,uint256,uint256)": "0xb613cf0a8971487f11a1ecb75f8ed2ef585a4cc1a6a5b62e3339d07ec71b014e",
        "wrapUnbuttonToken(address,address,address,uint256,uint256)": "0x14990c54a7682af95d01fa41f50fe098e73fbb72c21b59ecd5f6ce0bb2266f18"
      }
    },
    "BalancerRelayer": {
      "useAdaptor": true,
      "actionIds": {
        "multicall(bytes[])": "0x3f1c6da046c01fb8c9201a73d729522abd0f2e2fd48e8e1b0691925c37c6dec5"
      }
    }
  },
  "20220325-authorizer-adaptor": {
    "AuthorizerAdaptor": {
      "useAdaptor": false,
      "actionIds": {
        "performAction(address,bytes)": "0x86de7f38b01b0cb905a3ac31f25891f3ba5a50f5074181ac37bfbd28a4e31f16"
      }
    }
  },
  "20220325-balancer-token-admin": {
    "BalancerTokenAdmin": {
      "useAdaptor": false,
      "actionIds": {
        "activate()": "0x193789981465ebf36f4c335742c2f7d5eb973fae73b724abe4efb1677f374ba7",
        "futureEpochTimeWrite()": "0x943003ac6b598ee44fb8d3ad6e99ce0d7656925772b6dc14e875a44e3206cffe",
        "future_epoch_time_write()": "0x97b62f91f349df5e8b27c372c4f38eea910238e1f1105d9964d28cc47846afc9",
        "mint(address,uint256)": "0x2315d78651468c46e4eb3cfca481a165fc94d355f1e38cb4e8c60fefdda8f86b",
        "snapshot()": "0x96133dcf4672458fd010cde802d2f7f1fd5117d5bee5b993848b76059a4d205c",
        "startEpochTimeWrite()": "0x9f94d4ba51d86a156ed0b444dd55c1e039180c1337671761af4a4c3896b7e87e",
        "start_epoch_time_write()": "0xad288e6a19cb5f8a9cd2a1a2d199feb75af8fa2110d53c6fb30863401a8a75fa",
        "updateMiningParameters()": "0xe40530cec7bcde930e3187dc3df3cb3aa749cf2a92d38738213ab8df46946975",
        "update_mining_parameters()": "0x8e9993ffd4c8e77cc364583afe9088f0cb4a7bc34fc13d1b5e1a0da3d7e6b28b"
      }
    }
  },
  "20220325-bal-token-holder-factory": {
    "BALTokenHolderFactory": {
      "useAdaptor": true,
      "actionIds": {
        "create(string)": "0x8ef8081bd06db2bfc78e1e67af0cb004036b902ad9c2d10b5a696acbe270be0e"
      }
    }
  },
  "20220325-gauge-adder": {
    "GaugeAdder": {
      "useAdaptor": false,
      "actionIds": {
        "addArbitrumGauge(address)": "0x15b9b1632a6b213be2605774ec758d803ccbe6ccc63890b9c8d9db4919b52832",
        "addEthereumGauge(address)": "0xce5365a1997f2bf34c1961ac02d4bf6ad23b9f44d4c14a217a4df348b0dfd4cf",
        "addGaugeFactory(address,uint8)": "0xdbcad6167c0de7d6b6601c1dec0842ba362d74ff873f057e4af1cb5d1c096661",
        "addPolygonGauge(address)": "0x809e834888be70d2521a7587ac1e1a90868b67632c47eb9ad77aa1181d33adba"
      }
    }
  },
  "20220325-gauge-controller": {
    "VotingEscrow": {
      "useAdaptor": true,
      "actionIds": {
        "apply_smart_wallet_checker()": "0xaab3dcbbea6d6ade649059061ed3e599f6af4ef510107e1f3907a073c1f09244",
        "checkpoint()": "0x7f4b0536efcbd917495f0d8e7a96852c08739243c797e73f00d32999233f8d5d",
        "commit_smart_wallet_checker(address)": "0xb357d920f52d1caea37751040434f434523732c5394aaf902b7fdee1e7337cd6",
        "create_lock(uint256,uint256)": "0xb5a50fa68b4af681e8892835fe15dd41aed649b61142f9e872550b12f48b9a8b",
        "deposit_for(address,uint256)": "0x02f66fb8783709215fbed8d53e800025fb47917f905c4152cf4f4f53164a55bf",
        "increase_amount(uint256)": "0x4708d2822d4cd81d156ca623cb8032ebc0d2cc86f535a70746dcfccac26deee8",
        "increase_unlock_time(uint256)": "0xdfbd56765f93f8faf37d2f4c0b1723e150a581cf990aeb18841849472eb27011",
        "withdraw()": "0x2b3b4fa6a68df8b10d11d722fc647bb7df5f41961ef99e65186463a0412c89a0"
      }
    },
    "GaugeController": {
      "useAdaptor": true,
      "actionIds": {
        "add_gauge(address,int128)": "0xf0a77343972ffaea6782864c7880d1cee9576736637f7702cb0a922223208118",
        "add_gauge(address,int128,uint256)": "0xaf6651b82c68c85c61ca1ebbae0a7ef9e0ea7394dfdd74ee3b066be3b00b5bec",
        "add_type(string)": "0xddcafee4026801d086053d165ec6a6104729fc0990d0ef6513cb2c418f390236",
        "add_type(string,uint256)": "0xb799cbcaf2184ce1ba2d895a50758a4942b871e9db63344a532b545651d69536",
        "change_gauge_weight(address,uint256)": "0xf4026bb29355fe5b78b8cfbcc14f402a288ec32f152c4ef7abb23bf2ca67588b",
        "change_type_weight(int128,uint256)": "0x152991b33a10294e25bee98ea5904acd66ba104e55686c0e5c2b7c60c8b5587a",
        "checkpoint()": "0x7f4b0536efcbd917495f0d8e7a96852c08739243c797e73f00d32999233f8d5d",
        "checkpoint_gauge(address)": "0x9222904d993363242fb82e9166e87557923d80c49fb55fcbf9b5b2659ec951e6",
        "gauge_relative_weight_write(address)": "0x79a751d9eaa29c9aaf62b80a3eead6047e15f6f2392c4d9e9881e60db248d27a",
        "gauge_relative_weight_write(address,uint256)": "0xee4a24da697f47a8ccb011cf99ad2ec4cf7a870e0f9944f9776e45ca57e41460",
        "vote_for_gauge_weights(address,uint256)": "0x9f5dca5b5309fa7b0f0ab1970f812a709b266b9a7a2ce5089e1b4df4c306d1d8",
        "vote_for_many_gauge_weights(address[8],uint256[8])": "0xc9b96f244387eba60f5c3e0ac657db04edd7cb29107cbb4400d2d156b7674911"
      }
    },
    "BalancerMinter": {
      "useAdaptor": true,
      "actionIds": {
        "mint(address)": "0x8b517abef27225c5a0156eb4ea4027efa8c5fc7439b7c367534c0a4b21092b05",
        "mintFor(address,address)": "0xc26b5a60a76f1df0dbb80baa1980d47d45fd61ee9320e336a833c9a928954a63",
        "mintMany(address[])": "0xbf22b95498b441335acff6811e08a748ae377c63961d3f3fcfa40e13f99e738e",
        "mintManyFor(address[],address)": "0xcf4e3f88f75cbbd4a9cae04907db8c9cfb435625419018d86f307dc7095a2527",
        "mint_for(address,address)": "0x65402c88baf19eecbc13cdea2b377d3170bf5f6e31a84e4bf1d40eec17c7c4f8",
        "mint_many(address[8])": "0xff37e2f51d99b98f9d1c6b0be6622f04c44f3b0655b53c581293bd88a245b8be",
        "setMinterApproval(address,bool)": "0x6e49795d90d3b89052b94c6666b212117bb1d93d2981eb5410890112a3d3749b",
        "setMinterApprovalWithSignature(address,bool,address,uint256,uint8,bytes32,bytes32)": "0xcbc9b7cc2b7fe1680077403c942f4666873f1c4d6499a1fe317aeb83fb4ed339",
        "toggle_approve_mint(address)": "0x5047de1a225272ac18d8733ead13bf640fc94eea053e40352e5317d00ac89bfc"
      }
    }
  },
  "20220325-mainnet-gauge-factory": {
    "LiquidityGaugeV5": {
      "useAdaptor": true,
      "actionIds": {
        "add_reward(address,address)": "0x6b5e3750e9adcbd4a75428ed3fc6d2d3fc8a52866660ad3778d3f8c33108edff",
        "claim_rewards()": "0x9f596268ae1d840bffec6468f35868d6215d48830f5874204b4b5202ce5f037e",
        "claim_rewards(address)": "0xc13be6a0bc76228878b765dc039dccf7a203e1b54c277e6c95a0e2adfd9b9768",
        "claim_rewards(address,address)": "0x09cd18211fb6b5f5d35da164c1377daca07134e29471154cc4b268e635fa98ae",
        "claimable_tokens(address)": "0xffe7f3a303586ecf807e0b512726ae165966960a1c571c9436ecb471f34789f7",
        "deposit(uint256)": "0x96ae016c0a4c7f47195543b71764c67ffad0660f500b0bd178dcc31c9c77c7aa",
        "deposit(uint256,address)": "0xf36a7bb219d21dfa1e55054181e8d0374dd108d24388e03731dc0d19761caf80",
        "deposit(uint256,address,bool)": "0xb11918b6dac9f6ee7f9177c880d2f5ecea0c1f851d6846a012c98497ba9d11ce",
        "deposit_reward_token(address,uint256)": "0xf581c7883fb0a72e34d13610759cdc6995d495bfcbfd7982d6e4b67f468f54d0",
        "initialize(address)": "0x2071350ff2da59d3371768c9d51c341a241f4f772ba140c4aa97f151f298f2ce",
        "kick(address)": "0x30594774a65a20af0ab69e7818f2b44db4ab171122a118c23a469cca3fe91397",
        "killGauge()": "0x38f12558087095621293389b35508390a03d17855b55b2394ce67b3c47d4463d",
        "set_reward_distributor(address,address)": "0x75f03d945d74639aa78784e5071604aa86c170a9f4c32bdf428231d560be70b7",
        "set_rewards_receiver(address)": "0xcfbfe4d78681a144e3340201137411eee3ad0d0d99dbf387f55f321dfefa2340",
        "unkillGauge()": "0x5e7938ef4e6a59634c9800645277831eda1a30b5efd9ec55235154211f9e2941",
        "user_checkpoint(address)": "0xdd1c1c3bdba9af83567a294b444bfa43351dee295bdd2fe01a4ea28465a1cd9c",
        "withdraw(uint256)": "0x97c58aaa7f1baf7f9ed7dc75b801e1b130bb834fd9ddf7ea7e152c9ffed6c21f",
        "withdraw(uint256,bool)": "0xfd3383566837d1fe48201add6079241ede290ac9131b6e2d44dd6fa38e636a4c"
      }
    },
    "LiquidityGaugeFactory": {
      "useAdaptor": true,
      "actionIds": {
        "create(address)": "0x11dac6d73575cf704c874437f6e2742b10f0b3a8cb903c585bdc799cab66c457"
      }
    }
  },
  "20220325-single-recipient-gauge-factory": {
    "SingleRecipientGaugeFactory": {
      "useAdaptor": true,
      "actionIds": {
        "create(address)": "0x11dac6d73575cf704c874437f6e2742b10f0b3a8cb903c585bdc799cab66c457"
      }
    }
  },
  "20220325-test-balancer-token": {
    "TestBalancerToken": {
      "useAdaptor": true,
      "actionIds": {
        "burn(uint256)": "0x833298360476618944f718981ab233082f5122f9f3e9028d063809d504e88d75",
        "burnFrom(address,uint256)": "0xea35ff98d1c3a6304506b6976bd524adba83876a266b3d15c973ca605c86e114",
        "grantRole(bytes32,address)": "0x8ba5bbfc65500befee6f807951312220f05be14a619a4b27df3279d6d8cb23f7",
        "mint(address,uint256)": "0x2f8ae2ff3357611bc1603bc81d37cb23ad7c0dde22b7dad5bb81b1abea83aa5e",
        "renounceRole(bytes32,address)": "0x7cefce05d274ae00638cfb5ca5ff0d25243084c3ab8b9111cb0e80a845a97e33",
        "revokeRole(bytes32,address)": "0xa69c55a3bf33c36d1357b5d2dd820ceb8f29cb3a5c638478e3f55ba7b541670b",
        "snapshot()": "0x7fdde278d798123eb8002ff80fdbd62b93c3e60a5d2c10041e06e4b9acd8c551"
      }
    }
  },
  "20220325-ve-delegation": {
    "VotingEscrowDelegation": {
      "useAdaptor": true,
      "actionIds": {
        "batch_cancel_boosts(uint256[256])": "0x883f26e95df579fa682d038f27522a17d874346c18d9dbe2d502ef473e726580",
        "batch_set_delegation_status(address,address[256],uint256[256])": "0xedd0ebabd9c0f1fa41a6d2054310ecb3bad17c3e576b34d1f7248e69281d37a9",
        "burn(uint256)": "0x833298360476618944f718981ab233082f5122f9f3e9028d063809d504e88d75",
        "cancel_boost(uint256)": "0x2b026cd495c98dd35b33bd5be496f7c57cba766b8fa2832ba428190d5d54395c",
        "create_boost(address,address,int256,uint256,uint256,uint256)": "0x9e114ee25688c62b328b4af834f05fdff86eedde0d647e798ef48714279af25e",
        "extend_boost(uint256,int256,uint256,uint256)": "0xddfb0ba9a402842551fa67e8f569543d4e9b070ca5395d6231f133f8bd940ea3",
        "setApprovalForAll(address,bool)": "0x6b41b73de8753e4078cde2c682af18fea9a8d77a53d2ac78e22a3dfe521129e3",
        "set_base_uri(string)": "0x78d5dd240bf6124d3e8e7c6918c9ebe9d901c97e695d2f9f58461fe1393c33b9",
        "set_delegation_status(address,address,bool)": "0xb6ea2830f55c1f054aa739efb9bb246886c82431fed5d323d0ae7fe31c332ab9"
      }
    },
    "VotingEscrowDelegationProxy": {
      "useAdaptor": false,
      "actionIds": {
        "killDelegation()": "0x3861c072d71f7edf2c9f007437f25c0ca70368b631ebef4b414ce2b5baedbf25",
        "setDelegation(address)": "0x34ca00eedd53ffb79d208b3a006775f9adee47b8035872d5bf5b44660794e7b7"
      }
    }
  },
  "20220404-erc4626-linear-pool-v2": {
    "ERC4626LinearPoolFactory": {
      "useAdaptor": true,
      "actionIds": {
        "create(string,string,address,address,uint256,uint256,address)": "0xc656e762de524a52243bd0ad98fe0208a4b763e5b3406a525dd47ba8814c5e88"
      }
    }
  },
  "20220413-child-chain-gauge-factory": {
    "RewardsOnlyGauge": {
      "useAdaptor": true,
      "actionIds": {
        "claim_rewards()": "0x9f596268ae1d840bffec6468f35868d6215d48830f5874204b4b5202ce5f037e",
        "claim_rewards(address)": "0xc13be6a0bc76228878b765dc039dccf7a203e1b54c277e6c95a0e2adfd9b9768",
        "claim_rewards(address,address)": "0x09cd18211fb6b5f5d35da164c1377daca07134e29471154cc4b268e635fa98ae",
        "claimable_reward_write(address,address)": "0xb6174f5e6ff88de0909828998d663df5a46b9ff7e469b64f7a5006a77cfced7c",
        "deposit(uint256)": "0x96ae016c0a4c7f47195543b71764c67ffad0660f500b0bd178dcc31c9c77c7aa",
        "deposit(uint256,address)": "0xf36a7bb219d21dfa1e55054181e8d0374dd108d24388e03731dc0d19761caf80",
        "deposit(uint256,address,bool)": "0xb11918b6dac9f6ee7f9177c880d2f5ecea0c1f851d6846a012c98497ba9d11ce",
        "initialize(address,address,bytes32)": "0x09d6acb13dbd744865afb3eb8a3099a2c803dbe4813fcd7560562f92f6eeaa19",
        "set_rewards(address,bytes32,address[8])": "0x7c4cf5a0ac6fc9276d27ebdc7332adc6fa710949dadde4209fb752001f83803c",
        "set_rewards_receiver(address)": "0xcfbfe4d78681a144e3340201137411eee3ad0d0d99dbf387f55f321dfefa2340",
        "withdraw(uint256)": "0x97c58aaa7f1baf7f9ed7dc75b801e1b130bb834fd9ddf7ea7e152c9ffed6c21f",
        "withdraw(uint256,bool)": "0xfd3383566837d1fe48201add6079241ede290ac9131b6e2d44dd6fa38e636a4c"
      }
    },
    "ChildChainStreamer": {
      "useAdaptor": true,
      "actionIds": {
        "add_reward(address,address,uint256)": "0x4c46ef2d11267c87a1bd5c957b5bab72957ad85e1e0250d36f461accd92a8d43",
        "get_reward()": "0x6f10cad14ca89a2f6a5de012e24b76ae3a21c1062b847abf7c1542f39c3d305c",
        "initialize(address)": "0x2071350ff2da59d3371768c9d51c341a241f4f772ba140c4aa97f151f298f2ce",
        "notify_reward_amount(address)": "0xfd25808574944b94c1d869eed4f262e918e666eca0d337ee7a2cc9f146e8bc15",
        "remove_reward(address,address)": "0x3daca63b7d8d897df0f4aa8ed320790890081c4eb4838a19756abb407e57e8b7",
        "set_reward_distributor(address,address)": "0x75f03d945d74639aa78784e5071604aa86c170a9f4c32bdf428231d560be70b7",
        "set_reward_duration(address,uint256)": "0xf8280426cc78d6ec08bfcf8ad3d308f093efd6068fd0e3ff8c6b9ea2eff45953"
      }
    },
    "ChildChainLiquidityGaugeFactory": {
      "useAdaptor": true,
      "actionIds": {
        "create(address)": "0x11dac6d73575cf704c874437f6e2742b10f0b3a8cb903c585bdc799cab66c457"
      }
    }
  },
  "20220420-fee-distributor": {
    "FeeDistributor": {
      "useAdaptor": true,
      "actionIds": {
        "checkpoint()": "0x7f4b0536efcbd917495f0d8e7a96852c08739243c797e73f00d32999233f8d5d",
        "checkpointToken(address)": "0xad5cc01d75c9557c6761cedd6747cc49bf2bbee8a7e86e342e08ec8cce2d1424",
        "checkpointTokens(address[])": "0x57588509fc9c7809dd451800137b52b71251b8f33eaefe0a4a20704d7a794d14",
        "checkpointUser(address)": "0x63bc3bcd657781bdff8cf1b98efbb542ce506d17e769c801b781afed58711bfd",
        "claimToken(address,address)": "0x00b4bd03de78c530508635a32da0ce07094513baf09fd6a44ad6f1a202115d41",
        "claimTokens(address,address[])": "0x2456837bbeb6da646c6790300119cc05a25ecbf93c466b752edb2520e198bd37",
        "depositToken(address,uint256)": "0x24a4418c40f7071f7d5c76dd936c391fea8819e36d109605e19363663622cb61",
        "depositTokens(address[],uint256[])": "0x4721716053738fe68d3d5b293f1873c5f26f1a865cb53ccaa3f1527038428a7c"
      }
    }
  },
  "20220420-smart-wallet-checker": {
    "SmartWalletChecker": {
      "useAdaptor": false,
      "actionIds": {
        "allowlistAddress(address)": "0x552cf8a9722ea54b6fc81eef9df54cbbb0bdd80c1bdacf23d965b7bf7bd9f431",
        "denylistAddress(address)": "0xfa01325e2a9c77cda6b403aebfca7b8308d967df009e17ac6b42ba6d18088cfd"
      }
    }
  },
  "20220425-unbutton-aave-linear-pool": {
    "UnbuttonAaveLinearPoolFactory": {
      "useAdaptor": true,
      "actionIds": {
        "create(string,string,address,address,uint256,uint256,address)": "0xc656e762de524a52243bd0ad98fe0208a4b763e5b3406a525dd47ba8814c5e88"
      }
    }
  },
  "20220513-double-entrypoint-fix-relayer": {
    "DoubleEntrypointFixRelayer": {
      "useAdaptor": true,
      "actionIds": {
        "exitBTCStablePool()": "0x4bb67a0b8e87539c0f4d27f93e5ee0007e614d3bb230bcb7672821d7a6359c05",
        "exitSNXWeightedPool()": "0x431a1324309a102746dc2e80bd4e6a3337b549eeb3b667e88775fc99e8e7c0ed",
        "receiveFlashLoan(address[],uint256[],uint256[],bytes)": "0x8e87e164a96f34e103e5e6bd84befdea379fe1f007f0929aba495fa057cad7c0",
        "sweepDoubleEntrypointToken(address[])": "0x1551a07c7e1935f88645c168b758f3f2501555bb0e7871e3338e35c3e4d12207",
        "sweepSNXsBTC()": "0x1b8c191c691887db7b20e77ce6c4b8a00c6c9f96129ce4069ab72171efe5d350"
      }
    }
  },
  "20220517-protocol-fee-withdrawer": {
    "ProtocolFeesWithdrawer": {
      "useAdaptor": false,
      "actionIds": {
        "allowlistToken(address)": "0xd617925537850f2aa685c0571f7426668f2fc703728c1999c75cdf5feb9afa5f",
        "denylistToken(address)": "0xba58dd9689420d7993c26c8eb0285e0c5ec4ed7d0b02ee4ca6fa3f05a38ee514",
        "withdrawCollectedFees(address[],uint256[],address)": "0xaa5a0ba6d1f9627e6905842fe5a64690d039e96637fbf3530abd0960a03bf1a6"
      }
    }
  },
  "20220527-child-chain-gauge-token-adder": {
    "ChildChainGaugeTokenAdder": {
      "useAdaptor": false,
      "actionIds": {
        "addTokenToGauge(address,address,address)": "0xe8dfb71fad50bca4fd4544a29f03fd3e427001d1f8a9dbee51fc32343c9c1565"
      }
    }
  },
  "20220530-preseeded-voting-escrow-delegation": {
    "PreseededVotingEscrowDelegation": {
      "useAdaptor": true,
      "actionIds": {
        "batch_cancel_boosts(uint256[256])": "0x883f26e95df579fa682d038f27522a17d874346c18d9dbe2d502ef473e726580",
        "batch_set_delegation_status(address,address[256],uint256[256])": "0xedd0ebabd9c0f1fa41a6d2054310ecb3bad17c3e576b34d1f7248e69281d37a9",
        "burn(uint256)": "0x833298360476618944f718981ab233082f5122f9f3e9028d063809d504e88d75",
        "cancel_boost(uint256)": "0x2b026cd495c98dd35b33bd5be496f7c57cba766b8fa2832ba428190d5d54395c",
        "create_boost(address,address,int256,uint256,uint256,uint256)": "0x9e114ee25688c62b328b4af834f05fdff86eedde0d647e798ef48714279af25e",
        "extend_boost(uint256,int256,uint256,uint256)": "0xddfb0ba9a402842551fa67e8f569543d4e9b070ca5395d6231f133f8bd940ea3",
        "preseed()": "0xbb8b526e5ca65ae147d392dd6b66404f12dbd5e62051ea619824e92360275b33",
        "setApprovalForAll(address,bool)": "0x6b41b73de8753e4078cde2c682af18fea9a8d77a53d2ac78e22a3dfe521129e3",
        "set_base_uri(string)": "0x78d5dd240bf6124d3e8e7c6918c9ebe9d901c97e695d2f9f58461fe1393c33b9",
        "set_delegation_status(address,address,bool)": "0xb6ea2830f55c1f054aa739efb9bb246886c82431fed5d323d0ae7fe31c332ab9"
      }
    }
  },
  "20220609-stable-pool-v2": {
    "StablePoolFactory": {
      "useAdaptor": false,
      "actionIds": {
        "create(string,string,address[],uint256,uint256,address)": "0xb9085f0e152aa08e65a13143a0d934f7d75367ec7182f6a8235f5d8e384f304d",
        "disable()": "0x77cdfcd3d960d401e3d568bff8b7f0945e31ae9641d0718ec4977ecdcdd1de88"
      }
    }
  },
  "20210624-stable-pool": {
    "StablePoolFactory": {
      "useAdaptor": true,
      "actionIds": {
        "create(string,string,address[],uint256,uint256,address)": "0x794bd840339a1c990b9a4f6e185fce6b1a82904f0b0127b77d0a3f8feffb3f53"
      }
    }
  },
  "20210721-liquidity-bootstrapping-pool": {
    "LiquidityBootstrappingPoolFactory": {
      "useAdaptor": true,
      "actionIds": {
        "create(string,string,address[],uint256[],uint256,address,bool)": "0x7a40642f67b694d37b10a810e0b2d4c42313813165bf202e9bdb71bb3cca5bc1"
      }
    }
  },
  "20210727-meta-stable-pool": {
    "QueryProcessor": {
      "useAdaptor": true,
      "actionIds": {}
    },
    "MetaStablePoolFactory": {
      "useAdaptor": true,
      "actionIds": {
        "create(string,string,address[],uint256,address[],uint256[],uint256,bool,address)": "0xdaab595e43b5343677253fb0d4ea761620a702db2aab66342773b049b3ad0954"
      }
    }
  },
  "20210812-lido-relayer": {
    "LidoRelayer": {
      "useAdaptor": true,
      "actionIds": {
        "batchSwap(uint8,(bytes32,uint256,uint256,uint256,bytes)[],address[],(address,bool,address,bool),int256[],uint256)": "0xf8cfe4da20fdead56b4dcc26b8ebb085a59db568e035c21dab6d266cee06c0ad",
        "exitPool(bytes32,address,address,(address[],uint256[],bytes,bool))": "0x1906fa7fdb370035b30e63059006853aada444936b7c2c9cdf605dda100f55ff",
        "joinPool(bytes32,address,address,(address[],uint256[],bytes,bool))": "0x141ec2d4a7c598739ed20a1097f9debcaaa34fb265da4dfc198a5347b552937f",
        "swap((bytes32,uint8,address,address,uint256,bytes),(address,bool,address,bool),uint256,uint256)": "0xc2e30dab98891b52c4d094c48478e241794b318388f13948ca3692f24767e175"
      }
    }
  },
  "20210907-investment-pool": {
    "InvestmentPoolFactory": {
      "useAdaptor": true,
      "actionIds": {
        "create(string,string,address[],uint256[],uint256,address,bool,uint256)": "0x780bfc7c9cb638183a57ff76e9599100e2d6adb37cc38b809bb635d6e7cc3623"
      }
    }
  },
  "20211012-merkle-orchard": {
    "MerkleOrchard": {
      "useAdaptor": true,
      "actionIds": {
        "claimDistributions(address,(uint256,uint256,address,uint256,bytes32[])[],address[])": "0x5b482736dd21f8b831945ea6633c1b28ca89a6478e8dbedda8accf8e681c09e0",
        "claimDistributionsToInternalBalance(address,(uint256,uint256,address,uint256,bytes32[])[],address[])": "0x4a584cc8161d6bb12d57fc4b18a18435eeb5beb3bbb432aaddba4e2c2319265b",
        "claimDistributionsWithCallback(address,(uint256,uint256,address,uint256,bytes32[])[],address[],address,bytes)": "0xcf3112b96140a3f56bc986eef4944027a67446801cbe0d21cf52c34ca01e7f4f",
        "createDistribution(address,bytes32,uint256,uint256)": "0x590ed97670263f09fca9d1c8c7fa3124455a8b1918a4e74c78f642209c4a0c53"
      }
    }
  },
  "20211208-stable-phantom-pool": {
    "StablePhantomPoolFactory": {
      "useAdaptor": true,
      "actionIds": {
        "create(string,string,address[],uint256,address[],uint256[],uint256,address)": "0xb91ea0061e7815276c946c6c988ad8ae1d57c647f69c0b882ac35fc7759f97b8"
      }
    }
  },
  "20220421-smart-wallet-checker-coordinator": {
    "SmartWalletCheckerCoordinator": {
      "useAdaptor": true,
      "actionIds": {
        "performFirstStage()": "0x2d1d4edc9a58a12384cc67f67380d836276f917640a875c51c38dd00e99ce743"
      }
    }
  },
  "20220707-distribution-scheduler": {
    "DistributionScheduler": {
      "useAdaptor": true,
      "actionIds": {
        "scheduleDistribution(address,address,uint256,uint256)": "0x73d1abbe8fdc1eada717f73299f34b7217a71930114175a6cede25a4735d27b6",
        "startDistributionForToken(address,address)": "0x5b56750a9db9bac83e09e56bb50b0420b86c5bb5255075f7d616ce3700ef771a",
        "startDistributions(address)": "0xc0b53b0850f307966f922a3dd4dfa9956a28f9db59b76735e38aacf43b63b35b"
      }
    }
  },
  "20220714-fee-distributor-v2": {
    "FeeDistributor": {
      "useAdaptor": true,
      "actionIds": {
        "checkpoint()": "0x7f4b0536efcbd917495f0d8e7a96852c08739243c797e73f00d32999233f8d5d",
        "checkpointToken(address)": "0xad5cc01d75c9557c6761cedd6747cc49bf2bbee8a7e86e342e08ec8cce2d1424",
        "checkpointTokens(address[])": "0x57588509fc9c7809dd451800137b52b71251b8f33eaefe0a4a20704d7a794d14",
        "checkpointUser(address)": "0x63bc3bcd657781bdff8cf1b98efbb542ce506d17e769c801b781afed58711bfd",
        "claimToken(address,address)": "0x00b4bd03de78c530508635a32da0ce07094513baf09fd6a44ad6f1a202115d41",
        "claimTokens(address,address[])": "0x2456837bbeb6da646c6790300119cc05a25ecbf93c466b752edb2520e198bd37",
        "depositToken(address,uint256)": "0x24a4418c40f7071f7d5c76dd936c391fea8819e36d109605e19363663622cb61",
        "depositTokens(address[],uint256[])": "0x4721716053738fe68d3d5b293f1873c5f26f1a865cb53ccaa3f1527038428a7c",
        "setOnlyCallerCheck(bool)": "0x2a0fc3ce2c92fc37ba51c3aef11d928dcaf3488be8978d243a8b84e6e980a504",
        "setOnlyCallerCheckWithSignature(address,bool,bytes)": "0xa09ee85edd2695bd611eb6941808ca62eba50b0cb60778cb30ddb57edafc3415"
      }
    }
  },
  "2022xxxx-batch-relayer-v3": {
    "BatchRelayerLibrary": {
      "useAdaptor": true,
      "actionIds": {
        "approveVault(address,uint256)": "0x7e71d5c2d145f4c81011b6407caf19e007135dbc32c6f0f4fc213fad4e299150",
        "batchSwap(uint8,(bytes32,uint256,uint256,uint256,bytes)[],address[],(address,bool,address,bool),int256[],uint256,uint256,(uint256,uint256)[])": "0x54feb236f9f78c009d49ee155b50671b2a1d23db16c1cdf405a59d46d1e51b1e",
        "exitPool(bytes32,uint8,address,address,(address[],uint256[],bytes,bool),(uint256,uint256)[])": "0x4fce71aaaee5b0e28c0b6975dbaacbecb63706f78b414620684e6abb046b58ef",
        "gaugeClaimRewards(address[])": "0x997473a433293588efab15f70f22f954797c0b7a3fbbda50589bc00b012c99c3",
        "gaugeDeposit(address,address,address,uint256)": "0xc56a1d33d405aa23088f3903c85452a9ddf0b4038101058f5ab5b41077ca1ed1",
        "gaugeMint(address[],uint256)": "0x9ab5aae7bbe5eb6d8035a7bf80b7ad6f8ddcd08139e15e26a723983e43eec4f7",
        "gaugeSetMinterApproval(bool,address,uint256,uint8,bytes32,bytes32)": "0x27d55f1136bf6d7c2802bd0bab88829c30d5af0f48f6c96f90f272ad65b85b5b",
        "gaugeWithdraw(address,address,address,uint256)": "0xb65f171df6a700174b28a605a44628ea5fc8dcb0ee9c2d995e15838749d431d2",
        "joinPool(bytes32,uint8,address,address,(address[],uint256[],bytes,bool),uint256,uint256)": "0x5e31bbb459ace7e3dc6f5bf9857b5687b281508f942f502605977ea408185b49",
        "manageUserBalance((uint8,address,uint256,address,address)[],uint256)": "0x2e05a6c8f54ccb34498ebc128fcd4ae9debd708af102157d030786fdb51e113b",
        "setRelayerApproval(address,bool,bytes)": "0xcdcf738ebeaa2629e5107d3214c2246116d95e8e507d771614e3ed9e108c00f6",
        "stakeETH(address,uint256,uint256)": "0x3e5995991fa6590f94a998f5016816175aa4c74c6333a0f55004158c414603e1",
        "stakeETHAndWrap(address,uint256,uint256)": "0xa78fe983ad4b824ce92b642c9bf4b1f4ca2def1f4e40c778a4cfb10f2b04d29b",
        "swap((bytes32,uint8,address,address,uint256,bytes),(address,bool,address,bool),uint256,uint256,uint256,uint256)": "0xdb12b915d7cecc94c4ea2c61139b80aa641a2d38b5471f09d5335e7bc5bc0148",
        "unwrapAaveStaticToken(address,address,address,uint256,bool,uint256)": "0x56e7b514ac51fd278742f48a75478a98c345fc7fa1ab4100c01bd90b0b36a9fb",
        "unwrapERC4626(address,address,address,uint256,uint256)": "0x0a644389487c01618a55c33e75980c454d4398fceee9080261ca2d932e9b4585",
        "unwrapUnbuttonToken(address,address,address,uint256,uint256)": "0x638fb56d85c32a1e61263f9012ee514b9318c7563a5810b292da737f4b55595a",
        "unwrapWstETH(address,address,uint256,uint256)": "0xdb07889951437a5d23b60d16407fe8218d9d9fcd73048951d748f24c774d4b17",
        "vaultPermit(address,address,uint256,uint256,uint8,bytes32,bytes32)": "0xf2da0c0a72d250c77c8b3feb9d744e9b70b6077e84ea1648a8e3e1e653942581",
        "vaultPermitDAI(address,address,uint256,uint256,bool,uint8,bytes32,bytes32)": "0x13819141ff0f4cbaec1cb35f7e2310776a0cf4d520511be91360abda2d59909a",
        "wrapAaveDynamicToken(address,address,address,uint256,bool,uint256)": "0xf55a2e940b90ecfc63d6f2d5ab6d9441d5a6b097b72e7c41a5e4fde799d30abb",
        "wrapERC4626(address,address,address,uint256,uint256)": "0xee23b5186dce1ffdf27eb1474c87ed9d7823790a410d0b6a4b4e1deec743c568",
        "wrapStETH(address,address,uint256,uint256)": "0xb613cf0a8971487f11a1ecb75f8ed2ef585a4cc1a6a5b62e3339d07ec71b014e",
        "wrapUnbuttonToken(address,address,address,uint256,uint256)": "0x14990c54a7682af95d01fa41f50fe098e73fbb72c21b59ecd5f6ce0bb2266f18"
      }
    },
    "BalancerRelayer": {
      "useAdaptor": true,
      "actionIds": {
        "multicall(bytes[])": "0x3f1c6da046c01fb8c9201a73d729522abd0f2e2fd48e8e1b0691925c37c6dec5"
      }
    }
  },
  "20220725-protocol-fee-percentages-provider": {
    "ProtocolFeePercentagesProvider": {
      "useAdaptor": false,
      "actionIds": {
        "registerFeeType(uint256,string,uint256,uint256)": "0x57d35b2b35f2327f31e3eb2ca76e6cfffa8b460b1504edfba7b5954bad1d364b",
        "setFeeTypePercentage(uint256,uint256)": "0xb83d1e9cbef2b3d9321c1d0eb607a8f868eddc97d838926a6697e122b9aad078"
      }
    }
  },
  "20220817-aave-rebalanced-linear-pool": {
    "AaveLinearPoolFactory": {
      "useAdaptor": false,
      "actionIds": {
        "create(string,string,address,address,uint256,uint256,address)": "0x527e5a8917fef9f19f55ea7d3f9dc98c00e4836cf918d2af144d2ef91076a53c",
        "disable()": "0x9f637c196de3124bc0febbb78f206994fdb68c3f8fe8070b42230a76e14ece0b"
      }
    },
    "AaveLinearPool": {
      "useAdaptor": false,
      "factoryOutput": "0x07c896050dd6e273c199f06d7516f8a4a369d23a",
      "actionIds": {
        "disableRecoveryMode()": "0x4b0cfb0e3afde1903ef88f0072b490a0d78f1027a165371b1b4732daa84a9559",
        "enableRecoveryMode()": "0xd6f4df0a512a29fa4cf2fcfbe4a0b5ea1266a4bbb1ab6fb5761205dbb038441f",
        "initialize()": "0x44366ad56a4f1e6acffb39c514200785009a251154f813acbfd16509a492cade",
        "pause()": "0xf5a74fe74a42c6fe47ddc84feffff02db467d464946b66b317ef6ceeb66bda38",
        "setAssetManagerPoolConfig(address,bytes)": "0x20165844cf9e6c2a6f49b8a283d786c5aaa1d89c711042e31d2928eb36d23824",
        "setSwapFeePercentage(uint256)": "0x49832d9b75ad868dbf821cf6ee67ab240ff87c62516d7ce788883fdb8845b215",
        "setTargets(uint256,uint256)": "0x7385bbbac73cd47b216da5217f45cf50ec5653dd6951e8272421d5aa8ff94df5",
        "unpause()": "0xa4f38ba3cf0b1b3ea8bc7b3022ecc6976c184fbbe48d5bebcde37f1c03640b19"
      }
    }
  },
  "20220906-composable-stable-pool": {
    "ComposableStablePoolFactory": {
      "useAdaptor": false,
      "actionIds": {
        "create(string,string,address[],uint256,address[],uint256[],bool[],uint256,address)": "0x82bdfa752365d3f5126fdab4bf91428ce34d78238bbb6dcc11479dc4b2cdd194",
        "disable()": "0x41955c8033f6cd7940ef6365ebd59154af32f4949507ebeee4a6ec0c4ee86a9d"
      }
    },
    "ComposableStablePool": {
      "useAdaptor": false,
      "factoryOutput": "0x0c925fce89a22e36ebd9b3c6e0262234e853d2f6",
      "actionIds": {
        "disableRecoveryMode()": "0xb4d3deece0ede04bab030f8d23f019a3a603d97e849e1ee1e6a58226843bb105",
        "enableRecoveryMode()": "0x14acd584474527fd64f2d0319e73c6b85aea75f00fef393230b71b2ca64344e7",
        "pause()": "0xaa58fe403eae929c93788a7b35d0b821be0e3d7fb1b7469ba994ab140ff8aaa0",
        "setAssetManagerPoolConfig(address,bytes)": "0xf46c96e0536003e817b9102af0b219ac1a9c3afb2b70234d215edce7b694f0d0",
        "setSwapFeePercentage(uint256)": "0x6c470f23b0e66e93b1358c5c49ff26bb81599d24618da6b357d0dbcb138af65c",
        "setTokenRateCacheDuration(address,uint256)": "0x3b5d75a18af8f3a6a098229d075e6c9d526a4d4d0597adacacb74808b6092bae",
        "startAmplificationParameterUpdate(uint256,uint256)": "0x4d3bafe842e5d8995399b89f432b92c6dfa2f2e810dd0b8d1998c51f5461dbb4",
        "stopAmplificationParameterUpdate()": "0x40f06a635db341b3605b05dcdc9a500b297b2f51257ca302bb3daca2c8f25142",
        "unpause()": "0x9b6f869dbf8d0c39da20c2af3c85f617c20e0b648cf1e5d42218eabd85b83529",
        "updateProtocolFeePercentageCache()": "0x2912cd1592153135ebbc808951155de9d15270d12029160f7fef7296833556c2",
        "updateTokenRateCache(address)": "0xfe713ec0738ce39b0b3b024d3413551c716f10d9a2769fb68c44bd609c0ae2be"
      }
    }
  },
  "20220822-mainnet-gauge-factory-v2": {
    "LiquidityGaugeV5": {
      "useAdaptor": true,
      "actionIds": {
        "add_reward(address,address)": "0x6b5e3750e9adcbd4a75428ed3fc6d2d3fc8a52866660ad3778d3f8c33108edff",
        "claim_rewards()": "0x9f596268ae1d840bffec6468f35868d6215d48830f5874204b4b5202ce5f037e",
        "claim_rewards(address)": "0xc13be6a0bc76228878b765dc039dccf7a203e1b54c277e6c95a0e2adfd9b9768",
        "claim_rewards(address,address)": "0x09cd18211fb6b5f5d35da164c1377daca07134e29471154cc4b268e635fa98ae",
        "claimable_tokens(address)": "0xffe7f3a303586ecf807e0b512726ae165966960a1c571c9436ecb471f34789f7",
        "deposit(uint256)": "0x96ae016c0a4c7f47195543b71764c67ffad0660f500b0bd178dcc31c9c77c7aa",
        "deposit(uint256,address)": "0xf36a7bb219d21dfa1e55054181e8d0374dd108d24388e03731dc0d19761caf80",
        "deposit(uint256,address,bool)": "0xb11918b6dac9f6ee7f9177c880d2f5ecea0c1f851d6846a012c98497ba9d11ce",
        "deposit_reward_token(address,uint256)": "0xf581c7883fb0a72e34d13610759cdc6995d495bfcbfd7982d6e4b67f468f54d0",
        "initialize(address,uint256)": "0x62b3306a4d33f7c60114b6dbf8749e7ee0ec4a87b35c306c79ea9f1fb3884650",
        "kick(address)": "0x30594774a65a20af0ab69e7818f2b44db4ab171122a118c23a469cca3fe91397",
        "killGauge()": "0x38f12558087095621293389b35508390a03d17855b55b2394ce67b3c47d4463d",
        "setRelativeWeightCap(uint256)": "0x53ded5c23d686756f2cc6a8feb053e1a98ea78534f788670216e0617a9cf7101",
        "set_reward_distributor(address,address)": "0x75f03d945d74639aa78784e5071604aa86c170a9f4c32bdf428231d560be70b7",
        "set_rewards_receiver(address)": "0xcfbfe4d78681a144e3340201137411eee3ad0d0d99dbf387f55f321dfefa2340",
        "unkillGauge()": "0x5e7938ef4e6a59634c9800645277831eda1a30b5efd9ec55235154211f9e2941",
        "user_checkpoint(address)": "0xdd1c1c3bdba9af83567a294b444bfa43351dee295bdd2fe01a4ea28465a1cd9c",
        "withdraw(uint256)": "0x97c58aaa7f1baf7f9ed7dc75b801e1b130bb834fd9ddf7ea7e152c9ffed6c21f",
        "withdraw(uint256,bool)": "0xfd3383566837d1fe48201add6079241ede290ac9131b6e2d44dd6fa38e636a4c"
      }
    }
  },
  "20220908-weighted-pool-v2": {
    "WeightedPoolFactory": {
      "useAdaptor": false,
      "actionIds": {
        "create(string,string,address[],uint256[],address[],uint256,address)": "0x37bdd9fd10ea417e3ee0432bc9931583470babbdfba7fb234832953f5b12c876",
        "disable()": "0xa245b13df0295c1966c341598370ff2b6a9e83bb687351570533e2f2e01938d5"
      }
    },
    "WeightedPool": {
      "useAdaptor": false,
      "factoryOutput": "0x3f829a8303455cb36b7bcf3d1bdc18d5f6946aea",
      "actionIds": {
        "disableRecoveryMode()": "0x57a99f3ed4c936dc3acc397e914c860702345856a9cca3a5be4c01fefa6a7674",
        "enableRecoveryMode()": "0x83d23bd6c0e9f3f7ec0850008689e6079aa87b2f9766e7373bb3620222c3e0a3",
        "pause()": "0x8861bb10ff289b57a4dd8aad423013bab2ba5baabf527453b7e5fe1078989c65",
        "setAssetManagerPoolConfig(address,bytes)": "0x9f330840ebc2285574bb046c48056ab6c06da01e947ce9ebee468e7e4a6a2c3a",
        "setSwapFeePercentage(uint256)": "0x17bd7cdcf8501c46510667aaa9187771e0d83831a3367ff4cf81c00eac71137c",
        "unpause()": "0xbc2876200f27f600d66a842f0b3149abc29a5cab6ef63137d79db0036169107f",
        "updateProtocolFeePercentageCache()": "0x5f506869a4e7d71cdd3300156e93255616486d8a28c659a096cac8055bdf1e6d"
      }
    }
  },
  "20221123-pool-recovery-helper": {
    "PoolRecoveryHelper": {
      "useAdaptor": false,
      "actionIds": {
        "addPoolFactory(address)": "0x1ef9ebf17e6cb20013888ccc67c7738c82a57e350ff8b2f45c4034a1c4fe7a82",
        "enableRecoveryMode(address)": "0x94a599a04a3486414f2bc16589657fbd9e89bad629c52c12eac47282134f4d57",
        "removePoolFactory(address)": "0xc0752596453bbce0bf94d874591e784b93cce5a01db369dcc137bbf8f497105b"
      }
    }
  },
  "20221115-aave-rebalanced-linear-pool": {
    "AaveLinearPoolFactory": {
      "useAdaptor": false,
      "actionIds": {
        "create(string,string,address,address,uint256,uint256,address)": "0xb0b54e4779ff9a37a30b4c8b342d2544a1b686d0bec33f0fa9867694ba3a57cd",
        "disable()": "0xfe2cd5cd940ba4eb7434d46a67dd8c75a40a0cbd6601421d2d8b2d947b971ef3"
      }
    },
    "AaveLinearPool": {
      "useAdaptor": false,
      "factoryOutput": "0x88D07558470484c03d3bb44c3ECc36CAfCF43253",
      "actionIds": {
        "disableRecoveryMode()": "0xd525025938a7a57846d1702e0fe6ad1abaeaa5fe5dcd1d90e47058c4983b7340",
        "enableRecoveryMode()": "0xef27dca346aa51238760b94ff3180dee990313a7f12834aa759a17d597603a30",
        "initialize()": "0xc0deae184afb6d30dd114541559768404f53574210d142305bb1df9c2d924870",
        "pause()": "0x08a07a28943b9fd03d078571cc4b142bc18c8ec7e0556e4562620c6e49162b28",
        "setSwapFeePercentage(uint256)": "0x9ece5ed53c8547cc53b3f118eb0f4eeda2744827f0b128b6007ac28c3ff5fc06",
        "setTargets(uint256,uint256)": "0x913ac1c232c89aeaa0021e2344973cb498de977a10e2038e67cdc9e74674ef13",
        "unpause()": "0x4b11bfc905756d063392a926d9089f9f44694030a746d780cb78ac07d19c4c46"
      }
    }
  },
  "20221124-authorizer-adaptor-entrypoint": {
    "AuthorizerAdaptorEntrypoint": {
      "useAdaptor": false,
      "actionIds": {
        "performAction(address,bytes)": "0x86de7f38b01b0cb905a3ac31f25891f3ba5a50f5074181ac37bfbd28a4e31f16"
      }
    }
  },
  "20221122-composable-stable-pool-v2": {
    "ComposableStablePoolFactory": {
      "useAdaptor": false,
      "actionIds": {
        "create(string,string,address[],uint256,address[],uint256[],bool[],uint256,address)": "0xb885d98b83d2e0ddc9cc87adabc0f64acbdac302d2545aebafdac0c52a43b892",
        "disable()": "0x0a35dcf04fdcf4e2119802287b94a1cf758427e74e9bb450cb31af7c660d7735"
      }
    },
    "ComposableStablePool": {
      "useAdaptor": false,
      "factoryOutput": "0x373b347bc87998b151A5E9B6bB6ca692b766648a",
      "actionIds": {
        "disableRecoveryMode()": "0x85896342da44e8444ef54be6c4643b51c1e23270bb9ec1f0257cd03d72a80cb6",
        "enableRecoveryMode()": "0x7d89412e7c8893c1c85589d68187b2ee925cd2d27c10393980897d1fa4346b0a",
        "pause()": "0x6e25be22eb210da3359f4afb977d53109dad5ed4801e736bf6c5239e0028bd48",
        "setAssetManagerPoolConfig(address,bytes)": "0x9036802291378e3a6933704d0ccba6f3c6729307d244cb77b7f84060cba99269",
        "setSwapFeePercentage(uint256)": "0xdee20d81c6075dcc437dbaaf02d316ab255cfcae4a154e04b17abdebc70a5b48",
        "setTokenRateCacheDuration(address,uint256)": "0x160a4f83bcc2f584446953fd8adf0bf96e625212ccf66900051418e8d19e7157",
        "startAmplificationParameterUpdate(uint256,uint256)": "0xf766fa63021f6e696e70c339ab7246118c3da74fcbf80dbe6d603189209afed7",
        "stopAmplificationParameterUpdate()": "0x1c36fdcc08f18f6fb33519d9491400a58c2c03b6f1222f8385cc36e6fb837110",
        "unpause()": "0x09f210f1a6e3730856cd101645ba1c0594f63ca6ed48e7768b5421ae698858db",
        "updateProtocolFeePercentageCache()": "0x69d8f3e0969c91e7a94fb45518733240410f56ff60cd304fbc5d13a5432ed71f",
        "updateTokenRateCache(address)": "0x43e924739082162d0dfbe4b85270de4e7fe29526d812caeaa4797cf243c0bdfa"
      }
    }
  },
  "20221021-managed-pool": {
    "ManagedPoolFactory": {
      "useAdaptor": false,
      "actionIds": {
        "create((string,string,address[],uint256[],address[],uint256,bool,bool,uint256,uint256),address)": "0x36109068009b7f32260b11e16b4afd875bba8106abcebb01b586994398dcc8c2",
        "disable()": "0xec29307f87abfc2b5468e96f3e9ecae58a8b7eaeac6c2438d75b5b4c102cc918"
      }
    }
  },
  "20221207-aave-rebalanced-linear-pool-v3": {
    "AaveLinearPoolFactory": {
      "useAdaptor": false,
      "actionIds": {
        "create(string,string,address,address,uint256,uint256,address,uint256)": "0x66ae022bf9cd31733e59061a50d0f7c627f6316bb1a125a0de9bf968a55d244a",
        "disable()": "0x5fbddc7202e623cdbdd685c7efd9379e079b47c18aa57d1ee7f06424c4f28bce",
        "registerProtocolId(uint256,string)": "0x79aaf5dc79fea0eb5996787d9dcce474973bc3296a94db1170ca6e510e31e83d"
      }
    },
    "AaveLinearPool": {
      "useAdaptor": false,
      "factoryOutput": "0xf93F6382913d1dE6Bdf683A94be8349751af8d59",
      "actionIds": {
        "disableRecoveryMode()": "0xa2138fd02ccb24f485e2b6730611aa424e44226d4a5302a3dce8fed99ead1bcd",
        "enableRecoveryMode()": "0xa9164f9bc0af1bdd3fd7ed013211e2975f1ece4db4b8412660e67359e1fd8676",
        "initialize()": "0xe91a8e0abac7d1e2e3d83d3abd0b8aec9c8e9fee07dc7ea19c2c2ab095f4baea",
        "pause()": "0xfaf3bbb73a6190f02f8b035396f60d6af2aa730caf5d733f0c1a20ed1d232106",
        "setSwapFeePercentage(uint256)": "0x35f0c2eb9996a2af84245248608d5dd48a52efb632ef26a94d71f5ceea1b7cdb",
        "setTargets(uint256,uint256)": "0xc5abc980dc391fdf92ccd45ecdcf65db31eebf2765211a6d7113c77c84dfbaf3",
        "unpause()": "0x734b96f255027244606af8384c68f6cb6773f089519277c2dd148bf21954ab90"
      }
    }
  },
  "20230109-gauge-adder-v3": {
    "GaugeAdder": {
      "useAdaptor": false,
      "actionIds": {
        "addArbitrumGauge(address)": "0x96ff38090d2ed548492395d6d0149ea5b4421d71c2c3dd10f72f53f9bd45edda",
        "addEthereumGauge(address)": "0xfcfb808c20096983bc85ee3b5b6aed175602a6a4ce74fa3f8f5187d34e1dba1c",
        "addGaugeFactory(address,uint8)": "0x219b248d5bf3753cd21b9c0b700dea1fbab4235f8ee8d24cf41d833855fec117",
        "addGnosisGauge(address)": "0xde0e249fc4cfa4b6153b12a35c645045eebba9e4ffad25ef5b72def766c46e23",
        "addOptimismGauge(address)": "0x1fce0291bd19b4d377ab0d460c7363482933f3590df476c894f7bc94f8f900b8",
        "addPolygonGauge(address)": "0xa79af7d75bf50fe3d19ae8537f3df157b608a7a3cff6bda2d970fbba470642ba",
        "addZKSyncGauge(address)": "0xb4cefe9458423ef44656096dc0d1d04cfecf3df24dea1e05657f4b43bea0296d"
      }
    }
  },
  "20230206-weighted-pool-v3": {
    "WeightedPoolFactory": {
      "useAdaptor": false,
      "actionIds": {
        "create(string,string,address[],uint256[],address[],uint256,address)": "0x5e28c1305086eb84159df4390efc2031b79a164bc2dce3e3ae08912f41a1fa54",
        "disable()": "0x1f8f892407c2cb710506d8998efcf8f6709b3c0fbbddfed6494ef08b7467c62f"
      }
    },
    "WeightedPool": {
      "useAdaptor": false,
      "factoryOutput": "0x0441ff033652bcEB75a011887F17B5dfC84Ddc6f",
      "actionIds": {
        "disableRecoveryMode()": "0x8d501e77af020f32c1679f4cbfd314fb02b3cb069916ba4a9d8b9dad2c4bf9cc",
        "enableRecoveryMode()": "0xb1f17616596b3d2360ad06581e2bfca70cca3e1c29f629cd084fded06c061fc4",
        "pause()": "0xc7cdb62ccea4a22a57d639c10da71a67acbaf7ab46c4508d0b9ecad84205babd",
        "setAssetManagerPoolConfig(address,bytes)": "0x8f83d4658182d88f55f863844d354ff089459aec8967c83322d138bac30b3149",
        "setSwapFeePercentage(uint256)": "0x3538d6d3dc0a61e256b030bcede35dfb4204bbc36452180e2d2f940d0ad35be7",
        "unpause()": "0x26f158f951bade88b1b53b08de02e8a553a783332a43b06978d7c529f886a709",
        "updateProtocolFeePercentageCache()": "0x3d1afd98f503391601036f3534b9ddd56f305678f9e25c8aa18baf666389be67"
      }
    }
  },
  "20230206-composable-stable-pool-v3": {
    "ComposableStablePoolFactory": {
      "useAdaptor": false,
      "actionIds": {
        "create(string,string,address[],uint256,address[],uint256[],bool[],uint256,address)": "0xa0499989f0045b6c8fc7aa496c2172b053d3ed15124eedca31749cd5e29f2ada",
        "disable()": "0xeedf83fdf967029f62d13d9d9102d27946945cb008bf326edfe2a4592c901659"
      }
    },
    "ComposableStablePool": {
      "useAdaptor": false,
      "factoryOutput": "0x2EF26d97B5870600BE341561298938c2e5df84f0",
      "actionIds": {
        "disableRecoveryMode()": "0xaf6f022f37dc5e877be30d820627d3c8bf7fe467076034a41ec92048973ba002",
        "enableRecoveryMode()": "0xd6ebed127862549c3db449781ac9e80864eb794442effd53919d1c5ff820c431",
        "pause()": "0xa27840506d37dc29759e536cc5c1d9757e80d9b1fa5548a1ca8619f33dd1072a",
        "setAssetManagerPoolConfig(address,bytes)": "0x3397020917cfa9dadcf1e507b781c53b7f77b174ed85b5b12748ef5a6ae46722",
        "setSwapFeePercentage(uint256)": "0xcc0b4f1263ce5d036eaa02e2e29bda7414b593c3f42a8aed4ad6c916edc1a565",
        "setTokenRateCacheDuration(address,uint256)": "0x9bd7a3ed9d1fced64087af0c4015b1ed7adf5a068a84bbb0feec2aa73024f533",
        "startAmplificationParameterUpdate(uint256,uint256)": "0xfa32fb6e69279c6a1376f910c7c71838dc2fce1ec3bab7d3b9580cdda3c70eae",
        "stopAmplificationParameterUpdate()": "0x3a387b28ebb63c0b53c39cce6d9918e762408048d3f949a2f3f81c25805b7b61",
        "unpause()": "0x8915665f458a61f28f8e8cf59a52457488207ba6b382536b63658892be082d27",
        "updateProtocolFeePercentageCache()": "0xde0657f7ba5c70047b0aaead98b8ba2a9e3160a58febce65cf2406a531840658",
        "updateTokenRateCache(address)": "0x1ff1e5781eca58df974b1c8ea055acf9aafd9a575d86b65afd7017c0bb89e9f5"
      }
    }
  },
<<<<<<< HEAD
  "20230208-euler-linear-pool": {
    "EulerLinearPool": {
      "useAdaptor": false,
      "factoryOutput": "0x43Fa2c00419F60e18966Aa043DEBd4701CB91B6d",
      "actionIds": {
        "disableRecoveryMode()": "0xcdbdee0d8755700385092bfc71468577a3f4d92e90eee08906454441eeb69625",
        "enableRecoveryMode()": "0xbc3dae38c30f2686b160e7154a2d649e84222b9f9de4e3347380cd82f23771ad",
        "initialize()": "0x16bdb45b2542c68f7b6fc8bb4475e011135821deaa7baee5b7933094f1af1073",
        "pause()": "0x92740abcb256f64824759ca687fc8af1a6ba7900e201545f9b848d3e3daab488",
        "setSwapFeePercentage(uint256)": "0xd41187a1d52918991b8e886e7e02dadf9f3899ff8134eaa5aa4e8f6a81dec3ab",
        "setTargets(uint256,uint256)": "0x2c7bba59983418a55126cdd07a69d73a710ec5fa3366f5b12c369de97d43492e",
        "unpause()": "0x3bd06a773652f06ff2bc008fa41cc79cc7028608b1c1d40254e0f441525e3b43"
      }
    },
    "EulerLinearPoolFactory": {
      "useAdaptor": false,
      "actionIds": {
        "create(string,string,address,address,uint256,uint256,address,uint256)": "0x11873d44400e1fb523b61bf4042b8a4ebeaa4c2e16b1f7e38f03fc98ec187442",
        "disable()": "0x3dcf6c9d1f7bcff6477a09e1a18ca76f56c83f7e055276096a5acdd3c24f022a"
=======
  "20230206-erc4626-linear-pool-v3": {
    "ERC4626LinearPool": {
      "useAdaptor": false,
      "factoryOutput": "0x744644537fB1AE7c4E05f6331e87126b4fd0C325",
      "actionIds": {
        "disableRecoveryMode()": "0x06b7e2ee35c184ec6fc790912c087b6d9ca6d0bb75bda506568437dc6e6906c5",
        "enableRecoveryMode()": "0xe25045acabc1abf552c0dcd5018fd13e7cd8ba949462b700ceabe8994a1942f2",
        "initialize()": "0xf513ceff2e109bf22a62c196933d2048ea4d6a736e02ddaa5d09426a10a19474",
        "pause()": "0xb0f6c2862da36ce80cbdffb9b2cc00cdf582633cbdcfff2eb7e5ea8ecb01f875",
        "setSwapFeePercentage(uint256)": "0xf21b4e33d4cdfde631d197fa55d249e1e60035e6c7c1df2370cd3fa1fe41e9f6",
        "setTargets(uint256,uint256)": "0x8f4878c45f4fba971d7fd1b02d4587955049fd8aee388759a193b12e7ff19066",
        "unpause()": "0x8b0f2658689375e62ca1acd8177fbc7757b85a060ab63014ea26c212e77d5d50"
      }
    },
    "ERC4626LinearPoolFactory": {
      "useAdaptor": false,
      "actionIds": {
        "create(string,string,address,address,uint256,uint256,address,uint256)": "0x5b6e6eaf9f36e041c0c1be0b258184112efa5b5204373e0e5c0adc8bde30cc5d",
        "disable()": "0x08838cd8bcaa0749135876e6c07b6cf8b2b17d7651bc27d72118789d159d30a1"
>>>>>>> 3bd1cd1b
      }
    }
  }
}<|MERGE_RESOLUTION|>--- conflicted
+++ resolved
@@ -851,7 +851,28 @@
       }
     }
   },
-<<<<<<< HEAD
+  "20230206-erc4626-linear-pool-v3": {
+    "ERC4626LinearPool": {
+      "useAdaptor": false,
+      "factoryOutput": "0x744644537fB1AE7c4E05f6331e87126b4fd0C325",
+      "actionIds": {
+        "disableRecoveryMode()": "0x06b7e2ee35c184ec6fc790912c087b6d9ca6d0bb75bda506568437dc6e6906c5",
+        "enableRecoveryMode()": "0xe25045acabc1abf552c0dcd5018fd13e7cd8ba949462b700ceabe8994a1942f2",
+        "initialize()": "0xf513ceff2e109bf22a62c196933d2048ea4d6a736e02ddaa5d09426a10a19474",
+        "pause()": "0xb0f6c2862da36ce80cbdffb9b2cc00cdf582633cbdcfff2eb7e5ea8ecb01f875",
+        "setSwapFeePercentage(uint256)": "0xf21b4e33d4cdfde631d197fa55d249e1e60035e6c7c1df2370cd3fa1fe41e9f6",
+        "setTargets(uint256,uint256)": "0x8f4878c45f4fba971d7fd1b02d4587955049fd8aee388759a193b12e7ff19066",
+        "unpause()": "0x8b0f2658689375e62ca1acd8177fbc7757b85a060ab63014ea26c212e77d5d50"
+      }
+    },
+    "ERC4626LinearPoolFactory": {
+      "useAdaptor": false,
+      "actionIds": {
+        "create(string,string,address,address,uint256,uint256,address,uint256)": "0x5b6e6eaf9f36e041c0c1be0b258184112efa5b5204373e0e5c0adc8bde30cc5d",
+        "disable()": "0x08838cd8bcaa0749135876e6c07b6cf8b2b17d7651bc27d72118789d159d30a1"
+      }
+    }
+  },
   "20230208-euler-linear-pool": {
     "EulerLinearPool": {
       "useAdaptor": false,
@@ -871,27 +892,6 @@
       "actionIds": {
         "create(string,string,address,address,uint256,uint256,address,uint256)": "0x11873d44400e1fb523b61bf4042b8a4ebeaa4c2e16b1f7e38f03fc98ec187442",
         "disable()": "0x3dcf6c9d1f7bcff6477a09e1a18ca76f56c83f7e055276096a5acdd3c24f022a"
-=======
-  "20230206-erc4626-linear-pool-v3": {
-    "ERC4626LinearPool": {
-      "useAdaptor": false,
-      "factoryOutput": "0x744644537fB1AE7c4E05f6331e87126b4fd0C325",
-      "actionIds": {
-        "disableRecoveryMode()": "0x06b7e2ee35c184ec6fc790912c087b6d9ca6d0bb75bda506568437dc6e6906c5",
-        "enableRecoveryMode()": "0xe25045acabc1abf552c0dcd5018fd13e7cd8ba949462b700ceabe8994a1942f2",
-        "initialize()": "0xf513ceff2e109bf22a62c196933d2048ea4d6a736e02ddaa5d09426a10a19474",
-        "pause()": "0xb0f6c2862da36ce80cbdffb9b2cc00cdf582633cbdcfff2eb7e5ea8ecb01f875",
-        "setSwapFeePercentage(uint256)": "0xf21b4e33d4cdfde631d197fa55d249e1e60035e6c7c1df2370cd3fa1fe41e9f6",
-        "setTargets(uint256,uint256)": "0x8f4878c45f4fba971d7fd1b02d4587955049fd8aee388759a193b12e7ff19066",
-        "unpause()": "0x8b0f2658689375e62ca1acd8177fbc7757b85a060ab63014ea26c212e77d5d50"
-      }
-    },
-    "ERC4626LinearPoolFactory": {
-      "useAdaptor": false,
-      "actionIds": {
-        "create(string,string,address,address,uint256,uint256,address,uint256)": "0x5b6e6eaf9f36e041c0c1be0b258184112efa5b5204373e0e5c0adc8bde30cc5d",
-        "disable()": "0x08838cd8bcaa0749135876e6c07b6cf8b2b17d7651bc27d72118789d159d30a1"
->>>>>>> 3bd1cd1b
       }
     }
   }
