--- conflicted
+++ resolved
@@ -591,7 +591,6 @@
       }
     }
   },
-<<<<<<< HEAD
   "20230320-composable-stable-pool-v4": {
     "ComposableStablePoolFactory": {
       "useAdaptor": false,
@@ -615,7 +614,9 @@
         "unpause()": "0x549648c2f87197cbc2d5a76225eadef764b4829f2bfae8471a5f29a9503a38f0",
         "updateProtocolFeePercentageCache()": "0x0cbcf1e7e7b724b042f41f6295e097e1c7f316edc107a22cc2d6297e73d5a878",
         "updateTokenRateCache(address)": "0xbdabbd5364be45f6a0e1939b36b1f1c2acf9998843a6eeea7c0466a6c8c58cd1"
-=======
+      }
+    }
+  },
   "20230316-l2-balancer-pseudo-minter": {
     "L2BalancerPseudoMinter": {
       "useAdaptor": false,
@@ -644,7 +645,6 @@
       "actionIds": {
         "killDelegation()": "0x3ae72cdb6fc13b14b2c684bf0575c21a5da9a0878d64d5f6c8ac4836d436352d",
         "setDelegation(address)": "0xd2a18eaab6c28631d421edd953f276d757b0a3c5f5460535105596ed38d938d4"
->>>>>>> 5be54c2e
       }
     }
   }
