--- conflicted
+++ resolved
@@ -1,4 +1,3 @@
-<<<<<<< HEAD
 {
   "0xd03b5f019cefeab0cc74841a0b2668d25343c9fec06eca27675ad685df26b98a": [
     {
@@ -12,6 +11,12 @@
       "contractName": "BatchRelayerLibrary",
       "signature": "approveVault(address,uint256)",
       "useAdaptor": true
+    },
+    {
+      "taskId": "20220720-batch-relayer-v3",
+      "contractName": "BatchRelayerLibrary",
+      "signature": "approveVault(address,uint256)",
+      "useAdaptor": true
     }
   ],
   "0x338404bc464c0ef79e228aefddd61b05ced8e87d07e687f8c72c7497332228c8": [
@@ -26,6 +31,12 @@
       "contractName": "BatchRelayerLibrary",
       "signature": "batchSwap(uint8,(bytes32,uint256,uint256,uint256,bytes)[],address[],(address,bool,address,bool),int256[],uint256,uint256,(uint256,uint256)[])",
       "useAdaptor": true
+    },
+    {
+      "taskId": "20220720-batch-relayer-v3",
+      "contractName": "BatchRelayerLibrary",
+      "signature": "batchSwap(uint8,(bytes32,uint256,uint256,uint256,bytes)[],address[],(address,bool,address,bool),int256[],uint256,uint256,(uint256,uint256)[])",
+      "useAdaptor": true
     }
   ],
   "0x2046a60fbd4b0651eeccf4569c6fb230e6d80beed585ae1b61c8b82c007432b0": [
@@ -40,6 +51,12 @@
       "contractName": "BatchRelayerLibrary",
       "signature": "exitPool(bytes32,uint8,address,address,(address[],uint256[],bytes,bool),(uint256,uint256)[])",
       "useAdaptor": true
+    },
+    {
+      "taskId": "20220720-batch-relayer-v3",
+      "contractName": "BatchRelayerLibrary",
+      "signature": "exitPool(bytes32,uint8,address,address,(address[],uint256[],bytes,bool),(uint256,uint256)[])",
+      "useAdaptor": true
     }
   ],
   "0x87d8ae738361ffb841d4dc69c5bf3408c08ca31724b52fe29bec34e112ad7fdf": [
@@ -54,6 +71,12 @@
       "contractName": "BatchRelayerLibrary",
       "signature": "joinPool(bytes32,uint8,address,address,(address[],uint256[],bytes,bool),uint256,uint256)",
       "useAdaptor": true
+    },
+    {
+      "taskId": "20220720-batch-relayer-v3",
+      "contractName": "BatchRelayerLibrary",
+      "signature": "joinPool(bytes32,uint8,address,address,(address[],uint256[],bytes,bool),uint256,uint256)",
+      "useAdaptor": true
     }
   ],
   "0xaaa9fa0f8fa65fdbb37ad2b2f161ba8d81bc0aeb8e1c0b4a787bad0afdd75917": [
@@ -68,6 +91,12 @@
       "contractName": "BatchRelayerLibrary",
       "signature": "manageUserBalance((uint8,address,uint256,address,address)[],uint256)",
       "useAdaptor": true
+    },
+    {
+      "taskId": "20220720-batch-relayer-v3",
+      "contractName": "BatchRelayerLibrary",
+      "signature": "manageUserBalance((uint8,address,uint256,address,address)[],uint256)",
+      "useAdaptor": true
     }
   ],
   "0xd24ed30861879954c746d985c9c30a5a03054fa61b580538c0456c4fb88c9b25": [
@@ -82,6 +111,12 @@
       "contractName": "BatchRelayerLibrary",
       "signature": "setRelayerApproval(address,bool,bytes)",
       "useAdaptor": true
+    },
+    {
+      "taskId": "20220720-batch-relayer-v3",
+      "contractName": "BatchRelayerLibrary",
+      "signature": "setRelayerApproval(address,bool,bytes)",
+      "useAdaptor": true
     }
   ],
   "0xe1ddd239cf6926b6c4662040df9c3196c29447d3a4495e703211f9938a1a6602": [
@@ -96,6 +131,12 @@
       "contractName": "BatchRelayerLibrary",
       "signature": "stakeETH(address,uint256,uint256)",
       "useAdaptor": true
+    },
+    {
+      "taskId": "20220720-batch-relayer-v3",
+      "contractName": "BatchRelayerLibrary",
+      "signature": "stakeETH(address,uint256,uint256)",
+      "useAdaptor": true
     }
   ],
   "0xc3ceca803ba5052b1091832931e56f32dcd895159df788481b2d793bfb5d191f": [
@@ -110,6 +151,12 @@
       "contractName": "BatchRelayerLibrary",
       "signature": "stakeETHAndWrap(address,uint256,uint256)",
       "useAdaptor": true
+    },
+    {
+      "taskId": "20220720-batch-relayer-v3",
+      "contractName": "BatchRelayerLibrary",
+      "signature": "stakeETHAndWrap(address,uint256,uint256)",
+      "useAdaptor": true
     }
   ],
   "0xe35bf50f5320f0a747b9564025e3e57b647ba554cbbb63edd77c532e90a7779f": [
@@ -124,6 +171,12 @@
       "contractName": "BatchRelayerLibrary",
       "signature": "swap((bytes32,uint8,address,address,uint256,bytes),(address,bool,address,bool),uint256,uint256,uint256,uint256)",
       "useAdaptor": true
+    },
+    {
+      "taskId": "20220720-batch-relayer-v3",
+      "contractName": "BatchRelayerLibrary",
+      "signature": "swap((bytes32,uint8,address,address,uint256,bytes),(address,bool,address,bool),uint256,uint256,uint256,uint256)",
+      "useAdaptor": true
     }
   ],
   "0xd2ffef63710a7acb6e5467a182bafb6ca52c25a773ecffef91ba4d103002d08c": [
@@ -138,6 +191,12 @@
       "contractName": "BatchRelayerLibrary",
       "signature": "unwrapAaveStaticToken(address,address,address,uint256,bool,uint256)",
       "useAdaptor": true
+    },
+    {
+      "taskId": "20220720-batch-relayer-v3",
+      "contractName": "BatchRelayerLibrary",
+      "signature": "unwrapAaveStaticToken(address,address,address,uint256,bool,uint256)",
+      "useAdaptor": true
     }
   ],
   "0xf729f6ba9462a99b6e7adcee87338f1f8c32e49a09d5d098d79833ca3a731f69": [
@@ -152,6 +211,12 @@
       "contractName": "BatchRelayerLibrary",
       "signature": "unwrapWstETH(address,address,uint256,uint256)",
       "useAdaptor": true
+    },
+    {
+      "taskId": "20220720-batch-relayer-v3",
+      "contractName": "BatchRelayerLibrary",
+      "signature": "unwrapWstETH(address,address,uint256,uint256)",
+      "useAdaptor": true
     }
   ],
   "0xcab56cf0a06b55508156a5c957a970efad1443bad7856dbe80ec11a370f80a89": [
@@ -166,6 +231,12 @@
       "contractName": "BatchRelayerLibrary",
       "signature": "vaultPermit(address,address,uint256,uint256,uint8,bytes32,bytes32)",
       "useAdaptor": true
+    },
+    {
+      "taskId": "20220720-batch-relayer-v3",
+      "contractName": "BatchRelayerLibrary",
+      "signature": "vaultPermit(address,address,uint256,uint256,uint8,bytes32,bytes32)",
+      "useAdaptor": true
     }
   ],
   "0xedebced60d7da90f933bbff86bec5241792e17792f152ae92fe1114b921c5907": [
@@ -180,6 +251,12 @@
       "contractName": "BatchRelayerLibrary",
       "signature": "vaultPermitDAI(address,address,uint256,uint256,bool,uint8,bytes32,bytes32)",
       "useAdaptor": true
+    },
+    {
+      "taskId": "20220720-batch-relayer-v3",
+      "contractName": "BatchRelayerLibrary",
+      "signature": "vaultPermitDAI(address,address,uint256,uint256,bool,uint8,bytes32,bytes32)",
+      "useAdaptor": true
     }
   ],
   "0x2d09a22fbe9c7d158e7987034d52ddbb9cc91614360aebee2b7672dfb8df50be": [
@@ -194,6 +271,12 @@
       "contractName": "BatchRelayerLibrary",
       "signature": "wrapAaveDynamicToken(address,address,address,uint256,bool,uint256)",
       "useAdaptor": true
+    },
+    {
+      "taskId": "20220720-batch-relayer-v3",
+      "contractName": "BatchRelayerLibrary",
+      "signature": "wrapAaveDynamicToken(address,address,address,uint256,bool,uint256)",
+      "useAdaptor": true
     }
   ],
   "0x312291dc2ab61f228f04827afccdb688df88526f6e687fb057f1a4ea94814e63": [
@@ -205,6 +288,12 @@
     },
     {
       "taskId": "20220318-batch-relayer-v2",
+      "contractName": "BatchRelayerLibrary",
+      "signature": "wrapStETH(address,address,uint256,uint256)",
+      "useAdaptor": true
+    },
+    {
+      "taskId": "20220720-batch-relayer-v3",
       "contractName": "BatchRelayerLibrary",
       "signature": "wrapStETH(address,address,uint256,uint256)",
       "useAdaptor": true
@@ -219,6 +308,12 @@
     },
     {
       "taskId": "20220318-batch-relayer-v2",
+      "contractName": "BalancerRelayer",
+      "signature": "multicall(bytes[])",
+      "useAdaptor": true
+    },
+    {
+      "taskId": "20220720-batch-relayer-v3",
       "contractName": "BalancerRelayer",
       "signature": "multicall(bytes[])",
       "useAdaptor": true
@@ -237,398 +332,61 @@
       "signature": "create(string,string,address,address,uint256,uint256,address)",
       "useAdaptor": true
     }
+  ],
+  "0xf3abcb6ea155a888a74606ff67c6bff943ebdb771fd4c9b3054270d1b225f377": [
+    {
+      "taskId": "20220318-batch-relayer-v2",
+      "contractName": "BatchRelayerLibrary",
+      "signature": "unwrapERC4626(address,address,address,uint256,uint256)",
+      "useAdaptor": true
+    },
+    {
+      "taskId": "20220720-batch-relayer-v3",
+      "contractName": "BatchRelayerLibrary",
+      "signature": "unwrapERC4626(address,address,address,uint256,uint256)",
+      "useAdaptor": true
+    }
+  ],
+  "0x2fcc532607caa6c4ffbe06c537209d617d797054243c744a5b1d4c2b4a9763e3": [
+    {
+      "taskId": "20220318-batch-relayer-v2",
+      "contractName": "BatchRelayerLibrary",
+      "signature": "unwrapUnbuttonToken(address,address,address,uint256,uint256)",
+      "useAdaptor": true
+    },
+    {
+      "taskId": "20220720-batch-relayer-v3",
+      "contractName": "BatchRelayerLibrary",
+      "signature": "unwrapUnbuttonToken(address,address,address,uint256,uint256)",
+      "useAdaptor": true
+    }
+  ],
+  "0xbe28e94386fc7c9c960f7d2609c42ff770438c8fe1728f22eb6060907a029fc3": [
+    {
+      "taskId": "20220318-batch-relayer-v2",
+      "contractName": "BatchRelayerLibrary",
+      "signature": "wrapERC4626(address,address,address,uint256,uint256)",
+      "useAdaptor": true
+    },
+    {
+      "taskId": "20220720-batch-relayer-v3",
+      "contractName": "BatchRelayerLibrary",
+      "signature": "wrapERC4626(address,address,address,uint256,uint256)",
+      "useAdaptor": true
+    }
+  ],
+  "0x7808579855c199a6e3403f9de0a8365f49bae414686efc25cf17a54492246927": [
+    {
+      "taskId": "20220318-batch-relayer-v2",
+      "contractName": "BatchRelayerLibrary",
+      "signature": "wrapUnbuttonToken(address,address,address,uint256,uint256)",
+      "useAdaptor": true
+    },
+    {
+      "taskId": "20220720-batch-relayer-v3",
+      "contractName": "BatchRelayerLibrary",
+      "signature": "wrapUnbuttonToken(address,address,address,uint256,uint256)",
+      "useAdaptor": true
+    }
   ]
-=======
-{
-  "0xd03b5f019cefeab0cc74841a0b2668d25343c9fec06eca27675ad685df26b98a": [
-    {
-      "taskId": "20211203-batch-relayer",
-      "contractName": "BatchRelayerLibrary",
-      "signature": "approveVault(address,uint256)",
-      "useAdaptor": true
-    },
-    {
-      "taskId": "20220318-batch-relayer-v2",
-      "contractName": "BatchRelayerLibrary",
-      "signature": "approveVault(address,uint256)",
-      "useAdaptor": true
-    },
-    {
-      "taskId": "20220720-batch-relayer-v3",
-      "contractName": "BatchRelayerLibrary",
-      "signature": "approveVault(address,uint256)",
-      "useAdaptor": true
-    }
-  ],
-  "0x338404bc464c0ef79e228aefddd61b05ced8e87d07e687f8c72c7497332228c8": [
-    {
-      "taskId": "20211203-batch-relayer",
-      "contractName": "BatchRelayerLibrary",
-      "signature": "batchSwap(uint8,(bytes32,uint256,uint256,uint256,bytes)[],address[],(address,bool,address,bool),int256[],uint256,uint256,(uint256,uint256)[])",
-      "useAdaptor": true
-    },
-    {
-      "taskId": "20220318-batch-relayer-v2",
-      "contractName": "BatchRelayerLibrary",
-      "signature": "batchSwap(uint8,(bytes32,uint256,uint256,uint256,bytes)[],address[],(address,bool,address,bool),int256[],uint256,uint256,(uint256,uint256)[])",
-      "useAdaptor": true
-    },
-    {
-      "taskId": "20220720-batch-relayer-v3",
-      "contractName": "BatchRelayerLibrary",
-      "signature": "batchSwap(uint8,(bytes32,uint256,uint256,uint256,bytes)[],address[],(address,bool,address,bool),int256[],uint256,uint256,(uint256,uint256)[])",
-      "useAdaptor": true
-    }
-  ],
-  "0x2046a60fbd4b0651eeccf4569c6fb230e6d80beed585ae1b61c8b82c007432b0": [
-    {
-      "taskId": "20211203-batch-relayer",
-      "contractName": "BatchRelayerLibrary",
-      "signature": "exitPool(bytes32,uint8,address,address,(address[],uint256[],bytes,bool),(uint256,uint256)[])",
-      "useAdaptor": true
-    },
-    {
-      "taskId": "20220318-batch-relayer-v2",
-      "contractName": "BatchRelayerLibrary",
-      "signature": "exitPool(bytes32,uint8,address,address,(address[],uint256[],bytes,bool),(uint256,uint256)[])",
-      "useAdaptor": true
-    },
-    {
-      "taskId": "20220720-batch-relayer-v3",
-      "contractName": "BatchRelayerLibrary",
-      "signature": "exitPool(bytes32,uint8,address,address,(address[],uint256[],bytes,bool),(uint256,uint256)[])",
-      "useAdaptor": true
-    }
-  ],
-  "0x87d8ae738361ffb841d4dc69c5bf3408c08ca31724b52fe29bec34e112ad7fdf": [
-    {
-      "taskId": "20211203-batch-relayer",
-      "contractName": "BatchRelayerLibrary",
-      "signature": "joinPool(bytes32,uint8,address,address,(address[],uint256[],bytes,bool),uint256,uint256)",
-      "useAdaptor": true
-    },
-    {
-      "taskId": "20220318-batch-relayer-v2",
-      "contractName": "BatchRelayerLibrary",
-      "signature": "joinPool(bytes32,uint8,address,address,(address[],uint256[],bytes,bool),uint256,uint256)",
-      "useAdaptor": true
-    },
-    {
-      "taskId": "20220720-batch-relayer-v3",
-      "contractName": "BatchRelayerLibrary",
-      "signature": "joinPool(bytes32,uint8,address,address,(address[],uint256[],bytes,bool),uint256,uint256)",
-      "useAdaptor": true
-    }
-  ],
-  "0xaaa9fa0f8fa65fdbb37ad2b2f161ba8d81bc0aeb8e1c0b4a787bad0afdd75917": [
-    {
-      "taskId": "20211203-batch-relayer",
-      "contractName": "BatchRelayerLibrary",
-      "signature": "manageUserBalance((uint8,address,uint256,address,address)[],uint256)",
-      "useAdaptor": true
-    },
-    {
-      "taskId": "20220318-batch-relayer-v2",
-      "contractName": "BatchRelayerLibrary",
-      "signature": "manageUserBalance((uint8,address,uint256,address,address)[],uint256)",
-      "useAdaptor": true
-    },
-    {
-      "taskId": "20220720-batch-relayer-v3",
-      "contractName": "BatchRelayerLibrary",
-      "signature": "manageUserBalance((uint8,address,uint256,address,address)[],uint256)",
-      "useAdaptor": true
-    }
-  ],
-  "0xd24ed30861879954c746d985c9c30a5a03054fa61b580538c0456c4fb88c9b25": [
-    {
-      "taskId": "20211203-batch-relayer",
-      "contractName": "BatchRelayerLibrary",
-      "signature": "setRelayerApproval(address,bool,bytes)",
-      "useAdaptor": true
-    },
-    {
-      "taskId": "20220318-batch-relayer-v2",
-      "contractName": "BatchRelayerLibrary",
-      "signature": "setRelayerApproval(address,bool,bytes)",
-      "useAdaptor": true
-    },
-    {
-      "taskId": "20220720-batch-relayer-v3",
-      "contractName": "BatchRelayerLibrary",
-      "signature": "setRelayerApproval(address,bool,bytes)",
-      "useAdaptor": true
-    }
-  ],
-  "0xe1ddd239cf6926b6c4662040df9c3196c29447d3a4495e703211f9938a1a6602": [
-    {
-      "taskId": "20211203-batch-relayer",
-      "contractName": "BatchRelayerLibrary",
-      "signature": "stakeETH(address,uint256,uint256)",
-      "useAdaptor": true
-    },
-    {
-      "taskId": "20220318-batch-relayer-v2",
-      "contractName": "BatchRelayerLibrary",
-      "signature": "stakeETH(address,uint256,uint256)",
-      "useAdaptor": true
-    },
-    {
-      "taskId": "20220720-batch-relayer-v3",
-      "contractName": "BatchRelayerLibrary",
-      "signature": "stakeETH(address,uint256,uint256)",
-      "useAdaptor": true
-    }
-  ],
-  "0xc3ceca803ba5052b1091832931e56f32dcd895159df788481b2d793bfb5d191f": [
-    {
-      "taskId": "20211203-batch-relayer",
-      "contractName": "BatchRelayerLibrary",
-      "signature": "stakeETHAndWrap(address,uint256,uint256)",
-      "useAdaptor": true
-    },
-    {
-      "taskId": "20220318-batch-relayer-v2",
-      "contractName": "BatchRelayerLibrary",
-      "signature": "stakeETHAndWrap(address,uint256,uint256)",
-      "useAdaptor": true
-    },
-    {
-      "taskId": "20220720-batch-relayer-v3",
-      "contractName": "BatchRelayerLibrary",
-      "signature": "stakeETHAndWrap(address,uint256,uint256)",
-      "useAdaptor": true
-    }
-  ],
-  "0xe35bf50f5320f0a747b9564025e3e57b647ba554cbbb63edd77c532e90a7779f": [
-    {
-      "taskId": "20211203-batch-relayer",
-      "contractName": "BatchRelayerLibrary",
-      "signature": "swap((bytes32,uint8,address,address,uint256,bytes),(address,bool,address,bool),uint256,uint256,uint256,uint256)",
-      "useAdaptor": true
-    },
-    {
-      "taskId": "20220318-batch-relayer-v2",
-      "contractName": "BatchRelayerLibrary",
-      "signature": "swap((bytes32,uint8,address,address,uint256,bytes),(address,bool,address,bool),uint256,uint256,uint256,uint256)",
-      "useAdaptor": true
-    },
-    {
-      "taskId": "20220720-batch-relayer-v3",
-      "contractName": "BatchRelayerLibrary",
-      "signature": "swap((bytes32,uint8,address,address,uint256,bytes),(address,bool,address,bool),uint256,uint256,uint256,uint256)",
-      "useAdaptor": true
-    }
-  ],
-  "0xd2ffef63710a7acb6e5467a182bafb6ca52c25a773ecffef91ba4d103002d08c": [
-    {
-      "taskId": "20211203-batch-relayer",
-      "contractName": "BatchRelayerLibrary",
-      "signature": "unwrapAaveStaticToken(address,address,address,uint256,bool,uint256)",
-      "useAdaptor": true
-    },
-    {
-      "taskId": "20220318-batch-relayer-v2",
-      "contractName": "BatchRelayerLibrary",
-      "signature": "unwrapAaveStaticToken(address,address,address,uint256,bool,uint256)",
-      "useAdaptor": true
-    },
-    {
-      "taskId": "20220720-batch-relayer-v3",
-      "contractName": "BatchRelayerLibrary",
-      "signature": "unwrapAaveStaticToken(address,address,address,uint256,bool,uint256)",
-      "useAdaptor": true
-    }
-  ],
-  "0xf729f6ba9462a99b6e7adcee87338f1f8c32e49a09d5d098d79833ca3a731f69": [
-    {
-      "taskId": "20211203-batch-relayer",
-      "contractName": "BatchRelayerLibrary",
-      "signature": "unwrapWstETH(address,address,uint256,uint256)",
-      "useAdaptor": true
-    },
-    {
-      "taskId": "20220318-batch-relayer-v2",
-      "contractName": "BatchRelayerLibrary",
-      "signature": "unwrapWstETH(address,address,uint256,uint256)",
-      "useAdaptor": true
-    },
-    {
-      "taskId": "20220720-batch-relayer-v3",
-      "contractName": "BatchRelayerLibrary",
-      "signature": "unwrapWstETH(address,address,uint256,uint256)",
-      "useAdaptor": true
-    }
-  ],
-  "0xcab56cf0a06b55508156a5c957a970efad1443bad7856dbe80ec11a370f80a89": [
-    {
-      "taskId": "20211203-batch-relayer",
-      "contractName": "BatchRelayerLibrary",
-      "signature": "vaultPermit(address,address,uint256,uint256,uint8,bytes32,bytes32)",
-      "useAdaptor": true
-    },
-    {
-      "taskId": "20220318-batch-relayer-v2",
-      "contractName": "BatchRelayerLibrary",
-      "signature": "vaultPermit(address,address,uint256,uint256,uint8,bytes32,bytes32)",
-      "useAdaptor": true
-    },
-    {
-      "taskId": "20220720-batch-relayer-v3",
-      "contractName": "BatchRelayerLibrary",
-      "signature": "vaultPermit(address,address,uint256,uint256,uint8,bytes32,bytes32)",
-      "useAdaptor": true
-    }
-  ],
-  "0xedebced60d7da90f933bbff86bec5241792e17792f152ae92fe1114b921c5907": [
-    {
-      "taskId": "20211203-batch-relayer",
-      "contractName": "BatchRelayerLibrary",
-      "signature": "vaultPermitDAI(address,address,uint256,uint256,bool,uint8,bytes32,bytes32)",
-      "useAdaptor": true
-    },
-    {
-      "taskId": "20220318-batch-relayer-v2",
-      "contractName": "BatchRelayerLibrary",
-      "signature": "vaultPermitDAI(address,address,uint256,uint256,bool,uint8,bytes32,bytes32)",
-      "useAdaptor": true
-    },
-    {
-      "taskId": "20220720-batch-relayer-v3",
-      "contractName": "BatchRelayerLibrary",
-      "signature": "vaultPermitDAI(address,address,uint256,uint256,bool,uint8,bytes32,bytes32)",
-      "useAdaptor": true
-    }
-  ],
-  "0x2d09a22fbe9c7d158e7987034d52ddbb9cc91614360aebee2b7672dfb8df50be": [
-    {
-      "taskId": "20211203-batch-relayer",
-      "contractName": "BatchRelayerLibrary",
-      "signature": "wrapAaveDynamicToken(address,address,address,uint256,bool,uint256)",
-      "useAdaptor": true
-    },
-    {
-      "taskId": "20220318-batch-relayer-v2",
-      "contractName": "BatchRelayerLibrary",
-      "signature": "wrapAaveDynamicToken(address,address,address,uint256,bool,uint256)",
-      "useAdaptor": true
-    },
-    {
-      "taskId": "20220720-batch-relayer-v3",
-      "contractName": "BatchRelayerLibrary",
-      "signature": "wrapAaveDynamicToken(address,address,address,uint256,bool,uint256)",
-      "useAdaptor": true
-    }
-  ],
-  "0x312291dc2ab61f228f04827afccdb688df88526f6e687fb057f1a4ea94814e63": [
-    {
-      "taskId": "20211203-batch-relayer",
-      "contractName": "BatchRelayerLibrary",
-      "signature": "wrapStETH(address,address,uint256,uint256)",
-      "useAdaptor": true
-    },
-    {
-      "taskId": "20220318-batch-relayer-v2",
-      "contractName": "BatchRelayerLibrary",
-      "signature": "wrapStETH(address,address,uint256,uint256)",
-      "useAdaptor": true
-    },
-    {
-      "taskId": "20220720-batch-relayer-v3",
-      "contractName": "BatchRelayerLibrary",
-      "signature": "wrapStETH(address,address,uint256,uint256)",
-      "useAdaptor": true
-    }
-  ],
-  "0xc0821b38b909d4450a0639d4a7e4922284925325006a23c1ae2fa1e729c9b781": [
-    {
-      "taskId": "20211203-batch-relayer",
-      "contractName": "BalancerRelayer",
-      "signature": "multicall(bytes[])",
-      "useAdaptor": true
-    },
-    {
-      "taskId": "20220318-batch-relayer-v2",
-      "contractName": "BalancerRelayer",
-      "signature": "multicall(bytes[])",
-      "useAdaptor": true
-    },
-    {
-      "taskId": "20220720-batch-relayer-v3",
-      "contractName": "BalancerRelayer",
-      "signature": "multicall(bytes[])",
-      "useAdaptor": true
-    }
-  ],
-  "0x527e5a8917fef9f19f55ea7d3f9dc98c00e4836cf918d2af144d2ef91076a53c": [
-    {
-      "taskId": "20211208-aave-linear-pool",
-      "contractName": "AaveLinearPoolFactory",
-      "signature": "create(string,string,address,address,uint256,uint256,address)",
-      "useAdaptor": true
-    },
-    {
-      "taskId": "20220304-erc4626-linear-pool",
-      "contractName": "ERC4626LinearPoolFactory",
-      "signature": "create(string,string,address,address,uint256,uint256,address)",
-      "useAdaptor": true
-    }
-  ],
-  "0xf3abcb6ea155a888a74606ff67c6bff943ebdb771fd4c9b3054270d1b225f377": [
-    {
-      "taskId": "20220318-batch-relayer-v2",
-      "contractName": "BatchRelayerLibrary",
-      "signature": "unwrapERC4626(address,address,address,uint256,uint256)",
-      "useAdaptor": true
-    },
-    {
-      "taskId": "20220720-batch-relayer-v3",
-      "contractName": "BatchRelayerLibrary",
-      "signature": "unwrapERC4626(address,address,address,uint256,uint256)",
-      "useAdaptor": true
-    }
-  ],
-  "0x2fcc532607caa6c4ffbe06c537209d617d797054243c744a5b1d4c2b4a9763e3": [
-    {
-      "taskId": "20220318-batch-relayer-v2",
-      "contractName": "BatchRelayerLibrary",
-      "signature": "unwrapUnbuttonToken(address,address,address,uint256,uint256)",
-      "useAdaptor": true
-    },
-    {
-      "taskId": "20220720-batch-relayer-v3",
-      "contractName": "BatchRelayerLibrary",
-      "signature": "unwrapUnbuttonToken(address,address,address,uint256,uint256)",
-      "useAdaptor": true
-    }
-  ],
-  "0xbe28e94386fc7c9c960f7d2609c42ff770438c8fe1728f22eb6060907a029fc3": [
-    {
-      "taskId": "20220318-batch-relayer-v2",
-      "contractName": "BatchRelayerLibrary",
-      "signature": "wrapERC4626(address,address,address,uint256,uint256)",
-      "useAdaptor": true
-    },
-    {
-      "taskId": "20220720-batch-relayer-v3",
-      "contractName": "BatchRelayerLibrary",
-      "signature": "wrapERC4626(address,address,address,uint256,uint256)",
-      "useAdaptor": true
-    }
-  ],
-  "0x7808579855c199a6e3403f9de0a8365f49bae414686efc25cf17a54492246927": [
-    {
-      "taskId": "20220318-batch-relayer-v2",
-      "contractName": "BatchRelayerLibrary",
-      "signature": "wrapUnbuttonToken(address,address,address,uint256,uint256)",
-      "useAdaptor": true
-    },
-    {
-      "taskId": "20220720-batch-relayer-v3",
-      "contractName": "BatchRelayerLibrary",
-      "signature": "wrapUnbuttonToken(address,address,address,uint256,uint256)",
-      "useAdaptor": true
-    }
-  ]
->>>>>>> c3ccf89d
 }