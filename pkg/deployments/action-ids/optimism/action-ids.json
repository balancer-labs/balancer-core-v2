--- conflicted
+++ resolved
@@ -253,8 +253,6 @@
       }
     }
   },
-<<<<<<< HEAD
-=======
   "20220906-composable-stable-pool": {
     "ComposableStablePoolFactory": {
       "useAdaptor": false,
@@ -281,7 +279,6 @@
       }
     }
   },
->>>>>>> fd343fb2
   "20220609-stable-pool-v2": {
     "StablePool": {
       "useAdaptor": false,
@@ -298,14 +295,6 @@
       }
     }
   },
-<<<<<<< HEAD
-  "20220906-composable-stable-pool": {
-    "ComposableStablePoolFactory": {
-      "useAdaptor": false,
-      "actionIds": {
-        "create(string,string,address[],uint256,address[],uint256[],bool[],uint256,address)": "0x1118ad8f5b5bbeda2680575f94dd15ba613cef4276661f1ddc543c1db3f54fe6",
-        "disable()": "0xd9049e35b4af4ed3a308c76cd91b94baafcc84b2e3c4c87ca20f97a24553dc7c"
-=======
   "20220908-weighted-pool-v2": {
     "WeightedPoolFactory": {
       "useAdaptor": false,
@@ -335,7 +324,6 @@
         "addPoolFactory(address)": "0x9e87510ecbff1f510fd37073c7c39868559afdb91e4876854c8b6b0e3d2cb6fb",
         "enableRecoveryMode(address)": "0xe8bba8219634110ef69d6d15bfc74c5b482c9ff60d90dcdda3fe59eb24d5fdae",
         "removePoolFactory(address)": "0x4c27b95c60e628aa279735e55e6480657fc5766bb0b6b583b8ecccbc07930c1d"
->>>>>>> fd343fb2
       }
     }
   }
