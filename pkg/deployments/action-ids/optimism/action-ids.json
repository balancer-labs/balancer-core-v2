{
  "20210418-authorizer": {
    "Authorizer": {
      "useAdaptor": true,
      "actionIds": {
        "grantRole(bytes32,address)": "0x3b5aa417f440ce599b5fcebc425f7ea46ff4c105a0c529a180642cb6b1740346",
        "grantRoles(bytes32[],address)": "0x27a96293b7f504e5fa28c9a799467561bbcb1bc08277f60d3d1140f315e54ec6",
        "grantRolesToMany(bytes32[],address[])": "0x0a754de8c17cd28fc6dbb29f41c51150449409f1a6ee78e889013d476b890238",
        "renounceRole(bytes32,address)": "0x46bd31898e4be3efd0e0127e710aa0427308b6220bb5b8286230d4f7a596f0cb",
        "revokeRole(bytes32,address)": "0x2b2ed92fb51ba70a0a86c61efb68d77cc578f6f7ef30933df5d5506f8bf537b2",
        "revokeRoles(bytes32[],address)": "0xc89adbc6dae79ab0bb0416f93f4416270b446ecd58147c38b5e923ddca936766",
        "revokeRolesFromMany(bytes32[],address[])": "0x9ebe3bdeeba42f0d5055085e3f83fabdd85ca79f011278cd51814b75d0f522b3"
      }
    }
  },
  "20210418-vault": {
    "Vault": {
      "useAdaptor": false,
      "actionIds": {
        "batchSwap(uint8,(bytes32,uint256,uint256,uint256,bytes)[],address[],(address,bool,address,bool),int256[],uint256)": "0x1282ab709b2b70070f829c46bc36f76b32ad4989fecb2fcb09a1b3ce00bbfc30",
        "deregisterTokens(bytes32,address[])": "0xe4f8ff74aa05a4d54a06e035d5e86947bc6474f8d7b166ebeb49fc9178d28551",
        "exitPool(bytes32,address,address,(address[],uint256[],bytes,bool))": "0xc149e88b59429ded7f601ab52ecd62331cac006ae07c16543439ed138dcb8d34",
        "flashLoan(address,address[],uint256[],bytes)": "0x96ebe854ca6ab6242ad127dcd7809576513b0c64571e515cedd7b8885612c82d",
        "joinPool(bytes32,address,address,(address[],uint256[],bytes,bool))": "0x78ad1b68d148c070372f8643c4648efbb63c6a8a338f3c24714868e791367653",
        "managePoolBalance((uint8,bytes32,address,uint256)[])": "0x7275fb98594b03dc36a7de69051058e9e2d05cabeb4fe7d9c87bc69f94d9d084",
        "manageUserBalance((uint8,address,uint256,address,address)[])": "0xeba777d811cd36c06d540d7ff2ed18ed042fd67bbf7c9afcf88c818c7ee6b498",
        "queryBatchSwap(uint8,(bytes32,uint256,uint256,uint256,bytes)[],address[],(address,bool,address,bool))": "0xf5f701b3adfba2adad8f16a8be5a989593e42a2caa84c5c6e60b22143db65a2f",
        "registerPool(uint8)": "0x956dfce4343a6be4df20714d3dc413ef59e73fa9995d3d247e7c8d12efd33ac2",
        "registerTokens(bytes32,address[],address[])": "0xad5bd4a1cc4243b4d772a8a55d24792c1f57cc45eb97ed1291b82d96125a7626",
        "setAuthorizer(address)": "0x1cbb503dcc0f4acaedf71a098211ff8b15a220fc26a6974a8d9deaab040fa6e0",
        "setPaused(bool)": "0xb5593fe09464f360ecf835d5b9319ce69900ae1b29d13844b73c250b1f5f92fb",
        "setRelayerApproval(address,address,bool)": "0x0014a06d322ff07fcc02b12f93eb77bb76e28cdee4fc0670b9dec98d24bbfec8",
        "swap((bytes32,uint8,address,address,uint256,bytes),(address,bool,address,bool),uint256,uint256)": "0x7b8a1d293670124924a0f532213753b89db10bde737249d4540e9a03657d1aff"
      }
    },
    "ProtocolFeesCollector": {
      "useAdaptor": false,
      "actionIds": {
        "setFlashLoanFeePercentage(uint256)": "0xbe2a180d5cc5d803a8eec4cea569989fc1c593d7eeadd1f262f360a68b0e842e",
        "setSwapFeePercentage(uint256)": "0xb28b769768735d011b267f781c3be90bce51d5059ba015bc7a28b3e882fb2083",
        "withdrawCollectedFees(address[],uint256[],address)": "0xb2b6e48fa160a7c887d9d7a68b6a9bb9d47d4953d33e07f3a39e175d75e97796"
      }
    }
  },
  "20210418-weighted-pool": {
    "WeightedPoolFactory": {
      "useAdaptor": true,
      "actionIds": {
        "create(string,string,address[],uint256[],uint256,address)": "0x4d5282066a5fda3f5736198513ee33edf792164c299f2e59fbb6f6c7040ce7ad"
      }
    },
    "WeightedPool2TokensFactory": {
      "useAdaptor": true,
      "actionIds": {
        "create(string,string,address[],uint256[],uint256,bool,address)": "0x52df70aac861355cfd394f6f8947bfab3c6f1738478300ecc0a35cc1632d8995"
      }
    },
    "WeightedPool": {
      "useAdaptor": false,
      "factoryOutput": "0x34A81e8956BF20b7448b31990A2c06F96830a6e4",
      "actionIds": {
        "setPaused(bool)": "0xb175321bb12100f9cd00c1e223f12597e71012d08487d09c03745d7e8b6bfa6e",
        "setSwapFeePercentage(uint256)": "0xce2ff98f438259b5f78b8cf5818e70fcc2ff35b13dc38356616b1431cea9726e"
      }
    },
    "WeightedPool2Tokens": {
      "useAdaptor": false,
      "factoryOutput": "0x0A54996Ce9cEAA449Cde73dA6aA0368bfe3df6Dc",
      "actionIds": {
        "enableOracle()": "0x13abbbfd4f15a79011552decbdb20dbc44fac4fe252ef9175b56316630226b18",
        "setPaused(bool)": "0x33651f97c60f5c9bae32e34d4affa67d26b9b3bb7fe727a08b22d54e60dc9e0a",
        "setSwapFeePercentage(uint256)": "0xb6202de0535d339310cb6bbbe84445fab2c4f3560adc56dfa561ec6867d2d5c0"
      }
    }
  },
  "20210624-stable-pool": {
    "StablePoolFactory": {
      "useAdaptor": true,
      "actionIds": {
        "create(string,string,address[],uint256,uint256,address)": "0xef125e2073fd815c55c2f04fed98ba5218e2082ace09e017398ea7e1cdb2cb35"
      }
    }
  },
  "20210727-meta-stable-pool": {
    "QueryProcessor": {
      "useAdaptor": true,
      "actionIds": {}
    },
    "MetaStablePoolFactory": {
      "useAdaptor": true,
      "actionIds": {
        "create(string,string,address[],uint256,address[],uint256[],uint256,bool,address)": "0x35a3db544cfbcb07e2aa5288331e259147eb73fa71abbf042d2e30f883336c9f"
      }
    }
  },
  "20211202-no-protocol-fee-lbp": {
    "NoProtocolFeeLiquidityBootstrappingPoolFactory": {
      "useAdaptor": false,
      "actionIds": {
        "create(string,string,address[],uint256[],uint256,address,bool)": "0x49c10fad4fc863968eb513ff0ef990b8a5f4c5f9eda659d2dcc2a3bd03493805",
        "disable()": "0x0a7c328c61ac04bc0e79818b5fa98658f18c222d04e7433de4d87fcbfa15e08e"
      }
    }
  },
  "20220413-child-chain-gauge-factory": {
    "RewardsOnlyGauge": {
      "useAdaptor": true,
      "actionIds": {
        "claim_rewards()": "0xa1fcfa4f107b70052cfbb2e460d99c96f9b18c1197671fe00ab59c32adcddbeb",
        "claim_rewards(address)": "0x1c866c9ea7b119a642f593024ced6088dbde65d041e5d3e826b9ad49b949a64b",
        "claim_rewards(address,address)": "0x17b18f02fd5498a6aba17d20977b1a8a08f888d821999613fee42f9f9acb0bd9",
        "claimable_reward_write(address,address)": "0x0ae6cb447a316668297b7077e3d07e7df1d2001bdc89167b0d0a9a7b7414e713",
        "deposit(uint256)": "0x514b6f05525a3f31c3bde60d063e91e88204c5cdc5b35934513f911943b97fcc",
        "deposit(uint256,address)": "0x360a8a15589674642b2125956d96757fc2f06ff1b968333271de16a20e01df05",
        "deposit(uint256,address,bool)": "0x7572a9d124a97112d9e0f610651c79f13cf257bea3a71e38663b8a23875a2241",
        "initialize(address,address,bytes32)": "0x239fe96ab7982152599e758a36dc414951eb8be491da93c1d24063d06bd4cbcd",
        "set_rewards(address,bytes32,address[8])": "0x62ec7b8b11ad5ac9716cef94d52c76a2f61556acd1ef19368ac7513db9e75225",
        "set_rewards_receiver(address)": "0x1b288a1f96e75e2fda7a0c1ac5c35a7fd2c5e2e5c425c32152ae01f82545e2da",
        "withdraw(uint256)": "0xec9d6185ed79aed8edc19bc6fc25ca544504ab0970d25b191e5279100224502a",
        "withdraw(uint256,bool)": "0xb69fa1eb7b5ac6d9f3d5b8707460dc80b1f871eb64473f46b1aaaed1002aec60"
      }
    },
    "ChildChainStreamer": {
      "useAdaptor": true,
      "actionIds": {
        "add_reward(address,address,uint256)": "0xd54fd445a35e651b63eff303ec1fb15f5c5580b4b544f052cf3ecfe323092632",
        "get_reward()": "0x88548165e54d29b8d637ac6d66d01f08681055cffe227c13bf9010cb83e78bc7",
        "initialize(address)": "0x7cd4c1de57fa031316e3b61c1bca9160d4feb774986a819a7c4c04dc66d7d21e",
        "notify_reward_amount(address)": "0xf5567e3e06eaf06daf0617f0048403b4fc0af19ead758a00eaa16d1506419816",
        "remove_reward(address,address)": "0xa3e34c8935c49392f922e4123bdf4c7807d3c75e449fd63564ede2e3991bdbb6",
        "set_reward_distributor(address,address)": "0xd0090a09f425bba74e6c801fba7c6d15b44147ab0bd319e40076ce07e95168b6",
        "set_reward_duration(address,uint256)": "0xb6d04e1ff9fac8831d9201ea45174f6def27864ee365a0681556639dbcde2921"
      }
    },
    "ChildChainLiquidityGaugeFactory": {
      "useAdaptor": true,
      "actionIds": {
        "create(address)": "0xaa40669e74603d8e708eac95e60f78c35d5af4f59afdb700675f38c6534809f7"
      }
    }
  },
  "20220513-double-entrypoint-fix-relayer": {
    "DoubleEntrypointFixRelayer": {
      "useAdaptor": true,
      "actionIds": {
        "exitBTCStablePool()": "0xc3c57d80acf8fa377fb865720f7ee10ad4aca7109b303fbb71d2908ca6844744",
        "exitSNXWeightedPool()": "0xe6817433212f634fbe74775c5a6d479ff55bb4cada528cc35724754b3e5d9bf7",
        "receiveFlashLoan(address[],uint256[],uint256[],bytes)": "0x6d9f128845c731272c63ac23b090d6ac72ef10b7eb6e4c5eb279bebf0e7b5c59",
        "sweepDoubleEntrypointToken(address[])": "0x08538fe199982f8b4355d4f2bdb1394308786ab97d5f72629add67d66fd516c5",
        "sweepSNXsBTC()": "0x1961e53f2732b026e902916369409c15c33ad87401cb826c58c3ef5ee3544dd2"
      }
    }
  },
  "20220517-protocol-fee-withdrawer": {
    "ProtocolFeesWithdrawer": {
      "useAdaptor": false,
      "actionIds": {
        "allowlistToken(address)": "0x0a8e2a23b91a13bdf94c180701d084c4233e04d4eff553c5a73cff98fe039754",
        "denylistToken(address)": "0x6d2a96701a73b0171686ba194f8740bc430fc26e275013152220068d0ed9e25d",
        "withdrawCollectedFees(address[],uint256[],address)": "0x5a57bdde85c7a823e064d8cdc9a9a1b617f739068ec8925eaf6a562aa22513c6"
      }
    }
  },
  "20220527-child-chain-gauge-token-adder": {
    "ChildChainGaugeTokenAdder": {
      "useAdaptor": false,
      "actionIds": {
        "addTokenToGauge(address,address,address)": "0x14a22df2f48794cc8009e6215dc76bacfcaae723197c4f76e9199c9cdd581377"
      }
    }
  },
  "20220725-protocol-fee-percentages-provider": {
    "ProtocolFeePercentagesProvider": {
      "useAdaptor": false,
      "actionIds": {
        "registerFeeType(uint256,string,uint256,uint256)": "0x2dd199aecbb0ff497737b0957b8021a15b5c1a270756648140c7f04264494572",
        "setFeeTypePercentage(uint256,uint256)": "0xc590d1824cb11a50f3d081768a616d291aa32f60faa7f4a4be551885a96e2eea"
      }
    }
  },
  "20220817-aave-rebalanced-linear-pool": {
    "AaveLinearPoolFactory": {
      "useAdaptor": false,
      "actionIds": {
        "create(string,string,address,address,uint256,uint256,address)": "0x91295eba4573d35616fee30fe6fe06f89be94136d2dd6658bb36c93577b21b01",
        "disable()": "0xe55819ea19bc69b0b5b19180d8847296d579facecfbe27ba16d7d9940aca0ae5"
      }
    },
    "AaveLinearPool": {
      "useAdaptor": false,
      "factoryOutput": "0x5d8955a2068ee6d1f7ab17640301219afa4b526f",
      "actionIds": {
        "disableRecoveryMode()": "0xa6f6c0637d53c2ae238b3e5208c5de62946d38555cb39d58f50559de237454b1",
        "enableRecoveryMode()": "0xc8a0a3c76e0956fd4bcf641c17b55624b061cc98a564e20c7970df98ecadb154",
        "initialize()": "0xbdc6f16f4d931798de70549be3562d2c01d5c0d2d559d729f2cc9f24a7d1e790",
        "pause()": "0x6e961d95077acbe45f054b20b277b2e56ab7d35ba632f0d71a7ea1b48ca3e7e9",
        "setAssetManagerPoolConfig(address,bytes)": "0xb19d99a0a5d4b9ab67b150ca7c763e5c08eea8ee711457b60b6c07a29de3b64f",
        "setSwapFeePercentage(uint256)": "0xb440521601245c504e842f9580cabe88c3718e8eccd49f4a077b092ad010a967",
        "setTargets(uint256,uint256)": "0xc01b11d5a2f4ee957997d10342772e3140603f0dad8741f7407662573682daf7",
        "unpause()": "0x7e82eda3057396200811c8c0ece0c5638d4f2a78645f9d05fd0da9072dc4815f"
      }
    }
  },
  "20220906-composable-stable-pool": {
    "ComposableStablePoolFactory": {
      "useAdaptor": false,
      "actionIds": {
        "create(string,string,address[],uint256,address[],uint256[],bool[],uint256,address)": "0x1118ad8f5b5bbeda2680575f94dd15ba613cef4276661f1ddc543c1db3f54fe6",
        "disable()": "0xd9049e35b4af4ed3a308c76cd91b94baafcc84b2e3c4c87ca20f97a24553dc7c"
      }
    },
    "ComposableStablePool": {
      "useAdaptor": false,
      "factoryOutput": "0xb0f2c34b9cd5c377c5efbba3b31e67114810cbc8",
      "actionIds": {
        "disableRecoveryMode()": "0x53a0625529c519f2e4a706b874baf30797466df455c9d39cd3ee19e6fe5bc6e2",
        "enableRecoveryMode()": "0xa0bf4d17d2c334481887d815db60045ccbed929ffaf7204b103fdaf02da1165e",
        "pause()": "0x24036eb62ce524727fa4253487ef43a97e2bd42a6f6bf456ff50b9a09b96d838",
        "setAssetManagerPoolConfig(address,bytes)": "0xccd1df38c5828c2419224239d070559fe93e56abf830b77499263708261b2658",
        "setSwapFeePercentage(uint256)": "0x2baf3a8f288df76fcdcd2f9c11612a657bc07e81330e7f074029fa913611f158",
        "setTokenRateCacheDuration(address,uint256)": "0x5abd0bceadc99cb62ce42fd6ce77e71684c547d6aaa38c1b9e1a62028d768fb4",
        "startAmplificationParameterUpdate(uint256,uint256)": "0xfcae3618cacd4c3af6de6aadff6ac4384bda88ca6cf84f0439d41fb42ac8f11a",
        "stopAmplificationParameterUpdate()": "0x9c85d51b1b6e480e73aa9f45e2b871785cc22222e7ffc027a52442ae9189db8d",
        "unpause()": "0x88c9a0ef2efbcdd94d87b8288e91f7c579a09deb7803626ba60f51b9ceff17a6",
        "updateProtocolFeePercentageCache()": "0x0c793afce87230324a7ba4b959576732e44fafe69e09ec9a18f21871231ce5b4",
        "updateTokenRateCache(address)": "0x41c1657dbe7835e73d0371d165adc1a4bfac00d1a1e72d16028edcbcda5b7541"
      }
    }
  },
  "20220609-stable-pool-v2": {
    "StablePool": {
      "useAdaptor": false,
      "factoryOutput": "0x373643b17cd80e37675c8c98ef774efe6ca0b4de",
      "actionIds": {
        "disableRecoveryMode()": "0xa63beb312bf0411cf097af9cb3eaf049c51b14bd825a7785d2c302dd86b2308e",
        "enableRecoveryMode()": "0xffb4d1e214cc6f7057669be86655319b480f41da3bc3105df0bd6893d42edc87",
        "pause()": "0x7429c2d41bc7a05c55e40594ea45baf06875efddcd3e790323daba58a7471f18",
        "setAssetManagerPoolConfig(address,bytes)": "0x62185e18ea65d4eb14e014332d3dd2a2c6e9fe30fb3e8b972e7a0719e1ba1692",
        "setSwapFeePercentage(uint256)": "0x3bfa65d5e7045105007909f604a094c296e7647b0a0d077c3567b06a8807cffd",
        "startAmplificationParameterUpdate(uint256,uint256)": "0x54b956df6ebebde109e89d5774d06eb7f574f998effb944e2616b50cbec54225",
        "stopAmplificationParameterUpdate()": "0x199befbc09ac2a04a737f858447d5557b711631b334a0f05c035d2933574fce8",
        "unpause()": "0xf119550f558b5b1397b8e2c2f46007895fb892d231743995953ff4ef6680f5e6"
      }
    }
  },
  "20220908-weighted-pool-v2": {
    "WeightedPoolFactory": {
      "useAdaptor": false,
      "actionIds": {
        "create(string,string,address[],uint256[],address[],uint256,address)": "0x78571c2eb76387848301af2e50774bef1f0439897d1dd184a461f3d1683fb46c",
        "disable()": "0xd4ae13aabe91757433371fb0d525905322d5e3740940202001198863e187377c"
      }
    },
    "WeightedPool": {
      "useAdaptor": false,
      "factoryOutput": "0x3fdb6fb126521a28f06893f9629da12f7b7266eb",
      "actionIds": {
        "disableRecoveryMode()": "0x3a8b3bbe8df2948cfc06e4b7b335ca6dfb798508bde253ac68284c93be77bd49",
        "enableRecoveryMode()": "0x72ac4e6734d7f5c8438012f806375e41f179f0b682e4a0f03a91a82daed5e459",
        "pause()": "0x897a1ee59e4d0b821d46063828abab4edd6d658624bd23f3a6b989c43f2d8d65",
        "setAssetManagerPoolConfig(address,bytes)": "0xc6ae8e89de7fce9f4872f577a6a119cd1ea7676e5ad47a595dc6501e5c672889",
        "setSwapFeePercentage(uint256)": "0x4bd4157a0323126ccef71ca39c40a84db211a5c4c50d0173d5ebe4a3cb36feee",
        "unpause()": "0x2e2cf7b47a4a1b7e96a76ee5562b3d59c729f8f23d4eb5cc3e7229a80f031d64",
        "updateProtocolFeePercentageCache()": "0xf8c9a66979c9271e8fa1d7bd49f8e2080f9e644b6938710b122aaa0b398c7ebf"
      }
    }
  },
  "20221123-pool-recovery-helper": {
    "PoolRecoveryHelper": {
      "useAdaptor": false,
      "actionIds": {
        "addPoolFactory(address)": "0x9e87510ecbff1f510fd37073c7c39868559afdb91e4876854c8b6b0e3d2cb6fb",
        "enableRecoveryMode(address)": "0xe8bba8219634110ef69d6d15bfc74c5b482c9ff60d90dcdda3fe59eb24d5fdae",
        "removePoolFactory(address)": "0x4c27b95c60e628aa279735e55e6480657fc5766bb0b6b583b8ecccbc07930c1d"
      }
    }
  },
  "20221122-composable-stable-pool-v2": {
    "ComposableStablePoolFactory": {
      "useAdaptor": false,
      "actionIds": {
        "create(string,string,address[],uint256,address[],uint256[],bool[],uint256,address)": "0xb885d98b83d2e0ddc9cc87adabc0f64acbdac302d2545aebafdac0c52a43b892",
        "disable()": "0x0a35dcf04fdcf4e2119802287b94a1cf758427e74e9bb450cb31af7c660d7735"
      }
    },
    "ComposableStablePool": {
      "useAdaptor": false,
      "factoryOutput": "0x373b347bc87998b151A5E9B6bB6ca692b766648a",
      "actionIds": {
        "disableRecoveryMode()": "0x85896342da44e8444ef54be6c4643b51c1e23270bb9ec1f0257cd03d72a80cb6",
        "enableRecoveryMode()": "0x7d89412e7c8893c1c85589d68187b2ee925cd2d27c10393980897d1fa4346b0a",
        "pause()": "0x6e25be22eb210da3359f4afb977d53109dad5ed4801e736bf6c5239e0028bd48",
        "setAssetManagerPoolConfig(address,bytes)": "0x9036802291378e3a6933704d0ccba6f3c6729307d244cb77b7f84060cba99269",
        "setSwapFeePercentage(uint256)": "0xdee20d81c6075dcc437dbaaf02d316ab255cfcae4a154e04b17abdebc70a5b48",
        "setTokenRateCacheDuration(address,uint256)": "0x160a4f83bcc2f584446953fd8adf0bf96e625212ccf66900051418e8d19e7157",
        "startAmplificationParameterUpdate(uint256,uint256)": "0xf766fa63021f6e696e70c339ab7246118c3da74fcbf80dbe6d603189209afed7",
        "stopAmplificationParameterUpdate()": "0x1c36fdcc08f18f6fb33519d9491400a58c2c03b6f1222f8385cc36e6fb837110",
        "unpause()": "0x09f210f1a6e3730856cd101645ba1c0594f63ca6ed48e7768b5421ae698858db",
        "updateProtocolFeePercentageCache()": "0x69d8f3e0969c91e7a94fb45518733240410f56ff60cd304fbc5d13a5432ed71f",
        "updateTokenRateCache(address)": "0x43e924739082162d0dfbe4b85270de4e7fe29526d812caeaa4797cf243c0bdfa"
      }
    }
  },
  "20221021-managed-pool": {
    "ManagedPoolFactory": {
      "useAdaptor": false,
      "actionIds": {
        "create((string,string,address[],uint256[],address[],uint256,bool,bool,uint256,uint256),address)": "0x0becf11063e0bab3ba20ce688e996dc9656adfe73f7a3b0baa3e2c7ede18e682",
        "disable()": "0x0ebf042d38f8e1bb630c3010c686232d7334f90360a82eb23623fd01fbe8e656"
      }
    }
  },
  "20221207-aave-rebalanced-linear-pool-v3": {
    "AaveLinearPoolFactory": {
      "useAdaptor": false,
      "actionIds": {
        "create(string,string,address,address,uint256,uint256,address,uint256)": "0x38b883099fbd33fd954fa7e0de4326294f176875a41fb85d2788c4a8100daf5d",
        "disable()": "0x172535154ede905cf4b057c617cce7d530c0610210d393844d71da28ac0e1e96",
        "registerProtocolId(uint256,string)": "0x985f241aafe103ef1072d85ac04df3a1fcf8e70c7e927161e5af5b68230c4874"
      }
    },
    "AaveLinearPool": {
      "useAdaptor": false,
      "factoryOutput": "0x5936497ffE0dBA0eF272D6301D65c0122862971A",
      "actionIds": {
        "disableRecoveryMode()": "0x9f805171725fa1f7f726413cca1ad5b51cbee7f61cb6097b0d7e588b6f45f7f1",
        "enableRecoveryMode()": "0xe18eea66114e2e0e12f1e9f3b2fe78cb4ad2d3ddaec1f1f6ba90e376f42a3081",
        "initialize()": "0x50cdc12c7c117e9f4b2fc1164e072a15baced604036216828dd478eb9a44fac2",
        "pause()": "0xbba2e2bb4f5be8c77ecb346ad336ca9543ea7676f7086861ad3b2ad35b2f390d",
        "setSwapFeePercentage(uint256)": "0x6c5346ca15ccd00778193dddd7c8da217c5c12e615b6063e00a7babeb4a4d7f0",
        "setTargets(uint256,uint256)": "0x537ad0e8837903b77de95719d1bc8ac9dbb2bdc6fd8c31924cca86546a687a5d",
        "unpause()": "0x05802222b7d960ab1f63cad762f7e124da068ebebfc9562414fa6542099a8a1f"
      }
    }
  },
  "20230206-weighted-pool-v3": {
    "WeightedPoolFactory": {
      "useAdaptor": false,
      "actionIds": {
        "create(string,string,address[],uint256[],address[],uint256,address)": "0xe973b3f05d3b4c6a5a2af274aecd64387721b9a534307b0a316604a550cdb758",
        "disable()": "0x3e97e0a2e6079577d465a9e3898ed6097ed0c661cb291f58991b80599b0e5558"
      }
    },
    "WeightedPool": {
      "useAdaptor": false,
      "factoryOutput": "0xbC99aa9bD55d3f8431Ecec24Da03AEc1D6e62754",
      "actionIds": {
        "disableRecoveryMode()": "0x94d058c565b594a202b88b57a685b093db0fd3406b926f2033a3443a6d8e1b50",
        "enableRecoveryMode()": "0x076ec7596fb2fd56057ab4b4ab843852ee914ca3095f9cdf46a79085b266a748",
        "pause()": "0xae409b1e306416a87e8d92b1a08f860798e5e882c8785f185db2e2a310793aa1",
        "setAssetManagerPoolConfig(address,bytes)": "0xb7717287b79017879300e5791b01dd961afacf0697dd81cd10618c6f010d0ad9",
        "setSwapFeePercentage(uint256)": "0x0173d9c9c500f721f528e83cd89297298d530857b46dc4adb8fe329905f4f773",
        "unpause()": "0x91e749c8e401323a27a6db0790f1721cbaf6825a3aa707c7ffe3a8506bcab46e",
        "updateProtocolFeePercentageCache()": "0xe13b0237dc6790c83d68f522ca166fca9864f8e4c32c3557beb0ae8c46f61958"
      }
    }
  },
  "20230206-composable-stable-pool-v3": {
    "ComposableStablePoolFactory": {
      "useAdaptor": false,
      "actionIds": {
        "create(string,string,address[],uint256,address[],uint256[],bool[],uint256,address)": "0x8d0f79dbc2bb491e0559fc7605366a83b43492a719ba9248e49d7a93577c770e",
        "disable()": "0xe59ccea4d4a98c33b7c0b3c05a3d65ff930273fa5ee03855a3104befc6d1d362"
      }
    },
    "ComposableStablePool": {
      "useAdaptor": false,
      "factoryOutput": "0x9BF7c3b63c77b4B4F2717776F15A4bec1b532a28",
      "actionIds": {
        "disableRecoveryMode()": "0xe4efb851c410e171273aee46d6939a91154b536e375e6fe59c09a4e617072339",
        "enableRecoveryMode()": "0xa7508bde3c3d65fa21321ca35b2d1da564bc4a772cff9947de3c3e1a467e9dec",
        "pause()": "0x25ec546c5f4dfc2fe31ba04f5cf65a8098b35111075a5fd114ea3475e4254ac6",
        "setAssetManagerPoolConfig(address,bytes)": "0xc89fefc03c7b123136ce9e4486e8e0dc53dfa76d9ccc1736b4077be9da0cd8d9",
        "setSwapFeePercentage(uint256)": "0xe9d4a41f6bb25c8862c0c2c860268861488f862a3702115587343e3c3d6ea29a",
        "setTokenRateCacheDuration(address,uint256)": "0xcd7b76c2dbd4367571ef4a7df496fbea49304707b87c272b9b3c2f9bd149b713",
        "startAmplificationParameterUpdate(uint256,uint256)": "0xe0788d96bd3d5c93d8ca894a720bf55835562c15aea8eba5cfb15c2c73bd5652",
        "stopAmplificationParameterUpdate()": "0x063ab569eba76f955edb79b6f9d647bf9772872dc688a6449689ad4d2d5b5ca3",
        "unpause()": "0xb48ae0b045f774f177ab4b36d641b3bfaeb28e42f6da1a418a80f696f3a21703",
        "updateProtocolFeePercentageCache()": "0x19477050be1a6af45c4be55d1a7a6d49a53962f9d9124d33dce13b959674b209",
        "updateTokenRateCache(address)": "0x8677b00a9d6aded566d9491fea9d15dffffe9fa3facdacc0ac8b0f4a35052ac5"
      }
    }
  },
  "20230206-aave-rebalanced-linear-pool-v4": {
    "AaveLinearPoolFactory": {
      "useAdaptor": false,
      "actionIds": {
        "create(string,string,address,address,uint256,uint256,address,uint256)": "0xb8b4b0c483a7df7565a5eb477ce3a197fe00c08f3f77e069e3e21cc176ae389f",
        "disable()": "0x06efe7e891755c060de5033e398e2d4d9f1bc713591717209ef84b7e021bd154"
      }
    },
    "AaveLinearPool": {
      "useAdaptor": false,
      "factoryOutput": "0x11884dA90FB4221b3aa288a7741C51eC4Fc43B2f",
      "actionIds": {
        "disableRecoveryMode()": "0xd12b97e317782dac10c3547fc977708cf0a2ebe3621f880b6f89236e760278ee",
        "enableRecoveryMode()": "0x63670b08ab971b7445722753ef5c4b1ddc64376a631cdb48e3c6eae5a5dfc951",
        "initialize()": "0x85c408f18c02ca57e9c77ee2dc325adefcd36bae3773b5f6cc2f3c0cbfd8a964",
        "pause()": "0x51530e1d909caf846c8075a98e41431ffe7e18eabf84b1f3ebade86b84547d30",
        "setSwapFeePercentage(uint256)": "0x6e1c8947d790e79a7f8b6b195b2ec3231b6b9bd27a74f04b192aacd8e93f3660",
        "setTargets(uint256,uint256)": "0xb78893595b75c70259cbe387580b752c333e0a52d40fb98d6bcdf4b54b0cef91",
        "unpause()": "0x1c32f073a3a5d59bedde5824d20e95a52159bb8c4ef8e49dd1af982c91fa5e10"
      }
    }
  },
  "20230206-erc4626-linear-pool-v3": {
    "ERC4626LinearPool": {
      "useAdaptor": false,
      "factoryOutput": "0xf984eb2B8a7eF780245a797A2fCcd82f346409ca",
      "actionIds": {
        "disableRecoveryMode()": "0x541412e0bfa3ff92e78aaa6272dc265e37356c9a06ea99c41e507b841cbdaf39",
        "enableRecoveryMode()": "0x1af047704bcfd3e1466e6f18e52a32f872a6efd426a13675bc2513e447b0238d",
        "initialize()": "0x1e783661023b1e72d6a5ee068eefcb0b8dd5b23151336636e6a0e413f2203ad8",
        "pause()": "0x343468c5eda28b04bd0d752d84a11bd0ba70d76ed5fc481e15de7f36b4937787",
        "setSwapFeePercentage(uint256)": "0x4e369965828f3a76cdcb37d24a69a3ddf1f0bbfa9110f9978e25d804504b279f",
        "setTargets(uint256,uint256)": "0x342f10e709ad2a053a4e5035c4b3b703fea94c19f458d3887a6323472f0e42cd",
        "unpause()": "0x88750d9fe81cc28abdc1c823f271c75e76cbd232145d0e83e405ce7810dd187f"
      }
    },
    "ERC4626LinearPoolFactory": {
      "useAdaptor": false,
      "actionIds": {
        "create(string,string,address,address,uint256,uint256,address,uint256)": "0x98933eeecdc70ae1fe94f3986354960201f8e848e98bfaf2f496681643c38541",
        "disable()": "0x5ec883ecf16774e6b304f1e06322669694ffb90c13167afeac8ed7b68ab0869e"
      }
    }
  },
  "20230213-yearn-linear-pool": {
    "YearnLinearPoolFactory": {
      "useAdaptor": false,
      "actionIds": {
        "create(string,string,address,address,uint256,uint256,address,uint256)": "0xf9f63d615e094d1a17d5079ccc82af481a9e6c3bed8182d93a52a97e7fd53c92",
        "disable()": "0x204435acb6f76b6cfa0ef594fc0e4379b943252865ff8edb9a6d07e718ca12e8"
      }
    },
    "YearnLinearPool": {
      "useAdaptor": false,
      "factoryOutput": "0x81fc12c60ee5b753cf5fd0adc342dfb5f3817e32",
      "actionIds": {
        "disableRecoveryMode()": "0xdca56840c8d32b36c22da3ac14b5963d346a19c1c78d2e3b39b8923042d17a35",
        "enableRecoveryMode()": "0x1405e4b6cd75de6c077cce8e10034aaac128c79249dbc582eb25e65516444573",
        "initialize()": "0x7c397df7bbb811211ee715aafb283ff001e2ab092ae26da548c14765d856e62e",
        "pause()": "0xd6c89f2c29695c6377f031dc3f62611dc4d99266ee8543d8a83a986fd179e6d9",
        "setSwapFeePercentage(uint256)": "0x3e6c904353f81ad8c8ed1a0e926cebf468aeaba4c280147e2d32030a359746f5",
        "setTargets(uint256,uint256)": "0x4cc8eb383f0521484d9a2bc36774c7eb2c8fcc5a9170f797b9509164f5e449fc",
        "unpause()": "0xf9e3ecfb789b73003be5d7a16198362f67a321fceb87e62f5d9649474aa5ffa3"
      }
    }
  },
  "20230223-protocol-id-registry": {
    "ProtocolIdRegistry": {
      "useAdaptor": false,
      "actionIds": {
        "registerProtocolId(uint256,string)": "0x176a1b54ac0ba4509b1a508223c85146627bbe203b18b2beaa28b6992b3b021d",
        "renameProtocolId(uint256,string)": "0x8630bf555a7a5baabd493fc2afc07b7baa6ea598eaea016acd0d926a6a6962fa"
      }
    }
  },
  "20230320-weighted-pool-v4": {
    "WeightedPoolFactory": {
      "useAdaptor": false,
      "actionIds": {
        "create(string,string,address[],uint256[],address[],uint256,address,bytes32)": "0xaba9ffb17b2efad3b545708e13b3f91cbcb70f6b7de76f29d7a2bd85a0750f88",
        "disable()": "0xd7acda26118b9ff06dd8526d0197d58c0c7ed83074be6d915bff2db42b5581ae"
      }
    },
    "WeightedPool": {
      "useAdaptor": false,
      "factoryOutput": "0x62F5f9a446d198E8E4c84eE56e5217416720EdAF",
      "actionIds": {
        "disableRecoveryMode()": "0xd674de2cecb3a543953d0844369358124e617428c5e1bbff8924a84e7e4128fa",
        "enableRecoveryMode()": "0x8ceae9d0f076b4b0c529529f6bf11832835b93b533445c655b840015f7025e50",
        "pause()": "0xb9c5dbd31b49d898a12157d05b5f59e61b30533c20fe266652c1017837135f0c",
        "setAssetManagerPoolConfig(address,bytes)": "0x0bd65c98e2121df958fbdd053552dfab29367bac9f223d282f1c262c89328ff5",
        "setSwapFeePercentage(uint256)": "0x32725667b078898f78f53e59f45eb1837b34a9469dbe36f9270b674247b23abf",
        "unpause()": "0xb313b0fd78e09c18baecd229b1f60ba3e28af60010313a2eb6e955e3626d8972",
        "updateProtocolFeePercentageCache()": "0x851e1de2f8d7c9460da7ecb3137551662eb032a7ac4475ead243e7f5efe9725e"
      }
    }
  },
  "20230320-composable-stable-pool-v4": {
    "ComposableStablePoolFactory": {
      "useAdaptor": false,
      "actionIds": {
        "create(string,string,address[],uint256,address[],uint256[],bool[],uint256,address,bytes32)": "0x0de6d43e3472be04e8d42c8a41d31e85d6a0973531a1bde49a5393ae99748e70",
        "disable()": "0xdb0e2ca147bb165fcfd2631fb8cb87ab34aa8fb9d2a81e95334a207f753f0302"
      }
    },
    "ComposableStablePool": {
      "useAdaptor": false,
      "factoryOutput": "0x11A4cF51Bb0Bb4D925CAdFDA61FcDA952d64889C",
      "actionIds": {
        "disableRecoveryMode()": "0xf65bca6198c80a6fc89409c116db12c0427a0b571cd0d2ee5dd614145d006810",
        "enableRecoveryMode()": "0xf7c36607b85de415dd5d9b2e4c47d42f2093d7338fc8af38b88070683da54da1",
        "pause()": "0x6464a19f906714393234821d14f9899d08c3c32edac6ac68a28e8e2c444dc372",
        "setAssetManagerPoolConfig(address,bytes)": "0x18e56c9f67c05b8b685755dffd4fc9910e67297943e0b6f65c721e1894e08325",
        "setSwapFeePercentage(uint256)": "0xe92c5e92fd07c923b506e4ef7eb29972642a073312f496c812148a15bb6b8967",
        "setTokenRateCacheDuration(address,uint256)": "0x8518c2cc23c81411457873cc4df8dd9f92946fb21b4b290e3e93467d3f7b4c64",
        "startAmplificationParameterUpdate(uint256,uint256)": "0x3d1105ece259c9620b4c0b8c8a01554fdbf4efacfe00c648fa8f99a98c7c26bd",
        "stopAmplificationParameterUpdate()": "0x39e75d95add118410df221d6d408e602d372ebc0e6657e596e87ab948b093408",
        "unpause()": "0xefca407929bb10cd435a2424c97205e03c8a8757dcdc317cd8c166a0cf7b6067",
        "updateProtocolFeePercentageCache()": "0xfec3941bcf00df950d453bfc0502e8ff5be0c6ec7e3486d9a755058a9ed084da",
        "updateTokenRateCache(address)": "0x7890466ffba14a02f161e03ef49578067b54197c84285660df1bffe3173b8d70"
      }
    }
  },
  "20230316-l2-balancer-pseudo-minter": {
    "L2BalancerPseudoMinter": {
      "useAdaptor": false,
      "actionIds": {
        "addGaugeFactory(address)": "0x212ccfca4a02e0eff2a0a5029495a2697d4efa7a8e95cdbf30e2f38c40ca648f",
        "mint(address)": "0xc4220b92a3f3a76fc6b82a6882901b5e736a24ec64debdb1ee9e71db1678f242",
        "mintFor(address,address)": "0xa36cc85f1b6b44cad3bfacb73c78dfac650451971dedd278a3b471e7eaadaf2b",
        "mintMany(address[])": "0x5e3c0727bbfecb4e06e43c78c31f7c5c2fc724ada6ca8b9becb9f8aac311f3a9",
        "mintManyFor(address[],address)": "0xf005d864cfd04d1bda43af3fc18045c128dc2e556eebee3575319db87268581f",
        "mint_for(address,address)": "0xa5563895eed4dfc1476d098262e7a4615d48480b37accfa9289199fce2d05399",
        "mint_many(address[8])": "0xee3c6ad65a9283df465f038d29abe221b042b84ef103d9cab6d87f011677df96",
        "removeGaugeFactory(address)": "0x5ce414c4549758bdc4c0ae4e7cd63422c8e8ae66ddfa5c9489ffaa892c44641c",
        "setMinterApproval(address,bool)": "0x13b837037a0df69c5dd4f1990d032d56918417a445cae421bb7535cc69102f6a",
        "setMinterApprovalWithSignature(address,bool,address,uint256,uint8,bytes32,bytes32)": "0xa5eb8ec108bc468097db2b7a4d991eddab1c639bbd593c7c3a85fcda08f376e2",
        "toggle_approve_mint(address)": "0xff13ffee455a62442453906b5612437f3e3d593014f199f5ecf0b3c099014a59"
      }
    }
  },
  "20230316-l2-ve-delegation-proxy": {
    "NullVotingEscrow": {
      "useAdaptor": true,
      "actionIds": {}
    },
    "VotingEscrowDelegationProxy": {
      "useAdaptor": false,
      "actionIds": {
        "killDelegation()": "0x19d5330ec7541613bfeac7333d1d25761171a198bba9c350ba0a731f24e8eb87",
        "setDelegation(address)": "0x17391f0660d4c41d3e09aeb10b8c06f82f48919ea50dbfe36aaed62ad681d8eb"
      }
    }
  },
  "20230316-child-chain-gauge-factory-v2": {
    "ChildChainGauge": {
      "useAdaptor": true,
      "actionIds": {
        "add_reward(address,address)": "0x3bf29175652a3f0fac5abb715d0b7fe2e7b597e2e2eff555dac6b21a20a7c83e",
        "claim_rewards()": "0xa1fcfa4f107b70052cfbb2e460d99c96f9b18c1197671fe00ab59c32adcddbeb",
        "claim_rewards(address)": "0x1c866c9ea7b119a642f593024ced6088dbde65d041e5d3e826b9ad49b949a64b",
        "claim_rewards(address,address)": "0x17b18f02fd5498a6aba17d20977b1a8a08f888d821999613fee42f9f9acb0bd9",
        "claim_rewards(address,address,uint256[])": "0xd60d094e1e23fd6be6037a12199618843b9d0607abd1affd90757400c45c294e",
        "claimable_tokens(address)": "0x507b520ac43f322b79e43a63eaa5b80ca89ac2c5b63970fa4b6242a23a9e8aa2",
        "deposit(uint256)": "0x514b6f05525a3f31c3bde60d063e91e88204c5cdc5b35934513f911943b97fcc",
        "deposit(uint256,address)": "0x360a8a15589674642b2125956d96757fc2f06ff1b968333271de16a20e01df05",
        "deposit_reward_token(address,uint256)": "0xb70966c80d8727484d7d85b65c022ce136cadffc1aa72bd6362cd9e160598bf9",
        "initialize(address,string)": "0x9909b4741ca460d20e8d6981af6839df93c668821447afaca66c860be83d8036",
        "killGauge()": "0xec1d467d9ab03a0079c22a89037209f5763aec973897ea763e2cf25d71a5f12e",
        "set_reward_distributor(address,address)": "0xd0090a09f425bba74e6c801fba7c6d15b44147ab0bd319e40076ce07e95168b6",
        "set_rewards_receiver(address)": "0x1b288a1f96e75e2fda7a0c1ac5c35a7fd2c5e2e5c425c32152ae01f82545e2da",
        "unkillGauge()": "0x076e9815202aa39577192023cfa569d6504b003183b2bc13cd0046523dfa23ea",
        "user_checkpoint(address)": "0x3aaa120451be1d03b5f871d8f553636453af4ac4fed808c66c169c212b199436",
        "withdraw(uint256)": "0xec9d6185ed79aed8edc19bc6fc25ca544504ab0970d25b191e5279100224502a",
        "withdraw(uint256,address)": "0x74676d56488cb1032fc50a7d73aaaf9a81057aaf55ff704c7d39863c2637273f"
      }
    },
    "ChildChainGaugeFactory": {
      "useAdaptor": true,
      "actionIds": {
        "create(address)": "0xaa40669e74603d8e708eac95e60f78c35d5af4f59afdb700675f38c6534809f7"
      }
    }
  },
  "20230404-l2-layer0-bridge-forwarder": {
    "L2LayerZeroBridgeForwarder": {
      "useAdaptor": false,
      "actionIds": {
        "onVeBalBridged(address)": "0xd81ac172d51a510842026834f21c9544b7ea768b7b61400cec297367131b9848",
        "onVeBalSupplyUpdate()": "0xcdb5f64d75a32dd4156cb6209c150a7b8d12b603fcc5bf6d3221590e909726c1",
        "setDelegation(address)": "0x3aab06ac6308ffd4900e4d6527bfef91db18ee615170093c5bd9e94b5bee6239"
      }
    }
  },
  "20230411-managed-pool-v2": {
    "ManagedPoolFactory": {
      "useAdaptor": false,
      "actionIds": {
        "create((string,string,address[]),(address[],uint256[],uint256,bool,bool,uint256,uint256),address,bytes32)": "0x4c552ed444f4c8ac2e22d8eb4ce47f3463aebafdd2b31c2a645fed5693bb2acf",
        "disable()": "0xa8ff4830c7bf9a4c5c71257a9e4272ae652308e2fadfe8e0b2b862f77ead95d7"
      }
    },
    "ManagedPool": {
      "useAdaptor": false,
      "factoryOutput": "0xb4AF4fdd49da2A2BA9522EAdCF86D407a69f19c8",
      "actionIds": {
        "addAllowedAddress(address)": "0xe59eedd462e75b9ed6dd1e6e6195cb8ed7114efddf34af9d57f1a65f0b4d2856",
        "addToken(address,address,uint256,uint256,address)": "0xba672b22630cfea128fe0bf7f900324bc523c29acfbdd0070be15e0847ee603d",
        "collectAumManagementFees()": "0x3e0923b8091b34e9ca82e2dd862129ac56526dcdd850d3435e15907e8f82122c",
        "disableRecoveryMode()": "0xad52bee7b730cd4172ab23f71a320a2904f076ce8d4188f6780d0f2ecfa89efe",
        "enableRecoveryMode()": "0xadbf17d5cbdfa6f1473b5c3fae1de6e9959223e464815fc481499cd58a591bab",
        "pause()": "0x0cce170c212bd2a0cb239b2e279b6a7527ddab4a9bfe5a6801db9f4e55b3f0df",
        "removeAllowedAddress(address)": "0xd842cceb41efd926a0a2b870e306d7f3da243b5cfd01603eb10fbb952f6140f4",
        "removeToken(address,uint256,address)": "0x41d66024a564f612e8ab02af48f2c3b171143b9bc9d9b1c19d01396272bbcc43",
        "setCircuitBreakers(address[],uint256[],uint256[],uint256[])": "0x8a5fc0bdf75306c997c2af7f172e777ecc547b1305285f849c630062b1a97867",
        "setJoinExitEnabled(bool)": "0x19f4363634e1c9984ae5babee17556256984f377a726ed3189c0f9f069eee874",
        "setManagementAumFeePercentage(uint256)": "0xd401e0a7dee470f422396c802e3c530979ead01f2e9258a30543b777fef25f2e",
        "setMustAllowlistLPs(bool)": "0x8c4060ab469795e9a4ab31be0836cbf404f128cc76928d41b3359fc15654744f",
        "setSwapEnabled(bool)": "0x638d7a30a8c0242399deb9b564eecf119a49343afeef8ffb1032a333871d8de8",
        "unpause()": "0x4e4fe7cf476c825592856ba53d68617ba8ed01ac847a26e1596010db4b9d1d59",
        "updateProtocolFeePercentageCache()": "0x2d2a6f797eca8b5093f75472bd67b36e690fcdff529535d6e173a49c1d630259",
        "updateSwapFeeGradually(uint256,uint256,uint256,uint256)": "0xdee0c2896f4368efc620fb976f1b61b7695b6ee4cd188f3b2c5a707599eeba0d",
        "updateWeightsGradually(uint256,uint256,address[],uint256[])": "0x2a79c82f7c154c34bc42a75aa3666a5ea936d4a04a2d894460acd7030f28e7b4"
      }
    }
  },
<<<<<<< HEAD
  "20230410-aave-linear-pool-v5": {
    "AaveLinearPoolFactory": {
      "useAdaptor": false,
      "actionIds": {
        "create(string,string,address,address,uint256,uint256,address,uint256,bytes32)": "0x607fbb5e53d8424622820e0c662de4582c3cdf7345f5f2628b23b3cca0eb6554",
        "disable()": "0x6b623ee459a550297f0b0660446eef4dbf89e9d7e9d29addbbe907763506089b"
      }
    },
    "AaveLinearPool": {
      "useAdaptor": false,
      "factoryOutput": "0x45d37982784F022A9864748b4E8750e1e7019604",
      "actionIds": {
        "disableRecoveryMode()": "0x5f70a9fc7662de583295b84f0825dd4069a34c0ae1a6568e07a9bddb702da2fa",
        "enableRecoveryMode()": "0xe5346592e9128cab4378e32315f1836824e56d46f901b9e6bafa554e72c9585a",
        "initialize()": "0x1db8c8c23dbd96a8f1cd763d9ac5c31c85eef4fc2dd2ada5ff783d4bea302466",
        "pause()": "0x2e3db35aff883a61c66722429d09c6fa8afb1b3fd23a906453a02c3ad7a5156c",
        "setSwapFeePercentage(uint256)": "0xe2034e57b6e5473c618804022a6b6a56a83df1c39435869038988698f9137b73",
        "setTargets(uint256,uint256)": "0x2342e50fb8143fdbef50d38a2b88596172ad4e0c57a39fdbf27bc56c02d3bba3",
        "unpause()": "0xdbb204a60732a4043f722f29ca252ecf3d51f45ebc288cb852295d6c184ad304"
=======
  "20230409-yearn-linear-pool-v2": {
    "YearnLinearPoolFactory": {
      "useAdaptor": false,
      "actionIds": {
        "create(string,string,address,address,uint256,uint256,address,uint256,bytes32)": "0x16139156304943a93272b39b7f607eb93daf450c201c0653463c09efc326cb55",
        "disable()": "0x66db2fcfa4b70b33f43f7867dfaa73830a40a9c21793ab4a4181017cec69c0f4"
      }
    },
    "YearnLinearPool": {
      "useAdaptor": false,
      "factoryOutput": "0x34557eF500Bfc060B8e3f2DA58EF725Bb7D32202",
      "actionIds": {
        "disableRecoveryMode()": "0xb145fd84f4974d3d49c79b4b53245b058f55c82d16b39f92eb6078d7b23dda5a",
        "enableRecoveryMode()": "0xe92818032e649cabfbbf9828641b240d0c8a4ac9437a937f8e99c6b9f92d0fb8",
        "initialize()": "0x91c1e443e2d5ce2adb9b069afb75d7086acdefc92c3bde241aa9953a15193594",
        "pause()": "0x7da8797db7760574755019e2675d1f816315b7c76c7977ec6c618ffbc4f260b9",
        "setSwapFeePercentage(uint256)": "0xb74250de83c56252b0309fc8272338dbe9fac2232b39897af72c3df142d55e20",
        "setTargets(uint256,uint256)": "0x974302a1bc71ef8302d15789d6b2a06a3415d4387cce71f03fe386e816539c3a",
        "unpause()": "0x53516223620bfff8119e1698f850e094e56ba2b2a8192bdc75032871b780dbce"
      }
    }
  },
  "20230409-erc4626-linear-pool-v4": {
    "ERC4626LinearPoolFactory": {
      "useAdaptor": false,
      "actionIds": {
        "create(string,string,address,address,uint256,uint256,address,uint256,bytes32)": "0x409e47a8558a01be36e1a8a19437d7b84ab051464be317d94fd900176d4cdd24",
        "disable()": "0x5cdea6ae677e1afa17c4dba1377e544c6f83a79c1e3cc7341290a0e7d8a23251"
      }
    },
    "ERC4626LinearPool": {
      "useAdaptor": false,
      "factoryOutput": "0x2DA61Ef3Cdcb97efb0f7099c02527fabFe94Dee5",
      "actionIds": {
        "disableRecoveryMode()": "0x941e9b49aed3636c8878b4543d0e1c7daf8c8f30f5c40cdd3e29ec535bf56865",
        "enableRecoveryMode()": "0x04105ccf7d08e1e33d81a35a5ced3da44c613e81d864b1e22b1f3d54c5c37c8b",
        "initialize()": "0x7a296249cadd263f26669889b9a4799312ec620abd9f53c512c6ab90fa6c7f27",
        "pause()": "0x1df6fb8357a54c9e82f443013986d6c1fdfdd7561c49f474fe9000fa1ddfb5e1",
        "setSwapFeePercentage(uint256)": "0x430c53d88f8da9ce15fbc710a70e95543153a914f3fd38afd4ded87b4d32b273",
        "setTargets(uint256,uint256)": "0x11c6339e89e16488a1313c9f7051a3490329dc37abba0d7977c55cd5222a178e",
        "unpause()": "0xf74465cbe241db69e323a9f2cacbe1d585228846cb0752024a9f87ed54dc2253"
>>>>>>> bcc59770
      }
    }
  }
}<|MERGE_RESOLUTION|>--- conflicted
+++ resolved
@@ -607,7 +607,50 @@
       }
     }
   },
-<<<<<<< HEAD
+  "20230409-yearn-linear-pool-v2": {
+    "YearnLinearPoolFactory": {
+      "useAdaptor": false,
+      "actionIds": {
+        "create(string,string,address,address,uint256,uint256,address,uint256,bytes32)": "0x16139156304943a93272b39b7f607eb93daf450c201c0653463c09efc326cb55",
+        "disable()": "0x66db2fcfa4b70b33f43f7867dfaa73830a40a9c21793ab4a4181017cec69c0f4"
+      }
+    },
+    "YearnLinearPool": {
+      "useAdaptor": false,
+      "factoryOutput": "0x34557eF500Bfc060B8e3f2DA58EF725Bb7D32202",
+      "actionIds": {
+        "disableRecoveryMode()": "0xb145fd84f4974d3d49c79b4b53245b058f55c82d16b39f92eb6078d7b23dda5a",
+        "enableRecoveryMode()": "0xe92818032e649cabfbbf9828641b240d0c8a4ac9437a937f8e99c6b9f92d0fb8",
+        "initialize()": "0x91c1e443e2d5ce2adb9b069afb75d7086acdefc92c3bde241aa9953a15193594",
+        "pause()": "0x7da8797db7760574755019e2675d1f816315b7c76c7977ec6c618ffbc4f260b9",
+        "setSwapFeePercentage(uint256)": "0xb74250de83c56252b0309fc8272338dbe9fac2232b39897af72c3df142d55e20",
+        "setTargets(uint256,uint256)": "0x974302a1bc71ef8302d15789d6b2a06a3415d4387cce71f03fe386e816539c3a",
+        "unpause()": "0x53516223620bfff8119e1698f850e094e56ba2b2a8192bdc75032871b780dbce"
+      }
+    }
+  },
+  "20230409-erc4626-linear-pool-v4": {
+    "ERC4626LinearPoolFactory": {
+      "useAdaptor": false,
+      "actionIds": {
+        "create(string,string,address,address,uint256,uint256,address,uint256,bytes32)": "0x409e47a8558a01be36e1a8a19437d7b84ab051464be317d94fd900176d4cdd24",
+        "disable()": "0x5cdea6ae677e1afa17c4dba1377e544c6f83a79c1e3cc7341290a0e7d8a23251"
+      }
+    },
+    "ERC4626LinearPool": {
+      "useAdaptor": false,
+      "factoryOutput": "0x2DA61Ef3Cdcb97efb0f7099c02527fabFe94Dee5",
+      "actionIds": {
+        "disableRecoveryMode()": "0x941e9b49aed3636c8878b4543d0e1c7daf8c8f30f5c40cdd3e29ec535bf56865",
+        "enableRecoveryMode()": "0x04105ccf7d08e1e33d81a35a5ced3da44c613e81d864b1e22b1f3d54c5c37c8b",
+        "initialize()": "0x7a296249cadd263f26669889b9a4799312ec620abd9f53c512c6ab90fa6c7f27",
+        "pause()": "0x1df6fb8357a54c9e82f443013986d6c1fdfdd7561c49f474fe9000fa1ddfb5e1",
+        "setSwapFeePercentage(uint256)": "0x430c53d88f8da9ce15fbc710a70e95543153a914f3fd38afd4ded87b4d32b273",
+        "setTargets(uint256,uint256)": "0x11c6339e89e16488a1313c9f7051a3490329dc37abba0d7977c55cd5222a178e",
+        "unpause()": "0xf74465cbe241db69e323a9f2cacbe1d585228846cb0752024a9f87ed54dc2253"
+      }
+    }
+  },
   "20230410-aave-linear-pool-v5": {
     "AaveLinearPoolFactory": {
       "useAdaptor": false,
@@ -627,49 +670,6 @@
         "setSwapFeePercentage(uint256)": "0xe2034e57b6e5473c618804022a6b6a56a83df1c39435869038988698f9137b73",
         "setTargets(uint256,uint256)": "0x2342e50fb8143fdbef50d38a2b88596172ad4e0c57a39fdbf27bc56c02d3bba3",
         "unpause()": "0xdbb204a60732a4043f722f29ca252ecf3d51f45ebc288cb852295d6c184ad304"
-=======
-  "20230409-yearn-linear-pool-v2": {
-    "YearnLinearPoolFactory": {
-      "useAdaptor": false,
-      "actionIds": {
-        "create(string,string,address,address,uint256,uint256,address,uint256,bytes32)": "0x16139156304943a93272b39b7f607eb93daf450c201c0653463c09efc326cb55",
-        "disable()": "0x66db2fcfa4b70b33f43f7867dfaa73830a40a9c21793ab4a4181017cec69c0f4"
-      }
-    },
-    "YearnLinearPool": {
-      "useAdaptor": false,
-      "factoryOutput": "0x34557eF500Bfc060B8e3f2DA58EF725Bb7D32202",
-      "actionIds": {
-        "disableRecoveryMode()": "0xb145fd84f4974d3d49c79b4b53245b058f55c82d16b39f92eb6078d7b23dda5a",
-        "enableRecoveryMode()": "0xe92818032e649cabfbbf9828641b240d0c8a4ac9437a937f8e99c6b9f92d0fb8",
-        "initialize()": "0x91c1e443e2d5ce2adb9b069afb75d7086acdefc92c3bde241aa9953a15193594",
-        "pause()": "0x7da8797db7760574755019e2675d1f816315b7c76c7977ec6c618ffbc4f260b9",
-        "setSwapFeePercentage(uint256)": "0xb74250de83c56252b0309fc8272338dbe9fac2232b39897af72c3df142d55e20",
-        "setTargets(uint256,uint256)": "0x974302a1bc71ef8302d15789d6b2a06a3415d4387cce71f03fe386e816539c3a",
-        "unpause()": "0x53516223620bfff8119e1698f850e094e56ba2b2a8192bdc75032871b780dbce"
-      }
-    }
-  },
-  "20230409-erc4626-linear-pool-v4": {
-    "ERC4626LinearPoolFactory": {
-      "useAdaptor": false,
-      "actionIds": {
-        "create(string,string,address,address,uint256,uint256,address,uint256,bytes32)": "0x409e47a8558a01be36e1a8a19437d7b84ab051464be317d94fd900176d4cdd24",
-        "disable()": "0x5cdea6ae677e1afa17c4dba1377e544c6f83a79c1e3cc7341290a0e7d8a23251"
-      }
-    },
-    "ERC4626LinearPool": {
-      "useAdaptor": false,
-      "factoryOutput": "0x2DA61Ef3Cdcb97efb0f7099c02527fabFe94Dee5",
-      "actionIds": {
-        "disableRecoveryMode()": "0x941e9b49aed3636c8878b4543d0e1c7daf8c8f30f5c40cdd3e29ec535bf56865",
-        "enableRecoveryMode()": "0x04105ccf7d08e1e33d81a35a5ced3da44c613e81d864b1e22b1f3d54c5c37c8b",
-        "initialize()": "0x7a296249cadd263f26669889b9a4799312ec620abd9f53c512c6ab90fa6c7f27",
-        "pause()": "0x1df6fb8357a54c9e82f443013986d6c1fdfdd7561c49f474fe9000fa1ddfb5e1",
-        "setSwapFeePercentage(uint256)": "0x430c53d88f8da9ce15fbc710a70e95543153a914f3fd38afd4ded87b4d32b273",
-        "setTargets(uint256,uint256)": "0x11c6339e89e16488a1313c9f7051a3490329dc37abba0d7977c55cd5222a178e",
-        "unpause()": "0xf74465cbe241db69e323a9f2cacbe1d585228846cb0752024a9f87ed54dc2253"
->>>>>>> bcc59770
       }
     }
   }
