{
  "20210418-authorizer": {
    "Authorizer": {
      "useAdaptor": true,
      "actionIds": {
        "grantRole(bytes32,address)": "0x3b5aa417f440ce599b5fcebc425f7ea46ff4c105a0c529a180642cb6b1740346",
        "grantRoles(bytes32[],address)": "0x27a96293b7f504e5fa28c9a799467561bbcb1bc08277f60d3d1140f315e54ec6",
        "grantRolesToMany(bytes32[],address[])": "0x0a754de8c17cd28fc6dbb29f41c51150449409f1a6ee78e889013d476b890238",
        "renounceRole(bytes32,address)": "0x46bd31898e4be3efd0e0127e710aa0427308b6220bb5b8286230d4f7a596f0cb",
        "revokeRole(bytes32,address)": "0x2b2ed92fb51ba70a0a86c61efb68d77cc578f6f7ef30933df5d5506f8bf537b2",
        "revokeRoles(bytes32[],address)": "0xc89adbc6dae79ab0bb0416f93f4416270b446ecd58147c38b5e923ddca936766",
        "revokeRolesFromMany(bytes32[],address[])": "0x9ebe3bdeeba42f0d5055085e3f83fabdd85ca79f011278cd51814b75d0f522b3"
      }
    }
  },
  "20210418-vault": {
    "Vault": {
      "useAdaptor": false,
      "actionIds": {
        "batchSwap(uint8,(bytes32,uint256,uint256,uint256,bytes)[],address[],(address,bool,address,bool),int256[],uint256)": "0x1282ab709b2b70070f829c46bc36f76b32ad4989fecb2fcb09a1b3ce00bbfc30",
        "deregisterTokens(bytes32,address[])": "0xe4f8ff74aa05a4d54a06e035d5e86947bc6474f8d7b166ebeb49fc9178d28551",
        "exitPool(bytes32,address,address,(address[],uint256[],bytes,bool))": "0xc149e88b59429ded7f601ab52ecd62331cac006ae07c16543439ed138dcb8d34",
        "flashLoan(address,address[],uint256[],bytes)": "0x96ebe854ca6ab6242ad127dcd7809576513b0c64571e515cedd7b8885612c82d",
        "joinPool(bytes32,address,address,(address[],uint256[],bytes,bool))": "0x78ad1b68d148c070372f8643c4648efbb63c6a8a338f3c24714868e791367653",
        "managePoolBalance((uint8,bytes32,address,uint256)[])": "0x7275fb98594b03dc36a7de69051058e9e2d05cabeb4fe7d9c87bc69f94d9d084",
        "manageUserBalance((uint8,address,uint256,address,address)[])": "0xeba777d811cd36c06d540d7ff2ed18ed042fd67bbf7c9afcf88c818c7ee6b498",
        "queryBatchSwap(uint8,(bytes32,uint256,uint256,uint256,bytes)[],address[],(address,bool,address,bool))": "0xf5f701b3adfba2adad8f16a8be5a989593e42a2caa84c5c6e60b22143db65a2f",
        "registerPool(uint8)": "0x956dfce4343a6be4df20714d3dc413ef59e73fa9995d3d247e7c8d12efd33ac2",
        "registerTokens(bytes32,address[],address[])": "0xad5bd4a1cc4243b4d772a8a55d24792c1f57cc45eb97ed1291b82d96125a7626",
        "setAuthorizer(address)": "0x1cbb503dcc0f4acaedf71a098211ff8b15a220fc26a6974a8d9deaab040fa6e0",
        "setPaused(bool)": "0xb5593fe09464f360ecf835d5b9319ce69900ae1b29d13844b73c250b1f5f92fb",
        "setRelayerApproval(address,address,bool)": "0x0014a06d322ff07fcc02b12f93eb77bb76e28cdee4fc0670b9dec98d24bbfec8",
        "swap((bytes32,uint8,address,address,uint256,bytes),(address,bool,address,bool),uint256,uint256)": "0x7b8a1d293670124924a0f532213753b89db10bde737249d4540e9a03657d1aff"
      }
    },
    "ProtocolFeesCollector": {
      "useAdaptor": false,
      "actionIds": {
        "setFlashLoanFeePercentage(uint256)": "0xbe2a180d5cc5d803a8eec4cea569989fc1c593d7eeadd1f262f360a68b0e842e",
        "setSwapFeePercentage(uint256)": "0xb28b769768735d011b267f781c3be90bce51d5059ba015bc7a28b3e882fb2083",
        "withdrawCollectedFees(address[],uint256[],address)": "0xb2b6e48fa160a7c887d9d7a68b6a9bb9d47d4953d33e07f3a39e175d75e97796"
      }
    }
  },
  "20210418-weighted-pool": {
    "WeightedPoolFactory": {
      "useAdaptor": true,
      "actionIds": {
        "create(string,string,address[],uint256[],uint256,address)": "0x4d5282066a5fda3f5736198513ee33edf792164c299f2e59fbb6f6c7040ce7ad"
      }
    },
    "WeightedPool2TokensFactory": {
      "useAdaptor": true,
      "actionIds": {
        "create(string,string,address[],uint256[],uint256,bool,address)": "0x52df70aac861355cfd394f6f8947bfab3c6f1738478300ecc0a35cc1632d8995"
      }
    },
    "WeightedPool": {
      "useAdaptor": false,
      "factoryOutput": "0x34A81e8956BF20b7448b31990A2c06F96830a6e4",
      "actionIds": {
        "setPaused(bool)": "0xb175321bb12100f9cd00c1e223f12597e71012d08487d09c03745d7e8b6bfa6e",
        "setSwapFeePercentage(uint256)": "0xce2ff98f438259b5f78b8cf5818e70fcc2ff35b13dc38356616b1431cea9726e"
      }
    },
    "WeightedPool2Tokens": {
      "useAdaptor": false,
      "factoryOutput": "0x0A54996Ce9cEAA449Cde73dA6aA0368bfe3df6Dc",
      "actionIds": {
        "enableOracle()": "0x13abbbfd4f15a79011552decbdb20dbc44fac4fe252ef9175b56316630226b18",
        "setPaused(bool)": "0x33651f97c60f5c9bae32e34d4affa67d26b9b3bb7fe727a08b22d54e60dc9e0a",
        "setSwapFeePercentage(uint256)": "0xb6202de0535d339310cb6bbbe84445fab2c4f3560adc56dfa561ec6867d2d5c0"
      }
    }
  },
  "20210624-stable-pool": {
    "StablePoolFactory": {
      "useAdaptor": true,
      "actionIds": {
        "create(string,string,address[],uint256,uint256,address)": "0xef125e2073fd815c55c2f04fed98ba5218e2082ace09e017398ea7e1cdb2cb35"
      }
    }
  },
  "20210727-meta-stable-pool": {
    "QueryProcessor": {
      "useAdaptor": true,
      "actionIds": {}
    },
    "MetaStablePoolFactory": {
      "useAdaptor": true,
      "actionIds": {
        "create(string,string,address[],uint256,address[],uint256[],uint256,bool,address)": "0x35a3db544cfbcb07e2aa5288331e259147eb73fa71abbf042d2e30f883336c9f"
      }
    }
  },
  "20211202-no-protocol-fee-lbp": {
    "NoProtocolFeeLiquidityBootstrappingPoolFactory": {
      "useAdaptor": false,
      "actionIds": {
        "create(string,string,address[],uint256[],uint256,address,bool)": "0x49c10fad4fc863968eb513ff0ef990b8a5f4c5f9eda659d2dcc2a3bd03493805",
        "disable()": "0x0a7c328c61ac04bc0e79818b5fa98658f18c222d04e7433de4d87fcbfa15e08e"
      }
    }
  },
  "20220413-child-chain-gauge-factory": {
    "RewardsOnlyGauge": {
      "useAdaptor": true,
      "actionIds": {
        "claim_rewards()": "0xa1fcfa4f107b70052cfbb2e460d99c96f9b18c1197671fe00ab59c32adcddbeb",
        "claim_rewards(address)": "0x1c866c9ea7b119a642f593024ced6088dbde65d041e5d3e826b9ad49b949a64b",
        "claim_rewards(address,address)": "0x17b18f02fd5498a6aba17d20977b1a8a08f888d821999613fee42f9f9acb0bd9",
        "claimable_reward_write(address,address)": "0x0ae6cb447a316668297b7077e3d07e7df1d2001bdc89167b0d0a9a7b7414e713",
        "deposit(uint256)": "0x514b6f05525a3f31c3bde60d063e91e88204c5cdc5b35934513f911943b97fcc",
        "deposit(uint256,address)": "0x360a8a15589674642b2125956d96757fc2f06ff1b968333271de16a20e01df05",
        "deposit(uint256,address,bool)": "0x7572a9d124a97112d9e0f610651c79f13cf257bea3a71e38663b8a23875a2241",
        "initialize(address,address,bytes32)": "0x239fe96ab7982152599e758a36dc414951eb8be491da93c1d24063d06bd4cbcd",
        "set_rewards(address,bytes32,address[8])": "0x62ec7b8b11ad5ac9716cef94d52c76a2f61556acd1ef19368ac7513db9e75225",
        "set_rewards_receiver(address)": "0x1b288a1f96e75e2fda7a0c1ac5c35a7fd2c5e2e5c425c32152ae01f82545e2da",
        "withdraw(uint256)": "0xec9d6185ed79aed8edc19bc6fc25ca544504ab0970d25b191e5279100224502a",
        "withdraw(uint256,bool)": "0xb69fa1eb7b5ac6d9f3d5b8707460dc80b1f871eb64473f46b1aaaed1002aec60"
      }
    },
    "ChildChainStreamer": {
      "useAdaptor": true,
      "actionIds": {
        "add_reward(address,address,uint256)": "0xd54fd445a35e651b63eff303ec1fb15f5c5580b4b544f052cf3ecfe323092632",
        "get_reward()": "0x88548165e54d29b8d637ac6d66d01f08681055cffe227c13bf9010cb83e78bc7",
        "initialize(address)": "0x7cd4c1de57fa031316e3b61c1bca9160d4feb774986a819a7c4c04dc66d7d21e",
        "notify_reward_amount(address)": "0xf5567e3e06eaf06daf0617f0048403b4fc0af19ead758a00eaa16d1506419816",
        "remove_reward(address,address)": "0xa3e34c8935c49392f922e4123bdf4c7807d3c75e449fd63564ede2e3991bdbb6",
        "set_reward_distributor(address,address)": "0xd0090a09f425bba74e6c801fba7c6d15b44147ab0bd319e40076ce07e95168b6",
        "set_reward_duration(address,uint256)": "0xb6d04e1ff9fac8831d9201ea45174f6def27864ee365a0681556639dbcde2921"
      }
    },
    "ChildChainLiquidityGaugeFactory": {
      "useAdaptor": true,
      "actionIds": {
        "create(address)": "0xaa40669e74603d8e708eac95e60f78c35d5af4f59afdb700675f38c6534809f7"
      }
    }
  },
  "20220513-double-entrypoint-fix-relayer": {
    "DoubleEntrypointFixRelayer": {
      "useAdaptor": true,
      "actionIds": {
        "exitBTCStablePool()": "0xc3c57d80acf8fa377fb865720f7ee10ad4aca7109b303fbb71d2908ca6844744",
        "exitSNXWeightedPool()": "0xe6817433212f634fbe74775c5a6d479ff55bb4cada528cc35724754b3e5d9bf7",
        "receiveFlashLoan(address[],uint256[],uint256[],bytes)": "0x6d9f128845c731272c63ac23b090d6ac72ef10b7eb6e4c5eb279bebf0e7b5c59",
        "sweepDoubleEntrypointToken(address[])": "0x08538fe199982f8b4355d4f2bdb1394308786ab97d5f72629add67d66fd516c5",
        "sweepSNXsBTC()": "0x1961e53f2732b026e902916369409c15c33ad87401cb826c58c3ef5ee3544dd2"
      }
    }
  },
  "20220517-protocol-fee-withdrawer": {
    "ProtocolFeesWithdrawer": {
      "useAdaptor": false,
      "actionIds": {
        "allowlistToken(address)": "0x0a8e2a23b91a13bdf94c180701d084c4233e04d4eff553c5a73cff98fe039754",
        "denylistToken(address)": "0x6d2a96701a73b0171686ba194f8740bc430fc26e275013152220068d0ed9e25d",
        "withdrawCollectedFees(address[],uint256[],address)": "0x5a57bdde85c7a823e064d8cdc9a9a1b617f739068ec8925eaf6a562aa22513c6"
      }
    }
  },
  "20220527-child-chain-gauge-token-adder": {
    "ChildChainGaugeTokenAdder": {
      "useAdaptor": false,
      "actionIds": {
        "addTokenToGauge(address,address,address)": "0x14a22df2f48794cc8009e6215dc76bacfcaae723197c4f76e9199c9cdd581377"
      }
    }
  },
  "20220725-protocol-fee-percentages-provider": {
    "ProtocolFeePercentagesProvider": {
      "useAdaptor": false,
      "actionIds": {
        "registerFeeType(uint256,string,uint256,uint256)": "0x2dd199aecbb0ff497737b0957b8021a15b5c1a270756648140c7f04264494572",
        "setFeeTypePercentage(uint256,uint256)": "0xc590d1824cb11a50f3d081768a616d291aa32f60faa7f4a4be551885a96e2eea"
      }
    }
  },
  "20220817-aave-rebalanced-linear-pool": {
    "AaveLinearPoolFactory": {
      "useAdaptor": false,
      "actionIds": {
        "create(string,string,address,address,uint256,uint256,address)": "0x91295eba4573d35616fee30fe6fe06f89be94136d2dd6658bb36c93577b21b01",
        "disable()": "0xe55819ea19bc69b0b5b19180d8847296d579facecfbe27ba16d7d9940aca0ae5"
      }
    },
    "AaveLinearPool": {
      "useAdaptor": false,
      "factoryOutput": "0x5d8955a2068ee6d1f7ab17640301219afa4b526f",
      "actionIds": {
        "disableRecoveryMode()": "0xa6f6c0637d53c2ae238b3e5208c5de62946d38555cb39d58f50559de237454b1",
        "enableRecoveryMode()": "0xc8a0a3c76e0956fd4bcf641c17b55624b061cc98a564e20c7970df98ecadb154",
        "initialize()": "0xbdc6f16f4d931798de70549be3562d2c01d5c0d2d559d729f2cc9f24a7d1e790",
        "pause()": "0x6e961d95077acbe45f054b20b277b2e56ab7d35ba632f0d71a7ea1b48ca3e7e9",
        "setAssetManagerPoolConfig(address,bytes)": "0xb19d99a0a5d4b9ab67b150ca7c763e5c08eea8ee711457b60b6c07a29de3b64f",
        "setSwapFeePercentage(uint256)": "0xb440521601245c504e842f9580cabe88c3718e8eccd49f4a077b092ad010a967",
        "setTargets(uint256,uint256)": "0xc01b11d5a2f4ee957997d10342772e3140603f0dad8741f7407662573682daf7",
        "unpause()": "0x7e82eda3057396200811c8c0ece0c5638d4f2a78645f9d05fd0da9072dc4815f"
      }
    }
  },
  "20220906-composable-stable-pool": {
    "ComposableStablePoolFactory": {
      "useAdaptor": false,
      "actionIds": {
        "create(string,string,address[],uint256,address[],uint256[],bool[],uint256,address)": "0x1118ad8f5b5bbeda2680575f94dd15ba613cef4276661f1ddc543c1db3f54fe6",
        "disable()": "0xd9049e35b4af4ed3a308c76cd91b94baafcc84b2e3c4c87ca20f97a24553dc7c"
      }
    },
    "ComposableStablePool": {
      "useAdaptor": false,
      "factoryOutput": "0xb0f2c34b9cd5c377c5efbba3b31e67114810cbc8",
      "actionIds": {
        "disableRecoveryMode()": "0x53a0625529c519f2e4a706b874baf30797466df455c9d39cd3ee19e6fe5bc6e2",
        "enableRecoveryMode()": "0xa0bf4d17d2c334481887d815db60045ccbed929ffaf7204b103fdaf02da1165e",
        "pause()": "0x24036eb62ce524727fa4253487ef43a97e2bd42a6f6bf456ff50b9a09b96d838",
        "setAssetManagerPoolConfig(address,bytes)": "0xccd1df38c5828c2419224239d070559fe93e56abf830b77499263708261b2658",
        "setSwapFeePercentage(uint256)": "0x2baf3a8f288df76fcdcd2f9c11612a657bc07e81330e7f074029fa913611f158",
        "setTokenRateCacheDuration(address,uint256)": "0x5abd0bceadc99cb62ce42fd6ce77e71684c547d6aaa38c1b9e1a62028d768fb4",
        "startAmplificationParameterUpdate(uint256,uint256)": "0xfcae3618cacd4c3af6de6aadff6ac4384bda88ca6cf84f0439d41fb42ac8f11a",
        "stopAmplificationParameterUpdate()": "0x9c85d51b1b6e480e73aa9f45e2b871785cc22222e7ffc027a52442ae9189db8d",
        "unpause()": "0x88c9a0ef2efbcdd94d87b8288e91f7c579a09deb7803626ba60f51b9ceff17a6",
        "updateProtocolFeePercentageCache()": "0x0c793afce87230324a7ba4b959576732e44fafe69e09ec9a18f21871231ce5b4",
        "updateTokenRateCache(address)": "0x41c1657dbe7835e73d0371d165adc1a4bfac00d1a1e72d16028edcbcda5b7541"
      }
    }
  },
  "20220609-stable-pool-v2": {
    "StablePool": {
      "useAdaptor": false,
      "factoryOutput": "0x373643b17cd80e37675c8c98ef774efe6ca0b4de",
      "actionIds": {
        "disableRecoveryMode()": "0xa63beb312bf0411cf097af9cb3eaf049c51b14bd825a7785d2c302dd86b2308e",
        "enableRecoveryMode()": "0xffb4d1e214cc6f7057669be86655319b480f41da3bc3105df0bd6893d42edc87",
        "pause()": "0x7429c2d41bc7a05c55e40594ea45baf06875efddcd3e790323daba58a7471f18",
        "setAssetManagerPoolConfig(address,bytes)": "0x62185e18ea65d4eb14e014332d3dd2a2c6e9fe30fb3e8b972e7a0719e1ba1692",
        "setSwapFeePercentage(uint256)": "0x3bfa65d5e7045105007909f604a094c296e7647b0a0d077c3567b06a8807cffd",
        "startAmplificationParameterUpdate(uint256,uint256)": "0x54b956df6ebebde109e89d5774d06eb7f574f998effb944e2616b50cbec54225",
        "stopAmplificationParameterUpdate()": "0x199befbc09ac2a04a737f858447d5557b711631b334a0f05c035d2933574fce8",
        "unpause()": "0xf119550f558b5b1397b8e2c2f46007895fb892d231743995953ff4ef6680f5e6"
      }
    }
  },
  "20220908-weighted-pool-v2": {
    "WeightedPoolFactory": {
      "useAdaptor": false,
      "actionIds": {
        "create(string,string,address[],uint256[],address[],uint256,address)": "0x78571c2eb76387848301af2e50774bef1f0439897d1dd184a461f3d1683fb46c",
        "disable()": "0xd4ae13aabe91757433371fb0d525905322d5e3740940202001198863e187377c"
      }
    },
    "WeightedPool": {
      "useAdaptor": false,
      "factoryOutput": "0x3fdb6fb126521a28f06893f9629da12f7b7266eb",
      "actionIds": {
        "disableRecoveryMode()": "0x3a8b3bbe8df2948cfc06e4b7b335ca6dfb798508bde253ac68284c93be77bd49",
        "enableRecoveryMode()": "0x72ac4e6734d7f5c8438012f806375e41f179f0b682e4a0f03a91a82daed5e459",
        "pause()": "0x897a1ee59e4d0b821d46063828abab4edd6d658624bd23f3a6b989c43f2d8d65",
        "setAssetManagerPoolConfig(address,bytes)": "0xc6ae8e89de7fce9f4872f577a6a119cd1ea7676e5ad47a595dc6501e5c672889",
        "setSwapFeePercentage(uint256)": "0x4bd4157a0323126ccef71ca39c40a84db211a5c4c50d0173d5ebe4a3cb36feee",
        "unpause()": "0x2e2cf7b47a4a1b7e96a76ee5562b3d59c729f8f23d4eb5cc3e7229a80f031d64",
        "updateProtocolFeePercentageCache()": "0xf8c9a66979c9271e8fa1d7bd49f8e2080f9e644b6938710b122aaa0b398c7ebf"
      }
    }
  },
  "20221123-pool-recovery-helper": {
    "PoolRecoveryHelper": {
      "useAdaptor": false,
      "actionIds": {
        "addPoolFactory(address)": "0x9e87510ecbff1f510fd37073c7c39868559afdb91e4876854c8b6b0e3d2cb6fb",
        "enableRecoveryMode(address)": "0xe8bba8219634110ef69d6d15bfc74c5b482c9ff60d90dcdda3fe59eb24d5fdae",
        "removePoolFactory(address)": "0x4c27b95c60e628aa279735e55e6480657fc5766bb0b6b583b8ecccbc07930c1d"
      }
    }
  },
  "20221122-composable-stable-pool-v2": {
    "ComposableStablePoolFactory": {
      "useAdaptor": false,
      "actionIds": {
        "create(string,string,address[],uint256,address[],uint256[],bool[],uint256,address)": "0xb885d98b83d2e0ddc9cc87adabc0f64acbdac302d2545aebafdac0c52a43b892",
        "disable()": "0x0a35dcf04fdcf4e2119802287b94a1cf758427e74e9bb450cb31af7c660d7735"
      }
    },
    "ComposableStablePool": {
      "useAdaptor": false,
      "factoryOutput": "0x373b347bc87998b151A5E9B6bB6ca692b766648a",
      "actionIds": {
        "disableRecoveryMode()": "0x85896342da44e8444ef54be6c4643b51c1e23270bb9ec1f0257cd03d72a80cb6",
        "enableRecoveryMode()": "0x7d89412e7c8893c1c85589d68187b2ee925cd2d27c10393980897d1fa4346b0a",
        "pause()": "0x6e25be22eb210da3359f4afb977d53109dad5ed4801e736bf6c5239e0028bd48",
        "setAssetManagerPoolConfig(address,bytes)": "0x9036802291378e3a6933704d0ccba6f3c6729307d244cb77b7f84060cba99269",
        "setSwapFeePercentage(uint256)": "0xdee20d81c6075dcc437dbaaf02d316ab255cfcae4a154e04b17abdebc70a5b48",
        "setTokenRateCacheDuration(address,uint256)": "0x160a4f83bcc2f584446953fd8adf0bf96e625212ccf66900051418e8d19e7157",
        "startAmplificationParameterUpdate(uint256,uint256)": "0xf766fa63021f6e696e70c339ab7246118c3da74fcbf80dbe6d603189209afed7",
        "stopAmplificationParameterUpdate()": "0x1c36fdcc08f18f6fb33519d9491400a58c2c03b6f1222f8385cc36e6fb837110",
        "unpause()": "0x09f210f1a6e3730856cd101645ba1c0594f63ca6ed48e7768b5421ae698858db",
        "updateProtocolFeePercentageCache()": "0x69d8f3e0969c91e7a94fb45518733240410f56ff60cd304fbc5d13a5432ed71f",
        "updateTokenRateCache(address)": "0x43e924739082162d0dfbe4b85270de4e7fe29526d812caeaa4797cf243c0bdfa"
      }
    }
  },
  "20221021-managed-pool": {
    "ManagedPoolFactory": {
      "useAdaptor": false,
      "actionIds": {
        "create((string,string,address[],uint256[],address[],uint256,bool,bool,uint256,uint256),address)": "0x0becf11063e0bab3ba20ce688e996dc9656adfe73f7a3b0baa3e2c7ede18e682",
        "disable()": "0x0ebf042d38f8e1bb630c3010c686232d7334f90360a82eb23623fd01fbe8e656"
      }
    }
  },
  "20221207-aave-rebalanced-linear-pool-v3": {
    "AaveLinearPoolFactory": {
      "useAdaptor": false,
      "actionIds": {
        "create(string,string,address,address,uint256,uint256,address,uint256)": "0x38b883099fbd33fd954fa7e0de4326294f176875a41fb85d2788c4a8100daf5d",
        "disable()": "0x172535154ede905cf4b057c617cce7d530c0610210d393844d71da28ac0e1e96",
        "registerProtocolId(uint256,string)": "0x985f241aafe103ef1072d85ac04df3a1fcf8e70c7e927161e5af5b68230c4874"
      }
    },
    "AaveLinearPool": {
      "useAdaptor": false,
      "factoryOutput": "0x5936497ffE0dBA0eF272D6301D65c0122862971A",
      "actionIds": {
        "disableRecoveryMode()": "0x9f805171725fa1f7f726413cca1ad5b51cbee7f61cb6097b0d7e588b6f45f7f1",
        "enableRecoveryMode()": "0xe18eea66114e2e0e12f1e9f3b2fe78cb4ad2d3ddaec1f1f6ba90e376f42a3081",
        "initialize()": "0x50cdc12c7c117e9f4b2fc1164e072a15baced604036216828dd478eb9a44fac2",
        "pause()": "0xbba2e2bb4f5be8c77ecb346ad336ca9543ea7676f7086861ad3b2ad35b2f390d",
        "setSwapFeePercentage(uint256)": "0x6c5346ca15ccd00778193dddd7c8da217c5c12e615b6063e00a7babeb4a4d7f0",
        "setTargets(uint256,uint256)": "0x537ad0e8837903b77de95719d1bc8ac9dbb2bdc6fd8c31924cca86546a687a5d",
        "unpause()": "0x05802222b7d960ab1f63cad762f7e124da068ebebfc9562414fa6542099a8a1f"
      }
    }
  },
  "20230206-weighted-pool-v3": {
    "WeightedPoolFactory": {
      "useAdaptor": false,
      "actionIds": {
        "create(string,string,address[],uint256[],address[],uint256,address)": "0xe973b3f05d3b4c6a5a2af274aecd64387721b9a534307b0a316604a550cdb758",
        "disable()": "0x3e97e0a2e6079577d465a9e3898ed6097ed0c661cb291f58991b80599b0e5558"
      }
    },
    "WeightedPool": {
      "useAdaptor": false,
      "factoryOutput": "0xbC99aa9bD55d3f8431Ecec24Da03AEc1D6e62754",
      "actionIds": {
        "disableRecoveryMode()": "0x94d058c565b594a202b88b57a685b093db0fd3406b926f2033a3443a6d8e1b50",
        "enableRecoveryMode()": "0x076ec7596fb2fd56057ab4b4ab843852ee914ca3095f9cdf46a79085b266a748",
        "pause()": "0xae409b1e306416a87e8d92b1a08f860798e5e882c8785f185db2e2a310793aa1",
        "setAssetManagerPoolConfig(address,bytes)": "0xb7717287b79017879300e5791b01dd961afacf0697dd81cd10618c6f010d0ad9",
        "setSwapFeePercentage(uint256)": "0x0173d9c9c500f721f528e83cd89297298d530857b46dc4adb8fe329905f4f773",
        "unpause()": "0x91e749c8e401323a27a6db0790f1721cbaf6825a3aa707c7ffe3a8506bcab46e",
        "updateProtocolFeePercentageCache()": "0xe13b0237dc6790c83d68f522ca166fca9864f8e4c32c3557beb0ae8c46f61958"
      }
    }
  },
  "20230206-composable-stable-pool-v3": {
    "ComposableStablePoolFactory": {
      "useAdaptor": false,
      "actionIds": {
        "create(string,string,address[],uint256,address[],uint256[],bool[],uint256,address)": "0x8d0f79dbc2bb491e0559fc7605366a83b43492a719ba9248e49d7a93577c770e",
        "disable()": "0xe59ccea4d4a98c33b7c0b3c05a3d65ff930273fa5ee03855a3104befc6d1d362"
      }
    },
    "ComposableStablePool": {
      "useAdaptor": false,
      "factoryOutput": "0x9BF7c3b63c77b4B4F2717776F15A4bec1b532a28",
      "actionIds": {
        "disableRecoveryMode()": "0xe4efb851c410e171273aee46d6939a91154b536e375e6fe59c09a4e617072339",
        "enableRecoveryMode()": "0xa7508bde3c3d65fa21321ca35b2d1da564bc4a772cff9947de3c3e1a467e9dec",
        "pause()": "0x25ec546c5f4dfc2fe31ba04f5cf65a8098b35111075a5fd114ea3475e4254ac6",
        "setAssetManagerPoolConfig(address,bytes)": "0xc89fefc03c7b123136ce9e4486e8e0dc53dfa76d9ccc1736b4077be9da0cd8d9",
        "setSwapFeePercentage(uint256)": "0xe9d4a41f6bb25c8862c0c2c860268861488f862a3702115587343e3c3d6ea29a",
        "setTokenRateCacheDuration(address,uint256)": "0xcd7b76c2dbd4367571ef4a7df496fbea49304707b87c272b9b3c2f9bd149b713",
        "startAmplificationParameterUpdate(uint256,uint256)": "0xe0788d96bd3d5c93d8ca894a720bf55835562c15aea8eba5cfb15c2c73bd5652",
        "stopAmplificationParameterUpdate()": "0x063ab569eba76f955edb79b6f9d647bf9772872dc688a6449689ad4d2d5b5ca3",
        "unpause()": "0xb48ae0b045f774f177ab4b36d641b3bfaeb28e42f6da1a418a80f696f3a21703",
        "updateProtocolFeePercentageCache()": "0x19477050be1a6af45c4be55d1a7a6d49a53962f9d9124d33dce13b959674b209",
        "updateTokenRateCache(address)": "0x8677b00a9d6aded566d9491fea9d15dffffe9fa3facdacc0ac8b0f4a35052ac5"
      }
    }
  },
  "20230206-aave-rebalanced-linear-pool-v4": {
    "AaveLinearPoolFactory": {
      "useAdaptor": false,
      "actionIds": {
        "create(string,string,address,address,uint256,uint256,address,uint256)": "0xb8b4b0c483a7df7565a5eb477ce3a197fe00c08f3f77e069e3e21cc176ae389f",
        "disable()": "0x06efe7e891755c060de5033e398e2d4d9f1bc713591717209ef84b7e021bd154"
      }
    },
    "AaveLinearPool": {
      "useAdaptor": false,
      "factoryOutput": "0x11884dA90FB4221b3aa288a7741C51eC4Fc43B2f",
      "actionIds": {
        "disableRecoveryMode()": "0xd12b97e317782dac10c3547fc977708cf0a2ebe3621f880b6f89236e760278ee",
        "enableRecoveryMode()": "0x63670b08ab971b7445722753ef5c4b1ddc64376a631cdb48e3c6eae5a5dfc951",
        "initialize()": "0x85c408f18c02ca57e9c77ee2dc325adefcd36bae3773b5f6cc2f3c0cbfd8a964",
        "pause()": "0x51530e1d909caf846c8075a98e41431ffe7e18eabf84b1f3ebade86b84547d30",
        "setSwapFeePercentage(uint256)": "0x6e1c8947d790e79a7f8b6b195b2ec3231b6b9bd27a74f04b192aacd8e93f3660",
        "setTargets(uint256,uint256)": "0xb78893595b75c70259cbe387580b752c333e0a52d40fb98d6bcdf4b54b0cef91",
        "unpause()": "0x1c32f073a3a5d59bedde5824d20e95a52159bb8c4ef8e49dd1af982c91fa5e10"
      }
    }
  },
  "20230206-erc4626-linear-pool-v3": {
    "ERC4626LinearPool": {
      "useAdaptor": false,
      "factoryOutput": "0xf984eb2B8a7eF780245a797A2fCcd82f346409ca",
      "actionIds": {
        "disableRecoveryMode()": "0x541412e0bfa3ff92e78aaa6272dc265e37356c9a06ea99c41e507b841cbdaf39",
        "enableRecoveryMode()": "0x1af047704bcfd3e1466e6f18e52a32f872a6efd426a13675bc2513e447b0238d",
        "initialize()": "0x1e783661023b1e72d6a5ee068eefcb0b8dd5b23151336636e6a0e413f2203ad8",
        "pause()": "0x343468c5eda28b04bd0d752d84a11bd0ba70d76ed5fc481e15de7f36b4937787",
        "setSwapFeePercentage(uint256)": "0x4e369965828f3a76cdcb37d24a69a3ddf1f0bbfa9110f9978e25d804504b279f",
        "setTargets(uint256,uint256)": "0x342f10e709ad2a053a4e5035c4b3b703fea94c19f458d3887a6323472f0e42cd",
        "unpause()": "0x88750d9fe81cc28abdc1c823f271c75e76cbd232145d0e83e405ce7810dd187f"
      }
    },
    "ERC4626LinearPoolFactory": {
      "useAdaptor": false,
      "actionIds": {
        "create(string,string,address,address,uint256,uint256,address,uint256)": "0x98933eeecdc70ae1fe94f3986354960201f8e848e98bfaf2f496681643c38541",
        "disable()": "0x5ec883ecf16774e6b304f1e06322669694ffb90c13167afeac8ed7b68ab0869e"
      }
    }
  },
  "20230213-yearn-linear-pool": {
    "YearnLinearPoolFactory": {
      "useAdaptor": false,
      "actionIds": {
        "create(string,string,address,address,uint256,uint256,address,uint256)": "0xf9f63d615e094d1a17d5079ccc82af481a9e6c3bed8182d93a52a97e7fd53c92",
        "disable()": "0x204435acb6f76b6cfa0ef594fc0e4379b943252865ff8edb9a6d07e718ca12e8"
      }
    },
    "YearnLinearPool": {
      "useAdaptor": false,
      "factoryOutput": "0x81fc12c60ee5b753cf5fd0adc342dfb5f3817e32",
      "actionIds": {
        "disableRecoveryMode()": "0xdca56840c8d32b36c22da3ac14b5963d346a19c1c78d2e3b39b8923042d17a35",
        "enableRecoveryMode()": "0x1405e4b6cd75de6c077cce8e10034aaac128c79249dbc582eb25e65516444573",
        "initialize()": "0x7c397df7bbb811211ee715aafb283ff001e2ab092ae26da548c14765d856e62e",
        "pause()": "0xd6c89f2c29695c6377f031dc3f62611dc4d99266ee8543d8a83a986fd179e6d9",
        "setSwapFeePercentage(uint256)": "0x3e6c904353f81ad8c8ed1a0e926cebf468aeaba4c280147e2d32030a359746f5",
        "setTargets(uint256,uint256)": "0x4cc8eb383f0521484d9a2bc36774c7eb2c8fcc5a9170f797b9509164f5e449fc",
        "unpause()": "0xf9e3ecfb789b73003be5d7a16198362f67a321fceb87e62f5d9649474aa5ffa3"
      }
    }
  },
  "20230223-protocol-id-registry": {
    "ProtocolIdRegistry": {
      "useAdaptor": false,
      "actionIds": {
        "registerProtocolId(uint256,string)": "0x176a1b54ac0ba4509b1a508223c85146627bbe203b18b2beaa28b6992b3b021d",
        "renameProtocolId(uint256,string)": "0x8630bf555a7a5baabd493fc2afc07b7baa6ea598eaea016acd0d926a6a6962fa"
      }
    }
  },
  "20230320-weighted-pool-v4": {
    "WeightedPoolFactory": {
      "useAdaptor": false,
      "actionIds": {
        "create(string,string,address[],uint256[],address[],uint256,address,bytes32)": "0xaba9ffb17b2efad3b545708e13b3f91cbcb70f6b7de76f29d7a2bd85a0750f88",
        "disable()": "0xd7acda26118b9ff06dd8526d0197d58c0c7ed83074be6d915bff2db42b5581ae"
      }
    },
    "WeightedPool": {
      "useAdaptor": false,
      "factoryOutput": "0x62F5f9a446d198E8E4c84eE56e5217416720EdAF",
      "actionIds": {
        "disableRecoveryMode()": "0xd674de2cecb3a543953d0844369358124e617428c5e1bbff8924a84e7e4128fa",
        "enableRecoveryMode()": "0x8ceae9d0f076b4b0c529529f6bf11832835b93b533445c655b840015f7025e50",
        "pause()": "0xb9c5dbd31b49d898a12157d05b5f59e61b30533c20fe266652c1017837135f0c",
        "setAssetManagerPoolConfig(address,bytes)": "0x0bd65c98e2121df958fbdd053552dfab29367bac9f223d282f1c262c89328ff5",
        "setSwapFeePercentage(uint256)": "0x32725667b078898f78f53e59f45eb1837b34a9469dbe36f9270b674247b23abf",
        "unpause()": "0xb313b0fd78e09c18baecd229b1f60ba3e28af60010313a2eb6e955e3626d8972",
        "updateProtocolFeePercentageCache()": "0x851e1de2f8d7c9460da7ecb3137551662eb032a7ac4475ead243e7f5efe9725e"
      }
    }
  },
  "20230320-composable-stable-pool-v4": {
    "ComposableStablePoolFactory": {
      "useAdaptor": false,
      "actionIds": {
        "create(string,string,address[],uint256,address[],uint256[],bool[],uint256,address,bytes32)": "0x0de6d43e3472be04e8d42c8a41d31e85d6a0973531a1bde49a5393ae99748e70",
        "disable()": "0xdb0e2ca147bb165fcfd2631fb8cb87ab34aa8fb9d2a81e95334a207f753f0302"
      }
    },
    "ComposableStablePool": {
      "useAdaptor": false,
      "factoryOutput": "0x11A4cF51Bb0Bb4D925CAdFDA61FcDA952d64889C",
      "actionIds": {
        "disableRecoveryMode()": "0xf65bca6198c80a6fc89409c116db12c0427a0b571cd0d2ee5dd614145d006810",
        "enableRecoveryMode()": "0xf7c36607b85de415dd5d9b2e4c47d42f2093d7338fc8af38b88070683da54da1",
        "pause()": "0x6464a19f906714393234821d14f9899d08c3c32edac6ac68a28e8e2c444dc372",
        "setAssetManagerPoolConfig(address,bytes)": "0x18e56c9f67c05b8b685755dffd4fc9910e67297943e0b6f65c721e1894e08325",
        "setSwapFeePercentage(uint256)": "0xe92c5e92fd07c923b506e4ef7eb29972642a073312f496c812148a15bb6b8967",
        "setTokenRateCacheDuration(address,uint256)": "0x8518c2cc23c81411457873cc4df8dd9f92946fb21b4b290e3e93467d3f7b4c64",
        "startAmplificationParameterUpdate(uint256,uint256)": "0x3d1105ece259c9620b4c0b8c8a01554fdbf4efacfe00c648fa8f99a98c7c26bd",
        "stopAmplificationParameterUpdate()": "0x39e75d95add118410df221d6d408e602d372ebc0e6657e596e87ab948b093408",
        "unpause()": "0xefca407929bb10cd435a2424c97205e03c8a8757dcdc317cd8c166a0cf7b6067",
        "updateProtocolFeePercentageCache()": "0xfec3941bcf00df950d453bfc0502e8ff5be0c6ec7e3486d9a755058a9ed084da",
        "updateTokenRateCache(address)": "0x7890466ffba14a02f161e03ef49578067b54197c84285660df1bffe3173b8d70"
      }
    }
  },
  "20230316-l2-balancer-pseudo-minter": {
    "L2BalancerPseudoMinter": {
      "useAdaptor": false,
      "actionIds": {
        "addGaugeFactory(address)": "0x212ccfca4a02e0eff2a0a5029495a2697d4efa7a8e95cdbf30e2f38c40ca648f",
        "mint(address)": "0xc4220b92a3f3a76fc6b82a6882901b5e736a24ec64debdb1ee9e71db1678f242",
        "mintFor(address,address)": "0xa36cc85f1b6b44cad3bfacb73c78dfac650451971dedd278a3b471e7eaadaf2b",
        "mintMany(address[])": "0x5e3c0727bbfecb4e06e43c78c31f7c5c2fc724ada6ca8b9becb9f8aac311f3a9",
        "mintManyFor(address[],address)": "0xf005d864cfd04d1bda43af3fc18045c128dc2e556eebee3575319db87268581f",
        "mint_for(address,address)": "0xa5563895eed4dfc1476d098262e7a4615d48480b37accfa9289199fce2d05399",
        "mint_many(address[8])": "0xee3c6ad65a9283df465f038d29abe221b042b84ef103d9cab6d87f011677df96",
        "removeGaugeFactory(address)": "0x5ce414c4549758bdc4c0ae4e7cd63422c8e8ae66ddfa5c9489ffaa892c44641c",
        "setMinterApproval(address,bool)": "0x13b837037a0df69c5dd4f1990d032d56918417a445cae421bb7535cc69102f6a",
        "setMinterApprovalWithSignature(address,bool,address,uint256,uint8,bytes32,bytes32)": "0xa5eb8ec108bc468097db2b7a4d991eddab1c639bbd593c7c3a85fcda08f376e2",
        "toggle_approve_mint(address)": "0xff13ffee455a62442453906b5612437f3e3d593014f199f5ecf0b3c099014a59"
      }
    }
  },
  "20230316-l2-ve-delegation-proxy": {
    "NullVotingEscrow": {
      "useAdaptor": true,
      "actionIds": {}
    },
    "VotingEscrowDelegationProxy": {
      "useAdaptor": false,
      "actionIds": {
        "killDelegation()": "0x19d5330ec7541613bfeac7333d1d25761171a198bba9c350ba0a731f24e8eb87",
        "setDelegation(address)": "0x17391f0660d4c41d3e09aeb10b8c06f82f48919ea50dbfe36aaed62ad681d8eb"
      }
    }
  },
  "20230316-child-chain-gauge-factory-v2": {
    "ChildChainGauge": {
      "useAdaptor": true,
      "actionIds": {
        "add_reward(address,address)": "0x3bf29175652a3f0fac5abb715d0b7fe2e7b597e2e2eff555dac6b21a20a7c83e",
        "claim_rewards()": "0xa1fcfa4f107b70052cfbb2e460d99c96f9b18c1197671fe00ab59c32adcddbeb",
        "claim_rewards(address)": "0x1c866c9ea7b119a642f593024ced6088dbde65d041e5d3e826b9ad49b949a64b",
        "claim_rewards(address,address)": "0x17b18f02fd5498a6aba17d20977b1a8a08f888d821999613fee42f9f9acb0bd9",
        "claim_rewards(address,address,uint256[])": "0xd60d094e1e23fd6be6037a12199618843b9d0607abd1affd90757400c45c294e",
        "claimable_tokens(address)": "0x507b520ac43f322b79e43a63eaa5b80ca89ac2c5b63970fa4b6242a23a9e8aa2",
        "deposit(uint256)": "0x514b6f05525a3f31c3bde60d063e91e88204c5cdc5b35934513f911943b97fcc",
        "deposit(uint256,address)": "0x360a8a15589674642b2125956d96757fc2f06ff1b968333271de16a20e01df05",
        "deposit_reward_token(address,uint256)": "0xb70966c80d8727484d7d85b65c022ce136cadffc1aa72bd6362cd9e160598bf9",
        "initialize(address,string)": "0x9909b4741ca460d20e8d6981af6839df93c668821447afaca66c860be83d8036",
        "killGauge()": "0xec1d467d9ab03a0079c22a89037209f5763aec973897ea763e2cf25d71a5f12e",
        "set_reward_distributor(address,address)": "0xd0090a09f425bba74e6c801fba7c6d15b44147ab0bd319e40076ce07e95168b6",
        "set_rewards_receiver(address)": "0x1b288a1f96e75e2fda7a0c1ac5c35a7fd2c5e2e5c425c32152ae01f82545e2da",
        "unkillGauge()": "0x076e9815202aa39577192023cfa569d6504b003183b2bc13cd0046523dfa23ea",
        "user_checkpoint(address)": "0x3aaa120451be1d03b5f871d8f553636453af4ac4fed808c66c169c212b199436",
        "withdraw(uint256)": "0xec9d6185ed79aed8edc19bc6fc25ca544504ab0970d25b191e5279100224502a",
        "withdraw(uint256,address)": "0x74676d56488cb1032fc50a7d73aaaf9a81057aaf55ff704c7d39863c2637273f"
      }
    },
    "ChildChainGaugeFactory": {
      "useAdaptor": true,
      "actionIds": {
        "create(address)": "0xaa40669e74603d8e708eac95e60f78c35d5af4f59afdb700675f38c6534809f7"
      }
    }
  },
  "20230404-l2-layer0-bridge-forwarder": {
    "L2LayerZeroBridgeForwarder": {
      "useAdaptor": false,
      "actionIds": {
        "onVeBalBridged(address)": "0xd81ac172d51a510842026834f21c9544b7ea768b7b61400cec297367131b9848",
        "onVeBalSupplyUpdate()": "0xcdb5f64d75a32dd4156cb6209c150a7b8d12b603fcc5bf6d3221590e909726c1",
        "setDelegation(address)": "0x3aab06ac6308ffd4900e4d6527bfef91db18ee615170093c5bd9e94b5bee6239"
      }
    }
  },
<<<<<<< HEAD
  "20230410-aave-linear-pool-v5": {
    "AaveLinearPoolFactory": {
      "useAdaptor": false,
      "actionIds": {
        "create(string,string,address,address,uint256,uint256,address,uint256,bytes32)": "0x607fbb5e53d8424622820e0c662de4582c3cdf7345f5f2628b23b3cca0eb6554",
        "disable()": "0x6b623ee459a550297f0b0660446eef4dbf89e9d7e9d29addbbe907763506089b"
      }
    },
    "AaveLinearPool": {
      "useAdaptor": false,
      "factoryOutput": "0x45d37982784F022A9864748b4E8750e1e7019604",
      "actionIds": {
        "disableRecoveryMode()": "0x5f70a9fc7662de583295b84f0825dd4069a34c0ae1a6568e07a9bddb702da2fa",
        "enableRecoveryMode()": "0xe5346592e9128cab4378e32315f1836824e56d46f901b9e6bafa554e72c9585a",
        "initialize()": "0x1db8c8c23dbd96a8f1cd763d9ac5c31c85eef4fc2dd2ada5ff783d4bea302466",
        "pause()": "0x2e3db35aff883a61c66722429d09c6fa8afb1b3fd23a906453a02c3ad7a5156c",
        "setSwapFeePercentage(uint256)": "0xe2034e57b6e5473c618804022a6b6a56a83df1c39435869038988698f9137b73",
        "setTargets(uint256,uint256)": "0x2342e50fb8143fdbef50d38a2b88596172ad4e0c57a39fdbf27bc56c02d3bba3",
        "unpause()": "0xdbb204a60732a4043f722f29ca252ecf3d51f45ebc288cb852295d6c184ad304"
=======
  "20230411-managed-pool-v2": {
    "ManagedPoolFactory": {
      "useAdaptor": false,
      "actionIds": {
        "create((string,string,address[]),(address[],uint256[],uint256,bool,bool,uint256,uint256),address,bytes32)": "0x4c552ed444f4c8ac2e22d8eb4ce47f3463aebafdd2b31c2a645fed5693bb2acf",
        "disable()": "0xa8ff4830c7bf9a4c5c71257a9e4272ae652308e2fadfe8e0b2b862f77ead95d7"
      }
    },
    "ManagedPool": {
      "useAdaptor": false,
      "factoryOutput": "0xb4AF4fdd49da2A2BA9522EAdCF86D407a69f19c8",
      "actionIds": {
        "addAllowedAddress(address)": "0xe59eedd462e75b9ed6dd1e6e6195cb8ed7114efddf34af9d57f1a65f0b4d2856",
        "addToken(address,address,uint256,uint256,address)": "0xba672b22630cfea128fe0bf7f900324bc523c29acfbdd0070be15e0847ee603d",
        "collectAumManagementFees()": "0x3e0923b8091b34e9ca82e2dd862129ac56526dcdd850d3435e15907e8f82122c",
        "disableRecoveryMode()": "0xad52bee7b730cd4172ab23f71a320a2904f076ce8d4188f6780d0f2ecfa89efe",
        "enableRecoveryMode()": "0xadbf17d5cbdfa6f1473b5c3fae1de6e9959223e464815fc481499cd58a591bab",
        "pause()": "0x0cce170c212bd2a0cb239b2e279b6a7527ddab4a9bfe5a6801db9f4e55b3f0df",
        "removeAllowedAddress(address)": "0xd842cceb41efd926a0a2b870e306d7f3da243b5cfd01603eb10fbb952f6140f4",
        "removeToken(address,uint256,address)": "0x41d66024a564f612e8ab02af48f2c3b171143b9bc9d9b1c19d01396272bbcc43",
        "setCircuitBreakers(address[],uint256[],uint256[],uint256[])": "0x8a5fc0bdf75306c997c2af7f172e777ecc547b1305285f849c630062b1a97867",
        "setJoinExitEnabled(bool)": "0x19f4363634e1c9984ae5babee17556256984f377a726ed3189c0f9f069eee874",
        "setManagementAumFeePercentage(uint256)": "0xd401e0a7dee470f422396c802e3c530979ead01f2e9258a30543b777fef25f2e",
        "setMustAllowlistLPs(bool)": "0x8c4060ab469795e9a4ab31be0836cbf404f128cc76928d41b3359fc15654744f",
        "setSwapEnabled(bool)": "0x638d7a30a8c0242399deb9b564eecf119a49343afeef8ffb1032a333871d8de8",
        "unpause()": "0x4e4fe7cf476c825592856ba53d68617ba8ed01ac847a26e1596010db4b9d1d59",
        "updateProtocolFeePercentageCache()": "0x2d2a6f797eca8b5093f75472bd67b36e690fcdff529535d6e173a49c1d630259",
        "updateSwapFeeGradually(uint256,uint256,uint256,uint256)": "0xdee0c2896f4368efc620fb976f1b61b7695b6ee4cd188f3b2c5a707599eeba0d",
        "updateWeightsGradually(uint256,uint256,address[],uint256[])": "0x2a79c82f7c154c34bc42a75aa3666a5ea936d4a04a2d894460acd7030f28e7b4"
>>>>>>> 8f5458b6
      }
    }
  }
}<|MERGE_RESOLUTION|>--- conflicted
+++ resolved
@@ -575,27 +575,6 @@
       }
     }
   },
-<<<<<<< HEAD
-  "20230410-aave-linear-pool-v5": {
-    "AaveLinearPoolFactory": {
-      "useAdaptor": false,
-      "actionIds": {
-        "create(string,string,address,address,uint256,uint256,address,uint256,bytes32)": "0x607fbb5e53d8424622820e0c662de4582c3cdf7345f5f2628b23b3cca0eb6554",
-        "disable()": "0x6b623ee459a550297f0b0660446eef4dbf89e9d7e9d29addbbe907763506089b"
-      }
-    },
-    "AaveLinearPool": {
-      "useAdaptor": false,
-      "factoryOutput": "0x45d37982784F022A9864748b4E8750e1e7019604",
-      "actionIds": {
-        "disableRecoveryMode()": "0x5f70a9fc7662de583295b84f0825dd4069a34c0ae1a6568e07a9bddb702da2fa",
-        "enableRecoveryMode()": "0xe5346592e9128cab4378e32315f1836824e56d46f901b9e6bafa554e72c9585a",
-        "initialize()": "0x1db8c8c23dbd96a8f1cd763d9ac5c31c85eef4fc2dd2ada5ff783d4bea302466",
-        "pause()": "0x2e3db35aff883a61c66722429d09c6fa8afb1b3fd23a906453a02c3ad7a5156c",
-        "setSwapFeePercentage(uint256)": "0xe2034e57b6e5473c618804022a6b6a56a83df1c39435869038988698f9137b73",
-        "setTargets(uint256,uint256)": "0x2342e50fb8143fdbef50d38a2b88596172ad4e0c57a39fdbf27bc56c02d3bba3",
-        "unpause()": "0xdbb204a60732a4043f722f29ca252ecf3d51f45ebc288cb852295d6c184ad304"
-=======
   "20230411-managed-pool-v2": {
     "ManagedPoolFactory": {
       "useAdaptor": false,
@@ -625,7 +604,28 @@
         "updateProtocolFeePercentageCache()": "0x2d2a6f797eca8b5093f75472bd67b36e690fcdff529535d6e173a49c1d630259",
         "updateSwapFeeGradually(uint256,uint256,uint256,uint256)": "0xdee0c2896f4368efc620fb976f1b61b7695b6ee4cd188f3b2c5a707599eeba0d",
         "updateWeightsGradually(uint256,uint256,address[],uint256[])": "0x2a79c82f7c154c34bc42a75aa3666a5ea936d4a04a2d894460acd7030f28e7b4"
->>>>>>> 8f5458b6
+      }
+    }
+  },
+  "20230410-aave-linear-pool-v5": {
+    "AaveLinearPoolFactory": {
+      "useAdaptor": false,
+      "actionIds": {
+        "create(string,string,address,address,uint256,uint256,address,uint256,bytes32)": "0x607fbb5e53d8424622820e0c662de4582c3cdf7345f5f2628b23b3cca0eb6554",
+        "disable()": "0x6b623ee459a550297f0b0660446eef4dbf89e9d7e9d29addbbe907763506089b"
+      }
+    },
+    "AaveLinearPool": {
+      "useAdaptor": false,
+      "factoryOutput": "0x45d37982784F022A9864748b4E8750e1e7019604",
+      "actionIds": {
+        "disableRecoveryMode()": "0x5f70a9fc7662de583295b84f0825dd4069a34c0ae1a6568e07a9bddb702da2fa",
+        "enableRecoveryMode()": "0xe5346592e9128cab4378e32315f1836824e56d46f901b9e6bafa554e72c9585a",
+        "initialize()": "0x1db8c8c23dbd96a8f1cd763d9ac5c31c85eef4fc2dd2ada5ff783d4bea302466",
+        "pause()": "0x2e3db35aff883a61c66722429d09c6fa8afb1b3fd23a906453a02c3ad7a5156c",
+        "setSwapFeePercentage(uint256)": "0xe2034e57b6e5473c618804022a6b6a56a83df1c39435869038988698f9137b73",
+        "setTargets(uint256,uint256)": "0x2342e50fb8143fdbef50d38a2b88596172ad4e0c57a39fdbf27bc56c02d3bba3",
+        "unpause()": "0xdbb204a60732a4043f722f29ca252ecf3d51f45ebc288cb852295d6c184ad304"
       }
     }
   }
