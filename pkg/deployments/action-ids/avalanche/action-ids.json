--- conflicted
+++ resolved
@@ -213,7 +213,6 @@
       }
     }
   },
-<<<<<<< HEAD
   "20230316-l2-balancer-pseudo-minter": {
     "L2BalancerPseudoMinter": {
       "useAdaptor": false,
@@ -278,7 +277,9 @@
         "onVeBalBridged(address)": "0x2fdd9045fac30059763ebffb4a2d4e7fa8b5cd76025fab02024ed6a0c1d4c900",
         "onVeBalSupplyUpdate()": "0x365c293f3c90209fef705aa0d5ebe674dae4aa40c1597648609934bbd532a5dc",
         "setDelegation(address)": "0x5422f053f58d9a4e6081a50db3c4ee9352ac0d75c8a92eab99872c45145c00a9"
-=======
+      }
+    }
+  },
   "20230410-aave-linear-pool-v5": {
     "AaveLinearPoolFactory": {
       "useAdaptor": false,
@@ -320,7 +321,6 @@
         "setSwapFeePercentage(uint256)": "0x6103010ac84a79eba6f8385214ddd4e50f4d1e8a2210023cfdf373b4bae5450c",
         "setTargets(uint256,uint256)": "0x94e7c43729e6cb635126e5a736eaa1db1ee39400b329e3d1d9a9dda175f52b1f",
         "unpause()": "0x478f9d4025883c9d3d66ec622c3d3e90ba16457a940fda57a1c149d8149f2c2b"
->>>>>>> 845aff0a
       }
     }
   }
