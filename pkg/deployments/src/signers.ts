--- conflicted
+++ resolved
@@ -1,17 +1,8 @@
 import { BigNumber } from 'ethers';
 import { SignerWithAddress } from '@nomiclabs/hardhat-ethers/dist/src/signer-with-address';
 
-<<<<<<< HEAD
-import { impersonateAccount } from '@nomicfoundation/hardhat-network-helpers';
+import { impersonateAccount, setBalance as setAccountBalance } from '@nomicfoundation/hardhat-network-helpers';
 import { fp } from '@balancer-labs/v2-helpers/src/numbers';
-=======
-import { getForkedNetwork } from './test';
-import { impersonateAccount, setBalance as setAccountBalance } from '@nomicfoundation/hardhat-network-helpers';
-
-const WHALES: { [key: string]: string } = {
-  mainnet: '0x47ac0fb4f2d84898e4d9e7b4dab3c24507a6d503',
-};
->>>>>>> 2c5c8b10
 
 export async function getSigners(): Promise<SignerWithAddress[]> {
   const { ethers } = await import('hardhat');
@@ -32,10 +23,5 @@
 }
 
 export async function setBalance(address: string, balance: BigNumber): Promise<void> {
-<<<<<<< HEAD
-  await setBalance(address, balance);
-=======
-  await impersonateAccount(address);
   await setAccountBalance(address, balance);
->>>>>>> 2c5c8b10
 }