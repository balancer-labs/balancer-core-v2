--- conflicted
+++ resolved
@@ -2,11 +2,7 @@
 import { SignerWithAddress } from '@nomiclabs/hardhat-ethers/dist/src/signer-with-address';
 
 import { getForkedNetwork } from './test';
-<<<<<<< HEAD
 import { impersonateAccount } from '@nomicfoundation/hardhat-network-helpers';
-=======
-import { impersonateAccount, setBalance as setAccountBalance } from '@nomicfoundation/hardhat-network-helpers';
->>>>>>> 2c5c8b10
 
 const WHALES: { [key: string]: string } = {
   mainnet: '0x47ac0fb4f2d84898e4d9e7b4dab3c24507a6d503',
@@ -46,9 +42,5 @@
 
 export async function setBalance(address: string, balance: BigNumber): Promise<void> {
   await impersonateAccount(address);
-<<<<<<< HEAD
-  await setBalance(address, balance);
-=======
   await setAccountBalance(address, balance);
->>>>>>> 2c5c8b10
 }