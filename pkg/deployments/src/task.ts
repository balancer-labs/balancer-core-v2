--- conflicted
+++ resolved
@@ -128,10 +128,7 @@
 
       if (this.mode === TaskMode.LIVE) {
         saveContractDeploymentTransactionHash(instance.address, instance.deployTransaction.hash, this.network);
-<<<<<<< HEAD
         saveContractDeploymentAddress(this, name, instance.address, this.network);
-=======
->>>>>>> b729e123
       }
     } else {
       logger.info(`${name} already deployed at ${output[name]}`);
