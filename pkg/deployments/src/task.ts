--- conflicted
+++ resolved
@@ -1,372 +1,3 @@
-<<<<<<< HEAD
-import fs from 'fs';
-import path, { extname } from 'path';
-import { BuildInfo, CompilerOutputContract } from 'hardhat/types';
-import { Contract } from 'ethers';
-import { getContractAddress } from '@ethersproject/address';
-import { SignerWithAddress } from '@nomiclabs/hardhat-ethers/signers';
-
-import logger from './logger';
-import Verifier from './verifier';
-import { deploy, deploymentTxData, instanceAt } from './contracts';
-
-import {
-  NETWORKS,
-  Network,
-  Libraries,
-  Artifact,
-  Input,
-  Output,
-  Param,
-  RawInputKeyValue,
-  RawOutput,
-  TaskRunOptions,
-} from './types';
-import { getContractDeploymentTransactionHash, saveContractDeploymentTransactionHash } from './network';
-
-const TASKS_DIRECTORY = path.resolve(__dirname, '../tasks');
-const DEPRECATED_DIRECTORY = path.join(TASKS_DIRECTORY, 'deprecated');
-const SCRIPTS_DIRECTORY = path.join(TASKS_DIRECTORY, 'scripts');
-
-export enum TaskMode {
-  LIVE, // Deploys and saves outputs
-  TEST, // Deploys but saves to test output
-  CHECK, // Checks past deployments on deploy
-  READ_ONLY, // Fails on deploy
-}
-
-/* eslint-disable @typescript-eslint/no-var-requires */
-
-export default class Task {
-  id: string;
-  mode: TaskMode;
-
-  _network?: Network;
-  _verifier?: Verifier;
-
-  constructor(idAlias: string, mode: TaskMode, network?: Network, verifier?: Verifier) {
-    if (network && !NETWORKS.includes(network)) throw Error(`Unknown network ${network}`);
-    this.id = this._findTaskId(idAlias);
-    this.mode = mode;
-    this._network = network;
-    this._verifier = verifier;
-  }
-
-  get network(): string {
-    if (!this._network) throw Error('No network defined');
-    return this._network;
-  }
-
-  set network(name: Network) {
-    this._network = name;
-  }
-
-  async instanceAt(name: string, address: string): Promise<Contract> {
-    return instanceAt(this.artifact(name), address);
-  }
-
-  async deployedInstance(name: string): Promise<Contract> {
-    const address = this.output()[name];
-    if (!address) throw Error(`Could not find deployed address for ${name}`);
-    return this.instanceAt(name, address);
-  }
-
-  async inputInstance(artifactName: string, inputName: string): Promise<Contract> {
-    const rawInput = this.rawInput();
-    const input = rawInput[inputName];
-    if (!this._isTask(input)) throw Error(`Cannot access to non-task input ${inputName}`);
-    const task = input as Task;
-    task.network = this.network;
-    const address = this._parseRawInput(rawInput)[inputName];
-    return task.instanceAt(artifactName, address);
-  }
-
-  async deployAndVerify(
-    name: string,
-    args: Array<Param> = [],
-    from?: SignerWithAddress,
-    force?: boolean,
-    libs?: Libraries
-  ): Promise<Contract> {
-    if (this.mode == TaskMode.CHECK) {
-      return await this.check(name, args, libs);
-    }
-
-    const output = this.output({ ensure: false });
-    if (force || !output[name]) {
-      const instance = await this.deploy(name, args, from, libs);
-      await this.verify(name, instance.address, args, libs);
-      return instance;
-    } else {
-      logger.info(`${name} already deployed at ${output[name]}`);
-      await this.verify(name, output[name], args, libs);
-      return this.instanceAt(name, output[name]);
-    }
-  }
-
-  async deploy(name: string, args: Array<Param> = [], from?: SignerWithAddress, libs?: Libraries): Promise<Contract> {
-    if (this.mode == TaskMode.CHECK) {
-      return await this.check(name, args, libs);
-    }
-
-    if (this.mode !== TaskMode.LIVE && this.mode !== TaskMode.TEST) {
-      throw Error(`Cannot deploy in tasks of mode ${TaskMode[this.mode]}`);
-    }
-
-    const instance = await deploy(this.artifact(name), args, from, libs);
-    this.save({ [name]: instance });
-    logger.success(`Deployed ${name} at ${instance.address}`);
-
-    if (this.mode === TaskMode.LIVE) {
-      await saveContractDeploymentTransactionHash(instance.address, instance.deployTransaction.hash, this.network);
-    }
-    return instance;
-  }
-
-  async verify(
-    name: string,
-    address: string,
-    constructorArguments: string | unknown[],
-    libs?: Libraries
-  ): Promise<void> {
-    if (this.mode !== TaskMode.LIVE) {
-      return;
-    }
-
-    try {
-      if (!this._verifier) return logger.warn('Skipping contract verification, no verifier defined');
-      const url = await this._verifier.call(this, name, address, constructorArguments, libs);
-      logger.success(`Verified contract ${name} at ${url}`);
-    } catch (error) {
-      logger.error(`Failed trying to verify ${name} at ${address}: ${error}`);
-    }
-  }
-
-  async check(name: string, args: Array<Param> = [], libs?: Libraries): Promise<Contract> {
-    // There's multiple approaches to checking that a deployed contract matches known source code. A naive approach is
-    // to check for a match in the runtime code, but that doesn't account for actions taken during  construction,
-    // including calls, storage writes and setting immutable state variables. Since immutable state variables modify the
-    // runtime code, it can be actually quite tricky to produce a matching runtime code.
-    // What we do instead is check for both runtime code and constrcutor execution (including constructor arguments) by
-    // looking at the transaction in which the contract was deployed. The data of said transaction will be the contract
-    // creation code followed by the abi-encoded constructor arguments, which we can compare against what the task would
-    // attempt to deploy. In this way, we are testing the task's build info, inputs and deployment code.
-    // The only thing we're not checking is what account deployed the contract, but our code does not have dependencies
-    // on the deployer.
-
-    // The only problem with the approach described above is that it is not easy to find the transaction in which a
-    // contract is deployed. Tenderly has a dedicated endpoint for this however.
-
-    const { ethers } = await import('hardhat');
-
-    const deployedAddress = this.output()[name];
-    const deploymentTxHash = await getContractDeploymentTransactionHash(deployedAddress, this.network);
-    const deploymentTx = await ethers.provider.getTransaction(deploymentTxHash);
-
-    const expectedDeploymentAddress = getContractAddress(deploymentTx);
-    if (deployedAddress !== expectedDeploymentAddress) {
-      throw Error(
-        `The stated deployment address of '${name}' on network '${this.network}' of task '${this.id}' does not match the address which would be deployed by the transaction ${deploymentTxHash} (${expectedDeploymentAddress})`
-      );
-    }
-
-    if (deploymentTx.data === deploymentTxData(this.artifact(name), args, libs)) {
-      logger.success(`Verified contract '${name}' on network '${this.network}' of task '${this.id}'`);
-    } else {
-      throw Error(
-        `The build info and inputs for contract '${name}' on network '${this.network}' of task '${this.id}' does not match the data used to deploy address ${deployedAddress}`
-      );
-    }
-
-    // We need to return an instance so that the task may carry on, potentially using this as input of future
-    // deployments.
-    return this.instanceAt(name, deployedAddress);
-  }
-
-  async run(options: TaskRunOptions = {}): Promise<void> {
-    const taskPath = this._fileAt(this.dir(), 'index.ts');
-    const task = require(taskPath).default;
-    await task(this, options);
-  }
-
-  dir(): string {
-    if (!this.id) throw Error('Please provide a task deployment ID to run');
-
-    // The task might be deprecated, so it may not exist in the main directory. We first look there, but don't require
-    // that the directory exists.
-
-    const nonDeprecatedDir = this._dirAt(TASKS_DIRECTORY, this.id, false);
-    if (this._existsDir(nonDeprecatedDir)) {
-      return nonDeprecatedDir;
-    }
-
-    const deprecatedDir = this._dirAt(DEPRECATED_DIRECTORY, this.id, false);
-    if (this._existsDir(deprecatedDir)) {
-      return deprecatedDir;
-    }
-
-    const scriptsDir = this._dirAt(SCRIPTS_DIRECTORY, this.id, false);
-    if (this._existsDir(scriptsDir)) {
-      return scriptsDir;
-    }
-
-    throw Error(`Could not find a directory at ${nonDeprecatedDir}, ${deprecatedDir} or ${scriptsDir}`);
-  }
-
-  buildInfo(fileName: string): BuildInfo {
-    const buildInfoDir = this._dirAt(this.dir(), 'build-info');
-    const artifactFile = this._fileAt(buildInfoDir, `${extname(fileName) ? fileName : `${fileName}.json`}`);
-    return JSON.parse(fs.readFileSync(artifactFile).toString());
-  }
-
-  buildInfos(): Array<BuildInfo> {
-    const buildInfoDir = this._dirAt(this.dir(), 'build-info');
-    return fs.readdirSync(buildInfoDir).map((fileName) => this.buildInfo(fileName));
-  }
-
-  artifact(contractName: string, fileName?: string): Artifact {
-    const buildInfoDir = this._dirAt(this.dir(), 'build-info');
-    const builds: {
-      [sourceName: string]: { [contractName: string]: CompilerOutputContract };
-    } = this._existsFile(path.join(buildInfoDir, `${fileName || contractName}.json`))
-      ? this.buildInfo(contractName).output.contracts
-      : this.buildInfos().reduce((result, info: BuildInfo) => ({ ...result, ...info.output.contracts }), {});
-
-    const sourceName = Object.keys(builds).find((sourceName) =>
-      Object.keys(builds[sourceName]).find((key) => key === contractName)
-    );
-
-    if (!sourceName) throw Error(`Could not find artifact for ${contractName}`);
-    return builds[sourceName][contractName];
-  }
-
-  rawInput(): RawInputKeyValue {
-    const taskInputPath = this._fileAt(this.dir(), 'input.ts');
-    const rawInput = require(taskInputPath).default;
-    const globalInput = { ...rawInput };
-    NETWORKS.forEach((network) => delete globalInput[network]);
-    const networkInput = rawInput[this.network] || {};
-    return { ...globalInput, ...networkInput };
-  }
-
-  input(): Input {
-    return this._parseRawInput(this.rawInput());
-  }
-
-  output({ ensure = true, network }: { ensure?: boolean; network?: Network } = {}): Output {
-    if (network === undefined) {
-      network = this.mode !== TaskMode.TEST ? this.network : 'test';
-    }
-
-    const taskOutputDir = this._dirAt(this.dir(), 'output', ensure);
-    const taskOutputFile = this._fileAt(taskOutputDir, `${network}.json`, ensure);
-    return this._read(taskOutputFile);
-  }
-
-  save(output: RawOutput): void {
-    const taskOutputDir = this._dirAt(this.dir(), 'output', false);
-    if (!fs.existsSync(taskOutputDir)) fs.mkdirSync(taskOutputDir);
-
-    const outputFile = this.mode === TaskMode.LIVE ? `${this.network}.json` : 'test.json';
-    const taskOutputFile = this._fileAt(taskOutputDir, outputFile, false);
-    const previousOutput = this._read(taskOutputFile);
-
-    const finalOutput = { ...previousOutput, ...this._parseRawOutput(output) };
-    this._write(taskOutputFile, finalOutput);
-  }
-
-  private _parseRawInput(rawInput: RawInputKeyValue): Input {
-    return Object.keys(rawInput).reduce((input: Input, key: Network | string) => {
-      const item = rawInput[key];
-
-      if (!this._isTask(item)) {
-        // Non-task inputs are simply their value
-        input[key] = item;
-      } else {
-        // For task inputs, we query the output file with the name of the key in the input object. For example, given
-        // { 'BalancerHelpers': new Task('20210418-vault', TaskMode.READ_ONLY) }
-        // the input value will be the output of name 'BalancerHelpers' of said task.
-        const task = item as Task;
-        const output = task.output({ network: this.network });
-
-        if (output[key] === undefined) {
-          throw Error(`No '${key}' value for task ${task.id} in output of network ${this.network}`);
-        }
-
-        input[key] = output[key];
-      }
-
-      return input;
-    }, {});
-  }
-
-  private _parseRawOutput(rawOutput: RawOutput): Output {
-    return Object.keys(rawOutput).reduce((output: Output, key: string) => {
-      const value = rawOutput[key];
-      output[key] = typeof value === 'string' ? value : value.address;
-      return output;
-    }, {});
-  }
-
-  private _read(path: string): Output {
-    return fs.existsSync(path) ? JSON.parse(fs.readFileSync(path).toString()) : {};
-  }
-
-  private _write(path: string, output: Output): void {
-    const timestamp = new Date().getTime();
-    const finalOutputJSON = JSON.stringify({ ...output, timestamp }, null, 2);
-    fs.writeFileSync(path, finalOutputJSON);
-  }
-
-  private _fileAt(base: string, name: string, ensure = true): string {
-    const filePath = path.join(base, name);
-    if (ensure && !this._existsFile(filePath)) throw Error(`Could not find a file at ${filePath}`);
-    return filePath;
-  }
-
-  private _dirAt(base: string, name: string, ensure = true): string {
-    const dirPath = path.join(base, name);
-    if (ensure && !this._existsDir(dirPath)) throw Error(`Could not find a directory at ${dirPath}`);
-    return dirPath;
-  }
-
-  private _existsFile(filePath: string): boolean {
-    return fs.existsSync(filePath) && fs.statSync(filePath).isFile();
-  }
-
-  private _existsDir(dirPath: string): boolean {
-    return fs.existsSync(dirPath) && fs.statSync(dirPath).isDirectory();
-  }
-
-  // eslint-disable-next-line @typescript-eslint/no-explicit-any
-  private _isTask(object: any): boolean {
-    return object.constructor.name == 'Task';
-  }
-
-  private _findTaskId(idAlias: string): string {
-    const matches = Task.getAllTaskIds().filter((taskDirName) => taskDirName.includes(idAlias));
-
-    if (matches.length == 1) {
-      return matches[0];
-    } else {
-      if (matches.length == 0) {
-        throw Error(`Found no matching directory for task alias '${idAlias}'`);
-      } else {
-        throw Error(
-          `Multiple matching directories for task alias '${idAlias}', candidates are: \n${matches.join('\n')}`
-        );
-      }
-    }
-  }
-
-  static getAllTaskIds(): string[] {
-    return [TASKS_DIRECTORY, DEPRECATED_DIRECTORY, SCRIPTS_DIRECTORY]
-      .map((dir) => fs.readdirSync(dir))
-      .flat()
-      .sort();
-  }
-}
-=======
 import fs from 'fs';
 import path, { extname } from 'path';
 import { BuildInfo, CompilerOutputContract } from 'hardhat/types';
@@ -754,5 +385,4 @@
       .flat()
       .sort();
   }
-}
->>>>>>> c3ccf89d
+}