--- conflicted
+++ resolved
@@ -107,11 +107,8 @@
 | Linear Pools for Yearn Tokens                           | [`20230213-yearn-linear-pool`](./tasks/20230213-yearn-linear-pool)                                   |
 | Linear Pools for Gearbox Tokens                         | [`20230213-gearbox-linear-pool`](./tasks/20230213-gearbox-linear-pool)                               |
 | Single Recipient Stakeless Gauges V2                    | [`20230215-single-recipient-gauge-factory`](./tasks/20230215-single-recipient-gauge-factory-v2/)     |
-<<<<<<< HEAD
+| Gnosis Root Gauge, for veBAL voting                     | [`20230217-gnosis-root-gauge-factory`](./tasks/20230217-gnosis-root-gauge-factory)                   |
 | Merkle Orchard Distributor V2                           | [`20230222-merkle-orchard-v2`](./tasks/20230222-merkle-orchard-v2)                                   |
-=======
-| Gnosis Root Gauge, for veBAL voting                     | [`20230217-gnosis-root-gauge-factory`](./tasks/20230217-gnosis-root-gauge-factory)                   |
->>>>>>> 71b68c56
 
 ## Scripts
 
