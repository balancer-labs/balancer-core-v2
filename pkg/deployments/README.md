# <img src="../../logo.svg" alt="Balancer" height="128px">

# Balancer V2 Deployments

[![NPM Package](https://img.shields.io/npm/v/@balancer-labs/v2-deployments.svg)](https://www.npmjs.org/package/@balancer-labs/v2-deployments)
[![GitHub Repository](https://img.shields.io/badge/github-deployments-lightgrey?logo=github)](https://github.com/balancer-labs/balancer-v2-monorepo/tree/master/pkg/deployments)

This package contains the addresses and ABIs of all Balancer V2 deployed contracts for Ethereum mainnet, Polygon, Arbitrum, Optimism, Gnosis, BSC and Avalanche, as well as various test networks. Each deployment consists of a deployment script (called 'task'), inputs (script configuration, such as dependencies), outputs (typically contract addresses), ABIs and bytecode files of related contracts.

Addresses and ABIs can be consumed from the package in JavaScript environments, or manually retrieved from the [GitHub](https://github.com/balancer-labs/balancer-v2-monorepo/tree/master/pkg/deployments) repository.

Note that some protocol contracts are created dynamically: for example, `WeightedPool` contracts are deployed by the canonical `WeightedPoolFactory`. While the ABIs of these contracts are stored in the `abi` directory of each deployment, their addresses are not. Those can be retrieved by querying the on-chain state or processing emitted events.

## Overview

### Deploying Contracts

For more information on how to create new deployments or run existing ones in new networks, head to the [deployment guide](DEPLOYING.md).

### Installation

```console
$ npm install @balancer-labs/v2-deployments
```

### Usage

Import `@balancer-labs/v2-deployments` to access the different ABIs and deployed addresses. To see all current Task IDs and their associated contracts, head to [Active Deployments](#active-deployments).

Past deployments that are currently not in use or have been superseded can be accessed in the [Deprecated Deployments](#deprecated-deployments) section. Use `deprecated/` as prefix when referring to a deprecated task ID.

> ⚠️ Exercise care when interacting with deprecated deployments: there's often a very good reason why they're no longer active.
>
> You can find information on why each deployment has been deprecated in their corresponding readme file.

---

- **async function getBalancerContract(taskID, contract, network)**

Returns an [Ethers](https://docs.ethers.io/v5/) contract object for a canonical deployment (e.g. the Vault, or a Pool factory).

_Note: requires using [Hardhat](https://hardhat.org/) with the [`hardhat-ethers`](https://hardhat.org/plugins/nomiclabs-hardhat-ethers.html) plugin._

- **async function getBalancerContractAt(taskID, contract, address)**

Returns an [Ethers](https://docs.ethers.io/v5/) contract object for a contract dynamically created at a known address (e.g. a Pool created from a factory).

_Note: requires using [Hardhat](https://hardhat.org/) with the [`hardhat-ethers`](https://hardhat.org/plugins/nomiclabs-hardhat-ethers.html) plugin._

- **function getBalancerContractAbi(taskID, contract)**

Returns a contract's [ABI](https://docs.soliditylang.org/en/latest/abi-spec.html).

- **function getBalancerContractBytecode(taskID, contract)**

Returns a contract's [creation code](https://docs.soliditylang.org/en/latest/contracts.html#creating-contracts).

- **function getBalancerContractAddress(taskID, contract, network)**

Returns the address of a contract's canonical deployment.

- **function getBalancerDeployment(taskID, network)**

Returns an object with all contracts from a deployment and their addresses.

## Active Deployments

| Description                                            | Task ID                                                                                              |
| ------------------------------------------------------ | ---------------------------------------------------------------------------------------------------- |
| Authorizer, governance contract                        | [`20210418-authorizer`](./tasks/20210418-authorizer)                                                 |
| Vault, main protocol contract                          | [`20210418-vault`](./tasks/20210418-vault)                                                           |
| Rate Provider for wstETH                               | [`20210812-wsteth-rate-provider`](./tasks/20210812-wsteth-rate-provider)                             |
| Liquidity Bootstrapping Pools                          | [`20211202-no-protocol-fee-lbp`](./tasks/20211202-no-protocol-fee-lbp)                               |
| Authorizer Adaptor for extending governance            | [`20220325-authorizer-adaptor`](./tasks/20220325-authorizer-adaptor)                                 |
| Wallet for the BAL token                               | [`20220325-bal-token-holder-factory`](./tasks/20220325-bal-token-holder-factory)                     |
| Admin of the BAL token                                 | [`20220325-balancer-token-admin`](./tasks/20220325-balancer-token-admin)                             |
| Liquidity Mining: veBAL, Gauge Controller and Minter   | [`20220325-gauge-controller`](./tasks/20220325-gauge-controller)                                     |
| Test Balancer Token                                    | [`20220325-test-balancer-token`](./tasks/20220325-test-balancer-token)                               |
| Delegation of veBAL boosts                             | [`20220325-ve-delegation`](./tasks/20220325-ve-delegation)                                           |
| Gauges on child networks (L2s and sidechains)          | [`20220413-child-chain-gauge-factory`](./tasks/20220413-child-chain-gauge-factory)                   |
| veBAL Smart Wallet Checker                             | [`20220420-smart-wallet-checker`](./tasks/20220420-smart-wallet-checker)                             |
| Relayer with the fix for the Double Entrypoint issue   | [`20220513-double-entrypoint-fix-relayer`](./tasks/20220513-double-entrypoint-fix-relayer)           |
| Protocol Fee Withdrawer                                | [`20220517-protocol-fee-withdrawer`](./tasks/20220517-protocol-fee-withdrawer)                       |
| Child Chain Gauge Token Adder                          | [`20220527-child-chain-gauge-token-adder`](./tasks/20220527-child-chain-gauge-token-adder)           |
| Preseeded Voting Escrow Delegation                     | [`20220530-preseeded-voting-escrow-delegation`](./tasks/20220530-preseeded-voting-escrow-delegation) |
| Distribution Scheduler for reward tokens on gauges     | [`20220707-distribution-scheduler`](./tasks/20220707-distribution-scheduler)                         |
| Fee Distributor for veBAL holders V2                   | [`20220714-fee-distributor-v2`](./tasks/20220714-fee-distributor-v2)                                 |
| Swap, join and exit simulations (queries)              | [`20220721-balancer-queries`](./tasks/20220721-balancer-queries)                                     |
| Protocol fee percentages provider                      | [`20220725-protocol-fee-percentages-provider`](./tasks/20220725-protocol-fee-percentages-provider)   |
| Child Chain Gauge Reward Helper                        | [`20220812-child-chain-reward-helper`](./tasks/20220812-child-chain-reward-helper)                   |
| Mainnet Staking Gauges V2                              | [`20220822-mainnet-gauge-factory-v2`](./tasks/20220822-mainnet-gauge-factory-v2)                     |
| Arbitrum Root Gauges V2, for veBAL voting              | [`20220823-arbitrum-root-gauge-factory-v2`](./tasks/20220823-arbitrum-root-gauge-factory-v2)         |
| Optimism Root Gauges V2, for veBAL voting              | [`20220823-optimism-root-gauge-factory-v2`](./tasks/20220823-optimism-root-gauge-factory-v2)         |
| Polygon Root Gauges V2, for veBAL voting               | [`20220823-polygon-root-gauge-factory-v2`](./tasks/20220823-polygon-root-gauge-factory-v2)           |
| Pool Recovery Helper                                   | [`20221123-pool-recovery-helper`](./tasks/20221123-pool-recovery-helper)                             |
| Authorizer Adaptor Entrypoint                          | [`20221124-authorizer-adaptor-entrypoint`](./tasks/20221124-authorizer-adaptor-entrypoint)           |
| Timelock Authorizer, governance contract               | [`20221202-timelock-authorizer`](./tasks/20221202-timelock-authorizer)                               |
| L2 Gauge Checkpointer                                  | [`20221205-l2-gauge-checkpointer`](./tasks/20221205-l2-gauge-checkpointer)                           |
| VeBoost V2                                             | [`20221205-veboost-v2`](./tasks/20221205-veboost-v2)                                                 |
| Gauge Registrant V3, supporting the Adaptor entrypoint | [`20230109-gauge-adder-v3`](./tasks/20230109-gauge-adder-v3)                                         |
| Weighted Pool V3                                       | [`20230206-weighted-pool-v3`](./tasks/20230206-weighted-pool-v3)                                     |
| Composable Stable Pools V3                             | [`20230206-composable-stable-pool-v3`](./tasks/20230206-composable-stable-pool-v3)                   |
| Linear Pools for ERC4626 Tokens V3                     | [`20230206-erc4626-linear-pool-v3`](./tasks/20230206-erc4626-linear-pool-v3)                         |
| Linear Pools for Aave aTokens (with rebalancing) V4    | [`20230206-aave-rebalanced-linear-pool-v4`](./tasks/20230206-aave-rebalanced-linear-pool-v4)         |
| Linear Pools for Euler Tokens                          | [`20230208-euler-linear-pool`](./tasks/20230208-euler-linear-pool)                                   |
| Linear Pools for Yearn Tokens                          | [`20230213-yearn-linear-pool`](./tasks/20230213-yearn-linear-pool)                                   |
| Linear Pools for Gearbox Tokens                        | [`20230213-gearbox-linear-pool`](./tasks/20230213-gearbox-linear-pool)                               |
| Single Recipient Stakeless Gauges V2                   | [`20230215-single-recipient-gauge-factory`](./tasks/20230215-single-recipient-gauge-factory-v2)      |
| Gnosis Root Gauge, for veBAL voting                    | [`20230217-gnosis-root-gauge-factory`](./tasks/20230217-gnosis-root-gauge-factory)                   |
| Merkle Orchard Distributor V2                          | [`20230222-merkle-orchard-v2`](./tasks/20230222-merkle-orchard-v2)                                   |
| Protocol ID registry                                   | [`20230223-protocol-id-registry`](./tasks/20230223-protocol-id-registry)                             |
| Batch Relayer V5                                       | [`20230314-batch-relayer-v5`](./tasks/20230314-batch-relayer-v5)                                     |
| Linear Pools for Silo Tokens                           | [`20230315-silo-linear-pool`](./tasks/20230315-silo-linear-pool)                                     |
| L2 Balancer Pseudo Minter                              | [`20230316-l2-balancer-pseudo-minter`](./tasks/20230316-l2-balancer-pseudo-minter)                   |
<<<<<<< HEAD
| L2 Voting Escrow Delegation Proxy                      | [`20230316-l2-ve-delegation-proxy`](./tasks/20230316-l2-ve-delegation-proxy)                         |
=======
| Weighted Pool V4                                       | [`20230320-weighted-pool-v4`](./tasks/20230320-weighted-pool-v4)                                     |
>>>>>>> edee0efa

## Scripts

These are deployments for script-like contracts (often called 'coordinators') which are typically granted some permission by Governance and then executed, after which they become useless.

| Description                                         | Task ID                                                                                                    |
| --------------------------------------------------- | ---------------------------------------------------------------------------------------------------------- |
| Coordination of the veBAL deployment                | [`20220325-veBAL-deployment-coordinator`](./tasks/scripts/20220325-veBAL-deployment-coordinator)           |
| Coordination of setup of L2 gauges for veBAL system | [`20220415-veBAL-L2-gauge-setup-coordinator`](./tasks/scripts/20220415-veBAL-L2-gauge-setup-coordinator)   |
| Coordination of veBAL gauges fix (Option 1)         | [`20220418-veBAL-gauge-fix-coordinator`](./tasks/scripts/20220418-veBAL-gauge-fix-coordinator)             |
| veBAL Smart Wallet Checker Coordinator              | [`20220421-smart-wallet-checker-coordinator`](./tasks/scripts/20220421-smart-wallet-checker-coordinator)   |
| Tribe BAL Minter Coordinator                        | [`20220606-tribe-bal-minter-coordinator`](./tasks/scripts/20220606-tribe-bal-minter-coordinator)           |
| Coordination of the double entrypoint issue fix     | [`20220610-snx-recovery-coordinator`](./tasks/scripts/20220610-snx-recovery-coordinator)                   |
| Coordination of the Gauge Adder migration           | [`20220721-gauge-adder-migration-coordinator`](./tasks/scripts/20220721-gauge-adder-migration-coordinator) |
| Timelock authorizer transition permission migration | [`20230130-ta-transition-migrator`](./tasks/scripts/20230130-ta-transition-migrator)                       |

## Deprecated Deployments

These deployments have been deprecated because they're either outdated and have been replaced by newer versions, or because they no longer form part of the current infrastructure. **In almost all cases they should no longer be used,** and are only kept here for historical reasons.

Go to each deprecated deployment's readme file to learn more about why it is deprecated, and what the replacement deployment is (if any).

| Description                                         | Task ID                                                                                                 |
| --------------------------------------------------- | ------------------------------------------------------------------------------------------------------- |
| Weighted Pools of up to 8 tokens                    | [`20210418-weighted-pool`](./tasks/deprecated/20210418-weighted-pool)                                   |
| Stable Pools of up to 5 tokens                      | [`20210624-stable-pool`](./tasks/deprecated/20210624-stable-pool)                                       |
| Liquidity Bootstrapping Pools of up to 4 tokens     | [`20210721-liquidity-bootstrapping-pool`](./tasks/deprecated/20210721-liquidity-bootstrapping-pool)     |
| Meta Stable Pools with 2 tokens and price oracle    | [`20210727-meta-stable-pool`](./tasks/deprecated/20210727-meta-stable-pool)                             |
| Distributor contract for LDO rewards                | [`20210811-ldo-merkle`](./tasks/deprecated/20210811-ldo-merkle)                                         |
| Relayer for Lido stETH wrapping/unwrapping          | [`20210812-lido-relayer`](./tasks/deprecated/20210812-lido-relayer)                                     |
| Basic Investment Pools for few tokens               | [`20210907-investment-pool`](./tasks/deprecated/20210907-investment-pool)                               |
| Distributor contract for arbitrum BAL rewards       | [`20210913-bal-arbitrum-merkle`](./tasks/deprecated/20210913-bal-arbitrum-merkle)                       |
| Distributor contract for arbitrum MCB rewards       | [`20210928-mcb-arbitrum-merkle`](./tasks/deprecated/20210928-mcb-arbitrum-merkle)                       |
| Merkle Orchard Distributor                          | [`20211012-merkle-orchard`](./tasks/deprecated/20211012-merkle-orchard)                                 |
| Batch Relayer                                       | [`20211203-batch-relayer`](./tasks/deprecated/20211203-batch-relayer)                                   |
| Linear Pools for Aave aTokens                       | [`20211208-aave-linear-pool`](./tasks/deprecated/20211208-aave-linear-pool)                             |
| Preminted BPT Meta Stable Pools                     | [`20211208-stable-phantom-pool`](./tasks/deprecated/20211208-stable-phantom-pool)                       |
| Linear Pools for ERC4626 Tokens                     | [`20220304-erc4626-linear-pool`](./tasks/deprecated/20220304-erc4626-linear-pool)                       |
| Batch Relayer V2                                    | [`20220318-batch-relayer-v2`](./tasks/deprecated/20220318-batch-relayer-v2)                             |
| Mainnet Staking Gauges                              | [`20220325-mainnet-gauge-factory`](./tasks/deprecated/20220325-mainnet-gauge-factory)                   |
| Single Recipient Stakeless Gauges                   | [`20220325-single-recipient-gauge-factory`](./tasks/deprecated/20220325-single-recipient-gauge-factory) |
| Gauge Registrant                                    | [`20220325-gauge-adder`](./tasks/deprecated/20220325-gauge-adder)                                       |
| Linear Pools for ERC4626 Tokens V2                  | [`20220404-erc4626-linear-pool-v2`](./tasks/deprecated/20220404-erc4626-linear-pool-v2)                 |
| Arbitrum Root Gauges, for veBAL voting              | [`20220413-arbitrum-root-gauge-factory`](./tasks/deprecated/20220413-arbitrum-root-gauge-factory)       |
| Polygon Root Gauges, for veBAL voting               | [`20220413-polygon-root-gauge-factory`](./tasks/deprecated/20220413-polygon-root-gauge-factory)         |
| Fee Distributor for veBAL holders                   | [`20220420-fee-distributor`](./tasks/deprecated/20220420-fee-distributor)                               |
| Linear Pools for Unbutton tokens                    | [`20220425-unbutton-aave-linear-pool`](./tasks/deprecated/20220425-unbutton-aave-linear-pool)           |
| Stable Pools V2 of up to 5 tokens                   | [`20220609-stable-pool-v2`](./tasks/deprecated/20220609-stable-pool-v2)                                 |
| Optimism Root Gauges, for veBAL voting              | [`20220628-optimism-root-gauge-factory`](./tasks/deprecated/20220628-optimism-root-gauge-factory)       |
| Gauge Registrant V2, supporting new networks        | [`20220628-gauge-adder-v2`](./tasks/deprecated/20220628-gauge-adder-v2)                                 |
| Batch Relayer V3                                    | [`20220720-batch-relayer-v3`](./tasks/deprecated/20220720-batch-relayer-v3)                             |
| Linear Pools for Aave aTokens (with rebalancing) V2 | [`20220817-aave-rebalanced-linear-pool`](./tasks/deprecated/20220817-aave-rebalanced-linear-pool)       |
| Composable Stable Pools                             | [`20220906-composable-stable-pool`](./tasks/deprecated/20220906-composable-stable-pool)                 |
| Weighted Pool V2                                    | [`20220908-weighted-pool-v2`](./tasks/deprecated/20220908-weighted-pool-v2)                             |
| Batch Relayer V4                                    | [`20220916-batch-relayer-v4`](./tasks/deprecated/20220916-batch-relayer-v4)                             |
| Managed Pool                                        | [`20221021-managed-pool`](./tasks/deprecated/20221021-managed-pool)                                     |
| Composable Stable Pools V2                          | [`20221122-composable-stable-pool-v2`](./tasks/deprecated/20221122-composable-stable-pool-v2)           |
| Linear Pools for Aave aTokens (with rebalancing) V3 | [`20221207-aave-rebalanced-linear-pool-v3`](./tasks/deprecated/20221207-aave-rebalanced-linear-pool-v3) |<|MERGE_RESOLUTION|>--- conflicted
+++ resolved
@@ -112,11 +112,8 @@
 | Batch Relayer V5                                       | [`20230314-batch-relayer-v5`](./tasks/20230314-batch-relayer-v5)                                     |
 | Linear Pools for Silo Tokens                           | [`20230315-silo-linear-pool`](./tasks/20230315-silo-linear-pool)                                     |
 | L2 Balancer Pseudo Minter                              | [`20230316-l2-balancer-pseudo-minter`](./tasks/20230316-l2-balancer-pseudo-minter)                   |
-<<<<<<< HEAD
 | L2 Voting Escrow Delegation Proxy                      | [`20230316-l2-ve-delegation-proxy`](./tasks/20230316-l2-ve-delegation-proxy)                         |
-=======
 | Weighted Pool V4                                       | [`20230320-weighted-pool-v4`](./tasks/20230320-weighted-pool-v4)                                     |
->>>>>>> edee0efa
 
 ## Scripts
 
