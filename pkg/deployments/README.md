--- conflicted
+++ resolved
@@ -98,11 +98,8 @@
 | L2 Gauge Checkpointer                                  | [`20221205-l2-gauge-checkpointer`](./tasks/20221205-l2-gauge-checkpointer)                           |
 | VeBoost V2                                             | [`20221205-veboost-v2`](./tasks/20221205-veboost-v2)                                                 |
 | Gauge Registrant V3, supporting the Adaptor entrypoint | [`20230109-gauge-adder-v3`](./tasks/20230109-gauge-adder-v3)                                         |
-<<<<<<< HEAD
 | Weighted Pool V3                                       | [`20230206-weighted-pool-v3`](./tasks/20230206-weighted-pool-v3)                                     |
-=======
 | Composable Stable Pools V3                             | [`20230206-composable-stable-pool-v3`](./tasks/20230206-composable-stable-pool-v3)                   |
->>>>>>> 0fc239b0
 | Linear Pools for ERC4626 Tokens V3                     | [`20230206-erc4626-linear-pool-v3`](./tasks/20230206-erc4626-linear-pool-v3)                         |
 | Linear Pools for Aave aTokens (with rebalancing) V4    | [`20230206-aave-rebalanced-linear-pool-v4`](./tasks/20230206-aave-rebalanced-linear-pool-v4)         |
 | Linear Pools for Euler Tokens                          | [`20230208-euler-linear-pool`](./tasks/20230208-euler-linear-pool)                                   |
@@ -176,8 +173,5 @@
 | Managed Pool                                        | [`20221021-managed-pool`](./tasks/deprecated/20221021-managed-pool)                                     |
 | Composable Stable Pools V2                          | [`20221122-composable-stable-pool-v2`](./tasks/deprecated/20221122-composable-stable-pool-v2)           |
 | Linear Pools for Aave aTokens (with rebalancing) V3 | [`20221207-aave-rebalanced-linear-pool-v3`](./tasks/deprecated/20221207-aave-rebalanced-linear-pool-v3) |
-<<<<<<< HEAD
-| Composable Stable Pools V3                          | [`20230206-composable-stable-pool-v3`](./tasks/deprecated/20230206-composable-stable-pool-v3)           |
-=======
 | Weighted Pool V3                                    | [`20230206-weighted-pool-v3`](./tasks/deprecated/20230206-weighted-pool-v3)                             |
->>>>>>> 0fc239b0
+| Composable Stable Pools V3                          | [`20230206-composable-stable-pool-v3`](./tasks/deprecated/20230206-composable-stable-pool-v3)           |