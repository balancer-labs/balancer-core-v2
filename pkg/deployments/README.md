--- conflicted
+++ resolved
@@ -67,6 +67,7 @@
 | Rate Provider for wstETH                             | [`20210812-wsteth-rate-provider`](./tasks/20210812-wsteth-rate-provider)                             |
 | Batch Relayer                                        | [`20211203-batch-relayer`](./tasks/20211203-batch-relayer)                                           |
 | Linear Pools for Aave aTokens                        | [`20211208-aave-linear-pool`](./tasks/20211208-aave-linear-pool)                                     |
+| Batch Relayer V2                                     | [`20220318-batch-relayer-v2`](./tasks/20220318-batch-relayer-v2)                                     |
 | Authorizer Adaptor for extending governance          | [`20220325-authorizer-adaptor `](./tasks/20220325-authorizer-adaptor)                                |
 | Wallet for the BAL token                             | [`20220325-bal-token-holder-factory `](./tasks/20220325-bal-token-holder-factory)                    |
 | Admin of the BAL token                               | [`20220325-balancer-token-admin `](./tasks/20220325-balancer-token-admin)                            |
@@ -86,11 +87,8 @@
 | Child Chain Gauge Token Adder                        | [`20220527-child-chain-gauge-token-adder`](./tasks/20220527-child-chain-gauge-token-adder)           |
 | Preseeded Voting Escrow Delegation                   | [`20220530-preseeded-voting-escrow-delegation`](./tasks/20220530-preseeded-voting-escrow-delegation) |
 | Stable Pools V2 of up to 5 tokens                    | [`20220609-stable-pool-v2`](./tasks/20220609-stable-pool-v2)                                         |
-<<<<<<< HEAD
-| Batch Relayer V2                                     | [`20220318-batch-relayer-v2`](./tasks/20220318-batch-relayer-v2)                                     |
-=======
 | Gauge Registrant V2, supporting new networks         | [`20220628-gauge-adder-v2`](./tasks/20220628-gauge-adder-v2)                                         |
->>>>>>> 9b0f85fa
+
 
 ## Scripts
 
