--- conflicted
+++ resolved
@@ -88,12 +88,9 @@
 | Preseeded Voting Escrow Delegation                   | [`20220530-preseeded-voting-escrow-delegation`](./tasks/20220530-preseeded-voting-escrow-delegation) |
 | Stable Pools V2 of up to 5 tokens                    | [`20220609-stable-pool-v2`](./tasks/20220609-stable-pool-v2)                                         |
 | Gauge Registrant V2, supporting new networks         | [`20220628-gauge-adder-v2`](./tasks/20220628-gauge-adder-v2)                                         |
-<<<<<<< HEAD
 | Optimism Root Gauges, for veBAL voting               | [`20220628-optimism-root-gauge-factory`](./tasks/20220628-optimism-root-gauge-factory)               |
-=======
 | Distribution Scheduler for reward tokens on gauges   | [`20220707-distribution-scheduler`](./tasks/20220707-distribution-scheduler)                         |
 | Fee Distributor for veBAL holders V2                 | [`20220714-fee-distributor-v2`](./tasks/20220714-fee-distributor-v2)                                 |
->>>>>>> 6f3a5008
 
 ## Scripts
 
