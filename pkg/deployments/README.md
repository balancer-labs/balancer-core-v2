# <img src="../../logo.svg" alt="Balancer" height="128px">

# Balancer V2 Deployments

[![NPM Package](https://img.shields.io/npm/v/@balancer-labs/v2-deployments.svg)](https://www.npmjs.org/package/@balancer-labs/v2-deployments)
[![GitHub Repository](https://img.shields.io/badge/github-deployments-lightgrey?logo=github)](https://github.com/balancer-labs/balancer-v2-monorepo/tree/master/pkg/deployments)

This package contains the addresses and ABIs of all Balancer V2 deployed contracts for Ethereum mainnet, Polygon, Arbitrum and Optimism, as well as various test networks. Each deployment consists of a deployment script (called 'task'), inputs (script configuration, such as dependencies), outputs (typically contract addresses), ABIs and bytecode files of related contracts.

Addresses and ABIs can be consumed from the package in JavaScript environments, or manually retrieved from the [GitHub](https://github.com/balancer-labs/balancer-v2-monorepo/tree/master/pkg/deployments) repository.

Note that some protocol contracts are created dynamically: for example, `WeightedPool` contracts are deployed by the canonical `WeightedPoolFactory`. While the ABIs of these contracts are stored in the `abi` directory of each deployment, their addresses are not. Those can be retrieved by querying the on-chain state or processing emitted events.

## Overview

### Deploying Contracts

For more information on how to create new deployments or run existing ones in new networks, head to the [deployment guide](DEPLOYING.md).

### Installation

```console
$ npm install @balancer-labs/v2-deployments
```

### Usage

Import `@balancer-labs/v2-deployments` to access the different ABIs and deployed addresses. To see all current Task IDs and their associated contracts, head to [Active Deployments](#active-deployments).

Past deployments that are currently not in use or have been superseded can be accessed in the [Deprecated Deployments](#deprecated-deployments) section. Use `deprecated/` as prefix when referring to a deprecated task ID.

> ⚠️ Exercise care when interacting with deprecated deployments: there's often a very good reason why they're no longer active.
>
> You can find information on why each deployment has been deprecated in their corresponding readme file.

---

- **async function getBalancerContract(taskID, contract, network)**

Returns an [Ethers](https://docs.ethers.io/v5/) contract object for a canonical deployment (e.g. the Vault, or a Pool factory).

_Note: requires using [Hardhat](https://hardhat.org/) with the [`hardhat-ethers`](https://hardhat.org/plugins/nomiclabs-hardhat-ethers.html) plugin._

- **async function getBalancerContractAt(taskID, contract, address)**

Returns an [Ethers](https://docs.ethers.io/v5/) contract object for a contract dynamically created at a known address (e.g. a Pool created from a factory).

_Note: requires using [Hardhat](https://hardhat.org/) with the [`hardhat-ethers`](https://hardhat.org/plugins/nomiclabs-hardhat-ethers.html) plugin._

- **function getBalancerContractAbi(taskID, contract)**

Returns a contract's [ABI](https://docs.soliditylang.org/en/latest/abi-spec.html).

- **function getBalancerContractBytecode(taskID, contract)**

Returns a contract's [creation code](https://docs.soliditylang.org/en/latest/contracts.html#creating-contracts).

- **function getBalancerContractAddress(taskID, contract, network)**

Returns the address of a contract's canonical deployment.

- **function getBalancerDeployment(taskID, network)**

Returns an object with all contracts from a deployment and their addresses.

## Active Deployments

| Description                                             | Task ID                                                                                              |
| ------------------------------------------------------- | ---------------------------------------------------------------------------------------------------- |
| Authorizer, governance contract                         | [`20210418-authorizer`](./tasks/20210418-authorizer)                                                 |
| Vault, main protocol contract                           | [`20210418-vault`](./tasks/20210418-vault)                                                           |
| Rate Provider for wstETH                                | [`20210812-wsteth-rate-provider`](./tasks/20210812-wsteth-rate-provider)                             |
| Liquidity Bootstrapping Pools                           | [`20211202-no-protocol-fee-lbp`](./tasks/20211202-no-protocol-fee-lbp)                               |
| Authorizer Adaptor for extending governance             | [`20220325-authorizer-adaptor`](./tasks/20220325-authorizer-adaptor)                                 |
| Wallet for the BAL token                                | [`20220325-bal-token-holder-factory`](./tasks/20220325-bal-token-holder-factory)                     |
| Admin of the BAL token                                  | [`20220325-balancer-token-admin`](./tasks/20220325-balancer-token-admin)                             |
| Gauge Registrant                                        | [`20220325-gauge-adder`](./tasks/20220325-gauge-adder)                                               |
| Liquidity Mining: veBAL, Gauge Controller and Minter    | [`20220325-gauge-controller`](./tasks/20220325-gauge-controller)                                     |
| Single Recipient Stakeless Gauges                       | [`20220325-single-recipient-gauge-factory`](./tasks/20220325-single-recipient-gauge-factory)         |
| Delegation of veBAL boosts                              | [`20220325-ve-delegation`](./tasks/20220325-ve-delegation)                                           |
| Linear Pools for ERC4626 Tokens V2                      | [`20220404-erc4626-linear-pool-v2`](./tasks/20220404-erc4626-linear-pool-v2)                         |
| Gauges on child networks (L2s and sidechains)           | [`20220413-child-chain-gauge-factory`](./tasks/20220413-child-chain-gauge-factory)                   |
| veBAL Smart Wallet Checker                              | [`20220420-smart-wallet-checker`](./tasks/20220420-smart-wallet-checker)                             |
| Linear Pools for Unbutton tokens                        | [`20220425-unbutton-aave-linear-pool`](./tasks/20220425-unbutton-aave-linear-pool)                   |
| Relayer with the fix for the Double Entrypoint issue    | [`20220513-double-entrypoint-fix-relayer`](./tasks/20220513-double-entrypoint-fix-relayer)           |
| Protocol Fee Withdrawer                                 | [`20220517-protocol-fee-withdrawer`](./tasks/20220517-protocol-fee-withdrawer)                       |
| Child Chain Gauge Token Adder                           | [`20220527-child-chain-gauge-token-adder`](./tasks/20220527-child-chain-gauge-token-adder)           |
| Preseeded Voting Escrow Delegation                      | [`20220530-preseeded-voting-escrow-delegation`](./tasks/20220530-preseeded-voting-escrow-delegation) |
| Stable Pools V2 of up to 5 tokens                       | [`20220609-stable-pool-v2`](./tasks/20220609-stable-pool-v2)                                         |
| Gauge Registrant V2, supporting new networks            | [`20220628-gauge-adder-v2`](./tasks/20220628-gauge-adder-v2)                                         |
| Distribution Scheduler for reward tokens on gauges      | [`20220707-distribution-scheduler`](./tasks/20220707-distribution-scheduler)                         |
| Fee Distributor for veBAL holders V2                    | [`20220714-fee-distributor-v2`](./tasks/20220714-fee-distributor-v2)                                 |
| Swap, join and exit simulations (queries)               | [`20220721-balancer-queries`](./tasks/20220721-balancer-queries)                                     |
| Protocol fee percentages provider                       | [`20220725-protocol-fee-percentages-provider`](./tasks/20220725-protocol-fee-percentages-provider)   |
| Child Chain Gauge Reward Helper                         | [`20220812-child-chain-reward-helper`](./tasks/20220812-child-chain-reward-helper)                   |
| Mainnet Staking Gauges V2                               | [`20220822-mainnet-gauge-factory-v2`](./tasks/20220822-mainnet-gauge-factory-v2)                     |
| Arbitrum Root Gauges V2, for veBAL voting               | [`20220823-arbitrum-root-gauge-factory-v2`](./tasks/20220823-arbitrum-root-gauge-factory-v2)         |
| Polygon Root Gauges V2, for veBAL voting                | [`20220823-polygon-root-gauge-factory-v2`](./tasks/20220823-polygon-root-gauge-factory-v2)           |
| Optimism Root Gauges V2, for veBAL voting               | [`20220823-optimism-root-gauge-factory-v2`](./tasks/20220823-optimism-root-gauge-factory-v2)         |
| Composable Stable Pools                                 | [`20220906-composable-stable-pool`](./tasks/20220906-composable-stable-pool)                         |
| Weighted Pool V2                                        | [`20220908-weighted-pool-v2`](./tasks/20220908-weighted-pool-v2)                                     |
| Batch Relayer V4                                        | [`20220916-batch-relayer-v4`](./tasks/20220916-batch-relayer-v4)                                     |
<<<<<<< HEAD
| Protocol Fee Splitter                                   | [`20221027-fee-splitter`](./tasks/20221027-fee-splitter)                                             |
| Authorizer Adaptor Entrypoint                           | [`20221111-authorizer-adaptor-entrypoint`](./tasks/20221111-authorizer-adaptor-entrypoint)           |
=======
| Managed Pool                                            | [`20221021-managed-pool`](./tasks/20221021-managed-pool)                                             |
>>>>>>> d168f369
| Linear Pools for Aave aTokens with built-in rebalancing | [`20221115-aave-rebalanced-linear-pool`](./tasks/20221115-aave-rebalanced-linear-pool)               |
| Pool Recovery Helper                                    | [`20221123-pool-recovery-helper`](./tasks/20221123-pool-recovery-helper)                             |
| Authorizer Adaptor Entrypoint                           | [`20221124-authorizer-adaptor-entrypoint`](./tasks/20221124-authorizer-adaptor-entrypoint)           |

## Scripts

These are deployments for script-like contracts (often called 'coordinators') which are typically granted some permission by Governance and then executed, after which they become useless.

| Description                                         | Task ID                                                                                                    |
| --------------------------------------------------- | ---------------------------------------------------------------------------------------------------------- |
| Coordination of the veBAL deployment                | [`20220325-veBAL-deployment-coordinator`](./tasks/scripts/20220325-veBAL-deployment-coordinator)           |
| Coordination of setup of L2 gauges for veBAL system | [`20220415-veBAL-L2-gauge-setup-coordinator`](./tasks/scripts/20220415-veBAL-L2-gauge-setup-coordinator)   |
| Coordination of veBAL gauges fix (Option 1)         | [`20220418-veBAL-gauge-fix-coordinator`](./tasks/scripts/20220418-veBAL-gauge-fix-coordinator)             |
| veBAL Smart Wallet Checker Coordinator              | [`20220421-smart-wallet-checker-coordinator`](./tasks/scripts/20220421-smart-wallet-checker-coordinator)   |
| Tribe BAL Minter Coordinator                        | [`20220606-tribe-bal-minter-coordinator`](./tasks/scripts/20220606-tribe-bal-minter-coordinator)           |
| Coordination of the double entrypoint issue fix     | [`20220610-snx-recovery-coordinator`](./tasks/scripts/20220610-snx-recovery-coordinator)                   |
| Coordination of the Gauge Adder migration           | [`20220721-gauge-adder-migration-coordinator`](./tasks/scripts/20220721-gauge-adder-migration-coordinator) |

## Deprecated Deployments

These deployments have been deprecated because they're either outdated and have been replaced by newer versions, or because they no longer form part of the current infrastructure. **In almost all cases they should no longer be used,** and are only kept here for historical reasons.

Go to each deprecated deployment's readme file to learn more about why it is deprecated, and what the replacement deployment is (if any).

| Description                                             | Task ID                                                                                             |
| ------------------------------------------------------- | --------------------------------------------------------------------------------------------------- |
| Weighted Pools of up to 8 tokens                        | [`20210418-weighted-pool`](./deprecated/tasks/20210418-weighted-pool)                               |
| Stable Pools of up to 5 tokens                          | [`20210624-stable-pool`](./tasks/deprecated/20210624-stable-pool)                                   |
| Liquidity Bootstrapping Pools of up to 4 tokens         | [`20210721-liquidity-bootstrapping-pool`](./tasks/deprecated/20210721-liquidity-bootstrapping-pool) |
| Meta Stable Pools with 2 tokens and price oracle        | [`20210727-meta-stable-pool`](./tasks/deprecated/20210727-meta-stable-pool)                         |
| Distributor contract for LDO rewards                    | [`20210811-ldo-merkle`](./deprecated/tasks/deprecated/20210811-ldo-merkle)                          |
| Relayer for Lido stETH wrapping/unwrapping              | [`20210812-lido-relayer`](./tasks/deprecated/20210812-lido-relayer)                                 |
| Basic Investment Pools for few tokens                   | [`20210907-investment-pool`](./tasks/deprecated/20210907-investment-pool)                           |
| Distributor contract for arbitrum BAL rewards           | [`20210913-bal-arbitrum-merkle`](./tasks/deprecated/20210913-bal-arbitrum-merkle)                   |
| Distributor contract for arbitrum MCB rewards           | [`20210928-mcb-arbitrum-merkle`](./tasks/deprecated/20210928-mcb-arbitrum-merkle)                   |
| Merkle Orchard Distributor                              | [`20211012-merkle-orchard`](./tasks/deprecated/20211012-merkle-orchard)                             |
| Batch Relayer                                           | [`20211203-batch-relayer`](./tasks/deprecated/20211203-batch-relayer)                               |
| Linear Pools for Aave aTokens                           | [`20211208-aave-linear-pool`](./tasks/deprecated/20211208-aave-linear-pool)                         |
| Preminted BPT Meta Stable Pools                         | [`20211208-stable-phantom-pool`](./tasks/deprecated/20211208-stable-phantom-pool)                   |
| Linear Pools for ERC4626 Tokens                         | [`20220304-erc4626-linear-pool`](./tasks/deprecated/20220304-erc4626-linear-pool)                   |
| Batch Relayer V2                                        | [`20220318-batch-relayer-v2`](./tasks/deprecated/20220318-batch-relayer-v2)                         |
| Fee Distributor for veBAL holders                       | [`20220420-fee-distributor`](./tasks/deprecated/20220420-fee-distributor)                           |
| Mainnet Staking Gauges                                  | [`20220325-mainnet-gauge-factory`](./tasks/deprecated/20220325-mainnet-gauge-factory)               |
| Arbitrum Root Gauges, for veBAL voting                  | [`20220413-arbitrum-root-gauge-factory`](./tasks/deprecated/20220413-arbitrum-root-gauge-factory)   |
| Polygon Root Gauges, for veBAL voting                   | [`20220413-polygon-root-gauge-factory`](./tasks/deprecated/20220413-polygon-root-gauge-factory)     |
| Optimism Root Gauges, for veBAL voting                  | [`20220628-optimism-root-gauge-factory`](./tasks/deprecated/20220628-optimism-root-gauge-factory)   |
| Batch Relayer V3                                        | [`20220720-batch-relayer-v3`](./tasks/deprecated/20220720-batch-relayer-v3)                         |
| Linear Pools for Aave aTokens with built-in rebalancing | [`20220817-aave-rebalanced-linear-pool`](./tasks/deprecated/20220817-aave-rebalanced-linear-pool)   |
| Managed Pool                                            | [`20221021-managed-pool`](./tasks/deprecated/20221021-managed-pool)                                 |<|MERGE_RESOLUTION|>--- conflicted
+++ resolved
@@ -100,12 +100,6 @@
 | Composable Stable Pools                                 | [`20220906-composable-stable-pool`](./tasks/20220906-composable-stable-pool)                         |
 | Weighted Pool V2                                        | [`20220908-weighted-pool-v2`](./tasks/20220908-weighted-pool-v2)                                     |
 | Batch Relayer V4                                        | [`20220916-batch-relayer-v4`](./tasks/20220916-batch-relayer-v4)                                     |
-<<<<<<< HEAD
-| Protocol Fee Splitter                                   | [`20221027-fee-splitter`](./tasks/20221027-fee-splitter)                                             |
-| Authorizer Adaptor Entrypoint                           | [`20221111-authorizer-adaptor-entrypoint`](./tasks/20221111-authorizer-adaptor-entrypoint)           |
-=======
-| Managed Pool                                            | [`20221021-managed-pool`](./tasks/20221021-managed-pool)                                             |
->>>>>>> d168f369
 | Linear Pools for Aave aTokens with built-in rebalancing | [`20221115-aave-rebalanced-linear-pool`](./tasks/20221115-aave-rebalanced-linear-pool)               |
 | Pool Recovery Helper                                    | [`20221123-pool-recovery-helper`](./tasks/20221123-pool-recovery-helper)                             |
 | Authorizer Adaptor Entrypoint                           | [`20221124-authorizer-adaptor-entrypoint`](./tasks/20221124-authorizer-adaptor-entrypoint)           |
