# <img src="../../logo.svg" alt="Balancer" height="128px">

# Balancer V2 Deployments

[![NPM Package](https://img.shields.io/npm/v/@balancer-labs/v2-deployments.svg)](https://www.npmjs.org/package/@balancer-labs/v2-deployments)
[![GitHub Repository](https://img.shields.io/badge/github-deployments-lightgrey?logo=github)](https://github.com/balancer-labs/balancer-v2-monorepo/tree/master/pkg/deployments)

This package contains the addresses and ABIs of all Balancer V2 deployed contracts for Ethereum mainnet, Polygon, Arbitrum and Optimism, as well as various test networks. Each deployment consists of a deployment script (called 'task'), inputs (script configuration, such as dependencies), outputs (typically contract addresses), ABIs and bytecode files of related contracts.

Addresses and ABIs can be consumed from the package in JavaScript environments, or manually retrieved from the [GitHub](https://github.com/balancer-labs/balancer-v2-monorepo/tree/master/pkg/deployments) repository.

Note that some protocol contracts are created dynamically: for example, `WeightedPool` contracts are deployed by the canonical `WeightedPoolFactory`. While the ABIs of these contracts are stored in the `abi` directory of each deployment, their addresses are not. Those can be retrieved by querying the on-chain state or processing emitted events.

## Overview

### Deploying Contracts

For more information on how to create new deployments or run existing ones in new networks, head to the [deployment guide](DEPLOYING.md).

### Installation

```console
$ npm install @balancer-labs/v2-deployments
```

### Usage

Import `@balancer-labs/v2-deployments` to access the different ABIs and deployed addresses. To see all current Task IDs and their associated contracts, head to [Active Deployments](#active-deployments).

Past deployments that are currently not in use or have been superseded can be accessed in the [Deprecated Deployments](#deprecated-deployments) section. Use `deprecated/` as prefix when referring to a deprecated task ID.

> ⚠️ Exercise care when interacting with deprecated deployments: there's often a very good reason why they're no longer active.
>
> You can find information on why each deployment has been deprecated in their corresponding readme file.

---

- **async function getBalancerContract(taskID, contract, network)**

Returns an [Ethers](https://docs.ethers.io/v5/) contract object for a canonical deployment (e.g. the Vault, or a Pool factory).

_Note: requires using [Hardhat](https://hardhat.org/) with the [`hardhat-ethers`](https://hardhat.org/plugins/nomiclabs-hardhat-ethers.html) plugin._

- **async function getBalancerContractAt(taskID, contract, address)**

Returns an [Ethers](https://docs.ethers.io/v5/) contract object for a contract dynamically created at a known address (e.g. a Pool created from a factory).

_Note: requires using [Hardhat](https://hardhat.org/) with the [`hardhat-ethers`](https://hardhat.org/plugins/nomiclabs-hardhat-ethers.html) plugin._

- **function getBalancerContractAbi(taskID, contract)**

Returns a contract's [ABI](https://docs.soliditylang.org/en/latest/abi-spec.html).

- **function getBalancerContractBytecode(taskID, contract)**

Returns a contract's [creation code](https://docs.soliditylang.org/en/latest/contracts.html#creating-contracts).

- **function getBalancerContractAddress(taskID, contract, network)**

Returns the address of a contract's canonical deployment.

- **function getBalancerDeployment(taskID, network)**

Returns an object with all contracts from a deployment and their addresses.

## Active Deployments

| Description                                             | Task ID                                                                                              |
| ------------------------------------------------------- | ---------------------------------------------------------------------------------------------------- |
| Authorizer, governance contract                         | [`20210418-authorizer`](./tasks/20210418-authorizer)                                                 |
| Vault, main protocol contract                           | [`20210418-vault`](./tasks/20210418-vault)                                                           |
| Rate Provider for wstETH                                | [`20210812-wsteth-rate-provider`](./tasks/20210812-wsteth-rate-provider)                             |
| Liquidity Bootstrapping Pools                           | [`20211202-no-protocol-fee-lbp`](./tasks/20211202-no-protocol-fee-lbp)                               |
| Authorizer Adaptor for extending governance             | [`20220325-authorizer-adaptor`](./tasks/20220325-authorizer-adaptor)                                 |
| Wallet for the BAL token                                | [`20220325-bal-token-holder-factory`](./tasks/20220325-bal-token-holder-factory)                     |
| Admin of the BAL token                                  | [`20220325-balancer-token-admin`](./tasks/20220325-balancer-token-admin)                             |
| Gauge Registrant                                        | [`20220325-gauge-adder`](./tasks/20220325-gauge-adder)                                               |
| Liquidity Mining: veBAL, Gauge Controller and Minter    | [`20220325-gauge-controller`](./tasks/20220325-gauge-controller)                                     |
| Single Recipient Stakeless Gauges                       | [`20220325-single-recipient-gauge-factory`](./tasks/20220325-single-recipient-gauge-factory)         |
| Test Balancer Token                                     | [`20220325-test-balancer-token`](./tasks/20220325-test-balancer-token)                               |
| Delegation of veBAL boosts                              | [`20220325-ve-delegation`](./tasks/20220325-ve-delegation)                                           |
| Gauges on child networks (L2s and sidechains)           | [`20220413-child-chain-gauge-factory`](./tasks/20220413-child-chain-gauge-factory)                   |
| veBAL Smart Wallet Checker                              | [`20220420-smart-wallet-checker`](./tasks/20220420-smart-wallet-checker)                             |
| Relayer with the fix for the Double Entrypoint issue    | [`20220513-double-entrypoint-fix-relayer`](./tasks/20220513-double-entrypoint-fix-relayer)           |
| Protocol Fee Withdrawer                                 | [`20220517-protocol-fee-withdrawer`](./tasks/20220517-protocol-fee-withdrawer)                       |
| Child Chain Gauge Token Adder                           | [`20220527-child-chain-gauge-token-adder`](./tasks/20220527-child-chain-gauge-token-adder)           |
| Preseeded Voting Escrow Delegation                      | [`20220530-preseeded-voting-escrow-delegation`](./tasks/20220530-preseeded-voting-escrow-delegation) |
| Gauge Registrant V2, supporting new networks            | [`20220628-gauge-adder-v2`](./tasks/20220628-gauge-adder-v2)                                         |
| Distribution Scheduler for reward tokens on gauges      | [`20220707-distribution-scheduler`](./tasks/20220707-distribution-scheduler)                         |
| Fee Distributor for veBAL holders V2                    | [`20220714-fee-distributor-v2`](./tasks/20220714-fee-distributor-v2)                                 |
| Swap, join and exit simulations (queries)               | [`20220721-balancer-queries`](./tasks/20220721-balancer-queries)                                     |
| Protocol fee percentages provider                       | [`20220725-protocol-fee-percentages-provider`](./tasks/20220725-protocol-fee-percentages-provider)   |
| Child Chain Gauge Reward Helper                         | [`20220812-child-chain-reward-helper`](./tasks/20220812-child-chain-reward-helper)                   |
| Mainnet Staking Gauges V2                               | [`20220822-mainnet-gauge-factory-v2`](./tasks/20220822-mainnet-gauge-factory-v2)                     |
| Arbitrum Root Gauges V2, for veBAL voting               | [`20220823-arbitrum-root-gauge-factory-v2`](./tasks/20220823-arbitrum-root-gauge-factory-v2)         |
| Optimism Root Gauges V2, for veBAL voting               | [`20220823-optimism-root-gauge-factory-v2`](./tasks/20220823-optimism-root-gauge-factory-v2)         |
| Polygon Root Gauges V2, for veBAL voting                | [`20220823-polygon-root-gauge-factory-v2`](./tasks/20220823-polygon-root-gauge-factory-v2)           |
| Batch Relayer V4                                        | [`20220916-batch-relayer-v4`](./tasks/20220916-batch-relayer-v4)                                     |
| Pool Recovery Helper                                    | [`20221123-pool-recovery-helper`](./tasks/20221123-pool-recovery-helper)                             |
| Authorizer Adaptor Entrypoint                           | [`20221124-authorizer-adaptor-entrypoint`](./tasks/20221124-authorizer-adaptor-entrypoint)           |
| Timelock Authorizer, governance contract                | [`20221202-timelock-authorizer`](./tasks/20221202-timelock-authorizer)                               |
| L2 Gauge Checkpointer                                   | [`20221205-l2-gauge-checkpointer`](./tasks/20221205-l2-gauge-checkpointer)                           |
| VeBoost V2                                              | [`20221205-veboost-v2`](./tasks/20221205-veboost-v2)                                                 |
| Gauge Registrant V3, supporting the Adaptor entrypoint  | [`20230109-gauge-adder-v3`](./tasks/20230109-gauge-adder-v3)                                         |
| Weighted Pool V3                                        | [`20230206-weighted-pool-v3`](./tasks/20230206-weighted-pool-v3)                                     |
| Composable Stable Pools V3                              | [`20230206-composable-stable-pool-v3`](./tasks/20230206-composable-stable-pool-v3)                   |
| Linear Pools for ERC4626 Tokens V3                      | [`20230206-erc4626-linear-pool-v3`](./tasks/20230206-erc4626-linear-pool-v3)                         |
<<<<<<< HEAD
| Linear Pools for Euler Tokens                           | [`20230208-euler-linear-pool`](./tasks/20230208-euler-linear-pool)                                   |
=======
| Linear Pools for Aave aTokens (with rebalancing) V4     | [`20230206-aave-rebalanced-linear-pool-v4`](./tasks/20230206-aave-rebalanced-linear-pool-v4)         |
>>>>>>> 76fadfd1

## Scripts

These are deployments for script-like contracts (often called 'coordinators') which are typically granted some permission by Governance and then executed, after which they become useless.

| Description                                         | Task ID                                                                                                    |
| --------------------------------------------------- | ---------------------------------------------------------------------------------------------------------- |
| Coordination of the veBAL deployment                | [`20220325-veBAL-deployment-coordinator`](./tasks/scripts/20220325-veBAL-deployment-coordinator)           |
| Coordination of setup of L2 gauges for veBAL system | [`20220415-veBAL-L2-gauge-setup-coordinator`](./tasks/scripts/20220415-veBAL-L2-gauge-setup-coordinator)   |
| Coordination of veBAL gauges fix (Option 1)         | [`20220418-veBAL-gauge-fix-coordinator`](./tasks/scripts/20220418-veBAL-gauge-fix-coordinator)             |
| veBAL Smart Wallet Checker Coordinator              | [`20220421-smart-wallet-checker-coordinator`](./tasks/scripts/20220421-smart-wallet-checker-coordinator)   |
| Tribe BAL Minter Coordinator                        | [`20220606-tribe-bal-minter-coordinator`](./tasks/scripts/20220606-tribe-bal-minter-coordinator)           |
| Coordination of the double entrypoint issue fix     | [`20220610-snx-recovery-coordinator`](./tasks/scripts/20220610-snx-recovery-coordinator)                   |
| Coordination of the Gauge Adder migration           | [`20220721-gauge-adder-migration-coordinator`](./tasks/scripts/20220721-gauge-adder-migration-coordinator) |
| Timelock authorizer transition permission migration | [`20230130-ta-transition-migrator`](./tasks/scripts/20230130-ta-transition-migrator)                       |

## Deprecated Deployments

These deployments have been deprecated because they're either outdated and have been replaced by newer versions, or because they no longer form part of the current infrastructure. **In almost all cases they should no longer be used,** and are only kept here for historical reasons.

Go to each deprecated deployment's readme file to learn more about why it is deprecated, and what the replacement deployment is (if any).

| Description                                             | Task ID                                                                                                 |
| ------------------------------------------------------- | ------------------------------------------------------------------------------------------------------- |
| Weighted Pools of up to 8 tokens                        | [`20210418-weighted-pool`](./deprecated/tasks/20210418-weighted-pool)                                   |
| Stable Pools of up to 5 tokens                          | [`20210624-stable-pool`](./tasks/deprecated/20210624-stable-pool)                                       |
| Liquidity Bootstrapping Pools of up to 4 tokens         | [`20210721-liquidity-bootstrapping-pool`](./tasks/deprecated/20210721-liquidity-bootstrapping-pool)     |
| Meta Stable Pools with 2 tokens and price oracle        | [`20210727-meta-stable-pool`](./tasks/deprecated/20210727-meta-stable-pool)                             |
| Distributor contract for LDO rewards                    | [`20210811-ldo-merkle`](./deprecated/tasks/deprecated/20210811-ldo-merkle)                              |
| Relayer for Lido stETH wrapping/unwrapping              | [`20210812-lido-relayer`](./tasks/deprecated/20210812-lido-relayer)                                     |
| Basic Investment Pools for few tokens                   | [`20210907-investment-pool`](./tasks/deprecated/20210907-investment-pool)                               |
| Distributor contract for arbitrum BAL rewards           | [`20210913-bal-arbitrum-merkle`](./tasks/deprecated/20210913-bal-arbitrum-merkle)                       |
| Distributor contract for arbitrum MCB rewards           | [`20210928-mcb-arbitrum-merkle`](./tasks/deprecated/20210928-mcb-arbitrum-merkle)                       |
| Merkle Orchard Distributor                              | [`20211012-merkle-orchard`](./tasks/deprecated/20211012-merkle-orchard)                                 |
| Batch Relayer                                           | [`20211203-batch-relayer`](./tasks/deprecated/20211203-batch-relayer)                                   |
| Linear Pools for Aave aTokens                           | [`20211208-aave-linear-pool`](./tasks/deprecated/20211208-aave-linear-pool)                             |
| Preminted BPT Meta Stable Pools                         | [`20211208-stable-phantom-pool`](./tasks/deprecated/20211208-stable-phantom-pool)                       |
| Linear Pools for ERC4626 Tokens                         | [`20220304-erc4626-linear-pool`](./tasks/deprecated/20220304-erc4626-linear-pool)                       |
| Batch Relayer V2                                        | [`20220318-batch-relayer-v2`](./tasks/deprecated/20220318-batch-relayer-v2)                             |
| Mainnet Staking Gauges                                  | [`20220325-mainnet-gauge-factory`](./tasks/deprecated/20220325-mainnet-gauge-factory)                   |
| Linear Pools for ERC4626 Tokens V2                      | [`20220404-erc4626-linear-pool-v2`](./tasks/deprecated/20220404-erc4626-linear-pool-v2)                 |
| Arbitrum Root Gauges, for veBAL voting                  | [`20220413-arbitrum-root-gauge-factory`](./tasks/deprecated/20220413-arbitrum-root-gauge-factory)       |
| Polygon Root Gauges, for veBAL voting                   | [`20220413-polygon-root-gauge-factory`](./tasks/deprecated/20220413-polygon-root-gauge-factory)         |
| Fee Distributor for veBAL holders                       | [`20220420-fee-distributor`](./tasks/deprecated/20220420-fee-distributor)                               |
| Linear Pools for Unbutton tokens                        | [`20220425-unbutton-aave-linear-pool`](./tasks/deprecated/20220425-unbutton-aave-linear-pool)           |
| Stable Pools V2 of up to 5 tokens                       | [`20220609-stable-pool-v2`](./tasks/deprecated/20220609-stable-pool-v2)                                 |
| Optimism Root Gauges, for veBAL voting                  | [`20220628-optimism-root-gauge-factory`](./tasks/deprecated/20220628-optimism-root-gauge-factory)       |
| Batch Relayer V3                                        | [`20220720-batch-relayer-v3`](./tasks/deprecated/20220720-batch-relayer-v3)                             |
| Linear Pools for Aave aTokens (with rebalancing) V2     | [`20220817-aave-rebalanced-linear-pool`](./tasks/deprecated/20220817-aave-rebalanced-linear-pool)       |
| Composable Stable Pools                                 | [`20220906-composable-stable-pool`](./tasks/deprecated/20220906-composable-stable-pool)                 |
| Weighted Pool V2                                        | [`20220908-weighted-pool-v2`](./tasks/deprecated/20220908-weighted-pool-v2)                             |
| Managed Pool                                            | [`20221021-managed-pool`](./tasks/deprecated/20221021-managed-pool)                                     |
| Composable Stable Pools V2                              | [`20221122-composable-stable-pool-v2`](./tasks/deprecated/20221122-composable-stable-pool-v2)           |
| Linear Pools for Aave aTokens (with rebalancing) V3     | [`20221207-aave-rebalanced-linear-pool-v3`](./tasks/deprecated/20221207-aave-rebalanced-linear-pool-v3) |<|MERGE_RESOLUTION|>--- conflicted
+++ resolved
@@ -105,11 +105,8 @@
 | Weighted Pool V3                                        | [`20230206-weighted-pool-v3`](./tasks/20230206-weighted-pool-v3)                                     |
 | Composable Stable Pools V3                              | [`20230206-composable-stable-pool-v3`](./tasks/20230206-composable-stable-pool-v3)                   |
 | Linear Pools for ERC4626 Tokens V3                      | [`20230206-erc4626-linear-pool-v3`](./tasks/20230206-erc4626-linear-pool-v3)                         |
-<<<<<<< HEAD
+| Linear Pools for Aave aTokens (with rebalancing) V4     | [`20230206-aave-rebalanced-linear-pool-v4`](./tasks/20230206-aave-rebalanced-linear-pool-v4)         |
 | Linear Pools for Euler Tokens                           | [`20230208-euler-linear-pool`](./tasks/20230208-euler-linear-pool)                                   |
-=======
-| Linear Pools for Aave aTokens (with rebalancing) V4     | [`20230206-aave-rebalanced-linear-pool-v4`](./tasks/20230206-aave-rebalanced-linear-pool-v4)         |
->>>>>>> 76fadfd1
 
 ## Scripts
 
