# <img src="../../logo.svg" alt="Balancer" height="128px">

# Balancer V2 Deployments

[![NPM Package](https://img.shields.io/npm/v/@balancer-labs/v2-deployments.svg)](https://www.npmjs.org/package/@balancer-labs/v2-deployments)
[![GitHub Repository](https://img.shields.io/badge/github-deployments-lightgrey?logo=github)](https://github.com/balancer-labs/balancer-v2-monorepo/tree/deployments-latest/pkg/deployments)

This package contains the addresses and ABIs of all Balancer V2 deployed contracts, for Ethereum, Polygon, Arbitrum and Optimism mainnet, as well as various test networks. Each deployment consists of a deployment script (called 'task'), inputs (script configuration, such as dependencies), outputs (typically contract addresses), and ABIs of related contracts.

Addresses and ABIs can be consumed from the package in JavaScript environments, or manually retrieved from the [GitHub](https://github.com/balancer-labs/balancer-v2-monorepo/tree/master/pkg/deployments) repository.

Note that some protocol contracts are created dynamically: for example, `WeightedPool` contracts are deployed by the canonical `WeightedPoolFactory`. While the ABIs of these contracts are stored in the `abi` directory of each deployment, their addresses are not. Those can be retrieved by querying the on-chain state or processing emitted events.

## Overview

### Deploying Contracts

For more information on how to create new deployments or run existing ones in new networks, head to the [deployment guide](DEPLOYING.md).

### Installation

```console
$ npm install @balancer-labs/v2-deployments
```

### Usage

Import `@balancer-labs/v2-deployments` to access the different ABIs and deployed addresses. To see all Task IDs and their associated contracts, head to [Past Deployments](#past-deployments).

---

- **async function getBalancerContract(taskID, contract, network)**

Returns an [Ethers](https://docs.ethers.io/v5/) contract object for a canonical deployment (e.g. the Vault, or a Pool factory).

_Note: requires using [Hardhat](https://hardhat.org/) with the [`hardhat-ethers`](https://hardhat.org/plugins/nomiclabs-hardhat-ethers.html) plugin._

- **async function getBalancerContractAt(taskID, contract, address)**

Returns an [Ethers](https://docs.ethers.io/v5/) contract object for a contract dynamically created at a known address (e.g. a Pool created from a factory).

_Note: requires using [Hardhat](https://hardhat.org/) with the [`hardhat-ethers`](https://hardhat.org/plugins/nomiclabs-hardhat-ethers.html) plugin._

- **async function getBalancerContractAbi(taskID, contract)**

Returns a contract's [ABI](https://docs.soliditylang.org/en/latest/abi-spec.html).

- **async function getBalancerContractBytecode(taskID, contract)**

Returns a contract's [creation code](https://docs.soliditylang.org/en/latest/contracts.html#creating-contracts).

- **async function getBalancerContractAddress(taskID, contract, network)**

Returns the address of a contract's canonical deployment.

- **async function getBalancerDeployment(taskID, network)**

Returns an object with all contracts from a deployment and their addresses.

## Active Deployments

| Description                                             | Task ID                                                                                              |
| ------------------------------------------------------- | ---------------------------------------------------------------------------------------------------- |
| Authorizer, governance contract                         | [`20210418-authorizer`](./tasks/20210418-authorizer)                                                 |
| Vault, main protocol contract                           | [`20210418-vault`](./tasks/20210418-vault)                                                           |
| Weighted Pools of up to 8 tokens                        | [`20210418-weighted-pool`](./tasks/20210418-weighted-pool)                                           |
| Rate Provider for wstETH                                | [`20210812-wsteth-rate-provider`](./tasks/20210812-wsteth-rate-provider)                             |
| Authorizer Adaptor for extending governance             | [`20220325-authorizer-adaptor`](./tasks/20220325-authorizer-adaptor)                                 |
| Wallet for the BAL token                                | [`20220325-bal-token-holder-factory`](./tasks/20220325-bal-token-holder-factory)                     |
| Admin of the BAL token                                  | [`20220325-balancer-token-admin`](./tasks/20220325-balancer-token-admin)                             |
| Gauge Registrant                                        | [`20220325-gauge-adder`](./tasks/20220325-gauge-adder)                                               |
| Liquidity Mining: veBAL, Gauge Controller and Minter    | [`20220325-gauge-controller`](./tasks/20220325-gauge-controller)                                     |
| Mainnet Staking Gauges                                  | [`20220325-mainnet-gauge-factory`](./tasks/20220325-mainnet-gauge-factory)                           |
| Single Recipient Stakeless Gauges                       | [`20220325-single-recipient-gauge-factory`](./tasks/20220325-single-recipient-gauge-factory)         |
| Delegation of veBAL boosts                              | [`20220325-ve-delegation`](./tasks/20220325-ve-delegation)                                           |
| Linear Pools for ERC4626 Tokens V2                      | [`20220404-erc4626-linear-pool-v2`](./tasks/deprecated/20220404-erc4626-linear-pool-v2)              |
| Gauges on child networks (L2s and sidechains)           | [`20220413-child-chain-gauge-factory`](./tasks/20220413-child-chain-gauge-factory)                   |
| Arbitrum Root Gauges, for veBAL voting                  | [`20220413-arbitrum-root-gauge-factory`](./tasks/20220413-arbitrum-root-gauge-factory)               |
| Polygon Root Gauges, for veBAL voting                   | [`20220413-polygon-root-gauge-factory`](./tasks/20220413-polygon-root-gauge-factory)                 |
| veBAL Smart Wallet Checker                              | [`20220420-smart-wallet-checker`](./tasks/20220420-smart-wallet-checker)                             |
| Linear Pools for Unbutton tokens                        | [`20220425-unbutton-aave-linear-pool`](./tasks/20220425-unbutton-aave-linear-pool)                   |
| Relayer with the fix for the Double Entrypoint issue    | [`20220513-double-entrypoint-fix-relayer`](./tasks/20220513-double-entrypoint-fix-relayer)           |
| Protocol Fee Withdrawer                                 | [`20220517-protocol-fee-withdrawer`](./tasks/20220517-protocol-fee-withdrawer)                       |
| Child Chain Gauge Token Adder                           | [`20220527-child-chain-gauge-token-adder`](./tasks/20220527-child-chain-gauge-token-adder)           |
| Preseeded Voting Escrow Delegation                      | [`20220530-preseeded-voting-escrow-delegation`](./tasks/20220530-preseeded-voting-escrow-delegation) |
| Stable Pools V2 of up to 5 tokens                       | [`20220609-stable-pool-v2`](./tasks/20220609-stable-pool-v2)                                         |
| Gauge Registrant V2, supporting new networks            | [`20220628-gauge-adder-v2`](./tasks/20220628-gauge-adder-v2)                                         |
| Optimism Root Gauges, for veBAL voting                  | [`20220628-optimism-root-gauge-factory`](./tasks/20220628-optimism-root-gauge-factory)               |
| Distribution Scheduler for reward tokens on gauges      | [`20220707-distribution-scheduler`](./tasks/20220707-distribution-scheduler)                         |
| Fee Distributor for veBAL holders V2                    | [`20220714-fee-distributor-v2`](./tasks/20220714-fee-distributor-v2)                                 |
| Batch Relayer V3                                        | [`20220720-batch-relayer-v3`](./tasks/20220720-batch-relayer-v3)                                     |
| Swap, join and exit simulations (queries)               | [`20220721-balancer-queries`](./tasks/20220721-balancer-queries)                                     |
| Protocol fee percentages provider                       | [`20220725-protocol-fee-percentages-provider`](./tasks/20220725-protocol-fee-percentages-provider)   |
| Linear Pools for Aave aTokens with built-in rebalancing | [`20220729-aave-rebalanced-linear-pool`](./tasks/20220729-aave-rebalanced-linear-pool)               |
<<<<<<< HEAD
| Composable Stable Pools                                 | [`20220812-composable-stable-pool`](./tasks/20220812-composable-stable-pool)                         |
=======
| Child Chain Gauge Reward Helper                         | [`20220812-child-chain-reward-helper`](./tasks/20220812-child-chain-reward-helper)                   |
>>>>>>> 0ff06e2e

## Scripts

These are deployments for script-like contracts (often called 'coordinators') which are typically granted some permission by Governance and then executed, after which they become useless.

| Description                                         | Task ID                                                                                                    |
| --------------------------------------------------- | ---------------------------------------------------------------------------------------------------------- |
| Coordination of the veBAL deployment                | [`20220325-veBAL-deployment-coordinator`](./tasks/scripts/20220325-veBAL-deployment-coordinator)           |
| Coordination of setup of L2 gauges for veBAL system | [`20220415-veBAL-L2-gauge-setup-coordinator`](./tasks/scripts/20220415-veBAL-L2-gauge-setup-coordinator)   |
| Coordination of veBAL gauges fix (Option 1)         | [`20220418-veBAL-gauge-fix-coordinator`](./tasks/scripts/20220418-veBAL-gauge-fix-coordinator)             |
| veBAL Smart Wallet Checker Coordinator              | [`20220421-smart-wallet-checker-coordinator`](./tasks/scripts/20220421-smart-wallet-checker-coordinator)   |
| Tribe BAL Minter Coordinator                        | [`20220606-tribe-bal-minter-coordinator`](./tasks/scripts/20220606-tribe-bal-minter-coordinator)           |
| Coordination of the double entrypoint issue fix     | [`20220610-snx-recovery-coordinator`](./tasks/scripts/20220610-snx-recovery-coordinator)                   |
| Coordination of the Gauge Adder migration           | [`20220721-gauge-adder-migration-coordinator`](./tasks/scripts/20220721-gauge-adder-migration-coordinator) |

## Deprecated Deployments

These deployments have been deprecated because they're either outdated and have been replaced by newer versions, or because they no longer form part of the current infrastructure. **In almost all cases they should no longer be used,** and are only kept here for historical reasons.

Go to each deprecated deployment's readme file to learn more about why it is deprecated, and what the replacement deployment is (if any).

| Description                                      | Task ID                                                                                             |
| ------------------------------------------------ | --------------------------------------------------------------------------------------------------- |
| Stable Pools of up to 5 tokens                   | [`20210624-stable-pool`](./tasks/deprecated/20210624-stable-pool)                                   |
| Liquidity Bootstrapping Pools of up to 4 tokens  | [`20210721-liquidity-bootstrapping-pool`](./tasks/deprecated/20210721-liquidity-bootstrapping-pool) |
| Meta Stable Pools with 2 tokens and price oracle | [`20210727-meta-stable-pool`](./tasks/deprecated/20210727-meta-stable-pool)                         |
| Distributor contract for LDO rewards             | [`20210811-ldo-merkle`](./deprecated/tasks/deprecated/20210811-ldo-merkle)                          |
| Relayer for Lido stETH wrapping/unwrapping       | [`20210812-lido-relayer`](./tasks/deprecated/20210812-lido-relayer)                                 |
| Basic Investment Pools for few tokens            | [`20210907-investment-pool`](./tasks/deprecated/20210907-investment-pool)                           |
| Distributor contract for arbitrum BAL rewards    | [`20210913-bal-arbitrum-merkle`](./tasks/deprecated/20210913-bal-arbitrum-merkle)                   |
| Distributor contract for arbitrum MCB rewards    | [`20210928-mcb-arbitrum-merkle`](./tasks/deprecated/20210928-mcb-arbitrum-merkle)                   |
| Merkle Orchard Distributor                       | [`20211012-merkle-orchard`](./tasks/deprecated/20211012-merkle-orchard)                             |
| Batch Relayer                                    | [`20211203-batch-relayer`](./tasks/deprecated/20211203-batch-relayer)                               |
| Linear Pools for Aave aTokens                    | [`20211208-aave-linear-pool`](./tasks/deprecated/20211208-aave-linear-pool)                         |
| Preminted BPT Meta Stable Pools                  | [`20211208-stable-phantom-pool`](./tasks/deprecated/20211208-stable-phantom-pool)                   |
| Linear Pools for ERC4626 Tokens                  | [`20220304-erc4626-linear-pool`](./tasks/deprecated/20220304-erc4626-linear-pool)                   |
| Batch Relayer V2                                 | [`20220318-batch-relayer-v2`](./tasks/deprecated/20220318-batch-relayer-v2)                         |
| Fee Distributor for veBAL holders                | [`20220420-fee-distributor`](./tasks/deprecated/20220420-fee-distributor)                           |<|MERGE_RESOLUTION|>--- conflicted
+++ resolved
@@ -92,11 +92,8 @@
 | Swap, join and exit simulations (queries)               | [`20220721-balancer-queries`](./tasks/20220721-balancer-queries)                                     |
 | Protocol fee percentages provider                       | [`20220725-protocol-fee-percentages-provider`](./tasks/20220725-protocol-fee-percentages-provider)   |
 | Linear Pools for Aave aTokens with built-in rebalancing | [`20220729-aave-rebalanced-linear-pool`](./tasks/20220729-aave-rebalanced-linear-pool)               |
-<<<<<<< HEAD
 | Composable Stable Pools                                 | [`20220812-composable-stable-pool`](./tasks/20220812-composable-stable-pool)                         |
-=======
 | Child Chain Gauge Reward Helper                         | [`20220812-child-chain-reward-helper`](./tasks/20220812-child-chain-reward-helper)                   |
->>>>>>> 0ff06e2e
 
 ## Scripts
 
