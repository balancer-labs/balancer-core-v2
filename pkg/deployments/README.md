--- conflicted
+++ resolved
@@ -49,25 +49,14 @@
 
 ## Past Deployments
 
-<<<<<<< HEAD
-| Description                                     | Task ID                                                                                  |
-| ----------------------------------------------- | ---------------------------------------------------------------------------------------- |
-| Authorizer, governance contract                 | [`20210418-authorizer`](./tasks/20210418-authorizer)                                     |
-| Vault, main protocol contract                   | [`20210418-vault`](./tasks/20210418-vault)                                               |
-| Weighted Pools of up to 8 tokens                | [`20210418-weighted-pool`](./tasks/20210418-weighted-pool)                               |
-| Weighted Pools with two tokens and price oracle | [`20210418-weighted-pool`](./tasks/20210418-weighted-pool)                               |
-| Liquidity Bootstrapping Pools of up to 4 tokens | [`20210721-liquidity-bootstrapping-pool`](./tasks/20210721-liquidity-bootstrapping-pool) |
-| Stable Pools of up to 5 tokens                  | [`20210624-stable-pool`](./tasks/20210624-stable-pool)                                   |
-| Relayer for Lido stETH wrapping/unwrapping      | [`20210812-lido-relayer`](./tasks/20210812-lido-relayer)                                 |
-| Rate Provider for wstETH                        | [`20210812-wsteth-rate-provider`](./tasks/20210812-wsteth-rate-provider)                 |
-=======
 | Description                                      | Task ID                                                                                  |
 | ------------------------------------------------ | ---------------------------------------------------------------------------------------- |
 | Authorizer, governance contract                  | [`20210418-authorizer`](./tasks/20210418-authorizer)                                     |
 | Vault, main protocol contract                    | [`20210418-vault`](./tasks/20210418-vault)                                               |
 | Weighted Pools of up to 8 tokens                 | [`20210418-weighted-pool`](./tasks/20210418-weighted-pool)                               |
-| Weighted Pools with 2 tokens and price oracle    | [`20210418-weighted-pool`](./tasks/20210418-weighted-pool)                               |
+| Weighted Pools with two tokens and price oracle  | [`20210418-weighted-pool`](./tasks/20210418-weighted-pool)                               |
 | Liquidity Bootstrapping Pools of up to 4 tokens  | [`20210721-liquidity-bootstrapping-pool`](./tasks/20210721-liquidity-bootstrapping-pool) |
 | Stable Pools of up to 5 tokens                   | [`20210624-stable-pool`](./tasks/20210624-stable-pool)                                   |
 | Meta Stable Pools with 2 tokens and price oracle | [`20210727-meta-stable-pool`](./tasks/20210727-meta-stable-pool)                         |
->>>>>>> 91922819
+| Relayer for Lido stETH wrapping/unwrapping       | [`20210812-lido-relayer`](./tasks/20210812-lido-relayer)                                 |
+| Rate Provider for wstETH                         | [`20210812-wsteth-rate-provider`](./tasks/20210812-wsteth-rate-provider)                 |