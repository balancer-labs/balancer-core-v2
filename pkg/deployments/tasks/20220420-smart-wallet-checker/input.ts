--- conflicted
+++ resolved
@@ -1,21 +1,3 @@
-<<<<<<< HEAD
-import Task, { TaskMode } from '../../src/task';
-
-export type SmartWalletCheckerDeployment = {
-  Vault: string;
-  InitialAllowedAddresses: string[];
-};
-
-const Vault = new Task('20210418-vault', TaskMode.READ_ONLY);
-
-export default {
-  mainnet: {
-    Vault,
-    // TribeDAO's contract, from https://vote.balancer.fi/#/proposal/0xece898cf86f930dd150f622a4ccb1fa41900e67b3cebeb4fc7c5a4acbb0e0148
-    InitialAllowedAddresses: ['0xc4EAc760C2C631eE0b064E39888b89158ff808B2'],
-  },
-};
-=======
 import Task, { TaskMode } from '../../src/task';
 
 export type SmartWalletCheckerDeployment = {
@@ -34,5 +16,4 @@
   goerli: {
     InitialAllowedAddresses: [],
   },
-};
->>>>>>> c3ccf89d
+};