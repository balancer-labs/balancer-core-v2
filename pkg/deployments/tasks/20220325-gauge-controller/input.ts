<<<<<<< HEAD
import Task, { TaskMode } from '../../src/task';

export type GaugeSystemDeployment = {
  BPT: string;
  BalancerTokenAdmin: string;
  AuthorizerAdaptor: string;
};

const AuthorizerAdaptor = new Task('20220325-authorizer-adaptor', TaskMode.READ_ONLY);
const BalancerTokenAdmin = new Task('20220325-balancer-token-admin', TaskMode.READ_ONLY);

export default {
  AuthorizerAdaptor,
  BalancerTokenAdmin,
  mainnet: {
    BPT: '0x5c6Ee304399DBdB9C8Ef030aB642B10820DB8F56', // BPT of the canonical 80-20 BAL-WETH Pool
  },
  kovan: {
    BPT: '0xDC2EcFDf2688f92c85064bE0b929693ACC6dBcA6', // BPT of an 80-20 BAL-WETH Pool using test BAL
  },
};
=======
import Task, { TaskMode } from '../../src/task';

export type GaugeSystemDeployment = {
  BPT: string;
  BalancerTokenAdmin: string;
  AuthorizerAdaptor: string;
};

const AuthorizerAdaptor = new Task('20220325-authorizer-adaptor', TaskMode.READ_ONLY);
const BalancerTokenAdmin = new Task('20220325-balancer-token-admin', TaskMode.READ_ONLY);

export default {
  AuthorizerAdaptor,
  BalancerTokenAdmin,
  mainnet: {
    BPT: '0x5c6Ee304399DBdB9C8Ef030aB642B10820DB8F56', // BPT of the canonical 80-20 BAL-WETH Pool
  },
  kovan: {
    BPT: '0xDC2EcFDf2688f92c85064bE0b929693ACC6dBcA6', // BPT of an 80-20 BAL-WETH Pool using test BAL
  },
  goerli: {
    BPT: '0xf8a0623ab66F985EfFc1C69D05F1af4BaDB01b00', // BPT of an 80-20 BAL-WETH Pool using test BAL
  },
};
>>>>>>> c3ccf89d
<|MERGE_RESOLUTION|>--- conflicted
+++ resolved
@@ -1,26 +1,3 @@
-<<<<<<< HEAD
-import Task, { TaskMode } from '../../src/task';
-
-export type GaugeSystemDeployment = {
-  BPT: string;
-  BalancerTokenAdmin: string;
-  AuthorizerAdaptor: string;
-};
-
-const AuthorizerAdaptor = new Task('20220325-authorizer-adaptor', TaskMode.READ_ONLY);
-const BalancerTokenAdmin = new Task('20220325-balancer-token-admin', TaskMode.READ_ONLY);
-
-export default {
-  AuthorizerAdaptor,
-  BalancerTokenAdmin,
-  mainnet: {
-    BPT: '0x5c6Ee304399DBdB9C8Ef030aB642B10820DB8F56', // BPT of the canonical 80-20 BAL-WETH Pool
-  },
-  kovan: {
-    BPT: '0xDC2EcFDf2688f92c85064bE0b929693ACC6dBcA6', // BPT of an 80-20 BAL-WETH Pool using test BAL
-  },
-};
-=======
 import Task, { TaskMode } from '../../src/task';
 
 export type GaugeSystemDeployment = {
@@ -44,5 +21,4 @@
   goerli: {
     BPT: '0xf8a0623ab66F985EfFc1C69D05F1af4BaDB01b00', // BPT of an 80-20 BAL-WETH Pool using test BAL
   },
-};
->>>>>>> c3ccf89d
+};