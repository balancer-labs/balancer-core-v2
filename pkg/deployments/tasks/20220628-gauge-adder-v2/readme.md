--- conflicted
+++ resolved
@@ -1,10 +1,6 @@
 # 2022-06-28 - GaugeAdder V2
 
-<<<<<<< HEAD
-> This Gauge Adder has been deprecated in favor of an [updated version](../../20221111-gauge-adder-v3), which uses the Authorizer Adaptor Entrypoint.
-=======
 > There is an [updated version](../../20221111-gauge-adder-v3) of the Gauge Adder, which uses the Authorizer Adaptor Entrypoint.
->>>>>>> d28ec064
 
 Deployment of the new `GaugeAdder`, a helper contract which helps prevent some forms of improper configuration on the `GaugeController`. This version adds support for deploying gauges with the types for use with the Optimism, Gnosis Chain, and ZKSync networks.
 
