# Changelog

## Unreleased

### New Deployments

- Deployed `WeightedPoolFactory` v3 to all networks.
- Deployed `ComposableStablePoolFactory` v3 to all networks.
- Deployed `L2GaugeCheckpointer` to Mainnet.
- Deployed `VeBoostV2` to Mainnet.
- Deployed `NoProtocolFeeLiquidityBootstrappingPoolFactory` to Gnosis.
- Deployed `ERC4626LinearPoolFactory` to Gnosis.
- Deployed `UnbuttonAaveLinearPoolFactory` to Gnosis.
- Deployed `StablePoolFactory` to Gnosis.
- Deployed `WeightedPoolFactory` to Gnosis.
- Deployed `ComposableStablePoolFactory` to Gnosis.
- Deployed `PoolRecoveryHelper` to Gnosis.
- Deployed `AaveLinearPoolFactory` to Gnosis.
- Deployed `GaugeAdderV3` to Mainnet and Goerli.
- Deployed `TimelockAuthorizerTransitionMigrator` to Mainnet.
- Deployed `AaveLinearPoolV4` to all networks.
- Deployed `ERC4626LinearPoolFactory` to Mainnet, Goerli, Arbitrum, Polygon, and Optimism.
- Deployed `EulerLinearPoolFactory` to Mainnet and Goerli.
<<<<<<< HEAD
- Deployed `YearnLinearPoolFactory` to Mainnet, Goerli, Arbitrum, Polygon, and Optimism.
=======
- Deployed `GearboxLinearPoolFactory` to Mainnet and Goerli.
>>>>>>> e7fb92ba

### Deprecations

- Deprecated `20221207-aave-rebalanced-linear-pool-v3`.
- Deprecated `20220425-unbutton-aave-linear-pool`.
- Deprecated `20220404-erc4626-linear-pool-v2`.

### Breaking Changes

- The `20221115-aave-rebalanced-linear-pool` task was deleted and replaced with `20221207-aave-rebalanced-linear-pool-v3`. The old task had not been used by anyone.

## 3.1.1 (2022-12-01)

### Bugfixes

- Fixed changelog.

## 3.1.0 (2022-12-01)

### New Deployments

- Deployed core infrastructure (`Authorizer`, `Vault`, `AuthorizerAdaptor`, `ProtocolFeeWithdrawer`, `ProtocolFeePercentagesProvider`, `BalancerQueries` and `BatchRelayer`) to Gnosis and BNB.
- Deployed core Pool factories (`WeightedPoolFactory`, `ComposableStablePoolFactory`, `LiquidityBootstrappingPool`, `AaveLinearPool`) to BNB.
- Deployed `AuthorizerAdaptorEntrypoint` to all networks.
- Deployed `AaveLinearPoolFactory` to all networks.
- Deployed `PoolRecoveryHelper` to all networks.
- Deployed `ComposableStablePoolFactory` to all networks.
- Deployed `TimelockAuthorizer` to ethereum mainnet and goerli.

### Deprecations

- Deprecated `20211021-managed-pool` due to lacking features and not being expected to ever be used. A new version will be released soon.

### API Changes

- Made `getBalancerContractAbi`, `getBalancerContractBytecode`, `getBalancerContractAddress` and `getBalancerDeployment` synchronous rather than asynchronous functions.
- Added `getBalancerContractArtifact` which returns a artifact file for the contract in the same format used by Hardhat.
- Deprecated `getBalancerContractBytecode` in favour of `getBalancerContractArtifact`.
- Added `lookupBalancerContractByAddress` which returns the contract's name and the relevant deployment task if it is a tracked Balancer contract.

## 3.0.0 (2022-10-25)

### New Deployments

- All deployments that occurred since September 2021, including Linear Pools, Liquidity Mining, Composable Stable Pools and Managed Pools.

### Breaking Changes

- Introduced the `deprecated` directory. Deployments may be moved to that directory in minor releases - this will not be considered a breaking change.

## 2.3.0 (2021-09-24)

### New Deployments

- Deployed `InvestmentPoolFactory` to Mainnet, Polygon and Arbitrum.
- Deployed `MerkleRedeem` to Mainnet for VITA distribution.
- Deployed `MerkleRedeem` to Arbitrum for BAL distribution.

## 2.2.0 (2021-09-15)

### New Features

- Added creation code in the `bytecode` directory of each task.
- Added `getBalancerContractBytecode` to get a contract's creation code, which makes deploying contracts easier to package users.

## 2.1.3 (2021-08-30)

### Fixes

- Fixed inconsistent JSON file loading semantics.

## 2.1.2 (2021-08-30)

### Fixes

- Fixed package paths in published contract loaders.

## 2.1.1 (2021-08-25)

### Fixes

- Added `BalancerHelpers` to the Arbitrum deployment.

## 2.1.0 (2021-08-24)

### New Deployments

- Deployed `Authorizer`, `Vault`, `WeightedPoolFactory`, `WeightedPool2TokensFactory`, `StablePoolFactory`, `LiquidityBootstrappingPoolFactory`, `MetaStablePoolFactory` on Arbitrum mainnet.

## 2.0.0 (2021-08-24)

### New Deployments

- `StablePoolFactory`
- `LiquidityBootstrappingPoolFactory`
- `MetaStablePoolFactory`
- `MerkleRedeem` (for the LDO token)
- `LidoRelayer`
- `WstETHRateProvider`

### Breaking Changes

This release changes the directory structure of the package and introduces the concept of 'tasks'. Refer to [the readme](./README.md) for more information on where artifacts are located, and the different task IDs.<|MERGE_RESOLUTION|>--- conflicted
+++ resolved
@@ -21,11 +21,8 @@
 - Deployed `AaveLinearPoolV4` to all networks.
 - Deployed `ERC4626LinearPoolFactory` to Mainnet, Goerli, Arbitrum, Polygon, and Optimism.
 - Deployed `EulerLinearPoolFactory` to Mainnet and Goerli.
-<<<<<<< HEAD
 - Deployed `YearnLinearPoolFactory` to Mainnet, Goerli, Arbitrum, Polygon, and Optimism.
-=======
 - Deployed `GearboxLinearPoolFactory` to Mainnet and Goerli.
->>>>>>> e7fb92ba
 
 ### Deprecations
 
