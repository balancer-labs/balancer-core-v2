--- conflicted
+++ resolved
@@ -36,15 +36,11 @@
 
     address private _lastCreatedPool;
 
-<<<<<<< HEAD
     constructor(
         IVault vault,
         IProtocolFeePercentagesProvider protocolFeeProvider,
         IBalancerQueries queries
-    ) BasePoolSplitCodeFactory(vault, protocolFeeProvider, type(AaveLinearPool).creationCode) {
-=======
-    constructor(IVault vault, IBalancerQueries queries) BasePoolFactory(vault, type(AaveLinearPool).creationCode) {
->>>>>>> 2ff09914
+    ) BasePoolFactory(vault, protocolFeeProvider, type(AaveLinearPool).creationCode) {
         _queries = queries;
     }
 
