<<<<<<< HEAD
// SPDX-License-Identifier: GPL-3.0-or-later
// This program is free software: you can redistribute it and/or modify
// it under the terms of the GNU General Public License as published by
// the Free Software Foundation, either version 3 of the License, or
// (at your option) any later version.

// This program is distributed in the hope that it will be useful,
// but WITHOUT ANY WARRANTY; without even the implied warranty of
// MERCHANTABILITY or FITNESS FOR A PARTICULAR PURPOSE.  See the
// GNU General Public License for more details.

// You should have received a copy of the GNU General Public License
// along with this program.  If not, see <http://www.gnu.org/licenses/>.

pragma solidity ^0.7.0;
pragma experimental ABIEncoderV2;

import "@balancer-labs/v2-interfaces/contracts/solidity-utils/misc/IERC4626.sol";

import "@balancer-labs/v2-solidity-utils/contracts/openzeppelin/ERC20.sol";
import "@balancer-labs/v2-solidity-utils/contracts/math/Math.sol";

import "../LinearPool.sol";

contract ERC4626LinearPool is LinearPool {
    using Math for uint256;

    uint256 private immutable _rateScaleFactor;

    constructor(
        IVault vault,
        string memory name,
        string memory symbol,
        IERC20 mainToken,
        IERC4626 wrappedToken,
        uint256 upperTarget,
        uint256 swapFeePercentage,
        uint256 pauseWindowDuration,
        uint256 bufferPeriodDuration,
        address owner
    )
        LinearPool(
            vault,
            name,
            symbol,
            mainToken,
            wrappedToken,
            upperTarget,
            swapFeePercentage,
            pauseWindowDuration,
            bufferPeriodDuration,
            owner
        )
    {
        // We do NOT enforce mainToken == wrappedToken.asset() even
        // though this is the expected behavior in most cases. Instead,
        // we assume a 1:1 relationship between mainToken and
        // wrappedToken.asset(), but they do not have to be the same
        // token. It is vitally important that this 1:1 relationship is
        // respected, or the pool will not function as intended.
        //
        // This allows for use cases where the wrappedToken is
        // double-wrapped into an ERC-4626 token. For example, consider
        // a linear pool whose goal is to pair DAI with aDAI. Because
        // aDAI is a rebasing token, it needs to be wrapped, and let's
        // say an ERC-4626 wrapper is chosen for compatibility with this
        // linear pool. Then wrappedToken.asset() will return aDAI,
        // whereas mainToken is DAI. But the 1:1 relationship holds, and
        // the pool is still valid.

        // _getWrappedTokenRate is scaled e18, so we may need to scale IERC4626.convertToAssets()
        uint256 wrappedTokenDecimals = ERC20(address(wrappedToken)).decimals();
        uint256 mainTokenDecimals = ERC20(address(mainToken)).decimals();

        // This is always positive because we only accept tokens with <= 18 decimals
        uint256 digitsDifference = Math.add(18, wrappedTokenDecimals).sub(mainTokenDecimals);
        _rateScaleFactor = 10**digitsDifference;
    }

    function _getWrappedTokenRate() internal view override returns (uint256) {
        IERC4626 wrappedToken = IERC4626(getWrappedToken());

        // Main tokens per 1e18 wrapped token wei
        //     decimals: main + (18 - wrapped)
        uint256 assetsPerShare = wrappedToken.convertToAssets(FixedPoint.ONE);

        // This function returns a 18 decimal fixed point number
        //     assetsPerShare decimals:   18 + main - wrapped
        //     _rateScaleFactor decimals: 18 - main + wrapped
        uint256 rate = assetsPerShare.mul(_rateScaleFactor).divDown(FixedPoint.ONE);
        return rate;
    }
}
=======
// SPDX-License-Identifier: GPL-3.0-or-later
// This program is free software: you can redistribute it and/or modify
// it under the terms of the GNU General Public License as published by
// the Free Software Foundation, either version 3 of the License, or
// (at your option) any later version.

// This program is distributed in the hope that it will be useful,
// but WITHOUT ANY WARRANTY; without even the implied warranty of
// MERCHANTABILITY or FITNESS FOR A PARTICULAR PURPOSE.  See the
// GNU General Public License for more details.

// You should have received a copy of the GNU General Public License
// along with this program.  If not, see <http://www.gnu.org/licenses/>.

pragma solidity ^0.7.0;
pragma experimental ABIEncoderV2;

import "@balancer-labs/v2-interfaces/contracts/solidity-utils/misc/IERC4626.sol";

import "@balancer-labs/v2-solidity-utils/contracts/openzeppelin/ERC20.sol";
import "@balancer-labs/v2-solidity-utils/contracts/math/Math.sol";

import "../LinearPool.sol";

contract ERC4626LinearPool is LinearPool {
    using Math for uint256;

    uint256 private immutable _rateScaleFactor;

    constructor(
        IVault vault,
        string memory name,
        string memory symbol,
        IERC20 mainToken,
        IERC4626 wrappedToken,
        uint256 upperTarget,
        uint256 swapFeePercentage,
        uint256 pauseWindowDuration,
        uint256 bufferPeriodDuration,
        address owner
    )
        LinearPool(
            vault,
            name,
            symbol,
            mainToken,
            wrappedToken,
            upperTarget,
            new address[](2),
            swapFeePercentage,
            pauseWindowDuration,
            bufferPeriodDuration,
            owner
        )
    {
        // We do NOT enforce mainToken == wrappedToken.asset() even
        // though this is the expected behavior in most cases. Instead,
        // we assume a 1:1 relationship between mainToken and
        // wrappedToken.asset(), but they do not have to be the same
        // token. It is vitally important that this 1:1 relationship is
        // respected, or the pool will not function as intended.
        //
        // This allows for use cases where the wrappedToken is
        // double-wrapped into an ERC-4626 token. For example, consider
        // a linear pool whose goal is to pair DAI with aDAI. Because
        // aDAI is a rebasing token, it needs to be wrapped, and let's
        // say an ERC-4626 wrapper is chosen for compatibility with this
        // linear pool. Then wrappedToken.asset() will return aDAI,
        // whereas mainToken is DAI. But the 1:1 relationship holds, and
        // the pool is still valid.

        // _getWrappedTokenRate is scaled e18, so we may need to scale IERC4626.convertToAssets()
        uint256 wrappedTokenDecimals = ERC20(address(wrappedToken)).decimals();
        uint256 mainTokenDecimals = ERC20(address(mainToken)).decimals();

        // This is always positive because we only accept tokens with <= 18 decimals
        uint256 digitsDifference = Math.add(18, wrappedTokenDecimals).sub(mainTokenDecimals);
        _rateScaleFactor = 10**digitsDifference;
    }

    function _getWrappedTokenRate() internal view override returns (uint256) {
        IERC4626 wrappedToken = IERC4626(address(getWrappedToken()));

        // Main tokens per 1e18 wrapped token wei
        //     decimals: main + (18 - wrapped)
        uint256 assetsPerShare = wrappedToken.convertToAssets(FixedPoint.ONE);

        // This function returns a 18 decimal fixed point number
        //     assetsPerShare decimals:   18 + main - wrapped
        //     _rateScaleFactor decimals: 18 - main + wrapped
        uint256 rate = assetsPerShare.mul(_rateScaleFactor).divDown(FixedPoint.ONE);
        return rate;
    }
}
>>>>>>> c3ccf89d
<|MERGE_RESOLUTION|>--- conflicted
+++ resolved
@@ -1,98 +1,3 @@
-<<<<<<< HEAD
-// SPDX-License-Identifier: GPL-3.0-or-later
-// This program is free software: you can redistribute it and/or modify
-// it under the terms of the GNU General Public License as published by
-// the Free Software Foundation, either version 3 of the License, or
-// (at your option) any later version.
-
-// This program is distributed in the hope that it will be useful,
-// but WITHOUT ANY WARRANTY; without even the implied warranty of
-// MERCHANTABILITY or FITNESS FOR A PARTICULAR PURPOSE.  See the
-// GNU General Public License for more details.
-
-// You should have received a copy of the GNU General Public License
-// along with this program.  If not, see <http://www.gnu.org/licenses/>.
-
-pragma solidity ^0.7.0;
-pragma experimental ABIEncoderV2;
-
-import "@balancer-labs/v2-interfaces/contracts/solidity-utils/misc/IERC4626.sol";
-
-import "@balancer-labs/v2-solidity-utils/contracts/openzeppelin/ERC20.sol";
-import "@balancer-labs/v2-solidity-utils/contracts/math/Math.sol";
-
-import "../LinearPool.sol";
-
-contract ERC4626LinearPool is LinearPool {
-    using Math for uint256;
-
-    uint256 private immutable _rateScaleFactor;
-
-    constructor(
-        IVault vault,
-        string memory name,
-        string memory symbol,
-        IERC20 mainToken,
-        IERC4626 wrappedToken,
-        uint256 upperTarget,
-        uint256 swapFeePercentage,
-        uint256 pauseWindowDuration,
-        uint256 bufferPeriodDuration,
-        address owner
-    )
-        LinearPool(
-            vault,
-            name,
-            symbol,
-            mainToken,
-            wrappedToken,
-            upperTarget,
-            swapFeePercentage,
-            pauseWindowDuration,
-            bufferPeriodDuration,
-            owner
-        )
-    {
-        // We do NOT enforce mainToken == wrappedToken.asset() even
-        // though this is the expected behavior in most cases. Instead,
-        // we assume a 1:1 relationship between mainToken and
-        // wrappedToken.asset(), but they do not have to be the same
-        // token. It is vitally important that this 1:1 relationship is
-        // respected, or the pool will not function as intended.
-        //
-        // This allows for use cases where the wrappedToken is
-        // double-wrapped into an ERC-4626 token. For example, consider
-        // a linear pool whose goal is to pair DAI with aDAI. Because
-        // aDAI is a rebasing token, it needs to be wrapped, and let's
-        // say an ERC-4626 wrapper is chosen for compatibility with this
-        // linear pool. Then wrappedToken.asset() will return aDAI,
-        // whereas mainToken is DAI. But the 1:1 relationship holds, and
-        // the pool is still valid.
-
-        // _getWrappedTokenRate is scaled e18, so we may need to scale IERC4626.convertToAssets()
-        uint256 wrappedTokenDecimals = ERC20(address(wrappedToken)).decimals();
-        uint256 mainTokenDecimals = ERC20(address(mainToken)).decimals();
-
-        // This is always positive because we only accept tokens with <= 18 decimals
-        uint256 digitsDifference = Math.add(18, wrappedTokenDecimals).sub(mainTokenDecimals);
-        _rateScaleFactor = 10**digitsDifference;
-    }
-
-    function _getWrappedTokenRate() internal view override returns (uint256) {
-        IERC4626 wrappedToken = IERC4626(getWrappedToken());
-
-        // Main tokens per 1e18 wrapped token wei
-        //     decimals: main + (18 - wrapped)
-        uint256 assetsPerShare = wrappedToken.convertToAssets(FixedPoint.ONE);
-
-        // This function returns a 18 decimal fixed point number
-        //     assetsPerShare decimals:   18 + main - wrapped
-        //     _rateScaleFactor decimals: 18 - main + wrapped
-        uint256 rate = assetsPerShare.mul(_rateScaleFactor).divDown(FixedPoint.ONE);
-        return rate;
-    }
-}
-=======
 // SPDX-License-Identifier: GPL-3.0-or-later
 // This program is free software: you can redistribute it and/or modify
 // it under the terms of the GNU General Public License as published by
@@ -186,5 +91,4 @@
         uint256 rate = assetsPerShare.mul(_rateScaleFactor).divDown(FixedPoint.ONE);
         return rate;
     }
-}
->>>>>>> c3ccf89d
+}