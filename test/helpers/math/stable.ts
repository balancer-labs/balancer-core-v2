--- conflicted
+++ resolved
@@ -1,43 +1,23 @@
 import { Decimal } from 'decimal.js';
-<<<<<<< HEAD
-import { BigNumberish } from '../numbers';
+import { decimal, BigNumberish } from '../../../lib/helpers/numbers';
 
 export function calculateInvariant(amp: BigNumberish, balances: BigNumberish[]): Decimal {
-  let sum = new Decimal(0);
+  let sum = decimal(0);
   const totalCoins = balances.length;
   for (let i = 0; i < totalCoins; i++) {
     sum = sum.add(balances[i].toString());
   }
-=======
-import { decimal } from '../../../lib/helpers/numbers';
-
-//TODO: Test this math by checking  extremes values for the amplification field (0 and infinite)
-//to verify that it equals constant sum and constant product (weighted) invariants.
-
-export function calculateInvariant(amp: Decimal, balances: Decimal[]): Decimal {
-  const sum = balances.reduce((a, b) => a.add(b), decimal(0));
->>>>>>> 8cfd8185
   if (sum.isZero()) {
     return decimal(0);
   }
 
+  let prevInv = decimal(0);
   let inv = sum;
-<<<<<<< HEAD
-  const ampTimesTotal = new Decimal(amp.toString()).times(totalCoins);
+  const ampTimesTotal = decimal(amp.toString()).times(totalCoins);
   for (let i = 0; i < 255; i++) {
-    let P_D = new Decimal(totalCoins).times(balances[0].toString());
+    let P_D = decimal(totalCoins).times(balances[0].toString());
     for (let j = 1; j < totalCoins; j++) {
       P_D = P_D.times(balances[j].toString()).times(totalCoins).div(inv);
-=======
-  let prevInv = decimal(0);
-  const totalCoins = balances.length;
-  const ampTimesTotal = amp.mul(totalCoins);
-
-  for (let i = 0; i < 255; i++) {
-    let P_D = decimal(totalCoins).mul(balances[0]);
-    for (let j = 1; j < totalCoins; j++) {
-      P_D = P_D.mul(balances[j]).mul(totalCoins).div(inv);
->>>>>>> 8cfd8185
     }
 
     prevInv = inv;
@@ -60,25 +40,24 @@
   return inv;
 }
 
-<<<<<<< HEAD
 export function calculateAnalyticalInvariantForTwoTokens(amp: BigNumberish, balances: BigNumberish[]): Decimal {
   if (balances.length !== 2) {
     throw 'Analytical invariant is solved only for 2 balances';
   }
-  const n = new Decimal(balances.length);
+  const n = decimal(balances.length);
   //Sum
-  const sum = balances.reduce((a: Decimal, b: BigNumberish) => a.add(b.toString()), new Decimal(0));
+  const sum = balances.reduce((a: Decimal, b: BigNumberish) => a.add(b.toString()), decimal(0));
   //Mul
-  const prod = balances.reduce((a: Decimal, b: BigNumberish) => a.times(b.toString()), new Decimal(1));
+  const prod = balances.reduce((a: Decimal, b: BigNumberish) => a.times(b.toString()), decimal(1));
   //Q
-  const q = new Decimal(amp.toString())
+  const q = decimal(amp.toString())
     .mul(-1)
     .mul(n.pow(n.times(2)))
     .mul(sum)
     .mul(prod);
   //P
-  const p = new Decimal(amp.toString())
-    .minus(new Decimal(1).div(n.pow(n)))
+  const p = decimal(amp.toString())
+    .minus(decimal(1).div(n.pow(n)))
     .mul(n.pow(n.times(2)))
     .mul(prod);
   //C
@@ -89,15 +68,11 @@
     .sqrt()
     .minus(q.div(2))
     .pow(1 / 3);
-=======
-function calcBalance(amp: Decimal, oldBalances: Decimal[], newBalances: Decimal[], balanceIndex: number): Decimal {
->>>>>>> 8cfd8185
   //Invariant
   const invariant = c.minus(p.div(c.mul(3)));
   return invariant;
 }
 
-<<<<<<< HEAD
 function calcBalance(
   invariant: Decimal,
   amp: BigNumberish,
@@ -105,13 +80,13 @@
   balanceIndex: number
 ): Decimal {
   let p = invariant;
-  let sum: Decimal = new Decimal(0);
+  let sum: Decimal = decimal(0);
   const totalCoins = newBalances.length;
-  let nn = new Decimal(1);
-  let x = new Decimal(0);
+  let nn = decimal(1);
+  let x = decimal(0);
   for (let i = 0; i < totalCoins; i++) {
     if (i != balanceIndex) {
-      x = new Decimal(newBalances[i].toString());
+      x = decimal(newBalances[i].toString());
     } else {
       continue;
     }
@@ -119,39 +94,13 @@
     nn = nn.mul(totalCoins).mul(totalCoins);
     p = p.mul(invariant).div(x);
   }
-  p = p.mul(invariant).div(new Decimal(amp.toString()).mul(nn).mul(nn));
-  const b = sum.add(invariant.div(new Decimal(amp.toString()).mul(nn)));
+  p = p.mul(invariant).div(decimal(amp.toString()).mul(nn).mul(nn));
+  const b = sum.add(invariant.div(decimal(amp.toString()).mul(nn)));
   const y = invariant
     .sub(b)
     .add(invariant.sub(b).mul(invariant.sub(b)).add(p.mul(4)).sqrt())
     .div(2);
   return y;
-=======
-  //Sum (without amount in)
-  const sum = newBalances.reduce((a, b, index) => (index !== balanceIndex ? a.add(b) : a), decimal(0));
-
-  //Mul (without amount in)
-  const prod = newBalances.reduce((a, b, index) => (index !== balanceIndex ? a.mul(b) : a), decimal(1));
-
-  //a
-  const a = amp;
-
-  //b
-  const n = decimal(oldBalances.length);
-  const b = amp.mul(sum).add(decimal(1).div(n.pow(n)).sub(amp).mul(invariant));
-
-  //c
-  const c = decimal(-1)
-    .mul(invariant.pow(3))
-    .div(n.pow(n.mul(2)))
-    .mul(decimal(1).div(prod));
-
-  //Amount out
-  return decimal(-1)
-    .mul(b)
-    .add(b.pow(2).sub(a.mul(c).mul(4)).sqrt())
-    .div(a.mul(2));
->>>>>>> 8cfd8185
 }
 
 export function calcOutGivenIn(
@@ -161,13 +110,12 @@
   tokenIndexOut: number,
   tokenAmountIn: BigNumberish
 ): Decimal {
-<<<<<<< HEAD
   const newBalances: Decimal[] = [];
   for (let index = 0; index < balances.length; index++) {
     if (index == tokenIndexIn) {
-      newBalances.push(new Decimal(balances[index].toString()).add(tokenAmountIn.toString()));
+      newBalances.push(decimal(balances[index].toString()).add(tokenAmountIn.toString()));
     } else {
-      newBalances.push(new Decimal(balances[index].toString()));
+      newBalances.push(decimal(balances[index].toString()));
     }
   }
   const invariant = calculateInvariant(amp, balances);
@@ -177,12 +125,7 @@
     newBalances.map((balance) => balance.toString()),
     tokenIndexOut
   );
-  return new Decimal(balances[tokenIndexOut].toString()).sub(amountOutBalance).sub(1);
-=======
-  const newBalances = balances.map((balance, i) => (i == tokenIndexIn ? balance.add(tokenAmountIn) : balance));
-  const amountOutBalance = calcBalance(amp, balances, newBalances, tokenIndexOut);
-  return balances[tokenIndexOut].sub(amountOutBalance);
->>>>>>> 8cfd8185
+  return decimal(balances[tokenIndexOut].toString()).sub(amountOutBalance).sub(1);
 }
 
 export function calcInGivenOut(
@@ -192,13 +135,12 @@
   tokenIndexOut: number,
   tokenAmountOut: BigNumberish
 ): Decimal {
-<<<<<<< HEAD
   const newBalances: Decimal[] = [];
   for (let index = 0; index < balances.length; index++) {
     if (index == tokenIndexOut) {
-      newBalances.push(new Decimal(balances[index].toString()).sub(tokenAmountOut.toString()));
+      newBalances.push(decimal(balances[index].toString()).sub(tokenAmountOut.toString()));
     } else {
-      newBalances.push(new Decimal(balances[index].toString()));
+      newBalances.push(decimal(balances[index].toString()));
     }
   }
   const invariant = calculateInvariant(amp, balances);
@@ -218,15 +160,10 @@
   tokenIndex: number
 ): Decimal {
   const amountInBalance = calcBalance(
-    new Decimal(lastInvariant.toString()),
+    decimal(lastInvariant.toString()),
     amp,
     balances.map((balance) => balance.toString()),
     tokenIndex
   );
-  return new Decimal(balances[tokenIndex].toString()).sub(amountInBalance).sub(1);
-=======
-  const newBalances = balances.map((balance, i) => (i == tokenIndexOut ? balance.sub(tokenAmountOut) : balance));
-  const amountInBalance = calcBalance(amp, balances, newBalances, tokenIndexIn);
-  return amountInBalance.sub(balances[tokenIndexIn]);
->>>>>>> 8cfd8185
+  return decimal(balances[tokenIndex].toString()).sub(amountInBalance).sub(1);
 }