import { BigNumber } from 'ethers';
import { SignerWithAddress } from '@nomiclabs/hardhat-ethers/dist/src/signer-with-address';

import { BigNumberish } from '../../../../../lib/helpers/numbers';

import Token from '../../tokens/Token';
import TokenList from '../../tokens/TokenList';
import { Account, NAry } from '../../types/types';

export type RawWeightedPoolDeployment = {
  tokens?: TokenList;
  weights?: BigNumberish[];
  swapFee?: BigNumberish;
<<<<<<< HEAD
  responseWindowDuration?: BigNumberish;
  bufferPeriodDuration?: BigNumberish;
=======
  emergencyPeriod?: BigNumberish;
  emergencyPeriodCheckExtension?: BigNumberish;
  owner?: Account;
>>>>>>> 4fb3891f
  admin?: SignerWithAddress;
  from?: SignerWithAddress;
  fromFactory?: boolean;
};

export type WeightedPoolDeployment = {
  tokens: TokenList;
  weights: BigNumberish[];
  swapFee: BigNumberish;
<<<<<<< HEAD
  responseWindowDuration: BigNumberish;
  bufferPeriodDuration: BigNumberish;
=======
  emergencyPeriod: BigNumberish;
  emergencyPeriodCheckExtension: BigNumberish;
  owner: Account;
>>>>>>> 4fb3891f
  admin?: SignerWithAddress;
  from?: SignerWithAddress;
};

export type SwapWeightedPool = {
  in: number | Token;
  out: number | Token;
  amount: BigNumberish;
  recipient?: Account;
  from?: SignerWithAddress;
  latestBlockNumberUsed?: BigNumberish;
  data?: string;
};

export type JoinExitWeightedPool = {
  recipient?: Account;
  currentBalances?: BigNumberish[];
  latestBlockNumberUsed?: BigNumberish;
  protocolFeePercentage?: BigNumberish;
  data?: string;
  from?: SignerWithAddress;
};

export type InitWeightedPool = {
  initialBalances: NAry<BigNumberish>;
  from?: SignerWithAddress;
  recipient?: Account;
  protocolFeePercentage?: BigNumberish;
};

export type JoinGivenInWeightedPool = {
  amountsIn: NAry<BigNumberish>;
  minimumBptOut?: BigNumberish;
  from?: SignerWithAddress;
  recipient?: Account;
  currentBalances?: BigNumberish[];
  protocolFeePercentage?: BigNumberish;
};

export type JoinGivenOutWeightedPool = {
  token: number | Token;
  bptOut: BigNumberish;
  from?: SignerWithAddress;
  recipient?: Account;
  currentBalances?: BigNumberish[];
  protocolFeePercentage?: BigNumberish;
};

export type ExitGivenOutWeightedPool = {
  amountsOut: NAry<BigNumberish>;
  maximumBptIn?: BigNumberish;
  recipient?: Account;
  from?: SignerWithAddress;
  currentBalances?: BigNumberish[];
  protocolFeePercentage?: BigNumberish;
};

export type SingleExitGivenInWeightedPool = {
  bptIn: BigNumberish;
  token: number | Token;
  recipient?: Account;
  from?: SignerWithAddress;
  currentBalances?: BigNumberish[];
  protocolFeePercentage?: BigNumberish;
};

export type MultiExitGivenInWeightedPool = {
  bptIn: BigNumberish;
  recipient?: Account;
  from?: SignerWithAddress;
  currentBalances?: BigNumberish[];
  protocolFeePercentage?: BigNumberish;
};

export type JoinResult = {
  amountsIn: BigNumber[];
  dueProtocolFeeAmounts: BigNumber[];
};

export type ExitResult = {
  amountsOut: BigNumber[];
  dueProtocolFeeAmounts: BigNumber[];
};

export type JoinQueryResult = {
  bptOut: BigNumber;
  amountsIn: BigNumber[];
};

export type ExitQueryResult = {
  bptIn: BigNumber;
  amountsOut: BigNumber[];
};

export type PoolQueryResult = JoinQueryResult | ExitQueryResult;<|MERGE_RESOLUTION|>--- conflicted
+++ resolved
@@ -11,14 +11,9 @@
   tokens?: TokenList;
   weights?: BigNumberish[];
   swapFee?: BigNumberish;
-<<<<<<< HEAD
   responseWindowDuration?: BigNumberish;
   bufferPeriodDuration?: BigNumberish;
-=======
-  emergencyPeriod?: BigNumberish;
-  emergencyPeriodCheckExtension?: BigNumberish;
   owner?: Account;
->>>>>>> 4fb3891f
   admin?: SignerWithAddress;
   from?: SignerWithAddress;
   fromFactory?: boolean;
@@ -28,14 +23,9 @@
   tokens: TokenList;
   weights: BigNumberish[];
   swapFee: BigNumberish;
-<<<<<<< HEAD
   responseWindowDuration: BigNumberish;
   bufferPeriodDuration: BigNumberish;
-=======
-  emergencyPeriod: BigNumberish;
-  emergencyPeriodCheckExtension: BigNumberish;
   owner: Account;
->>>>>>> 4fb3891f
   admin?: SignerWithAddress;
   from?: SignerWithAddress;
 };
