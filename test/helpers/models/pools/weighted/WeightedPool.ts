--- conflicted
+++ resolved
@@ -261,11 +261,7 @@
     const currentBalances = await this.getBalances();
     const [tokenIn, tokenOut] = this.tokens.indicesOf(params.in, params.out);
 
-<<<<<<< HEAD
-    return this.instance.callStatic.onSwap(
-=======
-    return this.instance.onSwapGivenIn(
->>>>>>> 4f23bf30
+    return this.instance.onSwap(
       {
         kind: SWAP_GIVEN.IN,
         poolId: this.poolId,
@@ -286,11 +282,7 @@
     const currentBalances = await this.getBalances();
     const [tokenIn, tokenOut] = this.tokens.indicesOf(params.in, params.out);
 
-<<<<<<< HEAD
-    return this.instance.callStatic.onSwap(
-=======
-    return this.instance.onSwapGivenOut(
->>>>>>> 4f23bf30
+    return this.instance.onSwap(
       {
         kind: SWAP_GIVEN.OUT,
         poolId: this.poolId,
