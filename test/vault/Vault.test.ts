import { ethers } from 'hardhat';
import { expect } from 'chai';
import { Contract, ContractReceipt } from 'ethers';
import * as expectEvent from '../helpers/expectEvent';
import { MAX_UINT256 } from '../helpers/constants';
import { expectBalanceChange } from '../helpers/tokenBalance';
import { TokenList, deployTokens } from '../helpers/tokens';
import { deploy } from '../../scripts/helpers/deploy';
import { SignerWithAddress } from '@nomiclabs/hardhat-ethers/dist/src/signer-with-address';
import { PairTS, setupPool } from '../../scripts/helpers/pools';

describe('Vault - swaps', () => {
  let controller: SignerWithAddress;
  let trader: SignerWithAddress;
  let creditor: SignerWithAddress;
  let traderAddress: string;

  let vault: Contract;
  let strategy: Contract;
  let tradeScript: Contract;
  let tokens: TokenList = {};

  before('setup', async () => {
    [, controller, trader, creditor] = await ethers.getSigners();
    traderAddress = await trader.getAddress();
  });

  beforeEach('deploy vault & tokens', async () => {
    vault = await deploy('Vault', { args: [] });
    tokens = await deployTokens(['DAI', 'MKR']);
    strategy = await deploy('WeightedProdStrategy', {
      args: [[tokens.DAI.address, tokens.MKR.address], [(1e18).toString(), (1e18).toString()], 2, 0],
    });
    tradeScript = await deploy('MockTradeScript', { args: [] });
  });

  describe('pool management', () => {
    let poolId: string;

    beforeEach('add pool', async () => {
      poolId = await setupPool(vault, strategy, PairTS, tokens, controller, [
        ['DAI', (1e18).toString()],
        ['MKR', (1e18).toString()],
      ]);
    });

    it('has the correct controller', async () => {
      expect(await vault.getPoolController(poolId)).to.equal(controller.address);
    });
  });

  describe('batch swap', () => {
    const totalPools = 5;
    let poolIds: string[] = [];

    beforeEach('setup pools & mint tokens', async () => {
      // Mint and approve controller liquidity
      await Promise.all(
        ['DAI', 'MKR'].map(async (token) => {
          await tokens[token].mint(controller.address, (100e18).toString());
          await tokens[token].connect(controller).approve(vault.address, MAX_UINT256);
        })
      );

      poolIds = [];
      for (let poolIdIdx = 0; poolIdIdx < totalPools; ++poolIdIdx) {
        const strategy = await deploy('WeightedProdStrategy', {
          args: [
            [tokens.DAI.address, tokens.MKR.address],
            [(1e18).toString(), (1e18).toString()],
            2,
            (0.05e18).toString(),
          ],
        });

        poolIds.push(
          await setupPool(vault, strategy, PairTS, tokens, controller, [
            ['DAI', (1e18).toString()],
            ['MKR', (1e18).toString()],
          ])
        );
      }

      // Mint tokens for trader
      await tokens.DAI.mint(trader.address, (200e18).toString());
      await tokens.MKR.mint(trader.address, (200e18).toString());

      // Approve Vault by trader
      await tokens.DAI.connect(trader).approve(vault.address, MAX_UINT256);
      await tokens.MKR.connect(trader).approve(vault.address, MAX_UINT256);

      // Set Vault as trader operator
      await vault.connect(trader).authorizeOperator(tradeScript.address);
    });

    it('single pair single pool swap', async () => {
      // Trade 1e18 MKR for 0.5e18 DAI
      const diffs = [
        {
          token: tokens.DAI.address,
          vaultDelta: 0,
          amountIn: 0,
        },
        {
          token: tokens.MKR.address,
          vaultDelta: 0,
          amountIn: 0,
        },
      ];

      const fee = 1e18 * 0.05; //5% fee

      const swaps = [
        {
<<<<<<< HEAD
          poolId: ethers.utils.id('batch0'),
          from: traderAddress,
          to: traderAddress,
=======
          poolId: poolIds[0],
>>>>>>> 3e7db085
          tokenIn: { tokenDiffIndex: 1, amount: (1e18 + fee).toString() }, //Math isn't 100% accurate
          tokenOut: { tokenDiffIndex: 0, amount: (0.49e18).toString() },
          userData: '0x',
        },
      ];

      await expectBalanceChange(
        async () => {
          await tradeScript.batchSwap(
            vault.address,
            ['0', (1e18 + fee).toString()],
            diffs,
            swaps,
            trader.address,
            trader.address,
            true
          );
        },
        trader,
        tokens,
        { DAI: 0.49e18, MKR: -1e18 - fee }
      );
    });

    it('single pair multi pool (batch) swap', async () => {
      // Trade 0.68e18 MKR for 0.5e18 DAI
      const diffs = [
        {
          token: tokens.DAI.address,
          vaultDelta: 0,
          amountIn: 0,
        },
        {
          token: tokens.MKR.address,
          vaultDelta: 0,
          amountIn: 0,
        },
      ];

      const fee = 0.34e18 * 0.05; //5% fee

      const swaps = [
        {
<<<<<<< HEAD
          poolId: ethers.utils.id('batch0'),
          from: traderAddress,
          to: traderAddress,
=======
          poolId: poolIds[0],
>>>>>>> 3e7db085
          tokenIn: { tokenDiffIndex: 1, amount: (0.34e18 + fee).toString() },
          tokenOut: { tokenDiffIndex: 0, amount: (0.25e18).toString() },
          userData: '0x',
        },
        {
<<<<<<< HEAD
          poolId: ethers.utils.id('batch1'),
          from: traderAddress,
          to: traderAddress,
=======
          poolId: poolIds[1],
>>>>>>> 3e7db085
          tokenIn: { tokenDiffIndex: 1, amount: (0.34e18 + fee).toString() },
          tokenOut: { tokenDiffIndex: 0, amount: (0.25e18).toString() },
          userData: '0x',
        },
      ];

      await expectBalanceChange(
        async () => {
          await tradeScript.batchSwap(
            vault.address,
            ['0', (0.68e18 + 2 * fee).toString()],
            diffs,
            swaps,
            trader.address,
            trader.address,
            true
          );
        },
        trader,
        tokens,
        { DAI: 0.5e18, MKR: -0.68e18 - 2 * fee }
      );
    });

    describe('input user balance', () => {
      it('fails if caller is not authorized', async () => {
        // Trade 1e18 MKR for 0.5e18 DAI
        const diffs = [
          {
            token: tokens.DAI.address,
            vaultDelta: 0,
            amountIn: 0,
          },
          {
            token: tokens.MKR.address,
            vaultDelta: 0,
            amountIn: 0,
          },
        ];

        const fee = 1e18 * 0.05; //5% fee

        const swaps = [
          {
<<<<<<< HEAD
            poolId: ethers.utils.id('batch0'),
            from: traderAddress,
            to: traderAddress,
=======
            poolId: poolIds[0],
>>>>>>> 3e7db085
            tokenIn: { tokenDiffIndex: 1, amount: (1e18 + fee).toString() },
            tokenOut: { tokenDiffIndex: 0, amount: (0.49e18).toString() }, //Math isn't 100% accurate
            userData: '0x',
          },
        ];

        // Deposit MKR as user balance
        await vault.connect(trader).deposit(tokens.MKR.address, (1e18 + fee).toString(), trader.address);

        // Revoke trade script
        await vault.connect(trader).revokeOperator(tradeScript.address);

        await expect(
          tradeScript.batchSwap(vault.address, ['0', '0'], diffs, swaps, trader.address, trader.address, true)
        ).to.be.revertedWith('Caller is not operator');
      });

      it('withdraws from user balance if caller is authorized', async () => {
        // Trade 1e18 MKR for 0.5e18 DAI
        const diffs = [
          {
            token: tokens.DAI.address,
            vaultDelta: 0,
            amountIn: 0,
          },
          {
            token: tokens.MKR.address,
            vaultDelta: 0,
            amountIn: 0,
          },
        ];

        const fee = 1e18 * 0.05; //5% fee

        const swaps = [
          {
<<<<<<< HEAD
            poolId: ethers.utils.id('batch0'),
            from: traderAddress,
            to: traderAddress,
=======
            poolId: poolIds[0],
>>>>>>> 3e7db085
            tokenIn: { tokenDiffIndex: 1, amount: (1e18 + fee).toString() },
            tokenOut: { tokenDiffIndex: 0, amount: (0.49e18).toString() }, //Math isn't 100% accurate
            userData: '0x',
          },
        ];

        // Deposit MKR as user balance
        await vault.connect(trader).deposit(tokens.MKR.address, (2e18).toString(), trader.address);

        await expectBalanceChange(
          async () =>
            tradeScript.batchSwap(vault.address, ['0', '0'], diffs, swaps, trader.address, trader.address, true),
          trader,
          tokens,
          { DAI: 0.49e18 }
        );

        expect(await vault.getUserTokenBalance(trader.address, tokens.MKR.address)).to.equal(
          (2e18 - (1e18 + fee)).toString()
        );
        expect(await vault.getUserTokenBalance(trader.address, tokens.DAI.address)).to.equal(0);
      });

      it('only withdraws from user balance if funds are missing', async () => {
        // Trade 1e18 MKR for 0.5e18 DAI
        const diffs = [
          {
            token: tokens.DAI.address,
            vaultDelta: 0,
            amountIn: 0,
          },
          {
            token: tokens.MKR.address,
            vaultDelta: 0,
            amountIn: 0,
          },
        ];

        const fee = 1e18 * 0.05; //5% fee

        const swaps = [
          {
<<<<<<< HEAD
            poolId: ethers.utils.id('batch0'),
            from: traderAddress,
            to: traderAddress,
=======
            poolId: poolIds[0],
>>>>>>> 3e7db085
            tokenIn: { tokenDiffIndex: 1, amount: (1e18 + fee).toString() },
            tokenOut: { tokenDiffIndex: 0, amount: (0.49e18).toString() }, //Math isn't 100% accurate
            userData: '0x',
          },
        ];

        // Deposit MKR as user balance
        await vault.connect(trader).deposit(tokens.MKR.address, (2e18).toString(), trader.address);

        await expectBalanceChange(
          async () =>
            tradeScript.batchSwap(
              vault.address,
              ['0', (1e18 + fee).toString()],
              diffs,
              swaps,
              trader.address,
              trader.address,
              true
            ),
          trader,
          tokens,
          { MKR: -1e18 - fee, DAI: 0.49e18 }
        );

        expect(await vault.getUserTokenBalance(trader.address, tokens.MKR.address)).to.equal((2e18).toString());
        expect(await vault.getUserTokenBalance(trader.address, tokens.DAI.address)).to.equal(0);
      });
    });

    describe('output user balance', () => {
      it('deposits to user balance if requested', async () => {
        // Trade 1e18 MKR for 0.5e18 DAI
        const diffs = [
          {
            token: tokens.DAI.address,
            vaultDelta: 0,
            amountIn: 0,
          },
          {
            token: tokens.MKR.address,
            vaultDelta: 0,
            amountIn: 0,
          },
        ];

        const fee = 1e18 * 0.05; //5% fee

        const swaps = [
          {
<<<<<<< HEAD
            poolId: ethers.utils.id('batch0'),
            from: traderAddress,
            to: traderAddress,
=======
            poolId: poolIds[0],
>>>>>>> 3e7db085
            tokenIn: { tokenDiffIndex: 1, amount: (1e18 + fee).toString() },
            tokenOut: { tokenDiffIndex: 0, amount: (0.49e18).toString() }, //Math isn't 100% accurate
            userData: '0x',
          },
        ];

        await expectBalanceChange(
          async () =>
            tradeScript.batchSwap(
              vault.address,
              ['0', (1e18 + fee).toString()],
              diffs,
              swaps,
              trader.address,
              creditor.address,
              false
            ),
          trader,
          tokens,
          { MKR: -1e18 - fee }
        );

        expect(await vault.getUserTokenBalance(trader.address, tokens.DAI.address)).to.equal(0);
        expect(await vault.getUserTokenBalance(creditor.address, tokens.DAI.address)).to.equal((0.49e18).toString());
      });
    });
  });

  describe.skip('flash swap arbitrage', () => {
    const totalPools = 5;

    beforeEach('setup unbalanced pools & mint tokens', async () => {
      // Mint and approve controller liquidity
      await Promise.all(
        ['DAI', 'MKR'].map(async (token) => {
          await tokens[token].mint(controller.address, (100e18).toString());
          await tokens[token].connect(controller).approve(vault.address, MAX_UINT256);
        })
      );

      strategy = await deploy('WeightedProdStrategy', {
        args: [[tokens.DAI.address, tokens.MKR.address], [(1e18).toString(), (4e18).toString()], 2, 0],
      });
      // first curve is 1:10
      const curveFirst = await deploy('WeightedProdStrategy', {
        args: [[tokens.DAI.address, tokens.MKR.address], [(1e18).toString(), (10e18).toString()], 2, 0],
      });

      for (let poolIdIdx = 0; poolIdIdx < totalPools; ++poolIdIdx) {
        const c = poolIdIdx == 0 ? curveFirst.address : strategy.address;
        const poolId = ethers.utils.id('unbalanced' + poolIdIdx);
        const receipt: ContractReceipt = await (await vault.connect(controller).newPool(poolId, c, 0)).wait();
        expectEvent.inReceipt(receipt, 'PoolCreated', { poolId });

        // 50-50 DAI-MKR pool with a 1 to 4 DAI:MKR ratio
        await vault.connect(controller).bind(poolId, tokens.DAI.address, (1e18).toString());
        await vault.connect(controller).bind(poolId, tokens.MKR.address, (1e18).toString());
      }
    });

    it('works', async () => {
      const diffs = [
        {
          token: tokens.DAI.address,
          vaultDelta: 0,
          amountIn: 0,
        },
        {
          token: tokens.MKR.address,
          vaultDelta: 0,
          amountIn: 0,
        },
      ];

      // Move the unbalanced pool to a 1:7 ratio (this is not the optimal ratio)

      // Has min fee: 0.000001%
      const swaps = [
        // Withdraw 300 MKR in exchange for 36 DAI (buy at ~8)
        {
          poolId: ethers.utils.id('unbalanced0'),
          from: traderAddress,
          to: traderAddress,
          tokenIn: { tokenDiffIndex: 0, amount: (36e15).toString() },
          tokenOut: { tokenDiffIndex: 1, amount: (300e15).toString() },
          userData: '0x',
        },
        // Spend 40 MKR to get 9 DAI in each pool (sell at ~44)
        // A total 160 MKR out of 300 is spent (140 profit), and all 36 gained DAI are spent
        {
          poolId: ethers.utils.id('unbalanced1'),
          from: traderAddress,
          to: traderAddress,
          tokenIn: { tokenDiffIndex: 0, amount: (9e15).toString() },
          tokenOut: { tokenDiffIndex: 1, amount: (40e15).toString() },
          userData: '0x',
        },
        {
          poolId: ethers.utils.id('unbalanced2'),
          from: traderAddress,
          to: traderAddress,
          tokenIn: { tokenDiffIndex: 0, amount: (9e15).toString() },
          tokenOut: { tokenDiffIndex: 1, amount: (40e15).toString() },
          userData: '0x',
        },
        {
          poolId: ethers.utils.id('unbalanced3'),
          from: traderAddress,
          to: traderAddress,
          tokenIn: { tokenDiffIndex: 0, amount: (9e15).toString() },
          tokenOut: { tokenDiffIndex: 1, amount: (40e15).toString() },
          userData: '0x',
        },
        {
          poolId: ethers.utils.id('unbalanced4'),
          from: traderAddress,
          to: traderAddress,
          tokenIn: { tokenDiffIndex: 0, amount: (9e15).toString() },
          tokenOut: { tokenDiffIndex: 1, amount: (40e15).toString() },
          userData: '0x',
        },
      ];

      await expectBalanceChange(
        async () => {
          // The trader gets MKR without spending DAI
          await tradeScript.batchSwap(vault.address, [], [], diffs, swaps, trader.address, trader.address, true);
        },
        trader,
        tokens,
        { MKR: (140e15).toString() }
      );
    });
  });
});<|MERGE_RESOLUTION|>--- conflicted
+++ resolved
@@ -112,13 +112,9 @@
 
       const swaps = [
         {
-<<<<<<< HEAD
-          poolId: ethers.utils.id('batch0'),
-          from: traderAddress,
-          to: traderAddress,
-=======
           poolId: poolIds[0],
->>>>>>> 3e7db085
+          from: traderAddress,
+          to: traderAddress,
           tokenIn: { tokenDiffIndex: 1, amount: (1e18 + fee).toString() }, //Math isn't 100% accurate
           tokenOut: { tokenDiffIndex: 0, amount: (0.49e18).toString() },
           userData: '0x',
@@ -162,25 +158,17 @@
 
       const swaps = [
         {
-<<<<<<< HEAD
-          poolId: ethers.utils.id('batch0'),
-          from: traderAddress,
-          to: traderAddress,
-=======
           poolId: poolIds[0],
->>>>>>> 3e7db085
+          from: traderAddress,
+          to: traderAddress,
           tokenIn: { tokenDiffIndex: 1, amount: (0.34e18 + fee).toString() },
           tokenOut: { tokenDiffIndex: 0, amount: (0.25e18).toString() },
           userData: '0x',
         },
         {
-<<<<<<< HEAD
-          poolId: ethers.utils.id('batch1'),
-          from: traderAddress,
-          to: traderAddress,
-=======
           poolId: poolIds[1],
->>>>>>> 3e7db085
+          from: traderAddress,
+          to: traderAddress,
           tokenIn: { tokenDiffIndex: 1, amount: (0.34e18 + fee).toString() },
           tokenOut: { tokenDiffIndex: 0, amount: (0.25e18).toString() },
           userData: '0x',
@@ -225,13 +213,9 @@
 
         const swaps = [
           {
-<<<<<<< HEAD
-            poolId: ethers.utils.id('batch0'),
+            poolId: poolIds[0],
             from: traderAddress,
             to: traderAddress,
-=======
-            poolId: poolIds[0],
->>>>>>> 3e7db085
             tokenIn: { tokenDiffIndex: 1, amount: (1e18 + fee).toString() },
             tokenOut: { tokenDiffIndex: 0, amount: (0.49e18).toString() }, //Math isn't 100% accurate
             userData: '0x',
@@ -268,13 +252,9 @@
 
         const swaps = [
           {
-<<<<<<< HEAD
-            poolId: ethers.utils.id('batch0'),
+            poolId: poolIds[0],
             from: traderAddress,
             to: traderAddress,
-=======
-            poolId: poolIds[0],
->>>>>>> 3e7db085
             tokenIn: { tokenDiffIndex: 1, amount: (1e18 + fee).toString() },
             tokenOut: { tokenDiffIndex: 0, amount: (0.49e18).toString() }, //Math isn't 100% accurate
             userData: '0x',
@@ -317,13 +297,9 @@
 
         const swaps = [
           {
-<<<<<<< HEAD
-            poolId: ethers.utils.id('batch0'),
+            poolId: poolIds[0],
             from: traderAddress,
             to: traderAddress,
-=======
-            poolId: poolIds[0],
->>>>>>> 3e7db085
             tokenIn: { tokenDiffIndex: 1, amount: (1e18 + fee).toString() },
             tokenOut: { tokenDiffIndex: 0, amount: (0.49e18).toString() }, //Math isn't 100% accurate
             userData: '0x',
@@ -374,13 +350,9 @@
 
         const swaps = [
           {
-<<<<<<< HEAD
-            poolId: ethers.utils.id('batch0'),
+            poolId: poolIds[0],
             from: traderAddress,
             to: traderAddress,
-=======
-            poolId: poolIds[0],
->>>>>>> 3e7db085
             tokenIn: { tokenDiffIndex: 1, amount: (1e18 + fee).toString() },
             tokenOut: { tokenDiffIndex: 0, amount: (0.49e18).toString() }, //Math isn't 100% accurate
             userData: '0x',
