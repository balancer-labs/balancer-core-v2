import { ethers } from 'hardhat';
import { expect } from 'chai';
import { BigNumber, Contract } from 'ethers';
import { MAX_UINT256 } from '../helpers/constants';
import { expectBalanceChange } from '../helpers/tokenBalance';
import { TokenList, deployTokens, deployToken } from '../helpers/tokens';
import { deploy } from '../../scripts/helpers/deploy';
import { SignerWithAddress } from '@nomiclabs/hardhat-ethers/dist/src/signer-with-address';
import { PairTS, setupPool, TupleTS } from '../../scripts/helpers/pools';
import { toFixedPoint } from '../../scripts/helpers/fixedPoint';
import { FundManagement, Swap, SwapIn, SwapOut, toSwapIn, toSwapOut } from '../../scripts/helpers/trading';

describe('Vault - swaps', () => {
  let controller: SignerWithAddress;
  let trader: SignerWithAddress;
  let other: SignerWithAddress;

  let vault: Contract;
  let tokens: TokenList = {};
  let tokenAddresses: string[];

  const totalPools = 2;
  let poolIds: string[];
  let funds: FundManagement;

  before('setup', async () => {
    [, controller, trader, other] = await ethers.getSigners();
  });

  beforeEach('deploy vault & tokens', async () => {
<<<<<<< HEAD
    vault = await deploy('Vault', { args: [] });

    tokens = await deployTokens(['DAI', 'MKR', 'SNX']);
=======
    vault = await deploy('Vault', { args: [controller.address] });
    tokens = await deployTokens(['DAI', 'MKR', 'SNX'], [18, 18, 18]);
>>>>>>> bd7cf17e
    tokenAddresses = [tokens.DAI.address, tokens.MKR.address, tokens.SNX.address];

    poolIds = [];

    for (let poolIdIdx = 0; poolIdIdx < totalPools; ++poolIdIdx) {
      // All pools have mock strategies with an in-out multiplier of 2
      const strategy = await deploy('MockTradingStrategy', {
        args: [],
      });

      strategy.setMultiplier(toFixedPoint(2));

      poolIds.push(
        // Odd pools have Pair Trading Strategies, even ones Tuple
        await setupPool(vault, strategy, poolIdIdx % 2 ? PairTS : TupleTS, tokens, controller, [
          ['DAI', (100e18).toString()],
          ['MKR', (100e18).toString()],
          ['SNX', (100e18).toString()],
        ])
      );
    }

    for (const symbol in tokens) {
      // Mint tokens for trader
      await tokens[symbol].mint(trader.address, (200e18).toString());
      // Approve Vault by trader
      await tokens[symbol].connect(trader).approve(vault.address, MAX_UINT256);
    }

    funds = {
      sender: trader.address,
      recipient: trader.address,
      withdrawFromUserBalance: false,
      depositToUserBalance: false,
    };
  });

  describe('swap given in', () => {
    it('single pair single pool swap', async () => {
      // Send 1e18 MKR, get 2e18 DAI back
      const swaps: SwapIn[] = [
        {
          poolId: poolIds[0],
          tokenInIndex: 1,
          tokenOutIndex: 0,
          amountIn: (1e18).toString(),
          userData: '0x',
        },
      ];

      await expectBalanceChange(
        () => vault.connect(trader).batchSwapGivenIn(ethers.constants.AddressZero, '0x', swaps, tokenAddresses, funds),
        trader,
        tokens,
        {
          DAI: 2e18,
          MKR: -1e18,
        }
      );
    });

    it('single pair multi pool swap', async () => {
      // In each pool, send 1e18 MKR, get 2e18 DAI back
      const swaps: SwapIn[] = [
        {
          poolId: poolIds[0],
          tokenInIndex: 1,
          tokenOutIndex: 0,
          amountIn: (1e18).toString(),
          userData: '0x',
        },
        {
          poolId: poolIds[1],
          tokenInIndex: 1,
          tokenOutIndex: 0,
          amountIn: (1e18).toString(),
          userData: '0x',
        },
      ];

      await expectBalanceChange(
        async () => {
          await vault
            .connect(trader)
            .batchSwapGivenIn(ethers.constants.AddressZero, '0x', swaps, tokenAddresses, funds);
        },
        trader,
        tokens,
        { DAI: 4e18, MKR: -2e18 }
      );
    });

    it('multi pair multi pool swap', async () => {
      const swaps: SwapIn[] = [
        // Send 1e18 MKR, get 2e18 DAI back
        {
          poolId: poolIds[0],
          tokenInIndex: 1,
          tokenOutIndex: 0,
          amountIn: (1e18).toString(),
          userData: '0x',
        },
        // Send 1e18 MKR, get 2e18 SNX back
        {
          poolId: poolIds[1],
          tokenInIndex: 1,
          tokenOutIndex: 2,
          amountIn: (1e18).toString(),
          userData: '0x',
        },
      ];

      await expectBalanceChange(
        async () => {
          await vault
            .connect(trader)
            .batchSwapGivenIn(ethers.constants.AddressZero, '0x', swaps, tokenAddresses, funds);
        },
        trader,
        tokens,
        { DAI: 2e18, SNX: 2e18, MKR: -2e18 }
      );
    });

    it('multi pair multi pool multihop swap', async () => {
      const swaps: SwapIn[] = [
        // Send 1e18 MKR, get 2e18 DAI back
        {
          poolId: poolIds[0],
          tokenInIndex: 1,
          tokenOutIndex: 0,
          amountIn: (1e18).toString(),
          userData: '0x',
        },
        // Send the previously acquired amount of DAI (2e18), get 4e18 SNX back
        {
          poolId: poolIds[1],
          tokenInIndex: 0,
          tokenOutIndex: 2,
          amountIn: 0, // sentinel value for 'use previous output'
          userData: '0x',
        },
      ];

      await expectBalanceChange(
        async () => {
          await vault
            .connect(trader)
            .batchSwapGivenIn(ethers.constants.AddressZero, '0x', swaps, tokenAddresses, funds);
        },
        trader,
        tokens,
        { SNX: 4e18, MKR: -1e18 }
      );
    });

    it('reverts if using multihop logic on first swap', async () => {
      const swaps: SwapIn[] = [
        {
          poolId: poolIds[0],
          tokenInIndex: 1,
          tokenOutIndex: 0,
          amountIn: 0,
          userData: '0x',
        },
      ];

      await expect(
        vault.connect(trader).batchSwapGivenIn(ethers.constants.AddressZero, '0x', swaps, tokenAddresses, funds)
      ).to.be.revertedWith('Unknown amount in on first swap');
    });

    it('reverts on multihop token in and out mismatch', async () => {
      const swaps: SwapIn[] = [
        {
          poolId: poolIds[0],
          tokenInIndex: 1,
          tokenOutIndex: 0,
          amountIn: (1e18).toString(),
          userData: '0x',
        },
        {
          poolId: poolIds[1],
          tokenInIndex: 1, // tokenInIndex should be 0, since this is the output of the last swap
          tokenOutIndex: 2,
          amountIn: 0, // sentinel value for 'use previous output'
          userData: '0x',
        },
      ];

      await expect(
        vault.connect(trader).batchSwapGivenIn(ethers.constants.AddressZero, '0x', swaps, tokenAddresses, funds)
      ).to.be.revertedWith('Misconstructed multihop swap');
    });

    it('only transfers tokens for the net vault balance change', async () => {
      // Make the first pool give back as much as it receives
      const [strategyAddress] = (await vault.getPoolStrategy(poolIds[0])) as [string, unknown];
      const strategy = await ethers.getContractAt('MockTradingStrategy', strategyAddress);

      await strategy.setMultiplier(toFixedPoint(1));

      // Sell DAI in the pool where it is valuable, buy it in the one where it has a regular price
      const swaps: SwapIn[] = [
        {
          poolId: poolIds[1],
          tokenInIndex: 0,
          tokenOutIndex: 1,
          amountIn: (1e18).toString(), // Sell 1e18 DAI for 2e18 MKR
          userData: '0x',
        },
        {
          poolId: poolIds[0],
          tokenInIndex: 1,
          tokenOutIndex: 0,
          amountIn: (1e18).toString(), // Buy 1e18 DAI with 1e18 MKR
          userData: '0x',
        },
      ];

      // The caller will receive profit in MKR, since it sold DAI for more MKR than it bought it for. The caller receives
      // tokens and doesn't send any.
      // Note the caller didn't even have any tokens to begin with.
      await expectBalanceChange(
        async () => {
          await vault.connect(other).batchSwapGivenIn(ethers.constants.AddressZero, '0x', swaps, tokenAddresses, {
            ...funds,
            sender: other.address,
            recipient: other.address,
          });
        },
        other,
        tokens,
        { MKR: 1e18 }
      );
    });
  });

  describe('swap given out', () => {
    it('single pair single pool swap', async () => {
      // Get 1e18 DAI by sending 0.5e18 MKR
      const swaps: SwapOut[] = [
        {
          poolId: poolIds[0],
          tokenInIndex: 1,
          tokenOutIndex: 0,
          amountOut: (1e18).toString(),
          userData: '0x',
        },
      ];

      await expectBalanceChange(
        () => vault.connect(trader).batchSwapGivenOut(ethers.constants.AddressZero, '0x', swaps, tokenAddresses, funds),
        trader,
        tokens,
        {
          DAI: 1e18,
          MKR: -0.5e18,
        }
      );
    });

    it('single pair multi pool swap', async () => {
      // In each pool, get 1e18 DAI by sending 0.5e18 MKR
      const swaps: SwapOut[] = [
        {
          poolId: poolIds[0],
          tokenInIndex: 1,
          tokenOutIndex: 0,
          amountOut: (1e18).toString(),
          userData: '0x',
        },
        {
          poolId: poolIds[1],
          tokenInIndex: 1,
          tokenOutIndex: 0,
          amountOut: (1e18).toString(),
          userData: '0x',
        },
      ];

      await expectBalanceChange(
        async () => {
          await vault
            .connect(trader)
            .batchSwapGivenOut(ethers.constants.AddressZero, '0x', swaps, tokenAddresses, funds);
        },
        trader,
        tokens,
        { DAI: 2e18, MKR: -1e18 }
      );
    });

    it('multi pair multi pool swap', async () => {
      const swaps: SwapOut[] = [
        // Get 1e18 DAI by sending 0.5e18 DAI
        {
          poolId: poolIds[0],
          tokenInIndex: 1,
          tokenOutIndex: 0,
          amountOut: (1e18).toString(),
          userData: '0x',
        },
        // Get 1e18 SNX by sending 0.5e18 MKR
        {
          poolId: poolIds[1],
          tokenInIndex: 1,
          tokenOutIndex: 2,
          amountOut: (1e18).toString(),
          userData: '0x',
        },
      ];

      await expectBalanceChange(
        async () => {
          await vault
            .connect(trader)
            .batchSwapGivenOut(ethers.constants.AddressZero, '0x', swaps, tokenAddresses, funds);
        },
        trader,
        tokens,
        { DAI: 1e18, SNX: 1e18, MKR: -1e18 }
      );
    });

    it('multi pair multi pool multihop swap', async () => {
      const swaps: SwapOut[] = [
        // Get 1e18 SNX by sending 0.5e18 DAI
        {
          poolId: poolIds[0],
          tokenInIndex: 0,
          tokenOutIndex: 2,
          amountOut: (1e18).toString(),
          userData: '0x',
        },
        // Get the previously required amount of DAI (0.5e18) by sending 0.25e18 MKR
        {
          poolId: poolIds[1],
          tokenInIndex: 1,
          tokenOutIndex: 0,
          amountOut: 0, // sentinel value for 'use previous output'
          userData: '0x',
        },
      ];

      await expectBalanceChange(
        async () => {
          await vault
            .connect(trader)
            .batchSwapGivenOut(ethers.constants.AddressZero, '0x', swaps, tokenAddresses, funds);
        },
        trader,
        tokens,
        { SNX: 1e18, MKR: -0.25e18 }
      );
    });

    it('reverts if using multihop logic on first swap', async () => {
      const swaps: SwapOut[] = [
        {
          poolId: poolIds[0],
          tokenInIndex: 1,
          tokenOutIndex: 0,
          amountOut: 0,
          userData: '0x',
        },
      ];

      await expect(
        vault.connect(trader).batchSwapGivenOut(ethers.constants.AddressZero, '0x', swaps, tokenAddresses, funds)
      ).to.be.revertedWith('Unknown amount in on first swap');
    });

    it('reverts on multihop token in and out mismatch', async () => {
      const swaps: SwapOut[] = [
        {
          poolId: poolIds[0],
          tokenInIndex: 1,
          tokenOutIndex: 0,
          amountOut: (1e18).toString(),
          userData: '0x',
        },
        {
          poolId: poolIds[1],
          tokenInIndex: 2,
          tokenOutIndex: 0, // tokenOutIndex should be 0, since this is the input of the last swap
          amountOut: 0, // sentinel value for 'use previous output'
          userData: '0x',
        },
      ];

      await expect(
        vault.connect(trader).batchSwapGivenOut(ethers.constants.AddressZero, '0x', swaps, tokenAddresses, funds)
      ).to.be.revertedWith('Misconstructed multihop swap');
    });

    it('only transfers tokens for the net vault balance change', async () => {
      // Make the first pool give back as much as it receives
      const [strategyAddress] = (await vault.getPoolStrategy(poolIds[0])) as [string, unknown];
      const strategy = await ethers.getContractAt('MockTradingStrategy', strategyAddress);

      await strategy.setMultiplier(toFixedPoint(1));

      // Sell DAI in the pool where it is valuable, buy it in the one where it has a regular price
      const swaps: SwapOut[] = [
        {
          poolId: poolIds[1],
          tokenInIndex: 0,
          tokenOutIndex: 1,
          amountOut: (2e18).toString(), // Sell 1e18 DAI for 2e18 MKR
          userData: '0x',
        },
        {
          poolId: poolIds[0],
          tokenInIndex: 1,
          tokenOutIndex: 0,
          amountOut: (1e18).toString(), // Buy 1e18 DAI with 1e18 MKR
          userData: '0x',
        },
      ];

      // The caller will receive profit in MKR, since it sold DAI for more MKR than it bought it for. The caller receives
      // tokens and doesn't send any.
      // Note the caller didn't even have tokens to begin with.
      await expectBalanceChange(
        async () => {
          await vault.connect(other).batchSwapGivenOut(ethers.constants.AddressZero, '0x', swaps, tokenAddresses, {
            ...funds,
            sender: other.address,
            recipient: other.address,
          });
        },
        other,
        tokens,
        { MKR: 1e18 }
      );
    });
  });

  describe('funds', () => {
    let swaps: SwapIn[];

    beforeEach(async () => {
      swaps = [
        {
          poolId: poolIds[0],
          tokenInIndex: 1,
          tokenOutIndex: 0,
          amountIn: (1e18).toString(), // Sell 1e18 MKR for 2e18 DAI
          userData: '0x',
        },
      ];
    });

    it('can send funds to arbitrary recipient', async () => {
      await expectBalanceChange(
        () =>
          vault.connect(trader).batchSwapGivenIn(ethers.constants.AddressZero, '0x', swaps, tokenAddresses, {
            ...funds,
            recipient: other.address,
          }),
        other,
        tokens,
        {
          DAI: 2e18, // The MKR is deducted from trader
        }
      );
    });

    it('cannot withdraw funds from arbitrary sender recipient', async () => {
      await expect(
        vault.connect(other).batchSwapGivenIn(ethers.constants.AddressZero, '0x', swaps, tokenAddresses, funds) // funds.sender is trader
      ).to.be.revertedWith('Caller is not operator');
    });

    it('can withdraw funds as operator for sender', async () => {
      await vault.connect(trader).authorizeOperator(other.address);

      await expectBalanceChange(
        () => vault.connect(other).batchSwapGivenIn(ethers.constants.AddressZero, '0x', swaps, tokenAddresses, funds), // funds.sender is trader
        trader,
        tokens,
        {
          DAI: 2e18,
          MKR: -1e18,
        }
      );
    });

    it('can withdraw from user balance before pulling tokens', async () => {
      await vault.connect(trader).deposit(tokens.MKR.address, (0.3e18).toString(), trader.address);

      await expectBalanceChange(
        () =>
          vault.connect(trader).batchSwapGivenIn(ethers.constants.AddressZero, '0x', swaps, tokenAddresses, {
            ...funds,
            withdrawFromUserBalance: true,
          }),
        trader,
        tokens,
        {
          DAI: 2e18,
          MKR: -0.7e18, // The 0.3e18 remaining came from User Balance
        }
      );

      expect(await vault.getUserTokenBalance(trader.address, tokens.MKR.address)).to.equal(0);
    });

    it('can deposit into user balance', async () => {
      await expectBalanceChange(
        () =>
          vault.connect(trader).batchSwapGivenIn(ethers.constants.AddressZero, '0x', swaps, tokenAddresses, {
            ...funds,
            depositToUserBalance: true,
          }),
        trader,
        tokens,
        {
          MKR: -1e18,
        }
      );

      const daiBalance = await vault.getUserTokenBalance(trader.address, tokens.DAI.address);
      expect(daiBalance).to.equal((2e18).toString());
    });
  });

  describe('reentrancy', () => {
    let swaps: SwapIn[];

    beforeEach(async () => {
      //Create a strategy that reenters the vault batchswap function.
      const strategy = await deploy('MockTradingStrategyReentrancy', {
        args: [vault.address],
      });

      const poolId = await setupPool(vault, strategy, PairTS, tokens, controller, [
        ['DAI', (100e18).toString()],
        ['MKR', (100e18).toString()],
        ['SNX', (100e18).toString()],
      ]);
      swaps = [
        {
          poolId,
          tokenInIndex: 1,
          tokenOutIndex: 0,
          amountIn: (1e18).toString(), // Sell 1e18 MKR for 2e18 DAI
          userData: '0x',
        },
      ];
    });

    it('reverts if batchswap is called twice', async () => {
      await expect(
        vault.connect(trader).batchSwapGivenIn(ethers.constants.AddressZero, '0x', swaps, tokenAddresses, funds)
      ).to.be.revertedWith('reentrant call');
    });
  });

  describe('failure conditions', async () => {
    let tokenAddressesWithInvalid: string[];
    let invalidTokenIndex: number;

    beforeEach(async () => {
      const invalidToken = await deployToken('INV');
      tokenAddressesWithInvalid = tokenAddresses.concat(invalidToken.address);
      invalidTokenIndex = tokenAddressesWithInvalid.length - 1;
    });

    it('reverts if token in is not in the pool', async () => {
      const swaps: Swap[] = [
        {
          poolId: poolIds[0],
          tokenInIndex: invalidTokenIndex,
          tokenOutIndex: 0,
          amount: (1e18).toString(),
          userData: '0x',
        },
      ];

      await expect(
        vault.connect(trader).batchSwapGivenIn(toSwapIn(swaps), tokenAddressesWithInvalid, funds)
      ).to.be.revertedWith('Token A not in pool');

      await expect(
        vault.connect(trader).batchSwapGivenOut(toSwapOut(swaps), tokenAddressesWithInvalid, funds)
      ).to.be.revertedWith('Token A not in pool');
    });

    it('reverts if token B not in pool', async () => {
      const swaps: Swap[] = [
        {
          poolId: poolIds[0],
          tokenInIndex: 0,
          tokenOutIndex: invalidTokenIndex,
          amount: (1e18).toString(),
          userData: '0x',
        },
      ];

      await expect(
        vault.connect(trader).batchSwapGivenIn(toSwapIn(swaps), tokenAddressesWithInvalid, funds)
      ).to.be.revertedWith('Token B not in pool');

      await expect(
        vault.connect(trader).batchSwapGivenOut(toSwapOut(swaps), tokenAddressesWithInvalid, funds)
      ).to.be.revertedWith('Token B not in pool');
    });

    it('reverts if the pool has insufficient cash for token out on given in', async () => {
      const swaps: SwapIn[] = [
        {
          poolId: poolIds[0],
          tokenInIndex: 1,
          tokenOutIndex: 0,
          amountIn: BigNumber.from((50e18).toString()).add(1).toString(),
          userData: '0x',
        },
      ];

      await expect(vault.connect(trader).batchSwapGivenIn(swaps, tokenAddresses, funds)).to.be.revertedWith(
        'ERR_SUB_UNDERFLOW'
      );
    });

    it('reverts if the pool has insufficient cash for token out on given out', async () => {
      const swaps: SwapOut[] = [
        {
          poolId: poolIds[0],
          tokenInIndex: 1,
          tokenOutIndex: 0,
          amountOut: BigNumber.from((100e18).toString()).add(1).toString(),
          userData: '0x',
        },
      ];

      await expect(vault.connect(trader).batchSwapGivenOut(swaps, tokenAddresses, funds)).to.be.revertedWith(
        'ERR_SUB_UNDERFLOW'
      );
    });

    it('reverts if trying to swap for same token', async () => {
      const swaps: Swap[] = [
        {
          poolId: poolIds[0],
          tokenInIndex: 1,
          tokenOutIndex: 1,
          amount: (1e18).toString(),
          userData: '0x',
        },
      ];

      await expect(vault.connect(trader).batchSwapGivenIn(toSwapIn(swaps), tokenAddresses, funds)).to.be.revertedWith(
        'Swap for same token'
      );

      await expect(vault.connect(trader).batchSwapGivenOut(toSwapOut(swaps), tokenAddresses, funds)).to.be.revertedWith(
        'Swap for same token'
      );
    });
  });
});<|MERGE_RESOLUTION|>--- conflicted
+++ resolved
@@ -28,14 +28,8 @@
   });
 
   beforeEach('deploy vault & tokens', async () => {
-<<<<<<< HEAD
-    vault = await deploy('Vault', { args: [] });
-
-    tokens = await deployTokens(['DAI', 'MKR', 'SNX']);
-=======
     vault = await deploy('Vault', { args: [controller.address] });
     tokens = await deployTokens(['DAI', 'MKR', 'SNX'], [18, 18, 18]);
->>>>>>> bd7cf17e
     tokenAddresses = [tokens.DAI.address, tokens.MKR.address, tokens.SNX.address];
 
     poolIds = [];
@@ -618,11 +612,15 @@
       ];
 
       await expect(
-        vault.connect(trader).batchSwapGivenIn(toSwapIn(swaps), tokenAddressesWithInvalid, funds)
+        vault
+          .connect(trader)
+          .batchSwapGivenIn(ethers.constants.AddressZero, '0x', toSwapIn(swaps), tokenAddressesWithInvalid, funds)
       ).to.be.revertedWith('Token A not in pool');
 
       await expect(
-        vault.connect(trader).batchSwapGivenOut(toSwapOut(swaps), tokenAddressesWithInvalid, funds)
+        vault
+          .connect(trader)
+          .batchSwapGivenOut(ethers.constants.AddressZero, '0x', toSwapOut(swaps), tokenAddressesWithInvalid, funds)
       ).to.be.revertedWith('Token A not in pool');
     });
 
@@ -638,11 +636,15 @@
       ];
 
       await expect(
-        vault.connect(trader).batchSwapGivenIn(toSwapIn(swaps), tokenAddressesWithInvalid, funds)
+        vault
+          .connect(trader)
+          .batchSwapGivenIn(ethers.constants.AddressZero, '0x', toSwapIn(swaps), tokenAddressesWithInvalid, funds)
       ).to.be.revertedWith('Token B not in pool');
 
       await expect(
-        vault.connect(trader).batchSwapGivenOut(toSwapOut(swaps), tokenAddressesWithInvalid, funds)
+        vault
+          .connect(trader)
+          .batchSwapGivenOut(ethers.constants.AddressZero, '0x', toSwapOut(swaps), tokenAddressesWithInvalid, funds)
       ).to.be.revertedWith('Token B not in pool');
     });
 
@@ -657,9 +659,9 @@
         },
       ];
 
-      await expect(vault.connect(trader).batchSwapGivenIn(swaps, tokenAddresses, funds)).to.be.revertedWith(
-        'ERR_SUB_UNDERFLOW'
-      );
+      await expect(
+        vault.connect(trader).batchSwapGivenIn(ethers.constants.AddressZero, '0x', swaps, tokenAddresses, funds)
+      ).to.be.revertedWith('ERR_SUB_UNDERFLOW');
     });
 
     it('reverts if the pool has insufficient cash for token out on given out', async () => {
@@ -673,9 +675,9 @@
         },
       ];
 
-      await expect(vault.connect(trader).batchSwapGivenOut(swaps, tokenAddresses, funds)).to.be.revertedWith(
-        'ERR_SUB_UNDERFLOW'
-      );
+      await expect(
+        vault.connect(trader).batchSwapGivenOut(ethers.constants.AddressZero, '0x', swaps, tokenAddresses, funds)
+      ).to.be.revertedWith('ERR_SUB_UNDERFLOW');
     });
 
     it('reverts if trying to swap for same token', async () => {
@@ -689,13 +691,17 @@
         },
       ];
 
-      await expect(vault.connect(trader).batchSwapGivenIn(toSwapIn(swaps), tokenAddresses, funds)).to.be.revertedWith(
-        'Swap for same token'
-      );
-
-      await expect(vault.connect(trader).batchSwapGivenOut(toSwapOut(swaps), tokenAddresses, funds)).to.be.revertedWith(
-        'Swap for same token'
-      );
+      await expect(
+        vault
+          .connect(trader)
+          .batchSwapGivenIn(ethers.constants.AddressZero, '0x', toSwapIn(swaps), tokenAddresses, funds)
+      ).to.be.revertedWith('Swap for same token');
+
+      await expect(
+        vault
+          .connect(trader)
+          .batchSwapGivenOut(ethers.constants.AddressZero, '0x', toSwapOut(swaps), tokenAddresses, funds)
+      ).to.be.revertedWith('Swap for same token');
     });
   });
 });