--- conflicted
+++ resolved
@@ -40,7 +40,7 @@
 
     // This suite contains a very large number of tests, so we don't redeploy all contracts for each single test. This
     // means tests are not fully independent, and may affect each other (e.g. if they use very large amounts of tokens,
-    // or rely on user balance or operators).
+    // or rely on user balance or agents).
 
     vault = await deploy('Vault', { args: [admin.address] });
     tokens = await deployTokens(['DAI', 'MKR', 'SNX'], [18, 18, 18]);
@@ -91,13 +91,8 @@
   context('with three tokens', () => {
     const symbols = ['DAI', 'MKR', 'SNX'];
 
-<<<<<<< HEAD
-        // Let pool use lp's tokens
-        await vault.connect(lp).addUserAgent(pool.address);
-=======
     context('with a pair trading strategy', () => {
       const type = PairTS;
->>>>>>> 37398da4
 
       itHandlesSwapsProperly(type, symbols);
     });
@@ -124,7 +119,7 @@
     await pool.setMultiplier(toFixedPoint(2));
 
     // Let the pool use the lp's tokens, and add liquidity
-    await vault.connect(lp).authorizeOperator(pool.address);
+    await vault.connect(lp).addUserAgent(pool.address);
 
     const tokenAddresses = tokenSymbols.map((symbol) => tokens[symbol].address);
     const tokenAmounts = tokenSymbols.map(() => (100e18).toString());
@@ -217,20 +212,20 @@
                   context('when the sender is using tokens from other user', () => {
                     const fromOther = true;
 
-                    context('when the sender is allowed as an operator', async () => {
-                      beforeEach('authorize operator', async () => {
-                        await vault.connect(trader).authorizeOperator(other.address);
+                    context('when the sender is allowed as an agent', async () => {
+                      beforeEach('add user agent', async () => {
+                        await vault.connect(trader).addUserAgent(other.address);
                       });
 
                       assertSwapGivenIn({ swaps, fromOther }, { DAI: 2e18, MKR: -1e18 });
                     });
 
-                    context('when the sender is not allowed as an operator', async () => {
-                      beforeEach('revoke operator', async () => {
-                        await vault.connect(trader).revokeOperator(other.address);
-                      });
-
-                      assertSwapGivenInReverts({ swaps, fromOther }, 'Caller is not operator');
+                    context('when the sender is not allowed as an agent', async () => {
+                      beforeEach('revoke user agent', async () => {
+                        await vault.connect(trader).removeUserAgent(other.address);
+                      });
+
+                      assertSwapGivenInReverts({ swaps, fromOther }, 'Caller is not agent');
                     });
                   });
                 });
@@ -568,20 +563,20 @@
                   });
 
                   context('when the sender is using tokens from other user', () => {
-                    context('when the sender is allowed as an operator', async () => {
-                      beforeEach('authorize operator', async () => {
-                        await vault.connect(trader).authorizeOperator(other.address);
+                    context('when the sender is allowed as an agent', async () => {
+                      beforeEach('add user agent', async () => {
+                        await vault.connect(trader).addUserAgent(other.address);
                       });
 
                       assertSwapGivenOut({ swaps, fromOther: true }, { DAI: 1e18, MKR: -0.5e18 });
                     });
 
-                    context('when the sender is not allowed as an operator', async () => {
-                      beforeEach('revoke operator', async () => {
-                        await vault.connect(trader).revokeOperator(other.address);
-                      });
-
-                      assertSwapGivenOutReverts({ swaps, fromOther: true }, 'Caller is not operator');
+                    context('when the sender is not allowed as an agent', async () => {
+                      beforeEach('revoke user agent', async () => {
+                        await vault.connect(trader).removeUserAgent(other.address);
+                      });
+
+                      assertSwapGivenOutReverts({ swaps, fromOther: true }, 'Caller is not agent');
                     });
                   });
                 });
@@ -723,31 +718,6 @@
               const itHandleMultiSwapsWithoutHopsProperly = (anotherPoolType: TradingStrategyType) => {
                 deployAnotherPool(anotherPoolType, anotherPoolSymbols);
 
-<<<<<<< HEAD
-      it('cannot withdraw funds from arbitrary sender recipient', async () => {
-        await expect(
-          vault.connect(other).batchSwapGivenIn(ZERO_ADDRESS, '0x', swaps, tokenAddresses, funds) // funds.sender is trader
-        ).to.be.revertedWith('Caller is not agent');
-      });
-
-      it('can withdraw funds as agent for sender', async () => {
-        await vault.connect(trader).addUserAgent(other.address);
-
-        await expectBalanceChange(
-          () => vault.connect(other).batchSwapGivenIn(ZERO_ADDRESS, '0x', swaps, tokenAddresses, funds), // funds.sender is trader
-          tokens,
-          [
-            {
-              account: trader,
-              changes: {
-                DAI: 2e18,
-                MKR: -1e18,
-              },
-            },
-          ]
-        );
-      });
-=======
                 context('for a single pair', () => {
                   // In each pool, get 1e18 DAI by sending 0.5e18 MKR
                   const swaps = [
@@ -757,7 +727,6 @@
 
                   assertSwapGivenOut({ swaps }, { DAI: 2e18, MKR: -1e18 });
                 });
->>>>>>> 37398da4
 
                 context('for a multi pair', () => {
                   const swaps = [
