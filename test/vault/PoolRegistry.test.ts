--- conflicted
+++ resolved
@@ -4,20 +4,10 @@
 import { SignerWithAddress } from '@nomiclabs/hardhat-ethers/dist/src/signer-with-address';
 
 import * as expectEvent from '../helpers/expectEvent';
-<<<<<<< HEAD
-import { fp } from '../../lib/helpers/numbers';
 import { deploy } from '../../lib/helpers/deploy';
-import { expectBalanceChange } from '../helpers/tokenBalance';
 import { deployTokens, mintTokens, TokenList } from '../../lib/helpers/tokens';
 import { MAX_UINT256, ZERO_ADDRESS, ZERO_BYTES32 } from '../../lib/helpers/constants';
 import { PoolSpecializationSetting, MinimalSwapInfoPool, GeneralPool, TwoTokenPool } from '../../lib/helpers/pools';
-=======
-import { deploy } from '../../scripts/helpers/deploy';
-import { deployTokens, mintTokens, TokenList } from '../helpers/tokens';
-import { SignerWithAddress } from '@nomiclabs/hardhat-ethers/dist/src/signer-with-address';
-import { MAX_UINT256, ZERO_ADDRESS, ZERO_BYTES32 } from '../helpers/constants';
-import { PoolSpecializationSetting, MinimalSwapInfoPool, GeneralPool, TwoTokenPool } from '../../scripts/helpers/pools';
->>>>>>> 28b73fb4
 
 let admin: SignerWithAddress;
 let lp: SignerWithAddress;
@@ -451,97 +441,4 @@
       });
     });
   });
-<<<<<<< HEAD
-
-  describe('protocol swap fee collection', async () => {
-    let pool: Contract;
-    let poolId: string;
-
-    beforeEach('deploy pool', async () => {
-      await authorizer.connect(admin).grantRole(await authorizer.SET_PROTOCOL_SWAP_FEE_ROLE(), feeSetter.address);
-      await vault.connect(feeSetter).setProtocolSwapFee(fp(0.01)); // 1%
-
-      pool = await deploy('MockPool', {
-        args: [vault.address, MinimalSwapInfoPool],
-      });
-
-      poolId = await pool.getPoolId();
-
-      // Let pool use lp's tokens
-      await vault.connect(lp).addUserAgent(pool.address);
-
-      await pool.connect(lp).registerTokens([tokens.DAI.address, tokens.MKR.address], [ZERO_ADDRESS, ZERO_ADDRESS]);
-      await pool.connect(lp).addLiquidity([tokens.DAI.address, tokens.MKR.address], [1000, 1000]);
-    });
-
-    // Each entry in the fees array contains a token symbol, the amount of collected fees to report, and the amount of
-    // fees the test expects the vault to charge
-    async function assertFeesArePaid(
-      fees: { symbol: string; reported: number | BigNumber; expectedPaid: number | BigNumber }[]
-    ) {
-      const tokenAddresses = fees.map(({ symbol }) => tokens[symbol].address);
-      const reportedAmounts = fees.map(({ reported }) => reported);
-
-      const previousBalances = await vault.getPoolTokenBalances(poolId, tokenAddresses);
-
-      const receipt = await (await pool.paySwapProtocolFees(tokenAddresses, reportedAmounts)).wait();
-
-      // The vault returns the updated balance for tokens for which fees were paid
-      const event = expectEvent.inReceipt(receipt, 'UpdatedBalances');
-      const newBalances = await vault.getPoolTokenBalances(poolId, tokenAddresses);
-      expect(newBalances).to.deep.equal(event.args.balances);
-
-      for (let i = 0; i < fees.length; ++i) {
-        expect(await vault.getCollectedFeesByToken(tokens[fees[i].symbol].address)).to.equal(fees[i].expectedPaid);
-        expect(previousBalances[i].sub(newBalances[i])).to.equal(fees[i].expectedPaid);
-      }
-    }
-
-    it('pools can pay fees in a single token', async () => {
-      await assertFeesArePaid([{ symbol: 'DAI', reported: 500, expectedPaid: 5 }]);
-    });
-
-    it('pools can pay fees in multiple tokens', async () => {
-      await assertFeesArePaid([
-        { symbol: 'DAI', reported: 500, expectedPaid: 5 },
-        { symbol: 'MKR', reported: 1000, expectedPaid: 10 },
-      ]);
-    });
-
-    it('pools can pay zero fees', async () => {
-      await assertFeesArePaid([{ symbol: 'DAI', reported: 0, expectedPaid: 0 }]);
-    });
-
-    it('the vault charges nothing if the protocol fee is 0', async () => {
-      await vault.connect(feeSetter).setProtocolSwapFee(fp(0));
-      await assertFeesArePaid([{ symbol: 'DAI', reported: 500, expectedPaid: 0 }]);
-    });
-
-    it.skip('protocol fees are always rounded up', async () => {
-      // TODO: we're not always rounding up yet
-      await assertFeesArePaid([
-        { symbol: 'DAI', reported: 499, expectedPaid: 5 }, // 1% of 499 is 4.99
-        { symbol: 'MKR', reported: 501, expectedPaid: 6 }, // 1% of 501 is 5.01
-      ]);
-    });
-
-    it('reverts if the caller is not the pool', async () => {
-      await expect(vault.connect(other).paySwapProtocolFees(poolId, [tokens.DAI.address], [0])).to.be.revertedWith(
-        'Caller is not the pool'
-      );
-    });
-
-    it('reverts when paying fees in tokens no in the pool', async () => {
-      const newTokens = await deployTokens(['BAT'], [18]);
-      const error = 'ERR_TOKEN_NOT_REGISTERED';
-      await expect(pool.paySwapProtocolFees([newTokens.BAT.address], [0])).to.be.revertedWith(error);
-    });
-
-    it('reverts if the fees are larger than the pool balance', async () => {
-      // The pool has 1000 tokens, and will be charged 1% of the reported amount. 1001 / 1% is 100100
-      await expect(pool.paySwapProtocolFees([tokens.DAI.address], [100100])).to.be.revertedWith('ERR_SUB_UNDERFLOW');
-    });
-  });
-=======
->>>>>>> 28b73fb4
 });