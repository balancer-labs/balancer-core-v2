--- conflicted
+++ resolved
@@ -323,12 +323,7 @@
           const dueProtocolFeeAmounts = array(1e18);
           const fromRelayer = false;
 
-<<<<<<< HEAD
           itExitsCorrectlyWithAndWithoutInternalBalance(dueProtocolFeeAmounts, fromRelayer);
-=======
-        context('without internal balance', () => {
-          itExitsCorrectlyDespitePause(dueProtocolFeeAmounts, fromRelayer, toInternalBalance, signature);
->>>>>>> 82659912
         });
       }
 
@@ -341,15 +336,9 @@
           const toInternalBalance = false;
 
           context('without internal balance', () => {
-            itExitsCorrectlyNeverthelessEmergencyPeriod(
-              dueProtocolFeeAmounts,
-              fromRelayer,
-              toInternalBalance,
-              signature
-            );
-          });
-
-<<<<<<< HEAD
+            itExitsCorrectlyDespitePause(dueProtocolFeeAmounts, fromRelayer, toInternalBalance, signature);
+          });
+
           context('with some internal balance', () => {
             sharedBeforeEach('deposit to internal balance', async () => {
               await vault.connect(recipient).manageUserBalance(
@@ -363,39 +352,17 @@
               );
             });
 
-            itExitsCorrectlyNeverthelessEmergencyPeriod(
-              dueProtocolFeeAmounts,
-              fromRelayer,
-              toInternalBalance,
-              signature
-            );
-          });
-=======
-          itExitsCorrectlyDespitePause(dueProtocolFeeAmounts, fromRelayer, toInternalBalance, signature);
-        });
-      });
-
-      context('using internal balance', () => {
-        const toInternalBalance = true;
-
-        context('with no internal balance', () => {
-          itExitsCorrectlyDespitePause(dueProtocolFeeAmounts, fromRelayer, toInternalBalance, signature);
->>>>>>> 82659912
+            itExitsCorrectlyDespitePause(dueProtocolFeeAmounts, fromRelayer, toInternalBalance, signature);
+          });
         });
 
         context('using internal balance', () => {
           const toInternalBalance = true;
 
           context('with no internal balance', () => {
-            itExitsCorrectlyNeverthelessEmergencyPeriod(
-              dueProtocolFeeAmounts,
-              fromRelayer,
-              toInternalBalance,
-              signature
-            );
-          });
-
-<<<<<<< HEAD
+            itExitsCorrectlyDespitePause(dueProtocolFeeAmounts, fromRelayer, toInternalBalance, signature);
+          });
+
           context('with some internal balance', () => {
             sharedBeforeEach('deposit to internal balance', async () => {
               await vault.connect(recipient).manageUserBalance(
@@ -409,53 +376,26 @@
               );
             });
 
-            itExitsCorrectlyNeverthelessEmergencyPeriod(
-              dueProtocolFeeAmounts,
-              fromRelayer,
-              toInternalBalance,
-              signature
-            );
-          });
-=======
-          itExitsCorrectlyDespitePause(dueProtocolFeeAmounts, fromRelayer, toInternalBalance, signature);
-        });
-      });
-    }
-
-    function itExitsCorrectlyDespitePause(
-      dueProtocolFeeAmounts: BigNumberish[],
-      fromRelayer: boolean,
-      toInternalBalance: boolean,
-      signature?: boolean
-    ) {
-      context('when unpaused', () => {
-        itExitsCorrectly(dueProtocolFeeAmounts, fromRelayer, toInternalBalance, signature);
-      });
-
-      context('when paused', () => {
-        sharedBeforeEach('pause', async () => {
-          const role = roleId(vault, 'setPaused');
-          await authorizer.connect(admin).grantRole(role, admin.address);
-          await vault.connect(admin).setPaused(true);
->>>>>>> 82659912
+            itExitsCorrectlyDespitePause(dueProtocolFeeAmounts, fromRelayer, toInternalBalance, signature);
+          });
         });
       }
 
-      function itExitsCorrectlyNeverthelessEmergencyPeriod(
+      function itExitsCorrectlyDespitePause(
         dueProtocolFeeAmounts: BigNumberish[],
         fromRelayer: boolean,
         toInternalBalance: boolean,
         signature?: boolean
       ) {
-        context('when there is no emergency', () => {
+        context('when unpaused', () => {
           itExitsCorrectly(dueProtocolFeeAmounts, fromRelayer, toInternalBalance, signature);
         });
 
-        context('when there is an emergency', () => {
-          sharedBeforeEach('activate emergency period', async () => {
-            const role = roleId(vault, 'setEmergencyPeriod');
+        context('when paused', () => {
+          sharedBeforeEach('pause', async () => {
+            const role = roleId(vault, 'setPaused');
             await authorizer.connect(admin).grantRole(role, admin.address);
-            await vault.connect(admin).setEmergencyPeriod(true);
+            await vault.connect(admin).setPaused(true);
           });
 
           itExitsCorrectly(dueProtocolFeeAmounts, fromRelayer, toInternalBalance, signature);
