--- conflicted
+++ resolved
@@ -118,19 +118,13 @@
 
       // Deposit to Internal Balance from the creator so that the Vault has some additional tokens. Otherwise, tests
       // might fail not because the Vault checks its accounting, but because it is out of tokens to send.
-<<<<<<< HEAD
       const transfers = [];
 
       for (let idx = 0; idx < tokenAddresses.length; ++idx) {
-        transfers.push({ token: tokenAddresses[idx], amount: bn(50e18), account: creator.address });
+        transfers.push({ token: tokenAddresses[idx], amount: bn(50e18), source: creator.address, destination: creator.address });
       }
 
       await vault.connect(creator).depositToInternalBalance(transfers);
-=======
-      await vault
-        .connect(creator)
-        .depositToInternalBalance(creator.address, tokenAddresses, array(50e18), creator.address);
->>>>>>> 221a1242
     });
 
     type ExitPoolData = {
@@ -330,19 +324,13 @@
 
         context('with some internal balance', () => {
           beforeEach('deposit to internal balance', async () => {
-<<<<<<< HEAD
             const transfers = [];
 
             for (let idx = 0; idx < tokenAddresses.length; ++idx) {
-              transfers.push({ token: tokenAddresses[idx], amount: bn(1.5e18), account: recipient.address });
+              transfers.push({ token: tokenAddresses[idx], amount: bn(1.5e18), source: recipient.address, destination: recipient.address });
             }
 
             await vault.connect(recipient).depositToInternalBalance(transfers);
-=======
-            await vault
-              .connect(recipient)
-              .depositToInternalBalance(recipient.address, tokenAddresses, array(1.5e18), recipient.address);
->>>>>>> 221a1242
           });
 
           itExitsCorrectly({ toInternalBalance, dueProtocolFeeAmounts, sender });
@@ -358,19 +346,13 @@
 
         context('with some internal balance', () => {
           beforeEach('deposit to internal balance', async () => {
-<<<<<<< HEAD
             const transfers = [];
 
             for (let idx = 0; idx < tokenAddresses.length; ++idx) {
-              transfers.push({ token: tokenAddresses[idx], amount: bn(1.5e18), account: recipient.address });
+              transfers.push({ token: tokenAddresses[idx], amount: bn(1.5e18), source: recipient.address, destination: recipient.address });
             }
 
             await vault.connect(recipient).depositToInternalBalance(transfers);
-=======
-            await vault
-              .connect(recipient)
-              .depositToInternalBalance(recipient.address, tokenAddresses, array(1.5e18), recipient.address);
->>>>>>> 221a1242
           });
 
           itExitsCorrectly({ toInternalBalance, dueProtocolFeeAmounts, sender });
