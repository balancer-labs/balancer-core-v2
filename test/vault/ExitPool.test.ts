--- conflicted
+++ resolved
@@ -97,24 +97,14 @@
 
       // Deposit to Internal Balance from the creator so that the Vault has some additional tokens. Otherwise, tests
       // might fail not because the Vault checks its accounting, but because it is out of tokens to send.
-<<<<<<< HEAD
-      const transfers = [];
-
-      for (let idx = 0; idx < tokenAddresses.length; ++idx) {
-        transfers.push({
-          token: tokenAddresses[idx],
+      await vault.connect(creator).depositToInternalBalance(
+        tokens.map((token) => ({
+          token: token.address,
           amount: bn(50e18),
           source: creator.address,
           destination: creator.address,
-        });
-      }
-
-      await vault.connect(creator).depositToInternalBalance(transfers);
-=======
-      await vault
-        .connect(creator)
-        .depositToInternalBalance(creator.address, tokens.addresses, array(50e18), creator.address);
->>>>>>> acc78acf
+        }))
+      );
     });
 
     type ExitPoolData = {
@@ -312,26 +302,15 @@
         });
 
         context('with some internal balance', () => {
-<<<<<<< HEAD
-          beforeEach('deposit to internal balance', async () => {
-            const transfers = [];
-
-            for (let idx = 0; idx < tokenAddresses.length; ++idx) {
-              transfers.push({
-                token: tokenAddresses[idx],
+          sharedBeforeEach('deposit to internal balance', async () => {
+            await vault.connect(recipient).depositToInternalBalance(
+              tokens.map((token) => ({
+                token: token.address,
                 amount: bn(1.5e18),
                 source: recipient.address,
                 destination: recipient.address,
-              });
-            }
-
-            await vault.connect(recipient).depositToInternalBalance(transfers);
-=======
-          sharedBeforeEach('deposit to internal balance', async () => {
-            await vault
-              .connect(recipient)
-              .depositToInternalBalance(recipient.address, tokens.addresses, array(1.5e18), recipient.address);
->>>>>>> acc78acf
+              }))
+            );
           });
 
           itExitsCorrectly(dueProtocolFeeAmounts, fromRelayer, toInternalBalance);
@@ -346,26 +325,15 @@
         });
 
         context('with some internal balance', () => {
-<<<<<<< HEAD
-          beforeEach('deposit to internal balance', async () => {
-            const transfers = [];
-
-            for (let idx = 0; idx < tokenAddresses.length; ++idx) {
-              transfers.push({
-                token: tokenAddresses[idx],
+          sharedBeforeEach('deposit to internal balance', async () => {
+            await vault.connect(recipient).depositToInternalBalance(
+              tokens.map((token) => ({
+                token: token.address,
                 amount: bn(1.5e18),
                 source: recipient.address,
                 destination: recipient.address,
-              });
-            }
-
-            await vault.connect(recipient).depositToInternalBalance(transfers);
-=======
-          sharedBeforeEach('deposit to internal balance', async () => {
-            await vault
-              .connect(recipient)
-              .depositToInternalBalance(recipient.address, tokens.addresses, array(1.5e18), recipient.address);
->>>>>>> acc78acf
+              }))
+            );
           });
 
           itExitsCorrectly(dueProtocolFeeAmounts, fromRelayer, toInternalBalance);
@@ -455,7 +423,7 @@
 
         await exitPool({ dueProtocolFeeAmounts, fromRelayer, toInternalBalance });
 
-        await tokens.forEach(async (token: Token) => {
+        await tokens.asyncEach(async (token: Token) => {
           const { blockNumber: newBlockNumber } = await vault.getPoolTokenInfo(poolId, token.address);
           expect(newBlockNumber).to.equal(currentBlockNumber + 1);
         });
