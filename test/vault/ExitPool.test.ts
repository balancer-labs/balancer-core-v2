--- conflicted
+++ resolved
@@ -272,15 +272,10 @@
       beforeEach('calculate intermediate values', async () => {
         const { withdrawFee } = await vault.getProtocolFees();
         expectedProtocolWithdrawFeesToCollect = exitAmounts.map((amount) =>
-<<<<<<< HEAD
-          // Fixed point division rounding up, since the protocol withdraw fee is a fixed point number
-          divCeil(amount.mul(withdrawFee), FP_SCALING_FACTOR)
-=======
           toInternalBalance
             ? bn(0)
             : // Fixed point division rounding up, since the protocol withdraw fee is a fixed point number
               divCeil(amount.mul(withdrawFee), FP_SCALING_FACTOR)
->>>>>>> a752dd69
         );
       });
 
