import { ethers } from 'hardhat';
import { expect } from 'chai';
import { Contract } from 'ethers';
import { SignerWithAddress } from '@nomiclabs/hardhat-ethers/dist/src/signer-with-address';

import { encodeJoin } from '../helpers/mockPool';

import { fp, bn } from '../../lib/helpers/numbers';
import { deploy } from '../../lib/helpers/deploy';
import { MinimalSwapInfoPool } from '../../lib/helpers/pools';
import { FundManagement, Swap } from '../../lib/helpers/trading';
import { MAX_UINT112, MAX_UINT256, ZERO_ADDRESS } from '../../lib/helpers/constants';
import TokenList from '../helpers/models/tokens/TokenList';

describe('Vault - swap queries', () => {
  let vault: Contract, funds: FundManagement;
  let tokens: TokenList;
  let lp: SignerWithAddress;
  const poolIds: string[] = [];

  const MAX_POOLS = 2;

  const SWAP_KIND = {
    GIVEN_IN: 0,
    GIVEN_OUT: 1,
  };

  before('setup', async () => {
    [, lp] = await ethers.getSigners();

    // All of the tests in this suite have no side effects, so we deploy and initially contracts only one to save time

<<<<<<< HEAD
    vault = await deploy('Vault', { args: [ZERO_ADDRESS, ZERO_ADDRESS] });
=======
    vault = await deploy('Vault', { args: [ZERO_ADDRESS, 0, 0] });
>>>>>>> 73c96fc5

    tokens = await TokenList.create(['DAI', 'MKR', 'SNX'], { sorted: true });
    await tokens.mint({ to: lp, amount: MAX_UINT112.div(2) });
    await tokens.approve({ to: vault, amount: MAX_UINT112, from: lp });

    for (let i = 0; i < MAX_POOLS; ++i) {
      const pool = await deploy('MockPool', { args: [vault.address, MinimalSwapInfoPool] });
      const poolId = await pool.getPoolId();

      await pool.setMultiplier(fp(2));
      await pool.registerTokens(tokens.addresses, Array(tokens.length).fill(ZERO_ADDRESS));

      await vault
        .connect(lp)
        .joinPool(
          poolId,
          lp.address,
          lp.address,
          tokens.addresses,
          Array(tokens.length).fill(MAX_UINT256),
          false,
          encodeJoin(Array(tokens.length).fill(bn(100e18)), Array(tokens.length).fill(0))
        );

      poolIds.push(poolId);
    }

    funds = {
      sender: vault.address,
      recipient: ZERO_ADDRESS,
      fromInternalBalance: false,
      toInternalBalance: false,
    };
  });

  type SwapData = {
    poolIdIndex: number;
    tokenInIndex: number;
    tokenOutIndex: number;
    amount: number;
  };

  function toSwaps(swapsData: SwapData[]): Swap[] {
    return swapsData.map((swapData) => {
      return {
        poolId: poolIds[swapData.poolIdIndex],
        tokenInIndex: swapData.tokenInIndex,
        tokenOutIndex: swapData.tokenOutIndex,
        amount: swapData.amount,
        userData: '0x',
      };
    });
  }

  describe('given in', () => {
    function assertQueryBatchSwapGivenIn(swapsData: SwapData[], expectedDeltas: number[]) {
      it('returns the expected amounts', async () => {
        const swaps: Swap[] = toSwaps(swapsData);
        const deltas = await vault.callStatic.queryBatchSwap(SWAP_KIND.GIVEN_IN, swaps, tokens.addresses, funds);
        expect(deltas).to.deep.equal(expectedDeltas.map(bn));
      });
    }

    describe('single swap', () => {
      assertQueryBatchSwapGivenIn(
        [
          {
            poolIdIndex: 0,
            tokenInIndex: 0,
            tokenOutIndex: 1,
            amount: 5,
          },
        ],
        [5, -10, 0]
      );
    });

    describe('multiple pools', () => {
      assertQueryBatchSwapGivenIn(
        [
          {
            poolIdIndex: 0,
            tokenInIndex: 0,
            tokenOutIndex: 1,
            amount: 5,
          },
          {
            poolIdIndex: 1,
            tokenInIndex: 0,
            tokenOutIndex: 1,
            amount: 5,
          },
        ],
        [10, -20, 0]
      );
    });

    describe('multihop', () => {
      assertQueryBatchSwapGivenIn(
        [
          {
            poolIdIndex: 0,
            tokenInIndex: 0,
            tokenOutIndex: 1,
            amount: 5,
          },
          {
            poolIdIndex: 1,
            tokenInIndex: 1,
            tokenOutIndex: 2,
            amount: 0,
          },
        ],
        [5, 0, -20]
      );
    });
  });

  describe('given out', () => {
    function assertQueryBatchSwapGivenOut(swapsData: SwapData[], expectedDeltas: number[]) {
      it('returns the expected amounts', async () => {
        const swaps: Swap[] = toSwaps(swapsData);

        const deltas = await vault.callStatic.queryBatchSwap(SWAP_KIND.GIVEN_OUT, swaps, tokens.addresses, funds);
        expect(deltas).to.deep.equal(expectedDeltas.map(bn));
      });
    }

    describe('single swap', () => {
      assertQueryBatchSwapGivenOut(
        [
          {
            poolIdIndex: 0,
            tokenInIndex: 0,
            tokenOutIndex: 1,
            amount: 10,
          },
        ],
        [5, -10, 0]
      );
    });

    describe('multiple pools', () => {
      assertQueryBatchSwapGivenOut(
        [
          {
            poolIdIndex: 0,
            tokenInIndex: 0,
            tokenOutIndex: 1,
            amount: 10,
          },
          {
            poolIdIndex: 1,
            tokenInIndex: 0,
            tokenOutIndex: 1,
            amount: 10,
          },
        ],
        [10, -20, 0]
      );
    });

    describe('multihop', () => {
      assertQueryBatchSwapGivenOut(
        [
          {
            poolIdIndex: 0,
            tokenInIndex: 0,
            tokenOutIndex: 1,
            amount: 20,
          },
          {
            poolIdIndex: 1,
            tokenInIndex: 2,
            tokenOutIndex: 0,
            amount: 0,
          },
        ],
        [0, -20, 5]
      );
    });
  });
});<|MERGE_RESOLUTION|>--- conflicted
+++ resolved
@@ -29,12 +29,7 @@
     [, lp] = await ethers.getSigners();
 
     // All of the tests in this suite have no side effects, so we deploy and initially contracts only one to save time
-
-<<<<<<< HEAD
-    vault = await deploy('Vault', { args: [ZERO_ADDRESS, ZERO_ADDRESS] });
-=======
-    vault = await deploy('Vault', { args: [ZERO_ADDRESS, 0, 0] });
->>>>>>> 73c96fc5
+    vault = await deploy('Vault', { args: [ZERO_ADDRESS, ZERO_ADDRESS, 0, 0] });
 
     tokens = await TokenList.create(['DAI', 'MKR', 'SNX'], { sorted: true });
     await tokens.mint({ to: lp, amount: MAX_UINT112.div(2) });
