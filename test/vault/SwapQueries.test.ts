--- conflicted
+++ resolved
@@ -3,23 +3,12 @@
 import { BigNumber, Contract } from 'ethers';
 import { SignerWithAddress } from '@nomiclabs/hardhat-ethers/dist/src/signer-with-address';
 
-<<<<<<< HEAD
+import { fp, bn } from '../../lib/helpers/numbers';
 import { deploy } from '../../lib/helpers/deploy';
-import { fp } from '../../lib/helpers/numbers';
 import { MinimalSwapInfoPool } from '../../lib/helpers/pools';
-import { deployTokens, TokenList } from '../../lib/helpers/tokens';
-import { MAX_UINT128, ZERO_ADDRESS } from '../../lib/helpers/constants';
+import { deploySortedTokens, TokenList } from '../../lib/helpers/tokens';
+import { MAX_UINT128, MAX_UINT256, ZERO_ADDRESS } from '../../lib/helpers/constants';
 import { FundManagement, Swap, SwapIn, SwapOut, toSwapIn, toSwapOut } from '../../lib/helpers/trading';
-=======
-import { deploy } from '../../scripts/helpers/deploy';
-import { toFixedPoint } from '../../scripts/helpers/fixedPoint';
-import { MinimalSwapInfoPool } from '../../scripts/helpers/pools';
-import { FundManagement, Swap, SwapIn, SwapOut, toSwapIn, toSwapOut } from '../../scripts/helpers/trading';
-
-import { deploySortedTokens, TokenList } from '../helpers/tokens';
-import { MAX_UINT128, MAX_UINT256, ZERO_ADDRESS } from '../helpers/constants';
-import { bn } from '../helpers/numbers';
->>>>>>> 28b73fb4
 
 describe('Vault - swap queries', () => {
   let vault: Contract, funds: FundManagement;
@@ -51,7 +40,7 @@
 
       const poolId = await pool.getPoolId();
 
-      await pool.setMultiplier(toFixedPoint(2));
+      await pool.setMultiplier(fp(2));
 
       await pool.registerTokens(tokenAddresses, assetManagers);
 
