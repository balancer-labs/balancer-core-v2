--- conflicted
+++ resolved
@@ -12,28 +12,16 @@
 
 describe('Vault - asset manager', function () {
   let tokens: TokenList, otherToken: Contract, vault: Contract;
-<<<<<<< HEAD
   let lp: SignerWithAddress, assetManager: SignerWithAddress, other: SignerWithAddress;
 
   before('deploy base contracts', async () => {
     [, lp, assetManager, other] = await ethers.getSigners();
-=======
-  let admin: SignerWithAddress, pool: SignerWithAddress, assetManager: SignerWithAddress, other: SignerWithAddress;
-
-  before('deploy base contracts', async () => {
-    [admin, pool, assetManager, other] = await ethers.getSigners();
->>>>>>> 9f4f51f1
   });
 
   beforeEach('set up asset manager', async () => {
     vault = await deploy('Vault', { args: [ZERO_ADDRESS] });
-<<<<<<< HEAD
     tokens = await deploySortedTokens(['DAI', 'USDT'], [18, 18]);
-    otherToken = await deploy('TestToken', { args: ['OTHER', 'OTHER', 18] });
-=======
-    tokens = await deployTokens(['DAI', 'USDT'], [18, 18]);
-    otherToken = await deploy('TestToken', { args: [admin.address, 'OTHER', 'OTHER', 18] });
->>>>>>> 9f4f51f1
+    otherToken = await deploy('TestToken', { args: [other.address, 'OTHER', 'OTHER', 18] });
   });
 
   context('with general pool', () => {
