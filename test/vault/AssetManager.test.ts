--- conflicted
+++ resolved
@@ -77,35 +77,20 @@
 
     describe('setting', () => {
       it('different managers can be set for different tokens', async () => {
-<<<<<<< HEAD
-        expect(await vault.getPoolAssetManagers(poolId, [tokens.DAI.address, tokens.USDT.address])).to.deep.equal([
-          assetManager.address,
-          other.address,
-        ]);
-=======
         expect((await vault.getPoolTokenInfo(poolId, tokens.DAI.address)).assetManager).to.equal(assetManager.address);
         expect((await vault.getPoolTokenInfo(poolId, tokens.USDT.address)).assetManager).to.equal(other.address);
->>>>>>> 1cb36eb5
       });
 
       it('reverts when querying the asset manager of an unknown pool', async () => {
         const error = 'INVALID_POOL_ID';
         const token = tokens.DAI.address;
-<<<<<<< HEAD
-        await expect(vault.getPoolAssetManagers(ZERO_BYTES32, [token])).to.be.revertedWith(error);
-=======
         await expect(vault.getPoolTokenInfo(ZERO_BYTES32, token)).to.be.revertedWith(error);
->>>>>>> 1cb36eb5
       });
 
       it('reverts when querying the asset manager of an unknown token', async () => {
         for (const token of [ZERO_ADDRESS, otherToken.address]) {
           const error = 'TOKEN_NOT_REGISTERED';
-<<<<<<< HEAD
-          await expect(vault.getPoolAssetManagers(poolId, [token])).to.be.revertedWith(error);
-=======
           await expect(vault.getPoolTokenInfo(poolId, token)).to.be.revertedWith(error);
->>>>>>> 1cb36eb5
         }
       });
     });
@@ -140,12 +125,8 @@
           });
 
           it('moves the balance from cash to managed', async () => {
-<<<<<<< HEAD
-            const previousBalance = await vault.getPoolTokenBalanceInfo(poolId, tokens.DAI.address);
-            const transfers = [{ token: tokens.DAI.address, amount: amount }];
-=======
+            const transfers = [{ token: tokens.DAI.address, amount: amount }];
             const previousBalance = await vault.getPoolTokenInfo(poolId, tokens.DAI.address);
->>>>>>> 1cb36eb5
 
             await vault.connect(assetManager).withdrawFromPoolBalance(poolId, transfers);
 
@@ -216,12 +197,8 @@
           });
 
           it('moves the balance from managed to cash', async () => {
-<<<<<<< HEAD
-            const previousBalance = await vault.getPoolTokenBalanceInfo(poolId, tokens.DAI.address);
-            const transfers = [{ token: tokens.DAI.address, amount: amount }];
-=======
+            const transfers = [{ token: tokens.DAI.address, amount: amount }];
             const previousBalance = await vault.getPoolTokenInfo(poolId, tokens.DAI.address);
->>>>>>> 1cb36eb5
 
             await vault.connect(assetManager).depositToPoolBalance(poolId, transfers);
 
@@ -303,12 +280,8 @@
           });
 
           it('sets the managed balance', async () => {
-<<<<<<< HEAD
-            const previousBalance = await vault.getPoolTokenBalanceInfo(poolId, tokens.DAI.address);
-            const transfers = [{ token: tokens.DAI.address, amount: amount }];
-=======
+            const transfers = [{ token: tokens.DAI.address, amount: amount }];
             const previousBalance = await vault.getPoolTokenInfo(poolId, tokens.DAI.address);
->>>>>>> 1cb36eb5
 
             await vault.connect(assetManager).updateManagedBalance(poolId, transfers);
 
@@ -346,12 +319,8 @@
           });
 
           it('sets the managed balance', async () => {
-<<<<<<< HEAD
-            const previousBalance = await vault.getPoolTokenBalanceInfo(poolId, tokens.DAI.address);
-            const transfers = [{ token: tokens.DAI.address, amount: amount }];
-=======
+            const transfers = [{ token: tokens.DAI.address, amount: amount }];
             const previousBalance = await vault.getPoolTokenInfo(poolId, tokens.DAI.address);
->>>>>>> 1cb36eb5
 
             await vault.connect(assetManager).updateManagedBalance(poolId, transfers);
 
@@ -375,15 +344,8 @@
 
       it('removes asset managers when deregistering', async () => {
         // First asset the managers are set
-<<<<<<< HEAD
-        expect(await vault.getPoolAssetManagers(poolId, [tokens.DAI.address, tokens.USDT.address])).to.deep.equal([
-          assetManager.address,
-          other.address,
-        ]);
-=======
         expect((await vault.getPoolTokenInfo(poolId, tokens.DAI.address)).assetManager).to.equal(assetManager.address);
         expect((await vault.getPoolTokenInfo(poolId, tokens.USDT.address)).assetManager).to.equal(other.address);
->>>>>>> 1cb36eb5
 
         const [poolAddress] = await vault.getPool(poolId);
         const pool = await ethers.getContractAt('MockPool', poolAddress);
@@ -409,25 +371,14 @@
         for (const symbol in tokens) {
           const token = tokens[symbol].address;
           const error = 'TOKEN_NOT_REGISTERED';
-<<<<<<< HEAD
-          await expect(vault.getPoolAssetManagers(poolId, [token])).to.be.revertedWith(error);
-=======
           await expect(vault.getPoolTokenInfo(poolId, token)).to.be.revertedWith(error);
->>>>>>> 1cb36eb5
         }
 
         // Should also be able to re-register (just one in this case)
         await pool.registerTokens([tokens.DAI.address, tokens.USDT.address], [assetManager.address, ZERO_ADDRESS]);
 
-<<<<<<< HEAD
-        expect(await vault.getPoolAssetManagers(poolId, [tokens.DAI.address, tokens.USDT.address])).to.deep.equal([
-          assetManager.address,
-          ZERO_ADDRESS,
-        ]);
-=======
         expect((await vault.getPoolTokenInfo(poolId, tokens.DAI.address)).assetManager).to.equal(assetManager.address);
         expect((await vault.getPoolTokenInfo(poolId, tokens.USDT.address)).assetManager).to.equal(ZERO_ADDRESS);
->>>>>>> 1cb36eb5
       });
     });
   }
