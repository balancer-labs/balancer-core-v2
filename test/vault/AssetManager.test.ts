import { ethers } from 'hardhat';
import { expect } from 'chai';
import { BigNumber, Contract } from 'ethers';
import { SignerWithAddress } from '@nomiclabs/hardhat-ethers/dist/src/signer-with-address';

<<<<<<< HEAD
import { bn } from '../helpers/numbers';
=======
>>>>>>> 6730e36d
import { deploy } from '../../scripts/helpers/deploy';
import * as expectEvent from '../helpers/expectEvent';
import { expectBalanceChange } from '../helpers/tokenBalance';
import { deployTokens, mintTokens, TokenList } from '../helpers/tokens';
import { MAX_UINT256, ZERO_ADDRESS, ZERO_BYTES32 } from '../helpers/constants';
import { PoolOptimizationSetting, SimplifiedQuotePool, StandardPool, TwoTokenPool } from '../../scripts/helpers/pools';

describe('assetManager', function () {
<<<<<<< HEAD
  let tokens: TokenList, otherToken: Contract, vault: Contract;
  let pool: SignerWithAddress, assetManager: SignerWithAddress, other: SignerWithAddress;
=======
  let tokens: TokenList;
  let otherToken: Contract;
  let vault: Contract;

  let pool: SignerWithAddress;
  let assetManager: SignerWithAddress;
  let other: SignerWithAddress;
>>>>>>> 6730e36d

  before('deploy base contracts', async () => {
    [, pool, assetManager, other] = await ethers.getSigners();
  });

  beforeEach('set up asset manager', async () => {
    vault = await deploy('Vault', { args: [ZERO_ADDRESS] });
    tokens = await deployTokens(['DAI', 'USDT'], [18, 18]);
    otherToken = await deploy('TestToken', { args: ['OTHER', 'OTHER', 18] });
<<<<<<< HEAD
=======
  });

  describe('asset manager setting', () => {
    let poolId: string;

    beforeEach(async () => {
      const receipt = await (await vault.connect(pool).registerPool(StandardPool)).wait();
      const event = expectEvent.inReceipt(receipt, 'PoolCreated');
      poolId = event.args.poolId;
    });

    it('different managers can be set for different tokens', async () => {
      await vault
        .connect(pool)
        .registerTokens(poolId, [tokens.DAI.address, tokens.USDT.address], [assetManager.address, other.address]);

      expect(await vault.getPoolAssetManager(poolId, tokens.DAI.address)).to.equal(assetManager.address);
      expect(await vault.getPoolAssetManager(poolId, tokens.USDT.address)).to.equal(other.address);
    });
>>>>>>> 6730e36d
  });

  context('with standard pool', () => {
    itManagesAssetsCorrectly(StandardPool);
  });

  context('with simplified pool', () => {
    itManagesAssetsCorrectly(SimplifiedQuotePool);
  });

  context('with two token pool', () => {
    itManagesAssetsCorrectly(TwoTokenPool);
  });

  function itManagesAssetsCorrectly(poolType: PoolOptimizationSetting) {
    let poolId: string;
    const tokenInitialBalance = bn(200e18);

    beforeEach('deploy pool and add liquidity', async () => {
      const receipt = await (await vault.connect(pool).registerPool(poolType)).wait();
      const event = expectEvent.inReceipt(receipt, 'PoolCreated');
      poolId = event.args.poolId;

      const tokenAddresses = [];
      const tokenAmounts = [];
      for (const symbol in tokens) {
        // Mint tokens for the pool to add liquidity with
        await mintTokens(tokens, symbol, pool, tokenInitialBalance);

        tokenAddresses.push(tokens[symbol].address);
        tokenAmounts.push(tokenInitialBalance);

        await tokens[symbol].connect(pool).approve(vault.address, MAX_UINT256);
        await tokens[symbol].connect(assetManager).approve(vault.address, MAX_UINT256);
      }

      await vault.connect(pool).registerTokens(poolId, tokenAddresses, [assetManager.address, other.address]);
      await vault.connect(pool).addLiquidity(poolId, pool.address, tokenAddresses, tokenAmounts, false);
    });

    describe('setting', () => {
<<<<<<< HEAD
      it('different managers can be set for different tokens', async () => {
        expect(await vault.getPoolAssetManager(poolId, tokens.DAI.address)).to.equal(assetManager.address);
        expect(await vault.getPoolAssetManager(poolId, tokens.USDT.address)).to.equal(other.address);
      });

=======
>>>>>>> 6730e36d
      it('reverts when querying the asset manager of an unknown pool', async () => {
        const error = 'Nonexistent pool';
        const token = tokens.DAI.address;
        await expect(vault.connect(pool).getPoolAssetManager(ZERO_BYTES32, token)).to.be.revertedWith(error);
<<<<<<< HEAD
=======
        await expect(vault.connect(pool).isPoolAssetManager(ZERO_BYTES32, token, token)).to.be.revertedWith(error);
>>>>>>> 6730e36d
      });

      it('reverts when querying the asset manager of an unknown token', async () => {
        for (const token of [ZERO_ADDRESS, otherToken.address]) {
          const error = 'ERR_TOKEN_NOT_REGISTERED';
          await expect(vault.connect(pool).getPoolAssetManager(poolId, token)).to.be.revertedWith(error);
<<<<<<< HEAD
=======
          await expect(vault.connect(pool).isPoolAssetManager(poolId, token, other.address)).to.be.revertedWith(error);
>>>>>>> 6730e36d
        }
      });
    });

    describe('transfer to manager', () => {
      context('when the sender the manager', () => {
        context('when trying to transfer less than the vault balance', () => {
          const amount = BigNumber.from((10e18).toString());

          it('transfers only the requested token from the vault to the manager', async () => {
            await expectBalanceChange(
              () => vault.connect(assetManager).withdrawFromPoolBalance(poolId, tokens.DAI.address, amount),
              tokens,
              [
                { account: assetManager, changes: { DAI: amount } },
                { account: vault, changes: { DAI: -amount } },
              ]
            );
          });

          it('does not affect the balance of the pools', async () => {
            const tokenAddresses = [tokens.DAI.address, tokens.USDT.address];
            const [previousBalanceDAI, previousBalanceUSDT] = await vault.getPoolTokenBalances(poolId, tokenAddresses);

            await vault.connect(assetManager).withdrawFromPoolBalance(poolId, tokens.DAI.address, amount);

            const [currentBalanceDAI, currentBalanceUSDT] = await vault.getPoolTokenBalances(poolId, tokenAddresses);
            expect(currentBalanceDAI).to.equal(previousBalanceDAI);
            expect(currentBalanceUSDT).to.equal(previousBalanceUSDT);
          });
        });

        it('reverts when sending more than the pool balance', async () => {
          await expect(
            vault.connect(assetManager).withdrawFromPoolBalance(poolId, tokens.DAI.address, tokenInitialBalance.add(1))
          ).to.be.revertedWith('ERR_SUB_UNDERFLOW');
        });
      });

      it('reverts if the sender is not the manager', async () => {
        await expect(vault.connect(other).withdrawFromPoolBalance(poolId, tokens.DAI.address, 0)).to.be.revertedWith(
          'SENDER_NOT_ASSET_MANAGER'
        );
      });
    });

    describe('divest', () => {
      context('when the sender is an allowed manager', () => {
        context('when trying to move less than the managed balance', () => {
          const externalAmount = BigNumber.from((75e18).toString());
          const amount = externalAmount.div(2);

          beforeEach('put under management', async () => {
            await vault.connect(assetManager).withdrawFromPoolBalance(poolId, tokens.DAI.address, externalAmount);
          });

          it('transfers only the requested token from the manager to the vault', async () => {
            await expectBalanceChange(
              () => vault.connect(assetManager).depositToPoolBalance(poolId, tokens.DAI.address, amount),
              tokens,
              [
                { account: assetManager, changes: { DAI: -amount } },
                { account: vault, changes: { DAI: amount } },
              ]
            );
          });

          it('does not affect the balance of the pools', async () => {
            const tokenAddresses = [tokens.DAI.address, tokens.USDT.address];
            const [previousBalanceDAI, previousBalanceUSDT] = await vault.getPoolTokenBalances(poolId, tokenAddresses);

            await vault.connect(assetManager).depositToPoolBalance(poolId, tokens.DAI.address, amount);

            const [currentBalanceDAI, currentBalanceUSDT] = await vault.getPoolTokenBalances(poolId, tokenAddresses);
            expect(currentBalanceDAI).to.equal(previousBalanceDAI);
            expect(currentBalanceUSDT).to.equal(previousBalanceUSDT);
          });
        });

        it('does nothing when divesting zero tokens', async () => {
          await expectBalanceChange(
            () => vault.connect(assetManager).depositToPoolBalance(poolId, tokens.DAI.address, 0),
            tokens,
            { account: vault.address }
          );
        });

        it('reverts when cashing out more than the managed balance', async () => {
          await expect(
            vault.connect(assetManager).depositToPoolBalance(poolId, tokens.DAI.address, 1)
          ).to.be.revertedWith('ERC20: transfer amount exceeds balance');
        });
      });

      it('reverts if the sender is not the manager', async () => {
        await expect(vault.connect(other).depositToPoolBalance(poolId, tokens.DAI.address, 0)).to.be.revertedWith(
          'SENDER_NOT_ASSET_MANAGER'
        );
      });
    });

    describe('update', () => {
      context('when the sender is an allowed manager', () => {
        const externalAmount = BigNumber.from((10e18).toString());

        beforeEach('transfer to manager', async () => {
          await vault.connect(assetManager).withdrawFromPoolBalance(poolId, tokens.DAI.address, externalAmount);
        });

        context('with gains', () => {
          const amount = externalAmount.add(1);

          it('does not affect token balances', async () => {
            await expectBalanceChange(
              () => vault.connect(assetManager).updateManagedBalance(poolId, tokens.DAI.address, amount),
              tokens,
              [{ account: assetManager }, { account: vault }]
            );
          });

          it('updates the balance of the pool', async () => {
            const tokenAddresses = [tokens.DAI.address, tokens.USDT.address];
            const [previousBalanceDAI, previousBalanceUSDT] = await vault.getPoolTokenBalances(poolId, tokenAddresses);

            await vault.connect(assetManager).updateManagedBalance(poolId, tokens.DAI.address, amount);

            const [currentBalanceDAI, currentBalanceUSDT] = await vault.getPoolTokenBalances(poolId, tokenAddresses);
            expect(currentBalanceDAI).to.equal(previousBalanceDAI.add(1));
            expect(currentBalanceUSDT).to.equal(previousBalanceUSDT);
          });
        });

        context('with losses', () => {
          const amount = externalAmount.sub(1);

          it('does not affect token balances', async () => {
            await expectBalanceChange(
              () => vault.connect(assetManager).updateManagedBalance(poolId, tokens.DAI.address, amount),
              tokens,
              [{ account: assetManager }, { account: vault }]
            );
          });

          it('updates the balance of the pool', async () => {
            const tokenAddresses = [tokens.DAI.address, tokens.USDT.address];
            const [previousBalanceDAI, previousBalanceUSDT] = await vault.getPoolTokenBalances(poolId, tokenAddresses);

            await vault.connect(assetManager).updateManagedBalance(poolId, tokens.DAI.address, amount);

            const [currentBalanceDAI, currentBalanceUSDT] = await vault.getPoolTokenBalances(poolId, tokenAddresses);
            expect(currentBalanceDAI).to.equal(previousBalanceDAI.sub(1));
            expect(currentBalanceUSDT).to.equal(previousBalanceUSDT);
          });
        });
      });

      it('revert if the sender is not the manager', async () => {
        await expect(vault.connect(other).updateManagedBalance(poolId, tokens.DAI.address, 0)).to.be.revertedWith(
          'SENDER_NOT_ASSET_MANAGER'
        );
      });

      it('removes asset managers when unregistering', async () => {
        // First asset the managers are set
        expect(await vault.getPoolAssetManager(poolId, tokens.DAI.address)).to.equal(assetManager.address);
        expect(await vault.getPoolAssetManager(poolId, tokens.USDT.address)).to.equal(other.address);

        // Balances must be zero to unregister
        await vault
          .connect(pool)
          .removeLiquidity(
            poolId,
            pool.address,
            [tokens.DAI.address, tokens.USDT.address],
            [tokenInitialBalance, tokenInitialBalance],
            false
          );

        // Unregistering tokens should remove the asset managers
        await vault.connect(pool).unregisterTokens(poolId, [tokens.DAI.address, tokens.USDT.address]);

        for (const symbol in tokens) {
          const token = tokens[symbol].address;
          const error = 'ERR_TOKEN_NOT_REGISTERED';
          await expect(vault.getPoolAssetManager(poolId, token)).to.be.revertedWith(error);
<<<<<<< HEAD
=======
          await expect(vault.isPoolAssetManager(poolId, token, assetManager.address)).to.be.revertedWith(error);
>>>>>>> 6730e36d
        }

        // Should also be able to re-register (just one in this case)
        await vault
          .connect(pool)
          .registerTokens(poolId, [tokens.DAI.address, tokens.USDT.address], [assetManager.address, ZERO_ADDRESS]);

        expect(await vault.getPoolAssetManager(poolId, tokens.DAI.address)).to.equal(assetManager.address);
<<<<<<< HEAD
=======
        expect(await vault.isPoolAssetManager(poolId, tokens.DAI.address, assetManager.address)).to.be.true;
        expect(await vault.isPoolAssetManager(poolId, tokens.DAI.address, other.address)).to.be.false;

>>>>>>> 6730e36d
        expect(await vault.getPoolAssetManager(poolId, tokens.USDT.address)).to.equal(ZERO_ADDRESS);
      });
    });
  }
});<|MERGE_RESOLUTION|>--- conflicted
+++ resolved
@@ -3,10 +3,7 @@
 import { BigNumber, Contract } from 'ethers';
 import { SignerWithAddress } from '@nomiclabs/hardhat-ethers/dist/src/signer-with-address';
 
-<<<<<<< HEAD
 import { bn } from '../helpers/numbers';
-=======
->>>>>>> 6730e36d
 import { deploy } from '../../scripts/helpers/deploy';
 import * as expectEvent from '../helpers/expectEvent';
 import { expectBalanceChange } from '../helpers/tokenBalance';
@@ -15,18 +12,9 @@
 import { PoolOptimizationSetting, SimplifiedQuotePool, StandardPool, TwoTokenPool } from '../../scripts/helpers/pools';
 
 describe('assetManager', function () {
-<<<<<<< HEAD
   let tokens: TokenList, otherToken: Contract, vault: Contract;
   let pool: SignerWithAddress, assetManager: SignerWithAddress, other: SignerWithAddress;
-=======
-  let tokens: TokenList;
-  let otherToken: Contract;
-  let vault: Contract;
-
-  let pool: SignerWithAddress;
-  let assetManager: SignerWithAddress;
-  let other: SignerWithAddress;
->>>>>>> 6730e36d
+
 
   before('deploy base contracts', async () => {
     [, pool, assetManager, other] = await ethers.getSigners();
@@ -36,28 +24,6 @@
     vault = await deploy('Vault', { args: [ZERO_ADDRESS] });
     tokens = await deployTokens(['DAI', 'USDT'], [18, 18]);
     otherToken = await deploy('TestToken', { args: ['OTHER', 'OTHER', 18] });
-<<<<<<< HEAD
-=======
-  });
-
-  describe('asset manager setting', () => {
-    let poolId: string;
-
-    beforeEach(async () => {
-      const receipt = await (await vault.connect(pool).registerPool(StandardPool)).wait();
-      const event = expectEvent.inReceipt(receipt, 'PoolCreated');
-      poolId = event.args.poolId;
-    });
-
-    it('different managers can be set for different tokens', async () => {
-      await vault
-        .connect(pool)
-        .registerTokens(poolId, [tokens.DAI.address, tokens.USDT.address], [assetManager.address, other.address]);
-
-      expect(await vault.getPoolAssetManager(poolId, tokens.DAI.address)).to.equal(assetManager.address);
-      expect(await vault.getPoolAssetManager(poolId, tokens.USDT.address)).to.equal(other.address);
-    });
->>>>>>> 6730e36d
   });
 
   context('with standard pool', () => {
@@ -99,32 +65,21 @@
     });
 
     describe('setting', () => {
-<<<<<<< HEAD
       it('different managers can be set for different tokens', async () => {
         expect(await vault.getPoolAssetManager(poolId, tokens.DAI.address)).to.equal(assetManager.address);
         expect(await vault.getPoolAssetManager(poolId, tokens.USDT.address)).to.equal(other.address);
       });
 
-=======
->>>>>>> 6730e36d
       it('reverts when querying the asset manager of an unknown pool', async () => {
         const error = 'Nonexistent pool';
         const token = tokens.DAI.address;
         await expect(vault.connect(pool).getPoolAssetManager(ZERO_BYTES32, token)).to.be.revertedWith(error);
-<<<<<<< HEAD
-=======
-        await expect(vault.connect(pool).isPoolAssetManager(ZERO_BYTES32, token, token)).to.be.revertedWith(error);
->>>>>>> 6730e36d
       });
 
       it('reverts when querying the asset manager of an unknown token', async () => {
         for (const token of [ZERO_ADDRESS, otherToken.address]) {
           const error = 'ERR_TOKEN_NOT_REGISTERED';
           await expect(vault.connect(pool).getPoolAssetManager(poolId, token)).to.be.revertedWith(error);
-<<<<<<< HEAD
-=======
-          await expect(vault.connect(pool).isPoolAssetManager(poolId, token, other.address)).to.be.revertedWith(error);
->>>>>>> 6730e36d
         }
       });
     });
@@ -310,10 +265,6 @@
           const token = tokens[symbol].address;
           const error = 'ERR_TOKEN_NOT_REGISTERED';
           await expect(vault.getPoolAssetManager(poolId, token)).to.be.revertedWith(error);
-<<<<<<< HEAD
-=======
-          await expect(vault.isPoolAssetManager(poolId, token, assetManager.address)).to.be.revertedWith(error);
->>>>>>> 6730e36d
         }
 
         // Should also be able to re-register (just one in this case)
@@ -322,12 +273,6 @@
           .registerTokens(poolId, [tokens.DAI.address, tokens.USDT.address], [assetManager.address, ZERO_ADDRESS]);
 
         expect(await vault.getPoolAssetManager(poolId, tokens.DAI.address)).to.equal(assetManager.address);
-<<<<<<< HEAD
-=======
-        expect(await vault.isPoolAssetManager(poolId, tokens.DAI.address, assetManager.address)).to.be.true;
-        expect(await vault.isPoolAssetManager(poolId, tokens.DAI.address, other.address)).to.be.false;
-
->>>>>>> 6730e36d
         expect(await vault.getPoolAssetManager(poolId, tokens.USDT.address)).to.equal(ZERO_ADDRESS);
       });
     });
