import { ethers } from 'hardhat';
import { expect } from 'chai';
import { BigNumber, Contract } from 'ethers';
import { SignerWithAddress } from '@nomiclabs/hardhat-ethers/dist/src/signer-with-address';

import { bn } from '../helpers/numbers';
import { deploy } from '../../scripts/helpers/deploy';
import * as expectEvent from '../helpers/expectEvent';
<<<<<<< HEAD
import { MinimalSwapInfoPool, PoolSpecializationSetting, GeneralPool, TwoTokenPool } from '../../scripts/helpers/pools';
=======
import { expectBalanceChange } from '../helpers/tokenBalance';
import { deployTokens, mintTokens, TokenList } from '../helpers/tokens';
import { MAX_UINT256, ZERO_ADDRESS, ZERO_BYTES32 } from '../helpers/constants';
import { PoolOptimizationSetting, SimplifiedQuotePool, StandardPool, TwoTokenPool } from '../../scripts/helpers/pools';
>>>>>>> 0c7a9f52

describe('assetManager', function () {
  let tokens: TokenList, otherToken: Contract, vault: Contract;
  let pool: SignerWithAddress, assetManager: SignerWithAddress, other: SignerWithAddress;


  before('deploy base contracts', async () => {
    [, pool, assetManager, other] = await ethers.getSigners();
  });

  beforeEach('set up asset manager', async () => {
    vault = await deploy('Vault', { args: [ZERO_ADDRESS] });
    tokens = await deployTokens(['DAI', 'USDT'], [18, 18]);
<<<<<<< HEAD
  });

  describe('asset manager setting', () => {
    let poolId: string;

    beforeEach(async () => {
      const receipt = await (await vault.connect(pool).registerPool(GeneralPool)).wait();
      const event = expectEvent.inReceipt(receipt, 'PoolCreated');
      poolId = event.args.poolId;
    });

    it('pool has no managers at creation', async () => {
      expect(await vault.getPoolAssetManager(poolId, tokens.DAI.address)).to.equal(ZERO_ADDRESS);
    });

    it('different managers can be set for different tokens', async () => {
      await vault
        .connect(pool)
        .registerTokens(poolId, [tokens.DAI.address, tokens.USDT.address], [assetManager.address, other.address]);

      expect(await vault.getPoolAssetManager(poolId, tokens.DAI.address)).to.equal(assetManager.address);
      expect(await vault.getPoolAssetManager(poolId, tokens.USDT.address)).to.equal(other.address);
    });
=======
    otherToken = await deploy('TestToken', { args: ['OTHER', 'OTHER', 18] });
>>>>>>> 0c7a9f52
  });

  context('with general pool', () => {
    itManagesAssetsCorrectly(GeneralPool);
  });

  context('with minimal swap info pool', () => {
    itManagesAssetsCorrectly(MinimalSwapInfoPool);
  });

  context('with two token pool', () => {
    itManagesAssetsCorrectly(TwoTokenPool);
  });

  function itManagesAssetsCorrectly(poolType: PoolSpecializationSetting) {
    let poolId: string;
    const tokenInitialBalance = bn(200e18);

    beforeEach('deploy pool and add liquidity', async () => {
      const receipt = await (await vault.connect(pool).registerPool(poolType)).wait();
      const event = expectEvent.inReceipt(receipt, 'PoolCreated');
      poolId = event.args.poolId;

      const tokenAddresses = [];
      const tokenAmounts = [];
      for (const symbol in tokens) {
        // Mint tokens for the pool to add liquidity with
        await mintTokens(tokens, symbol, pool, tokenInitialBalance);

        tokenAddresses.push(tokens[symbol].address);
        tokenAmounts.push(tokenInitialBalance);

        await tokens[symbol].connect(pool).approve(vault.address, MAX_UINT256);
        await tokens[symbol].connect(assetManager).approve(vault.address, MAX_UINT256);
      }

      await vault.connect(pool).registerTokens(poolId, tokenAddresses, [assetManager.address, other.address]);
      await vault.connect(pool).addLiquidity(poolId, pool.address, tokenAddresses, tokenAmounts, false);
    });

    describe('setting', () => {
      it('different managers can be set for different tokens', async () => {
        expect(await vault.getPoolAssetManager(poolId, tokens.DAI.address)).to.equal(assetManager.address);
        expect(await vault.getPoolAssetManager(poolId, tokens.USDT.address)).to.equal(other.address);
      });

      it('reverts when querying the asset manager of an unknown pool', async () => {
        const error = 'Nonexistent pool';
        const token = tokens.DAI.address;
        await expect(vault.connect(pool).getPoolAssetManager(ZERO_BYTES32, token)).to.be.revertedWith(error);
      });

      it('reverts when querying the asset manager of an unknown token', async () => {
        for (const token of [ZERO_ADDRESS, otherToken.address]) {
          const error = 'ERR_TOKEN_NOT_REGISTERED';
          await expect(vault.connect(pool).getPoolAssetManager(poolId, token)).to.be.revertedWith(error);
        }
      });
    });

    describe('transfer to manager', () => {
      context('when the sender the manager', () => {
        context('when trying to transfer less than the vault balance', () => {
          const amount = BigNumber.from((10e18).toString());

          it('transfers only the requested token from the vault to the manager', async () => {
            await expectBalanceChange(
              () => vault.connect(assetManager).withdrawFromPoolBalance(poolId, tokens.DAI.address, amount),
              tokens,
              [
                { account: assetManager, changes: { DAI: amount } },
                { account: vault, changes: { DAI: -amount } },
              ]
            );
          });

          it('does not affect the balance of the pools', async () => {
            const tokenAddresses = [tokens.DAI.address, tokens.USDT.address];
            const [previousBalanceDAI, previousBalanceUSDT] = await vault.getPoolTokenBalances(poolId, tokenAddresses);

            await vault.connect(assetManager).withdrawFromPoolBalance(poolId, tokens.DAI.address, amount);

            const [currentBalanceDAI, currentBalanceUSDT] = await vault.getPoolTokenBalances(poolId, tokenAddresses);
            expect(currentBalanceDAI).to.equal(previousBalanceDAI);
            expect(currentBalanceUSDT).to.equal(previousBalanceUSDT);
          });
        });

        it('reverts when sending more than the pool balance', async () => {
          await expect(
            vault.connect(assetManager).withdrawFromPoolBalance(poolId, tokens.DAI.address, tokenInitialBalance.add(1))
          ).to.be.revertedWith('ERR_SUB_UNDERFLOW');
        });
      });

      it('reverts if the sender is not the manager', async () => {
        await expect(vault.connect(other).withdrawFromPoolBalance(poolId, tokens.DAI.address, 0)).to.be.revertedWith(
          'SENDER_NOT_ASSET_MANAGER'
        );
      });
    });

    describe('divest', () => {
      context('when the sender is an allowed manager', () => {
        context('when trying to move less than the managed balance', () => {
          const externalAmount = BigNumber.from((75e18).toString());
          const amount = externalAmount.div(2);

          beforeEach('put under management', async () => {
            await vault.connect(assetManager).withdrawFromPoolBalance(poolId, tokens.DAI.address, externalAmount);
          });

          it('transfers only the requested token from the manager to the vault', async () => {
            await expectBalanceChange(
              () => vault.connect(assetManager).depositToPoolBalance(poolId, tokens.DAI.address, amount),
              tokens,
              [
                { account: assetManager, changes: { DAI: -amount } },
                { account: vault, changes: { DAI: amount } },
              ]
            );
          });

          it('does not affect the balance of the pools', async () => {
            const tokenAddresses = [tokens.DAI.address, tokens.USDT.address];
            const [previousBalanceDAI, previousBalanceUSDT] = await vault.getPoolTokenBalances(poolId, tokenAddresses);

            await vault.connect(assetManager).depositToPoolBalance(poolId, tokens.DAI.address, amount);

            const [currentBalanceDAI, currentBalanceUSDT] = await vault.getPoolTokenBalances(poolId, tokenAddresses);
            expect(currentBalanceDAI).to.equal(previousBalanceDAI);
            expect(currentBalanceUSDT).to.equal(previousBalanceUSDT);
          });
        });

        it('does nothing when divesting zero tokens', async () => {
          await expectBalanceChange(
            () => vault.connect(assetManager).depositToPoolBalance(poolId, tokens.DAI.address, 0),
            tokens,
            { account: vault.address }
          );
        });

        it('reverts when cashing out more than the managed balance', async () => {
          await expect(
            vault.connect(assetManager).depositToPoolBalance(poolId, tokens.DAI.address, 1)
          ).to.be.revertedWith('ERC20: transfer amount exceeds balance');
        });
      });

      it('reverts if the sender is not the manager', async () => {
        await expect(vault.connect(other).depositToPoolBalance(poolId, tokens.DAI.address, 0)).to.be.revertedWith(
          'SENDER_NOT_ASSET_MANAGER'
        );
      });
    });

    describe('update', () => {
      context('when the sender is an allowed manager', () => {
        const externalAmount = BigNumber.from((10e18).toString());

        beforeEach('transfer to manager', async () => {
          await vault.connect(assetManager).withdrawFromPoolBalance(poolId, tokens.DAI.address, externalAmount);
        });

        context('with gains', () => {
          const amount = externalAmount.add(1);

          it('does not affect token balances', async () => {
            await expectBalanceChange(
              () => vault.connect(assetManager).updateManagedBalance(poolId, tokens.DAI.address, amount),
              tokens,
              [{ account: assetManager }, { account: vault }]
            );
          });

          it('updates the balance of the pool', async () => {
            const tokenAddresses = [tokens.DAI.address, tokens.USDT.address];
            const [previousBalanceDAI, previousBalanceUSDT] = await vault.getPoolTokenBalances(poolId, tokenAddresses);

            await vault.connect(assetManager).updateManagedBalance(poolId, tokens.DAI.address, amount);

            const [currentBalanceDAI, currentBalanceUSDT] = await vault.getPoolTokenBalances(poolId, tokenAddresses);
            expect(currentBalanceDAI).to.equal(previousBalanceDAI.add(1));
            expect(currentBalanceUSDT).to.equal(previousBalanceUSDT);
          });
        });

        context('with losses', () => {
          const amount = externalAmount.sub(1);

          it('does not affect token balances', async () => {
            await expectBalanceChange(
              () => vault.connect(assetManager).updateManagedBalance(poolId, tokens.DAI.address, amount),
              tokens,
              [{ account: assetManager }, { account: vault }]
            );
          });

          it('updates the balance of the pool', async () => {
            const tokenAddresses = [tokens.DAI.address, tokens.USDT.address];
            const [previousBalanceDAI, previousBalanceUSDT] = await vault.getPoolTokenBalances(poolId, tokenAddresses);

            await vault.connect(assetManager).updateManagedBalance(poolId, tokens.DAI.address, amount);

            const [currentBalanceDAI, currentBalanceUSDT] = await vault.getPoolTokenBalances(poolId, tokenAddresses);
            expect(currentBalanceDAI).to.equal(previousBalanceDAI.sub(1));
            expect(currentBalanceUSDT).to.equal(previousBalanceUSDT);
          });
        });
      });

      it('revert if the sender is not the manager', async () => {
        await expect(vault.connect(other).updateManagedBalance(poolId, tokens.DAI.address, 0)).to.be.revertedWith(
          'SENDER_NOT_ASSET_MANAGER'
        );
      });

      it('removes asset managers when unregistering', async () => {
        // First asset the managers are set
        expect(await vault.getPoolAssetManager(poolId, tokens.DAI.address)).to.equal(assetManager.address);
        expect(await vault.getPoolAssetManager(poolId, tokens.USDT.address)).to.equal(other.address);

        // Balances must be zero to unregister
        await vault
          .connect(pool)
          .removeLiquidity(
            poolId,
            pool.address,
            [tokens.DAI.address, tokens.USDT.address],
            [tokenInitialBalance, tokenInitialBalance],
            false
          );

        // Unregistering tokens should remove the asset managers
        await vault.connect(pool).unregisterTokens(poolId, [tokens.DAI.address, tokens.USDT.address]);

        for (const symbol in tokens) {
          const token = tokens[symbol].address;
          const error = 'ERR_TOKEN_NOT_REGISTERED';
          await expect(vault.getPoolAssetManager(poolId, token)).to.be.revertedWith(error);
        }

        // Should also be able to re-register (just one in this case)
        await vault
          .connect(pool)
          .registerTokens(poolId, [tokens.DAI.address, tokens.USDT.address], [assetManager.address, ZERO_ADDRESS]);

        expect(await vault.getPoolAssetManager(poolId, tokens.DAI.address)).to.equal(assetManager.address);
        expect(await vault.getPoolAssetManager(poolId, tokens.USDT.address)).to.equal(ZERO_ADDRESS);
      });
    });
  }
});<|MERGE_RESOLUTION|>--- conflicted
+++ resolved
@@ -6,20 +6,15 @@
 import { bn } from '../helpers/numbers';
 import { deploy } from '../../scripts/helpers/deploy';
 import * as expectEvent from '../helpers/expectEvent';
-<<<<<<< HEAD
 import { MinimalSwapInfoPool, PoolSpecializationSetting, GeneralPool, TwoTokenPool } from '../../scripts/helpers/pools';
-=======
 import { expectBalanceChange } from '../helpers/tokenBalance';
 import { deployTokens, mintTokens, TokenList } from '../helpers/tokens';
 import { MAX_UINT256, ZERO_ADDRESS, ZERO_BYTES32 } from '../helpers/constants';
-import { PoolOptimizationSetting, SimplifiedQuotePool, StandardPool, TwoTokenPool } from '../../scripts/helpers/pools';
->>>>>>> 0c7a9f52
 
 describe('assetManager', function () {
   let tokens: TokenList, otherToken: Contract, vault: Contract;
   let pool: SignerWithAddress, assetManager: SignerWithAddress, other: SignerWithAddress;
 
-
   before('deploy base contracts', async () => {
     [, pool, assetManager, other] = await ethers.getSigners();
   });
@@ -27,33 +22,7 @@
   beforeEach('set up asset manager', async () => {
     vault = await deploy('Vault', { args: [ZERO_ADDRESS] });
     tokens = await deployTokens(['DAI', 'USDT'], [18, 18]);
-<<<<<<< HEAD
-  });
-
-  describe('asset manager setting', () => {
-    let poolId: string;
-
-    beforeEach(async () => {
-      const receipt = await (await vault.connect(pool).registerPool(GeneralPool)).wait();
-      const event = expectEvent.inReceipt(receipt, 'PoolCreated');
-      poolId = event.args.poolId;
-    });
-
-    it('pool has no managers at creation', async () => {
-      expect(await vault.getPoolAssetManager(poolId, tokens.DAI.address)).to.equal(ZERO_ADDRESS);
-    });
-
-    it('different managers can be set for different tokens', async () => {
-      await vault
-        .connect(pool)
-        .registerTokens(poolId, [tokens.DAI.address, tokens.USDT.address], [assetManager.address, other.address]);
-
-      expect(await vault.getPoolAssetManager(poolId, tokens.DAI.address)).to.equal(assetManager.address);
-      expect(await vault.getPoolAssetManager(poolId, tokens.USDT.address)).to.equal(other.address);
-    });
-=======
     otherToken = await deploy('TestToken', { args: ['OTHER', 'OTHER', 18] });
->>>>>>> 0c7a9f52
   });
 
   context('with general pool', () => {
