--- conflicted
+++ resolved
@@ -446,24 +446,6 @@
           );
         });
 
-<<<<<<< HEAD
-      it('calls the pool with the join data', async () => {
-        const { balances: previousPoolBalances } = await vault.getPoolTokens(poolId);
-        const { lastChangeBlock: previousBlockNumber } = await vault.getPoolTokenInfo(poolId, tokens.first.address);
-
-        const receipt = await (
-          await joinPool({ dueProtocolFeeAmounts, fromRelayer, fromInternalBalance, signature })
-        ).wait();
-
-        expectEvent.inIndirectReceipt(receipt, pool.interface, 'OnJoinPoolCalled', {
-          poolId,
-          sender: lp.address,
-          recipient: ZERO_ADDRESS,
-          currentBalances: previousPoolBalances,
-          lastChangeBlock: previousBlockNumber,
-          protocolSwapFee: await feesCollector.getSwapFee(),
-          userData: encodeJoin(joinAmounts, dueProtocolFeeAmounts),
-=======
         it('assigns tokens to the pool', async () => {
           const { balances: previousPoolBalances } = await vault.getPoolTokens(poolId);
           await joinPool({ dueProtocolFeeAmounts, fromRelayer, fromInternalBalance, signature });
@@ -478,7 +460,7 @@
 
         it('calls the pool with the join data', async () => {
           const { balances: previousPoolBalances } = await vault.getPoolTokens(poolId);
-          const { blockNumber: previousBlockNumber } = await vault.getPoolTokenInfo(poolId, tokens.first.address);
+          const { lastChangeBlock: previousBlockNumber } = await vault.getPoolTokenInfo(poolId, tokens.first.address);
 
           const receipt = await (
             await joinPool({ dueProtocolFeeAmounts, fromRelayer, fromInternalBalance, signature })
@@ -489,33 +471,21 @@
             sender: lp.address,
             recipient: ZERO_ADDRESS,
             currentBalances: previousPoolBalances,
-            latestBlockNumberUsed: previousBlockNumber,
+            lastChangeBlock: previousBlockNumber,
             protocolSwapFeePercentage: await feesCollector.getSwapFeePercentage(),
             userData: encodeJoin(joinAmounts, dueProtocolFeeAmounts),
           });
->>>>>>> 0cef35f9
-        });
-
-<<<<<<< HEAD
-      it('updates the last change block for all tokens', async () => {
-        const currentBlockNumber = await lastBlockNumber();
-=======
-        it('updates the latest block number used for all tokens', async () => {
+        });
+
+        it('updates the last change block used for all tokens', async () => {
           const currentBlockNumber = await lastBlockNumber();
->>>>>>> 0cef35f9
 
           await joinPool({ dueProtocolFeeAmounts, fromRelayer, fromInternalBalance, signature });
 
-<<<<<<< HEAD
-        await tokens.asyncEach(async (token: Token) => {
-          const { lastChangeBlock: newBlockNumber } = await vault.getPoolTokenInfo(poolId, token.address);
-          expect(newBlockNumber).to.equal(currentBlockNumber + 1);
-=======
           await tokens.asyncEach(async (token: Token) => {
-            const { blockNumber: newBlockNumber } = await vault.getPoolTokenInfo(poolId, token.address);
+            const { lastChangeBlock: newBlockNumber } = await vault.getPoolTokenInfo(poolId, token.address);
             expect(newBlockNumber).to.equal(currentBlockNumber + 1);
           });
->>>>>>> 0cef35f9
         });
 
         it('emits PoolBalanceChanged from the vault', async () => {
