--- conflicted
+++ resolved
@@ -28,11 +28,7 @@
 
   sharedBeforeEach('deploy vault', async () => {
     authorizer = await deploy('Authorizer', { args: [admin.address] });
-<<<<<<< HEAD
-    vault = await deploy('Vault', { args: [authorizer.address, ZERO_ADDRESS] });
-=======
-    vault = await deploy('Vault', { args: [authorizer.address, 0, 0] });
->>>>>>> 73c96fc5
+    vault = await deploy('Vault', { args: [authorizer.address, ZERO_ADDRESS, 0, 0] });
 
     const SET_PROTOCOL_FEES_ROLE = roleId(vault, 'setProtocolFees');
     await authorizer.connect(admin).grantRole(SET_PROTOCOL_FEES_ROLE, feeSetter.address);
