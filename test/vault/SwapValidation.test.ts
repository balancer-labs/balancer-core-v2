--- conflicted
+++ resolved
@@ -35,11 +35,7 @@
     const WETH = await TokensDeployer.deployToken({ symbol: 'WETH' });
 
     const authorizer = await deploy('Authorizer', { args: [ZERO_ADDRESS] });
-<<<<<<< HEAD
-    vault = await deploy('Vault', { args: [authorizer.address, WETH.address] });
-=======
-    vault = await deploy('Vault', { args: [authorizer.address, 0, 0] });
->>>>>>> 73c96fc5
+    vault = await deploy('Vault', { args: [authorizer.address, WETH.address, 0, 0] });
     tokens = await TokenList.create(['DAI', 'MKR', 'SNX', 'BAT'], { sorted: true });
 
     const totalPools = 5;
