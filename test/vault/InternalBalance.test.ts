--- conflicted
+++ resolved
@@ -26,16 +26,11 @@
   });
 
   sharedBeforeEach('deploy vault & tokens', async () => {
-<<<<<<< HEAD
-=======
-    authorizer = await deploy('Authorizer', { args: [admin.address] });
-    vault = await deploy('Vault', { args: [authorizer.address, 0, 0] });
->>>>>>> 73c96fc5
     tokens = await TokenList.create(['DAI', 'MKR']);
     const WETH = await TokensDeployer.deployToken({ symbol: 'WETH' });
 
     authorizer = await deploy('Authorizer', { args: [admin.address] });
-    vault = await deploy('Vault', { args: [authorizer.address, WETH.address] });
+    vault = await deploy('Vault', { args: [authorizer.address, WETH.address, 0, 0] });
   });
 
   describe('deposit', () => {
