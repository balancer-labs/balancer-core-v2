import { ethers } from 'hardhat';
import { expect } from 'chai';
import { Contract } from 'ethers';
import { SignerWithAddress } from '@nomiclabs/hardhat-ethers/dist/src/signer-with-address';

import TokenList from '../helpers/models/tokens/TokenList';

import { deploy } from '../../lib/helpers/deploy';
import { roleId } from '../../lib/helpers/roles';
import { expectBalanceChange } from '../helpers/tokenBalance';
import { bn, divCeil, fp, FP_SCALING_FACTOR } from '../../lib/helpers/numbers';
import TokensDeployer from '../helpers/models/tokens/TokensDeployer';

describe('Vault - flash loans', () => {
  let admin: SignerWithAddress, minter: SignerWithAddress, feeSetter: SignerWithAddress, other: SignerWithAddress;
  let authorizer: Contract, vault: Contract, receiver: Contract;
  let tokens: TokenList;

  before('setup', async () => {
    [, admin, minter, feeSetter, other] = await ethers.getSigners();
  });

  sharedBeforeEach('deploy vault & tokens', async () => {
    const WETH = await TokensDeployer.deployToken({ symbol: 'WETH' });

    authorizer = await deploy('Authorizer', { args: [admin.address] });
<<<<<<< HEAD
    vault = await deploy('Vault', { args: [authorizer.address, WETH.address] });
=======
    vault = await deploy('Vault', { args: [authorizer.address, 0, 0] });
>>>>>>> 73c96fc5
    receiver = await deploy('MockFlashLoanReceiver', { from: other, args: [vault.address] });

    const SET_PROTOCOL_FEES_ROLE = roleId(vault, 'setProtocolFees');
    await authorizer.connect(admin).grantRole(SET_PROTOCOL_FEES_ROLE, feeSetter.address);

    tokens = await TokenList.create(['DAI', 'MKR'], { from: minter, sorted: true });
    await tokens.mint({ to: vault, amount: bn(100e18) });

    // The receiver will mint the fees it
    const MINTER_ROLE = ethers.utils.id('MINTER_ROLE');
    await tokens.asyncEach((token) => token.instance.connect(minter).grantRole(MINTER_ROLE, receiver.address));
  });

  context('with no protocol fees', () => {
    sharedBeforeEach(async () => {
      await vault.connect(feeSetter).setProtocolFees(0, 0, 0);
    });

    it('causes no net balance change on the Vault', async () => {
      await expectBalanceChange(
        () => vault.connect(other).flashLoan(receiver.address, [tokens.DAI.address], [bn(1e18)], '0x10'),
        tokens,
        { account: vault }
      );
    });

    it('all balance can be loaned', async () => {
      await vault.connect(other).flashLoan(receiver.address, [tokens.DAI.address], [bn(100e18)], '0x10');
    });

    it('reverts if the loan is larger than available balance', async () => {
      await expect(
        vault.connect(other).flashLoan(receiver.address, [tokens.DAI.address], [bn(100e18).add(1)], '0x10')
      ).to.be.revertedWith('ERC20: transfer amount exceeds balance');
    });

    it('reverts if the borrower does not repay the loan', async () => {
      await receiver.setRepayLoan(false);

      await expect(
        vault.connect(other).flashLoan(receiver.address, [tokens.DAI.address], [bn(1e18)], '0x10')
      ).to.be.revertedWith('INVALID_POST_LOAN_BALANCE');
    });
  });

  context('with protocol fees', () => {
    const feePercentage = fp(0.005); // 0.5%

    sharedBeforeEach(async () => {
      await vault.connect(feeSetter).setProtocolFees(0, 0, feePercentage);
    });

    it('zero loans are possible', async () => {
      const loan = 0;
      const feeAmount = 0;

      await expectBalanceChange(
        () => vault.connect(other).flashLoan(receiver.address, [tokens.DAI.address], [loan], '0x10'),
        tokens,
        { account: vault }
      );

      expect((await vault.getCollectedFees([tokens.DAI.address]))[0]).to.equal(feeAmount);
    });

    it('zero loans are possible', async () => {
      const loan = 0;
      const feeAmount = 0;

      await expectBalanceChange(
        () => vault.connect(other).flashLoan(receiver.address, [tokens.DAI.address], [loan], '0x10'),
        tokens,
        { account: vault }
      );

      expect((await vault.getCollectedFees([tokens.DAI.address]))[0]).to.equal(feeAmount);
    });

    it('the Vault receives protocol fees', async () => {
      const loan = bn(1e18);
      const feeAmount = divCeil(loan.mul(feePercentage), FP_SCALING_FACTOR);

      await expectBalanceChange(
        () => vault.connect(other).flashLoan(receiver.address, [tokens.DAI.address], [loan], '0x10'),
        tokens,
        { account: vault, changes: { DAI: feeAmount } }
      );

      expect((await vault.getCollectedFees([tokens.DAI.address]))[0]).to.equal(feeAmount);
    });

    it('protocol fees are rounded up', async () => {
      const loan = bn(1);
      const feeAmount = bn(1); // In this extreme case, fees account for the full loan

      await expectBalanceChange(
        () => vault.connect(other).flashLoan(receiver.address, [tokens.DAI.address], [loan], '0x10'),
        tokens,
        { account: vault, changes: { DAI: feeAmount } }
      );

      expect((await vault.getCollectedFees([tokens.DAI.address]))[0]).to.equal(feeAmount);
    });

    it('excess fees can be paid', async () => {
      await receiver.setRepayInExcess(true);

      // The receiver pays one extra token
      const feeAmount = bn(1e18).mul(feePercentage).div(FP_SCALING_FACTOR).add(1);

      await expectBalanceChange(
        () => vault.connect(other).flashLoan(receiver.address, [tokens.DAI.address], [bn(1e18)], '0x10'),
        tokens,
        { account: vault.address, changes: { DAI: feeAmount } }
      );

      expect(await vault.getCollectedFees([tokens.DAI.address])).to.deep.equal([feeAmount]);
    });

    it('all balance can be loaned', async () => {
      await vault.connect(other).flashLoan(receiver.address, [tokens.DAI.address], [bn(100e18)], '0x10');
    });

    it('reverts if the borrower does not repay the loan', async () => {
      await receiver.setRepayLoan(false);

      await expect(
        vault.connect(other).flashLoan(receiver.address, [tokens.DAI.address], [bn(1e18)], '0x10')
      ).to.be.revertedWith('INSUFFICIENT_COLLECTED_FEES');
    });

    it('reverts if the borrower reenters the Vault', async () => {
      await receiver.setReenter(true);

      await expect(
        vault.connect(other).flashLoan(receiver.address, [tokens.DAI.address], [bn(1e18)], '0x10')
      ).to.be.revertedWith('REENTRANCY');
    });

    describe('multi asset loan', () => {
      it('the Vault receives protocol fees proportial to each loan', async () => {
        const amounts = [1e18, 2e18].map(bn);
        const feeAmounts = amounts.map((amount) => amount.mul(feePercentage).div(FP_SCALING_FACTOR));

        await expectBalanceChange(
          () =>
            vault.connect(other).flashLoan(receiver.address, [tokens.DAI.address, tokens.MKR.address], amounts, '0x10'),
          tokens,
          { account: vault, changes: { DAI: feeAmounts[0], MKR: feeAmounts[1] } }
        );

        expect(await vault.getCollectedFees([tokens.DAI.address])).to.deep.equal([feeAmounts[0]]);
        expect(await vault.getCollectedFees([tokens.MKR.address])).to.deep.equal([feeAmounts[1]]);
      });

      it('all balance can be loaned', async () => {
        await vault
          .connect(other)
          .flashLoan(receiver.address, [tokens.DAI.address, tokens.MKR.address], [bn(100e18), bn(100e18)], '0x10');
      });

      it('reverts if tokens are not unique', async () => {
        await expect(
          vault
            .connect(other)
            .flashLoan(receiver.address, [tokens.DAI.address, tokens.DAI.address], [bn(100e18), bn(100e18)], '0x10')
        ).to.be.revertedWith('UNSORTED_TOKENS');
      });

      it('reverts if tokens are not sorted', async () => {
        await expect(
          vault
            .connect(other)
            .flashLoan(receiver.address, [tokens.MKR.address, tokens.DAI.address], [bn(100e18), bn(100e18)], '0x10')
        ).to.be.revertedWith('UNSORTED_TOKENS');
      });
    });
  });
});<|MERGE_RESOLUTION|>--- conflicted
+++ resolved
@@ -24,11 +24,7 @@
     const WETH = await TokensDeployer.deployToken({ symbol: 'WETH' });
 
     authorizer = await deploy('Authorizer', { args: [admin.address] });
-<<<<<<< HEAD
-    vault = await deploy('Vault', { args: [authorizer.address, WETH.address] });
-=======
-    vault = await deploy('Vault', { args: [authorizer.address, 0, 0] });
->>>>>>> 73c96fc5
+    vault = await deploy('Vault', { args: [authorizer.address, WETH.address, 0, 0] });
     receiver = await deploy('MockFlashLoanReceiver', { from: other, args: [vault.address] });
 
     const SET_PROTOCOL_FEES_ROLE = roleId(vault, 'setProtocolFees');
