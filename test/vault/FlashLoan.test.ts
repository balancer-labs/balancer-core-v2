import { ethers } from 'hardhat';
import { expect } from 'chai';
import { Contract } from 'ethers';
import { SignerWithAddress } from '@nomiclabs/hardhat-ethers/dist/src/signer-with-address';

import { deploy } from '../../lib/helpers/deploy';
import { expectBalanceChange } from '../helpers/tokenBalance';
import { bn, divCeil, fp, FP_SCALING_FACTOR } from '../../lib/helpers/numbers';
import { TokenList, deployTokens } from '../../lib/helpers/tokens';

describe('Vault - flash loans', () => {
  let admin: SignerWithAddress;
  let minter: SignerWithAddress;
  let feeSetter: SignerWithAddress;
  let other: SignerWithAddress;

  let authorizer: Contract;
  let vault: Contract;
  let receiver: Contract;
  let tokens: TokenList = {};

  before('setup', async () => {
    [, admin, minter, feeSetter, other] = await ethers.getSigners();
  });

  beforeEach('deploy vault & tokens', async () => {
    authorizer = await deploy('Authorizer', { args: [admin.address] });
    await authorizer.connect(admin).grantRole(await authorizer.SET_PROTOCOL_FEES_ROLE(), feeSetter.address);
    vault = await deploy('Vault', { args: [authorizer.address] });

    receiver = await deploy('MockFlashLoanReceiver', { from: other, args: [vault.address] });

    tokens = await deployTokens(['DAI', 'MKR'], [18, 18], minter);

    for (const symbol in tokens) {
      // Grant token balance to the Vault - typically this would happen by the pool controllers adding liquidity
      await tokens[symbol].connect(minter).mint(vault.address, bn(100e18));

      // The receiver will mint the fees it
      await tokens[symbol].connect(minter).grantRole(ethers.utils.id('MINTER_ROLE'), receiver.address);
    }
  });

  context('with no protocol fees', () => {
    beforeEach(async () => {
      await vault.connect(feeSetter).setProtocolFees(0, 0, 0);
    });

    it('causes no net balance change on the Vault', async () => {
      await expectBalanceChange(
        () => vault.connect(other).flashLoan(receiver.address, [tokens.DAI.address], [bn(1e18)], '0x10'),
        tokens,
        { account: vault }
      );
    });

    it('all balance can be loaned', async () => {
      await vault.connect(other).flashLoan(receiver.address, [tokens.DAI.address], [bn(100e18)], '0x10');
    });

    it('reverts if the loan is larger than available balance', async () => {
      await expect(
        vault.connect(other).flashLoan(receiver.address, [tokens.DAI.address], [bn(100e18).add(1)], '0x10')
      ).to.be.revertedWith('INSUFFICIENT_BALANCE');
    });

    it('reverts if the borrower does not repay the loan', async () => {
      await receiver.setRepayLoan(false);

      await expect(
        vault.connect(other).flashLoan(receiver.address, [tokens.DAI.address], [bn(1e18)], '0x10')
      ).to.be.revertedWith('INVALID_POST_LOAN_BALANCE');
    });
  });

  context('with protocol fees', () => {
    const feePercentage = fp(0.005); // 0.5%

    beforeEach(async () => {
      await vault.connect(feeSetter).setProtocolFees(0, 0, feePercentage);
<<<<<<< HEAD
=======
    });

    it('zero loans are possible', async () => {
      const loan = 0;
      const feeAmount = 0;

      await expectBalanceChange(
        () => vault.connect(other).flashLoan(receiver.address, [tokens.DAI.address], [loan], '0x10'),
        tokens,
        { account: vault }
      );

      expect((await vault.getCollectedFees([tokens.DAI.address]))[0]).to.equal(feeAmount);
>>>>>>> a752dd69
    });

    it('the Vault receives protocol fees', async () => {
      const loan = bn(1e18);
      const feeAmount = divCeil(loan.mul(feePercentage), FP_SCALING_FACTOR);

      await expectBalanceChange(
        () => vault.connect(other).flashLoan(receiver.address, [tokens.DAI.address], [loan], '0x10'),
        tokens,
        { account: vault, changes: { DAI: feeAmount } }
      );

      expect((await vault.getCollectedFees([tokens.DAI.address]))[0]).to.equal(feeAmount);
    });

    it('protocol fees are rounded up', async () => {
      const loan = bn(1);
      const feeAmount = bn(1); // In this extreme case, fees account for the full loan

      await expectBalanceChange(
        () => vault.connect(other).flashLoan(receiver.address, [tokens.DAI.address], [loan], '0x10'),
        tokens,
        { account: vault, changes: { DAI: feeAmount } }
      );

      expect((await vault.getCollectedFees([tokens.DAI.address]))[0]).to.equal(feeAmount);
    });

    it('excess fees can be paid', async () => {
      await receiver.setRepayInExcess(true);

      // The receiver pays one extra token
      const feeAmount = bn(1e18).mul(feePercentage).div(FP_SCALING_FACTOR).add(1);

      await expectBalanceChange(
        () => vault.connect(other).flashLoan(receiver.address, [tokens.DAI.address], [bn(1e18)], '0x10'),
        tokens,
        { account: vault.address, changes: { DAI: feeAmount } }
      );

      expect(await vault.getCollectedFees([tokens.DAI.address])).to.deep.equal([feeAmount]);
    });

    it('all balance can be loaned', async () => {
      await vault.connect(other).flashLoan(receiver.address, [tokens.DAI.address], [bn(100e18)], '0x10');
    });

    it('reverts if the borrower does not repay the loan', async () => {
      await receiver.setRepayLoan(false);

      await expect(
        vault.connect(other).flashLoan(receiver.address, [tokens.DAI.address], [bn(1e18)], '0x10')
      ).to.be.revertedWith('INSUFFICIENT_COLLECTED_FEES');
    });

    it('reverts if the borrower reenters the Vault', async () => {
      await receiver.setReenter(true);

      await expect(
        vault.connect(other).flashLoan(receiver.address, [tokens.DAI.address], [bn(1e18)], '0x10')
      ).to.be.revertedWith('REENTRANCY');
    });

    describe('multi asset loan', () => {
      it('the Vault receives protocol fees proportial to each loan', async () => {
        const amounts = [1e18, 2e18].map(bn);
        const feeAmounts = amounts.map((amount) => amount.mul(feePercentage).div(FP_SCALING_FACTOR));

        await expectBalanceChange(
          () =>
            vault.connect(other).flashLoan(receiver.address, [tokens.DAI.address, tokens.MKR.address], amounts, '0x10'),
          tokens,
          { account: vault, changes: { DAI: feeAmounts[0], MKR: feeAmounts[1] } }
        );

        expect(await vault.getCollectedFees([tokens.DAI.address])).to.deep.equal([feeAmounts[0]]);
        expect(await vault.getCollectedFees([tokens.MKR.address])).to.deep.equal([feeAmounts[1]]);
      });

      it('all balance can be loaned', async () => {
        await vault
          .connect(other)
          .flashLoan(receiver.address, [tokens.DAI.address, tokens.MKR.address], [bn(100e18), bn(100e18)], '0x10');
      });
    });
  });
});<|MERGE_RESOLUTION|>--- conflicted
+++ resolved
@@ -78,8 +78,6 @@
 
     beforeEach(async () => {
       await vault.connect(feeSetter).setProtocolFees(0, 0, feePercentage);
-<<<<<<< HEAD
-=======
     });
 
     it('zero loans are possible', async () => {
@@ -93,7 +91,6 @@
       );
 
       expect((await vault.getCollectedFees([tokens.DAI.address]))[0]).to.equal(feeAmount);
->>>>>>> a752dd69
     });
 
     it('the Vault receives protocol fees', async () => {
