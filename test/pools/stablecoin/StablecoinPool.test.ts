import { ethers } from 'hardhat';
import { expect } from 'chai';
import { BigNumber, Contract } from 'ethers';
import { SignerWithAddress } from '@nomiclabs/hardhat-ethers/dist/src/signer-with-address';
import { deploy } from '../../../scripts/helpers/deploy';
import { deployPoolFromFactory, StandardPool } from '../../../scripts/helpers/pools';
import { deployTokens, TokenList } from '../../helpers/tokens';
import { MAX_UINT128, MAX_UINT256, ZERO_ADDRESS } from '../../helpers/constants';
import { expectBalanceChange } from '../../helpers/tokenBalance';
import { FIXED_POINT_SCALING, toFixedPoint } from '../../../scripts/helpers/fixedPoint';

describe('StablecoinPool', function () {
  let admin: SignerWithAddress;
  let creator: SignerWithAddress;
  let lp: SignerWithAddress;
  let trader: SignerWithAddress;
  let other: SignerWithAddress;
  let feeSetter: SignerWithAddress;
  let beneficiary: SignerWithAddress;

  let authorizer: Contract;
  let vault: Contract;
  let tokens: TokenList = {};

  const initialBPT = (90e18).toString();

  let poolTokens: string[];
  let poolInitialBalances: BigNumber[];
  let poolAmplification: BigNumber;
  let poolSwapFee: BigNumber;

  let callDeployPool: () => Promise<Contract>;

  before(async function () {
<<<<<<< HEAD
    [, admin, creator, lp, other, beneficiary, feeSetter] = await ethers.getSigners();
=======
    [, admin, creator, lp, trader, other, beneficiary] = await ethers.getSigners();
>>>>>>> da81c4e8
  });

  beforeEach(async function () {
    authorizer = await deploy('Authorizer', { args: [admin.address] });
    vault = await deploy('Vault', { args: [authorizer.address] });

    tokens = await deployTokens(['DAI', 'MKR', 'SNX', 'BAT'], [18, 18, 18, 18]);
    for (const symbol in tokens) {
      await tokens[symbol].mint(creator.address, (100e18).toString());
      await tokens[symbol].connect(creator).approve(vault.address, MAX_UINT256);

      await tokens[symbol].mint(lp.address, (100e18).toString());
      await tokens[symbol].connect(lp).approve(vault.address, MAX_UINT256);

      await tokens[symbol].mint(trader.address, (100e18).toString());
      await tokens[symbol].connect(trader).approve(vault.address, MAX_UINT256);
    }

    poolTokens = [tokens.DAI.address, tokens.MKR.address];
    poolInitialBalances = [0.9e18, 1.8e18].map((value) => BigNumber.from(value.toString()));
    poolAmplification = BigNumber.from('30');
    poolSwapFee = toFixedPoint(0.01);

    callDeployPool = () =>
      deployPoolFromFactory(vault, admin, 'StablecoinPool', {
        from: creator,
        parameters: [initialBPT, poolTokens, poolInitialBalances, poolAmplification, poolSwapFee],
      });
  });

  describe('creation via factory', async () => {
    it('creates a pool in the vault', async () => {
      const pool = await callDeployPool();

      expect(await pool.getVault()).to.equal(vault.address);

      const poolId = await pool.getPoolId();
      expect(await vault.getPool(poolId)).to.have.members([pool.address, StandardPool]);
    });

    it('grants initial BPT to the pool creator', async () => {
      const pool = await callDeployPool();

      expect(await pool.balanceOf(creator.address)).to.equal(initialBPT);
    });

    it('adds tokens to pool', async () => {
      const pool = await callDeployPool();
      const poolId = await pool.getPoolId();

      expect(await vault.getPoolTokens(poolId)).to.have.members(poolTokens);
      expect(await vault.getPoolTokenBalances(poolId, poolTokens)).to.deep.equal(poolInitialBalances);
    });

    it('pulls tokens from the pool creator', async () => {
      await expectBalanceChange(() => callDeployPool(), tokens, [
        {
          account: creator,
          changes: { DAI: (-0.9e18).toString(), MKR: (-1.8e18).toString() },
        },
        { account: vault, changes: { DAI: (0.9e18).toString(), MKR: (1.8e18).toString() } },
      ]);
    });

    it('adds tokens to pool', async () => {
      const pool = await callDeployPool();
      const poolId = await pool.getPoolId();

      expect(await vault.getPoolTokens(poolId)).to.have.members(poolTokens);
      expect(await vault.getPoolTokenBalances(poolId, poolTokens)).to.deep.equal(poolInitialBalances);
    });

    it('sets amplification factor', async () => {
      const pool = await callDeployPool();
      expect(await pool.getAmplification()).to.deep.equal(poolAmplification);
    });

    it('sets swap fee', async () => {
      const pool = await callDeployPool();
      expect(await pool.getSwapFee()).to.equal(poolSwapFee);
    });

    it("reverts if the number of tokens and amounts don't match", async () => {
      await expect(
        deployPoolFromFactory(vault, admin, 'StablecoinPool', {
          from: creator,
          parameters: [initialBPT, poolTokens, poolInitialBalances.slice(1), poolAmplification, poolSwapFee],
        })
      ).to.be.revertedWith('Create2: Failed on deploy');
    });

    it('reverts if there is a single token', async () => {
      await expect(
        deployPoolFromFactory(vault, admin, 'StablecoinPool', {
          from: creator,
          parameters: [
            initialBPT,
            poolTokens.slice(0, 1),
            poolInitialBalances.slice(0, 1),
            poolAmplification,
            poolSwapFee,
          ],
        })
      ).to.be.revertedWith('Create2: Failed on deploy');
    });

    it('reverts if there are repeated tokens', async () => {
      await expect(
        deployPoolFromFactory(vault, admin, 'StablecoinPool', {
          from: creator,
          parameters: [
            initialBPT,
            new Array(poolTokens.length).fill(poolTokens[0]),
            poolInitialBalances,
            poolAmplification,
            poolSwapFee,
          ],
        })
      ).to.be.revertedWith('Create2: Failed on deploy');
    });

    it('reverts if the swap fee is too high', async () => {
      await expect(
        deployPoolFromFactory(vault, admin, 'StablecoinPool', {
          from: creator,
          parameters: [initialBPT, poolTokens, poolInitialBalances, poolAmplification, toFixedPoint(0.1).add(1)],
        })
      ).to.be.revertedWith('Create2: Failed on deploy');
    });

    it('sets the name', async () => {
      const pool = await callDeployPool();

      expect(await pool.name()).to.equal('Balancer Pool Token');
    });

    it('sets the symbol', async () => {
      const pool = await callDeployPool();

      expect(await pool.symbol()).to.equal('BPT');
    });

    it('sets the decimals', async () => {
      const pool = await callDeployPool();

      expect(await pool.decimals()).to.equal(18);
    });
  });

  context('with pool', () => {
    let pool: Contract;
    let poolId: string;

    beforeEach(async () => {
      pool = await callDeployPool();
      poolId = await pool.getPoolId();
    });

    describe('joining', () => {
      it('grants BPT in return', async () => {
        const previousBPT = await pool.balanceOf(lp.address);

        // To get 10% of the current BPT, an LP needs to supply 10% of the current token balance
        await pool
          .connect(lp)
          .joinPool((10e18).toString(), [(0.1e18).toString(), (0.2e18).toString()], true, lp.address);

        const newBPT = await pool.balanceOf(lp.address);
        expect(newBPT.sub(previousBPT)).to.equal((10e18).toString());
      });

      it('grants BPT to specified beneficiary', async () => {
        const previousBPT = await pool.balanceOf(lp.address);

        // To get 10% of the current BPT, an LP needs to supply 10% of the current token balance
        await pool
          .connect(lp)
          .joinPool((10e18).toString(), [(0.1e18).toString(), (0.2e18).toString()], true, lp.address);

        const newBPT = await pool.balanceOf(lp.address);
        expect(newBPT.sub(previousBPT)).to.equal((10e18).toString());
      });

      it('fails if maximum amounts are not enough', async () => {
        await expect(
          pool
            .connect(lp)
            .joinPool(
              (10e18).toString(),
              [BigNumber.from((0.1e18).toString()).sub(1), (0.2e18).toString()],
              true,
              lp.address
            )
        ).to.be.revertedWith('ERR_LIMIT_IN');

        await expect(
          pool
            .connect(lp)
            .joinPool(
              (10e18).toString(),
              [(0.1e18).toString(), BigNumber.from((0.2e18).toString()).sub(1)],
              true,
              lp.address
            )
        ).to.be.revertedWith('ERR_LIMIT_IN');
      });

      it('only the required tokens are pulled', async () => {
        await expectBalanceChange(
          () =>
            pool.connect(lp).joinPool((10e18).toString(), [(10e18).toString(), (10e18).toString()], true, lp.address),
          tokens,
          { account: lp, changes: { DAI: -0.1e18, MKR: -0.2e18 } }
        );
      });

      it('fails if not supplying all tokens', async () => {
        await expect(
          pool.connect(lp).joinPool((10e18).toString(), [(0.1e18).toString()], [(0.1e18).toString()], lp.address)
        ).to.be.revertedWith('Tokens and amounts length mismatch');
      });

      it('fails if supplying extra tokens', async () => {
        await expect(
          pool
            .connect(lp)
            .joinPool(
              (10e18).toString(),
              [(0.1e18).toString(), (0.2e18).toString(), (0.3e18).toString()],
              true,
              lp.address
            )
        ).to.be.revertedWith('Tokens and amounts length mismatch');
      });

      it('can withdraw from user balance', async () => {
        await vault.connect(lp).deposit(tokens.DAI.address, (1e18).toString(), lp.address);
        await vault.connect(lp).deposit(tokens.MKR.address, (1e18).toString(), lp.address);

        await expectBalanceChange(
          () =>
            pool
              .connect(lp)
              .joinPool((10e18).toString(), [(0.1e18).toString(), (0.2e18).toString()], false, lp.address),
          tokens,
          { account: lp }
        );

        expect(await vault.getUserTokenBalance(lp.address, tokens.DAI.address)).to.equal((0.9e18).toString());
        expect(await vault.getUserTokenBalance(lp.address, tokens.MKR.address)).to.equal((0.8e18).toString());
      });

      it('transfers missing tokens if user balance is not enough', async () => {
        await vault.connect(lp).deposit(tokens.DAI.address, BigNumber.from((0.1e18).toString()).sub(1), lp.address);
        await vault.connect(lp).deposit(tokens.MKR.address, (0.2e18).toString(), lp.address);

        await expectBalanceChange(
          () =>
            pool
              .connect(lp)
              .joinPool((10e18).toString(), [(0.1e18).toString(), (0.2e18).toString()], false, lp.address),
          tokens,
          { account: lp, changes: { DAI: -1 } }
        );
      });
    });

    describe('exiting', () => {
      beforeEach(async () => {
        // The LP joins and gets 10e18 BPT
        await pool
          .connect(lp)
          .joinPool((10e18).toString(), [(0.1e18).toString(), (0.2e18).toString()], true, lp.address);

        expect(await pool.totalSupply()).to.equal((100e18).toString());
        expect(await vault.getPoolTokenBalances(poolId, poolTokens)).to.deep.equal([
          BigNumber.from((1e18).toString()),
          BigNumber.from((2e18).toString()),
        ]);
      });

      it('takes BPT in return', async () => {
        const previousBPT = await pool.balanceOf(lp.address);

        await pool.connect(lp).exitPool((10e18).toString(), [0, 0], true, lp.address);

        const newBPT = await pool.balanceOf(lp.address);
        expect(newBPT.sub(previousBPT)).to.equal((-10e18).toString());
      });

      it('fails if minimum amounts are not enough', async () => {
        await expect(
          pool
            .connect(lp)
            .exitPool(
              (10e18).toString(),
              [BigNumber.from((0.1e18).toString()).add(1), (0.2e18).toString()],
              true,
              lp.address
            )
        ).to.be.revertedWith('NOT EXITING ENOUGH');

        await expect(
          pool
            .connect(lp)
            .exitPool(
              (10e18).toString(),
              [(0.1e18).toString(), BigNumber.from((0.2e18).toString()).add(1)],
              true,
              lp.address
            )
        ).to.be.revertedWith('NOT EXITING ENOUGH');
      });

      it('fails if not requesting all tokens', async () => {
        await expect(
          pool.connect(lp).exitPool((10e18).toString(), [(0.1e18).toString()], true, lp.address)
        ).to.be.revertedWith('Tokens and amounts length mismatch');
      });

      it('fails if exiting with excess BPT', async () => {
        await expect(
          pool.connect(lp).exitPool(BigNumber.from((10e18).toString()).add(1), [0, 0], true, lp.address)
        ).to.be.revertedWith('ERR_INSUFFICIENT_BAL');
      });

      it('all tokens due are pushed', async () => {
        await expectBalanceChange(
          () => pool.connect(lp).exitPool((10e18).toString(), [0, 0], true, lp.address),
          tokens,
          { account: lp, changes: { DAI: 0.1e18, MKR: 0.2e18 } }
        );
      });

      it('all tokens due are pushed to a specified beneficiary', async () => {
        await expectBalanceChange(
          () => pool.connect(lp).exitPool((10e18).toString(), [0, 0], true, beneficiary.address),
          tokens,
          { account: beneficiary, changes: { DAI: 0.1e18, MKR: 0.2e18 } }
        );
      });

      context('with protocol withdraw fees', () => {
        const protocolWithdrawFee = 0.01;

        beforeEach(async () => {
          await authorizer
            .connect(admin)
            .grantRole(await authorizer.SET_PROTOCOL_WITHDRAW_FEE_ROLE(), feeSetter.address);
          await vault.connect(feeSetter).setProtocolWithdrawFee(toFixedPoint(protocolWithdrawFee));
        });

        it('tokens minus fee are pushed', async () => {
          await expectBalanceChange(
            () => pool.connect(lp).exitPool((10e18).toString(), [0, 0], true, lp.address),
            tokens,
            {
              account: lp,
              changes: {
                DAI: 0.1e18 * (1 - protocolWithdrawFee),
                MKR: 0.2e18 * (1 - protocolWithdrawFee),
              },
            }
          );
        });
      });

      it('can deposit into user balance', async () => {
        await expectBalanceChange(
          () => pool.connect(lp).exitPool((10e18).toString(), [0, 0], false, lp.address),
          tokens,
          { account: lp }
        );
      });

      it('fails if requesting extra tokens', async () => {
        await expect(
          pool
            .connect(lp)
            .exitPool(
              (10e18).toString(),
              [(0.1e18).toString(), (0.2e18).toString(), (0.3e18).toString()],
              true,
              lp.address
            )
        ).to.be.revertedWith('Tokens and amounts length mismatch');
      });

      it('can deposit into user balance', async () => {
        await expectBalanceChange(
          () => pool.connect(lp).exitPool((10e18).toString(), [0, 0], false, lp.address),
          tokens,
          { account: lp }
        );

        expect(await vault.getUserTokenBalance(lp.address, tokens.DAI.address)).to.equal((0.1e18).toString());
        expect(await vault.getUserTokenBalance(lp.address, tokens.MKR.address)).to.equal((0.2e18).toString());
      });

      it("can deposit into a beneficiary's user balance", async () => {
        await expectBalanceChange(
          () => pool.connect(lp).exitPool((10e18).toString(), [0, 0], false, beneficiary.address),
          tokens,
          { account: beneficiary }
        );

        expect(await vault.getUserTokenBalance(beneficiary.address, tokens.DAI.address)).to.equal((0.1e18).toString());
        expect(await vault.getUserTokenBalance(beneficiary.address, tokens.MKR.address)).to.equal((0.2e18).toString());
      });
    });

    describe('draining', () => {
      it('pools can be fully exited', async () => {
        await pool.connect(creator).exitPool(initialBPT, [0, 0], true, creator.address);

        expect(await pool.totalSupply()).to.equal(0);

        // The tokens are not unregistered from the Pool
        expect(await vault.getPoolTokens(poolId)).not.to.be.empty;
        expect(await vault.getPoolTokens(poolId)).to.have.members(poolTokens);
      });

      it('drained pools cannot be rejoined', async () => {
        await pool.connect(creator).exitPool(initialBPT, [0, 0], true, creator.address);

        await expect(
          pool.connect(lp).joinPool((10e18).toString(), [(0.1e18).toString(), (0.2e18).toString()], true, lp.address)
        ).to.be.revertedWith('ERR_ZERO_LIQUIDITY');
      });
    });
  });

  describe('quotes', () => {
    let pool: Contract;
    let poolId: string;

    context('with three tokens', () => {
      beforeEach(async () => {
        pool = await deployPoolFromFactory(vault, admin, 'StablecoinPool', {
          from: lp,
          parameters: [
            initialBPT,
            [tokens.DAI.address, tokens.MKR.address, tokens.SNX.address],
            [(100e18).toString(), (100e18).toString(), (100e18).toString()], // These are not relevant since we're asking for quotes and not swapping via the vault
            (7.6e18).toString(),
            toFixedPoint(0.05),
          ],
        });

        poolId = await pool.getPoolId();
      });

      it('quotes amount out', async () => {
        const result = await pool.quoteOutGivenIn(
          {
            poolId,
            from: other.address,
            to: other.address,
            tokenIn: tokens.DAI.address,
            tokenOut: tokens.MKR.address,
            amountIn: (16.6e18).toString(), // ~15e18 + 10% fee
            userData: '0x',
          },
          [(100e18).toString(), (200e18).toString(), (300e18).toString()],
          0,
          1
        );

        expect(result).to.be.at.least((15.7e18).toString());
        expect(result).to.be.at.most((15.8e18).toString());
      });

      it('quotes amount in', async () => {
        const result = await pool.quoteInGivenOut(
          {
            poolId,
            from: other.address,
            to: other.address,
            tokenIn: tokens.DAI.address,
            tokenOut: tokens.MKR.address,
            amountOut: (85.4e18).toString(),
            userData: '0x',
          },
          [(100e18).toString(), (200e18).toString(), (300e18).toString()],
          0,
          1
        );

        expect(result).to.be.at.least((89.8e18).toString());
        expect(result).to.be.at.most((89.9e18).toString());
      });
    });
  });

  describe('protocol swap fees', () => {
    let pool: Contract;
    let poolId: string;
    let initialBalances: BigNumber[];
    let tokenAddresses: string[];
    let tokenWeights: string[];

    const swapFee = toFixedPoint(0.05); // 5 %
    const protocolSwapFee = toFixedPoint(0.1); // 10 %

    beforeEach(async () => {
      //Set protocol swap fee in Vault
      await vault.connect(admin).setProtocolFeeCollector(admin.address);
      await vault.connect(admin).setProtocolSwapFee(protocolSwapFee);

      initialBalances = [BigNumber.from((10e18).toString()), BigNumber.from((10e18).toString())];
      tokenAddresses = [tokens.DAI.address, tokens.MKR.address];
      tokenWeights = [(8e18).toString(), (2e18).toString()];

      pool = await deployPoolFromFactory(vault, admin, 'ConstantProductPool', {
        from: lp,
        parameters: [initialBPT, tokenAddresses, initialBalances, tokenWeights, swapFee],
      });

      poolId = await pool.getPoolId();

      // Grant some initial BPT to the LP
      await pool.connect(lp).joinPool((1e18).toString(), [MAX_UINT128, MAX_UINT128], true, lp.address);
    });

    it('joins and exits do not accumulate fees', async () => {
      await pool.connect(lp).joinPool((1e18).toString(), [MAX_UINT128, MAX_UINT128], true, lp.address);
      await pool.connect(lp).joinPool((4e18).toString(), [MAX_UINT128, MAX_UINT128], true, lp.address);

      await pool.connect(lp).exitPool((0.5e18).toString(), [0, 0], true, lp.address);
      await pool.connect(lp).exitPool((2.5e18).toString(), [0, 0], true, lp.address);

      await pool.connect(lp).joinPool((7e18).toString(), [MAX_UINT128, MAX_UINT128], true, lp.address);

      await pool.connect(lp).exitPool((5e18).toString(), [0, 0], true, lp.address);

      expect(await vault.getCollectedFeesByToken(tokens.DAI.address)).to.equal(0);
      expect(await vault.getCollectedFeesByToken(tokens.MKR.address)).to.equal(0);
    });

    context('with swap', () => {
      let protocolSwapFeeAmount: BigNumber;

      beforeEach(async () => {
        const inAmount = (10e18).toString();
        const swap = {
          poolId,
          amountIn: inAmount,
          tokenInIndex: 0, // send DAI, get MKR
          tokenOutIndex: 1,
          userData: '0x',
        };

        const funds = {
          sender: trader.address,
          recipient: trader.address,
          withdrawFromUserBalance: false,
          depositToUserBalance: false,
        };

        await vault.connect(trader).batchSwapGivenIn(ZERO_ADDRESS, '0x', [swap], tokenAddresses, funds);

        // The pool has accrued fees for inAmount
        const poolSwapFeeAmount = BigNumber.from(inAmount).mul(swapFee).div(FIXED_POINT_SCALING);
        protocolSwapFeeAmount = poolSwapFeeAmount.mul(protocolSwapFee).div(FIXED_POINT_SCALING);
      });

      async function asssertProtocolSwapFeeIsCharged() {
        const fees = await vault.getCollectedFeesByToken(tokens.DAI.address);

        const error = protocolSwapFeeAmount.div(1000);
        expect(fees).be.at.least(protocolSwapFeeAmount.sub(error));
        expect(fees).be.at.most(protocolSwapFeeAmount.add(error));

        expect(await vault.getCollectedFeesByToken(tokens.MKR.address)).to.equal(0);
      }

      it('pays swap protocol fees if requested', async () => {
        await pool.payProtocolFees();

        await asssertProtocolSwapFeeIsCharged();
      });

      it('pays swap protocol fees on join', async () => {
        await pool.connect(lp).joinPool((1e18).toString(), [MAX_UINT128, MAX_UINT128], true, lp.address);

        await asssertProtocolSwapFeeIsCharged();
      });

      it('pays swap protocol fees on exit', async () => {
        await pool.connect(lp).exitPool((1e18).toString(), [0, 0], true, lp.address);

        await asssertProtocolSwapFeeIsCharged();
      });
    });
  });
});<|MERGE_RESOLUTION|>--- conflicted
+++ resolved
@@ -14,9 +14,9 @@
   let creator: SignerWithAddress;
   let lp: SignerWithAddress;
   let trader: SignerWithAddress;
+  let beneficiary: SignerWithAddress;
+  let feeSetter: SignerWithAddress;
   let other: SignerWithAddress;
-  let feeSetter: SignerWithAddress;
-  let beneficiary: SignerWithAddress;
 
   let authorizer: Contract;
   let vault: Contract;
@@ -32,11 +32,7 @@
   let callDeployPool: () => Promise<Contract>;
 
   before(async function () {
-<<<<<<< HEAD
-    [, admin, creator, lp, other, beneficiary, feeSetter] = await ethers.getSigners();
-=======
-    [, admin, creator, lp, trader, other, beneficiary] = await ethers.getSigners();
->>>>>>> da81c4e8
+    [, admin, creator, lp, trader, beneficiary, feeSetter, other] = await ethers.getSigners();
   });
 
   beforeEach(async function () {
@@ -543,8 +539,8 @@
 
     beforeEach(async () => {
       //Set protocol swap fee in Vault
-      await vault.connect(admin).setProtocolFeeCollector(admin.address);
-      await vault.connect(admin).setProtocolSwapFee(protocolSwapFee);
+      await authorizer.connect(admin).grantRole(await authorizer.SET_PROTOCOL_SWAP_FEE_ROLE(), feeSetter.address);
+      await vault.connect(feeSetter).setProtocolSwapFee(protocolSwapFee);
 
       initialBalances = [BigNumber.from((10e18).toString()), BigNumber.from((10e18).toString())];
       tokenAddresses = [tokens.DAI.address, tokens.MKR.address];
