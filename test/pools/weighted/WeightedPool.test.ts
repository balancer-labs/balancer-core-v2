import { ethers } from 'hardhat';
import { expect } from 'chai';
import { BigNumber, BigNumberish, Contract } from 'ethers';
import { SignerWithAddress } from '@nomiclabs/hardhat-ethers/dist/src/signer-with-address';

import * as expectEvent from '../../helpers/expectEvent';
import { expectEqualWithError } from '../../helpers/relativeError';
import {
  calcBptOutGivenExactTokensIn,
  calcInGivenOut,
  calcTokenOutGivenExactBptIn,
  calculateInvariant,
  calcOutGivenIn,
  toNormalizedWeights,
  calculateOneTokenSwapFee,
} from '../../helpers/math/weighted';

import { deploy } from '../../../lib/helpers/deploy';
import { bn, fp, decimal, pct } from '../../../lib/helpers/numbers';
import { ZERO_ADDRESS, MAX_UINT112 } from '../../../lib/helpers/constants';
import { MinimalSwapInfoPool, TwoTokenPool } from '../../../lib/helpers/pools';
import { deploySortedTokens, deployTokens, TokenList } from '../../../lib/helpers/tokens';
import { encodeExitWeightedPool, encodeJoinWeightedPool } from '../../../lib/helpers/weightedPoolEncoding';

describe('WeightedPool', function () {
  let authorizer: Contract, tokenList: TokenList, tokens: Array<Contract>;
  let admin: SignerWithAddress, creator: SignerWithAddress, lp: SignerWithAddress;
  let trader: SignerWithAddress, beneficiary: SignerWithAddress, other: SignerWithAddress;

  const POOL_SWAP_FEE = fp(0.01);
  const SYMBOLS = ['DAI', 'MKR', 'SNX', 'BAT'];
  const WEIGHTS = [bn(70e18), bn(30e18), bn(5e18), bn(5e18)];
  const INITIAL_BALANCES = [bn(0.9e18), bn(1.8e18), bn(2.7e18), bn(3.6e18)];

  before('setup signers', async () => {
    [, admin, creator, lp, trader, beneficiary, other] = await ethers.getSigners();
    authorizer = await deploy('Authorizer', { args: [admin.address] });
  });

  beforeEach('deploy tokens', async () => {
    tokenList = await deploySortedTokens(SYMBOLS, [18, 18, 18, 18]);
    tokens = Object.values(tokenList);

    for (const token of tokens) {
      await token.mint(creator.address, bn(100e18));
      await token.mint(lp.address, bn(100e18));
      await token.mint(trader.address, bn(100e18));
    }
  });

  context('for a 1 token pool', () => {
    it('reverts if there is a single token', async () => {
      const poolTokens = tokens.map((token) => token.address).slice(0, 1);
      const poolWeights = WEIGHTS.slice(0, 1);
      const vault = await deploy('Vault', { args: [authorizer.address] });

      const args = [vault.address, 'Balancer Pool Token', 'BPT', poolTokens, poolWeights, POOL_SWAP_FEE];
      await expect(deploy('WeightedPool', { args })).to.be.revertedWith('MIN_TOKENS');
    });
  });

  context('for a 2 token pool', () => {
    itBehavesAsWeightedPool(2);
  });

  context('for a 3 token pool', () => {
    itBehavesAsWeightedPool(3);
  });

  context('for a too-many token pool', () => {
    it('reverts if there are too many tokens', async () => {
      // The maximum number of tokens is 16
      const manyTokens = await deployTokens(
        Array(17)
          .fill('TK')
          .map((v, i) => `${v}${i}`),
        Array(17).fill(18)
      );

      const poolTokens = Object.values(manyTokens).map((token) => token.address);
      const poolWeights = new Array(17).fill(fp(1));
      const vault = await deploy('Vault', { args: [authorizer.address] });

      const args = [vault.address, 'Balancer Pool Token', 'BPT', poolTokens, poolWeights, POOL_SWAP_FEE];
      await expect(deploy('WeightedPool', { args })).to.be.revertedWith('MAX_TOKENS');
    });
  });

  function itBehavesAsWeightedPool(numberOfTokens: number) {
    let pool: Contract, poolId: string, vault: Contract, factory: Contract, poolTokens: string[];

    const ZEROS = Array(numberOfTokens).fill(bn(0));
    const poolWeights = WEIGHTS.slice(0, numberOfTokens);
    const poolInitialBalances = INITIAL_BALANCES.slice(0, numberOfTokens);

    async function deployPool({
      tokens,
      weights,
      swapFee,
      fromFactory,
    }: {
      tokens?: string[];
      weights?: BigNumber[];
      swapFee?: BigNumber;
      fromFactory?: boolean;
    } = {}) {
      tokens = tokens ?? poolTokens;
      weights = weights ?? poolWeights;
      swapFee = swapFee ?? POOL_SWAP_FEE;
      fromFactory = fromFactory ?? false;

      if (fromFactory) {
        vault = await deploy('Vault', { args: [authorizer.address] });
        factory = await deploy('WeightedPoolFactory', { args: [vault.address] });
        const tx = await factory.create('Balancer Pool Token', 'BPT', tokens, weights, swapFee);
        const receipt = await tx.wait();
        const event = expectEvent.inReceipt(receipt, 'PoolCreated');
        pool = await ethers.getContractAt('WeightedPool', event.args.pool);
      } else {
        vault = await deploy('MockVault', { args: [] });
        const args = [vault.address, 'Balancer Pool Token', 'BPT', tokens, weights, swapFee];
        pool = await deploy('WeightedPool', { args });
      }

      poolId = await pool.getPoolId();
    }

    beforeEach('define pool tokens', () => {
      poolTokens = tokens.map((token) => token.address).slice(0, numberOfTokens);
    });

    describe('creation', () => {
      context('when the creation succeeds', () => {
        beforeEach('deploy pool from factory', async () => {
          await deployPool({ fromFactory: true });
        });

        it('sets the vault', async () => {
          expect(await pool.getVault()).to.equal(vault.address);
        });

        it('uses the corresponding specialization', async () => {
          const expectedSpecialization = numberOfTokens == 2 ? TwoTokenPool : MinimalSwapInfoPool;

          expect(await vault.getPool(poolId)).to.have.members([pool.address, expectedSpecialization]);
        });

        it('registers tokens in the vault', async () => {
          const { tokens, balances } = await vault.getPoolTokens(poolId);

          expect(tokens).to.have.members(poolTokens);
          expect(balances).to.deep.equal(ZEROS);
        });

        it('starts with no BPT', async () => {
          expect(await pool.totalSupply()).to.deep.equal(0);
        });

        it('sets the asset managers', async () => {
          for (const token of poolTokens) {
            expect(await vault.getPoolAssetManager(poolId, token)).to.equal(ZERO_ADDRESS);
          }
        });

        it('sets token weights', async () => {
          const normalizedWeights = await pool.getNormalizedWeights(poolTokens);
          const expectedNormalizedWeights = toNormalizedWeights(poolWeights).map((w) => bn(w.mul(1e18)));

          normalizedWeights.map((weight: BigNumber, i: number) => {
            expectEqualWithError(weight, expectedNormalizedWeights[i], 0.0000001);
          });
        });

        it('sets swap fee', async () => {
          expect(await pool.getSwapFee()).to.equal(POOL_SWAP_FEE);
        });

        it('sets the name', async () => {
          expect(await pool.name()).to.equal('Balancer Pool Token');
        });

        it('sets the symbol', async () => {
          expect(await pool.symbol()).to.equal('BPT');
        });

        it('sets the decimals', async () => {
          expect(await pool.decimals()).to.equal(18);
        });
      });

      context('when the creation fails', () => {
        it('reverts if the number of tokens and weights do not match', async () => {
          const weights = poolWeights.slice(1);

          await expect(deployPool({ weights })).to.be.revertedWith('ARRAY_LENGTH_MISMATCH');
        });

        it('reverts if there are repeated tokens', async () => {
          const tokens = new Array(numberOfTokens).fill(poolTokens[0]);

          await expect(deployPool({ tokens, fromFactory: true })).to.be.revertedWith('Create2: Failed on deploy');
        });

        it('reverts if the swap fee is too high', async () => {
          const swapFee = fp(0.1).add(1);

          await expect(deployPool({ swapFee })).to.be.revertedWith('MAX_SWAP_FEE');
        });

        it('reverts if at least one weight is too high', async () => {
          const weights = WEIGHTS.slice(0, numberOfTokens);
          weights[0] = bn(50000).mul(bn(10e18));

          await expect(deployPool({ weights: weights })).to.be.revertedWith('MAX_WEIGHT');
        });

        it('reverts if at least one weight is too low', async () => {
          const weights = WEIGHTS.slice(0, numberOfTokens);
          weights[0] = bn(10);

          await expect(deployPool({ weights: weights })).to.be.revertedWith('MIN_WEIGHT');
        });
      });
    });

    describe('onJoinPool', () => {
      beforeEach('deploy pool', async () => {
        await deployPool();
      });

      it('fails if caller is not the vault', async () => {
        await expect(
          pool.connect(lp).onJoinPool(poolId, lp.address, other.address, [0], 0, 0, '0x')
        ).to.be.revertedWith('CALLER_NOT_VAULT');
      });

      it.skip('fails if wrong pool id'); // if Pools can only register themselves, this is unnecessary

      it('fails if no user data', async () => {
        await expect(
          vault.connect(lp).callJoinPool(pool.address, poolId, beneficiary.address, ZEROS, 0, 0, '0x')
        ).to.be.be.revertedWith('Transaction reverted without a reason');
      });

      it('fails if wrong user data', async () => {
        const wrongUserData = ethers.utils.defaultAbiCoder.encode(['address'], [lp.address]);

        await expect(
          vault.connect(lp).callJoinPool(pool.address, poolId, beneficiary.address, ZEROS, 0, 0, wrongUserData)
        ).to.be.be.revertedWith('Transaction reverted without a reason');
      });

      context('initialization', () => {
        let initialJoinUserData: string;

        beforeEach(async () => {
          initialJoinUserData = encodeJoinWeightedPool({ kind: 'Init', amountsIn: poolInitialBalances });
        });

        it('grants the n * invariant amount of BPT', async () => {
          const invariant = calculateInvariant(poolInitialBalances, poolWeights);

          const receipt = await (
            await vault
              .connect(creator)
              .callJoinPool(pool.address, poolId, beneficiary.address, ZEROS, 0, 0, initialJoinUserData)
          ).wait();

          const { amountsIn, dueProtocolFeeAmounts } = expectEvent.inReceipt(receipt, 'PoolJoined').args;

          // Amounts in should be the same as initial ones
          expect(amountsIn).to.deep.equal(poolInitialBalances);

          // Protocol fees should be zero
          expect(dueProtocolFeeAmounts).to.deep.equal(ZEROS);

          // Initial balances should equal invariant
          const currentBptBalance = await pool.balanceOf(beneficiary.address);
          expectEqualWithError(currentBptBalance, invariant.mul(numberOfTokens), 0.001);
        });

        it('fails if already initialized', async () => {
          await vault
            .connect(creator)
            .callJoinPool(pool.address, poolId, beneficiary.address, ZEROS, 0, 0, initialJoinUserData);

          await expect(
            vault
              .connect(creator)
              .callJoinPool(pool.address, poolId, beneficiary.address, ZEROS, 0, 0, initialJoinUserData)
          ).to.be.be.revertedWith('ALREADY_INITIALIZED');
        });
      });

      context('join exact tokens in for BPT out', () => {
        it('fails if not initialized', async () => {
          const joinUserData = encodeJoinWeightedPool({
            kind: 'ExactTokensInForBPTOut',
            amountsIn: poolInitialBalances,
            minimumBPT: 0,
          });
          await expect(
            vault.connect(creator).callJoinPool(pool.address, poolId, beneficiary.address, ZEROS, 0, 0, joinUserData)
          ).to.be.be.revertedWith('UNINITIALIZED');
        });

        context('once initialized', () => {
          let exactAmountsIn: BigNumber[], previousBptSupply: BigNumber, expectedBptAmount: BigNumber;

          beforeEach('initialize pool', async () => {
            const initialJoinUserData = encodeJoinWeightedPool({ kind: 'Init', amountsIn: poolInitialBalances });
            await vault
              .connect(creator)
              .callJoinPool(pool.address, poolId, beneficiary.address, ZEROS, 0, 0, initialJoinUserData);
          });

          beforeEach('compute expected BPT balances', async () => {
            previousBptSupply = await pool.totalSupply();

            exactAmountsIn = [...ZEROS];
            exactAmountsIn[1] = bn(0.1e18);

            expectedBptAmount = await calcBptOutGivenExactTokensIn(
              poolInitialBalances,
              poolWeights,
              exactAmountsIn,
              previousBptSupply,
              POOL_SWAP_FEE
            );
          });

          it('grants BPT for exact tokens', async () => {
            const previousBptBalance = await pool.balanceOf(beneficiary.address);

            const minimumBPT = pct(expectedBptAmount, 0.99);
            const joinUserData = encodeJoinWeightedPool({
              kind: 'ExactTokensInForBPTOut',
              amountsIn: exactAmountsIn,
              minimumBPT,
            });

            const receipt = await (
              await vault
                .connect(lp)
                .callJoinPool(pool.address, poolId, beneficiary.address, poolInitialBalances, 0, 0, joinUserData)
            ).wait();

            const { amountsIn, dueProtocolFeeAmounts } = expectEvent.inReceipt(receipt, 'PoolJoined').args;

            // Amounts in should be the same as initial ones
            expect(amountsIn).to.deep.equal(exactAmountsIn);

            // Protocol fees should be zero
            expect(dueProtocolFeeAmounts).to.deep.equal(ZEROS);

            // Make sure received BPT is closed to what we expect
            const currentBptBalance = await pool.balanceOf(beneficiary.address);
            expectEqualWithError(currentBptBalance.sub(previousBptBalance), expectedBptAmount, 0.0001);
          });

          it('fails if not enough BPT', async () => {
            // This call should fail cause we are requesting minimum 1% more
            const minimumBPT = pct(expectedBptAmount, 1.01);
            const joinUserData = encodeJoinWeightedPool({
              kind: 'ExactTokensInForBPTOut',
              amountsIn: exactAmountsIn,
              minimumBPT,
            });

            await expect(
              vault
                .connect(lp)
                .callJoinPool(pool.address, poolId, beneficiary.address, poolInitialBalances, 0, 0, joinUserData)
            ).to.be.be.revertedWith('BPT_OUT_MIN_AMOUNT');
          });
        });
      });
    });

    describe('onExitPool', () => {
      let previousBptBalance: BigNumber, previousBptSupply: BigNumber;

      beforeEach('deploy and initialize pool', async () => {
        await deployPool();

        // Initialize from creator
        const initialJoinUserData = encodeJoinWeightedPool({ kind: 'Init', amountsIn: poolInitialBalances });
        await vault.connect(creator).callJoinPool(pool.address, poolId, lp.address, ZEROS, 0, 0, initialJoinUserData);

        previousBptSupply = await pool.totalSupply();
        previousBptBalance = await pool.balanceOf(lp.address);
      });

      it('fails if caller is not the vault', async () => {
        await expect(
          pool.connect(lp).onExitPool(poolId, beneficiary.address, other.address, [0], 0, 0, '0x')
        ).to.be.revertedWith('CALLER_NOT_VAULT');
      });

      it.skip('fails if wrong pool id'); // if Pools can only register themselves, this is unnecessary

      it('fails if no user data', async () => {
        await expect(
          vault.connect(lp).callExitPool(pool.address, poolId, beneficiary.address, poolInitialBalances, 0, 0, '0x')
        ).to.be.be.revertedWith('Transaction reverted without a reason');
      });

      it('fails if wrong user data', async () => {
        const wrongUserData = ethers.utils.defaultAbiCoder.encode(['address'], [lp.address]);

        await expect(
          vault
            .connect(lp)
            .callExitPool(pool.address, poolId, beneficiary.address, poolInitialBalances, 0, 0, wrongUserData)
        ).to.be.be.revertedWith('Transaction reverted without a reason');
      });

      context('exit exact BPT in for one token out', () => {
        it('grants one token for exact bpt', async () => {
          // Fully exit
          const exitTokenIndex = 0;
          const exactBptIn = previousBptBalance;

          const expectedTokenOut = calcTokenOutGivenExactBptIn(
            exitTokenIndex,
            poolInitialBalances,
            poolWeights,
            exactBptIn,
            previousBptSupply,
            POOL_SWAP_FEE
          );

          const exitUserData = encodeExitWeightedPool({
            kind: 'ExactBPTInForOneTokenOut',
            bptAmountIn: exactBptIn,
            exitTokenIndex,
          });

          const receipt = await (
            await vault
              .connect(lp)
              .callExitPool(pool.address, poolId, beneficiary.address, poolInitialBalances, 0, 0, exitUserData)
          ).wait();

          const { amountsOut, dueProtocolFeeAmounts } = expectEvent.inReceipt(receipt, 'PoolExited').args;

          // Protocol fees should be zero
          expect(dueProtocolFeeAmounts).to.deep.equal(ZEROS);

          // Only token out should be the one transferred
          expectEqualWithError(amountsOut[exitTokenIndex], expectedTokenOut, 0.0001);
          amountsOut
            .filter((amountOut: BigNumber, i: number) => i != exitTokenIndex)
            .forEach((amountOut: BigNumber) => expect(amountOut).to.equal(0));

          // Current BPT balance should be zero
          const currentBptBalance = await pool.balanceOf(lp.address);
          expect(currentBptBalance).to.equal(bn(0));
        });
      });

      context('exit exact BPT in for all tokens out', () => {
        it('grants all tokens for exact bpt', async () => {
          // Exit with half of the BPT balance
          const exactBptIn = previousBptBalance.div(2);
          const exitUserData = encodeExitWeightedPool({ kind: 'ExactBPTInForAllTokensOut', bptAmountIn: exactBptIn });

          const receipt = await (
            await vault
              .connect(lp)
              .callExitPool(pool.address, poolId, beneficiary.address, poolInitialBalances, 0, 0, exitUserData)
          ).wait();

          const { amountsOut, dueProtocolFeeAmounts } = expectEvent.inReceipt(receipt, 'PoolExited').args;

          // Protocol fees should be zero
          expect(dueProtocolFeeAmounts).to.deep.equal(ZEROS);

          // Balances are reduced by half because we are returning half of the BPT supply
          poolInitialBalances.map((balance, i) => expectEqualWithError(amountsOut[i], balance.div(2), 0.001));

          // Current BPT balance should have been reduced by half
          const currentBptBalance = await pool.balanceOf(lp.address);
          expectEqualWithError(currentBptBalance, exactBptIn, 0.001);
        });

        it('fully exit', async () => {
          // Fully exit
          const exactBptIn = previousBptSupply;
          const exitUserData = encodeExitWeightedPool({ kind: 'ExactBPTInForAllTokensOut', bptAmountIn: exactBptIn });

          const receipt = await (
            await vault
              .connect(lp)
              .callExitPool(pool.address, poolId, beneficiary.address, poolInitialBalances, 0, 0, exitUserData)
          ).wait();

          const { amountsOut, dueProtocolFeeAmounts } = expectEvent.inReceipt(receipt, 'PoolExited').args;

          // Protocol fees should be zero
          expect(dueProtocolFeeAmounts).to.deep.equal(ZEROS);

          // All token balances should have been extracted because we are returning the entire BPT supply
          expect(amountsOut).to.deep.equal(poolInitialBalances);

          // Current BPT balances should be zero due to full exit
          const currentBptBalance = await pool.balanceOf(lp.address);
          expect(currentBptBalance).to.equal(0);
        });
      });

      context('exit BPT in for exact tokens out', () => {
        it('grants exact tokens for bpt', async () => {
          // Request half of the token balances
          const exactTokensOut = poolInitialBalances.map((amount: BigNumber) => amount.div(2));
          const maxBptIn = pct(previousBptBalance.div(2), 1.01);
          const exitUserData = encodeExitWeightedPool({
            kind: 'BPTInForExactTokensOut',
            amountsOut: exactTokensOut,
            maxBPTAmountIn: maxBptIn,
          });

          const receipt = await (
            await vault
              .connect(lp)
              .callExitPool(pool.address, poolId, beneficiary.address, poolInitialBalances, 0, 0, exitUserData)
          ).wait();

          const { amountsOut, dueProtocolFeeAmounts } = expectEvent.inReceipt(receipt, 'PoolExited').args;

          // Protocol fees should be zero
          expect(dueProtocolFeeAmounts).to.deep.equal(ZEROS);

          // Token balances should been reduced as requested
          expect(amountsOut).to.deep.equal(exactTokensOut);

          // BPT balance should have been reduced by half because we are returning half of the tokens
          const currentBptBalance = await pool.balanceOf(lp.address);
          expectEqualWithError(currentBptBalance, previousBptBalance.div(2), 0.001);
        });

        it('fails if more BTP needed', async () => {
          // Call should fail cause we are requesting a max amount lower than the actual needed
          const exactTokensOut = poolInitialBalances;
          const maxBptIn = previousBptBalance.div(2);
          const exitUserData = encodeExitWeightedPool({
            kind: 'BPTInForExactTokensOut',
            amountsOut: exactTokensOut,
            maxBPTAmountIn: maxBptIn,
          });

          await expect(
            vault
              .connect(lp)
              .callExitPool(pool.address, poolId, beneficiary.address, poolInitialBalances, 0, 0, exitUserData)
          ).to.be.be.revertedWith('BPT_IN_MAX_AMOUNT');
        });
      });
    });

    describe('swapRequests', () => {
      let swapRequestData: {
        tokenIn: string;
        tokenOut: string;
        amountIn?: BigNumberish;
        amountOut?: BigNumberish;
        poolId: string;
        from: string;
        to: string;
        latestBlockNumberUsed: number;
        userData: string;
      };

      beforeEach('set default swap request data', async () => {
        await deployPool();

        swapRequestData = {
          poolId,
          from: other.address,
          to: other.address,
          tokenIn: tokenList.DAI.address,
          tokenOut: tokenList.MKR.address,
          latestBlockNumberUsed: 0,
          userData: '0x',
        };
      });

      context('given in', () => {
        it('calculates amount out', async () => {
          // swap the same amount as the initial balance for token #0
          const AMOUNT_IN = bn(0.9e18);
          const AMOUNT_IN_WITH_FEES = AMOUNT_IN.mul(POOL_SWAP_FEE.add(bn(1e18))).div(bn(1e18));

          const result = await pool.onSwapGivenIn(
            { ...swapRequestData, amountIn: AMOUNT_IN_WITH_FEES },
            poolInitialBalances[0], // tokenInBalance
            poolInitialBalances[1] // tokenOutBalance
          );

          const expectedAmountOut = calcOutGivenIn(
            poolInitialBalances[0],
            poolWeights[0],
            poolInitialBalances[1],
            poolWeights[1],
            AMOUNT_IN_WITH_FEES
          );

          expectEqualWithError(result, bn(expectedAmountOut), 0.005);
        });

        it('reverts if token in is not in the pool', async () => {
          const calculatedAmount = pool.onSwapGivenIn(
            { ...swapRequestData, tokenIn: tokenList.BAT.address, amountIn: 100 },
            poolInitialBalances[0], // tokenInBalance
            poolInitialBalances[1] // tokenOutBalance
          );

<<<<<<< HEAD
          await expect(calculatedAmount).to.be.revertedWith('ERR_INVALID_TOKEN');
=======
          await expect(quote).to.be.revertedWith('INVALID_TOKEN');
>>>>>>> 6c844e03
        });

        it('reverts if token out is not in the pool', async () => {
          const calculatedAmount = pool.onSwapGivenIn(
            { ...swapRequestData, tokenOut: tokenList.BAT.address, amountIn: 100 },
            poolInitialBalances[0], // tokenInBalance
            poolInitialBalances[1] // tokenOutBalance
          );

<<<<<<< HEAD
          await expect(calculatedAmount).to.be.revertedWith('ERR_INVALID_TOKEN');
=======
          await expect(quote).to.be.revertedWith('INVALID_TOKEN');
>>>>>>> 6c844e03
        });
      });

      context('given out', () => {
        it('calculates amount in', async () => {
          const AMOUNT_OUT = bn(1.35e18);

          const result = await pool.onSwapGivenOut(
            { ...swapRequestData, amountOut: AMOUNT_OUT },
            poolInitialBalances[0], // tokenInBalance
            poolInitialBalances[1] // tokenOutBalance
          );

          const expectedAmountIn = calcInGivenOut(
            poolInitialBalances[0],
            poolWeights[0],
            poolInitialBalances[1],
            poolWeights[1],
            AMOUNT_OUT
          );

          expectEqualWithError(result, bn(expectedAmountIn), 0.1);
        });

        it('reverts if token in is not in the pool when given out', async () => {
          const calculatedAmount = pool.onSwapGivenOut(
            { ...swapRequestData, tokenIn: tokenList.BAT.address, amountOut: 100 },
            poolInitialBalances[0], // tokenInBalance
            poolInitialBalances[1] // tokenOutBalance
          );

<<<<<<< HEAD
          await expect(calculatedAmount).to.be.revertedWith('ERR_INVALID_TOKEN');
=======
          await expect(quote).to.be.revertedWith('INVALID_TOKEN');
>>>>>>> 6c844e03
        });

        it('reverts if token out is not in the pool', async () => {
          const calculatedAmount = pool.onSwapGivenOut(
            { ...swapRequestData, tokenOut: tokenList.BAT.address, amountOut: 100 },
            poolInitialBalances[0], // tokenInBalance
            poolInitialBalances[1] // tokenOutBalance
          );

<<<<<<< HEAD
          await expect(calculatedAmount).to.be.revertedWith('ERR_INVALID_TOKEN');
=======
          await expect(quote).to.be.revertedWith('INVALID_TOKEN');
>>>>>>> 6c844e03
        });
      });
    });

    describe('protocol swap fees', () => {
      const PROTOCOL_SWAP_FEE = fp(0.1); // 10 %

      beforeEach('deploy and join pool', async () => {
        await deployPool();

        // Initialize from creator
        const initialJoinUserData = encodeJoinWeightedPool({ kind: 'Init', amountsIn: poolInitialBalances });
        await vault
          .connect(creator)
          .callJoinPool(pool.address, poolId, lp.address, ZEROS, 0, PROTOCOL_SWAP_FEE, initialJoinUserData);
      });

      const expectJoinProtocolSwapFeeEqualWithError = async (
        initialBalances: BigNumber[],
        expectedDueProtocolFeeAmounts: BigNumber[],
        joinUserData: string
      ): Promise<BigNumber[]> => {
        const receipt = await (
          await vault
            .connect(lp)
            .callJoinPool(pool.address, poolId, lp.address, initialBalances, 0, PROTOCOL_SWAP_FEE, joinUserData)
        ).wait();

        const { amountsIn, dueProtocolFeeAmounts } = expectEvent.inReceipt(receipt, 'PoolJoined').args;

        for (let index = 0; index < dueProtocolFeeAmounts.length; index++) {
          expectEqualWithError(dueProtocolFeeAmounts[index], expectedDueProtocolFeeAmounts[index], 0.1);
        }

        return initialBalances.map((balance: BigNumber, index: number) => balance.add(amountsIn[index]));
      };

      const expectExitProtocolSwapFeeEqualWithError = async (
        initialBalances: BigNumber[],
        expectedDueProtocolFeeAmounts: BigNumber[],
        exitUserData: string
      ): Promise<BigNumber[]> => {
        const receipt = await (
          await vault
            .connect(lp)
            .callExitPool(pool.address, poolId, lp.address, initialBalances, 0, PROTOCOL_SWAP_FEE, exitUserData)
        ).wait();
        const { amountsOut, dueProtocolFeeAmounts } = expectEvent.inReceipt(receipt, 'PoolExited').args;

        for (let index = 0; index < dueProtocolFeeAmounts.length; index++) {
          expectEqualWithError(dueProtocolFeeAmounts[index], expectedDueProtocolFeeAmounts[index], 0.1);
        }

        return initialBalances.map((balance: BigNumber, index: number) => balance.sub(amountsOut[index]));
      };

      it('joins and exits do not accumulate fees', async () => {
        let joinUserData = encodeJoinWeightedPool({
          kind: 'ExactTokensInForBPTOut',
          amountsIn: Array(poolTokens.length).fill(bn(100e18)),
          minimumBPT: 0,
        });
        let newBalances = await expectJoinProtocolSwapFeeEqualWithError(poolInitialBalances, ZEROS, joinUserData);

        joinUserData = encodeJoinWeightedPool({
          kind: 'ExactTokensInForBPTOut',
          amountsIn: Array(poolTokens.length).fill(bn(100e18)),
          minimumBPT: 0,
        });
        newBalances = await expectJoinProtocolSwapFeeEqualWithError(newBalances, ZEROS, joinUserData);

        let exitUserData = encodeExitWeightedPool({
          kind: 'ExactBPTInForOneTokenOut',
          bptAmountIn: bn(10e18),
          exitTokenIndex: 0,
        });
        newBalances = await expectExitProtocolSwapFeeEqualWithError(newBalances, ZEROS, exitUserData);

        exitUserData = encodeExitWeightedPool({ kind: 'ExactBPTInForAllTokensOut', bptAmountIn: bn(10e18) });
        newBalances = await expectExitProtocolSwapFeeEqualWithError(newBalances, ZEROS, exitUserData);

        joinUserData = encodeJoinWeightedPool({
          kind: 'ExactTokensInForBPTOut',
          amountsIn: Array(poolTokens.length).fill(bn(10e18)),
          minimumBPT: 0,
        });
        newBalances = await expectJoinProtocolSwapFeeEqualWithError(newBalances, ZEROS, joinUserData);

        exitUserData = encodeExitWeightedPool({
          kind: 'BPTInForExactTokensOut',
          amountsOut: Array(poolTokens.length).fill(bn(10e18)),
          maxBPTAmountIn: MAX_UINT112,
        });
        await expectExitProtocolSwapFeeEqualWithError(newBalances, ZEROS, exitUserData);
      });

      context('with swap', () => {
        let currentBalances: BigNumber[];
        let expectedDueProtocolFeeAmounts: BigNumber[];

        beforeEach('compute expected due protocol fees', async () => {
          const previousBlockHash = (await ethers.provider.getBlock('latest')).hash;
          const paidTokenIndex = decimal(previousBlockHash).mod(numberOfTokens).toNumber();

          const lastInvariant = calculateInvariant(poolInitialBalances, poolWeights);
          currentBalances = poolInitialBalances.map((balance) => balance.mul(2)); // twice the initial balances

          const feeAmount = calculateOneTokenSwapFee(currentBalances, poolWeights, lastInvariant, paidTokenIndex);
          const protocolFeeAmount = bn(feeAmount).mul(PROTOCOL_SWAP_FEE).div(bn(1e18));

          expectedDueProtocolFeeAmounts = [...ZEROS];
          expectedDueProtocolFeeAmounts[paidTokenIndex] = protocolFeeAmount;
        });

        it('pays swap protocol fees on join exact tokens in for BPT out', async () => {
          const joinUserData = encodeJoinWeightedPool({
            kind: 'ExactTokensInForBPTOut',
            amountsIn: Array(poolTokens.length).fill(bn(1e18)),
            minimumBPT: 0,
          });

          await expectJoinProtocolSwapFeeEqualWithError(currentBalances, expectedDueProtocolFeeAmounts, joinUserData);
        });

        it('pays swap protocol fees on exit exact BPT in for one token out', async () => {
          const exitUserData = encodeExitWeightedPool({
            kind: 'ExactBPTInForOneTokenOut',
            bptAmountIn: bn(1e18),
            exitTokenIndex: 0,
          });

          await expectExitProtocolSwapFeeEqualWithError(currentBalances, expectedDueProtocolFeeAmounts, exitUserData);
        });

        it('pays swap protocol fees on exit exact BPT in for all tokens out', async () => {
          const exitUserData = encodeExitWeightedPool({ kind: 'ExactBPTInForAllTokensOut', bptAmountIn: bn(1e18) });

          await expectExitProtocolSwapFeeEqualWithError(currentBalances, expectedDueProtocolFeeAmounts, exitUserData);
        });

        it('pays swap protocol fees on exit BPT In for exact tokens out', async () => {
          const exitUserData = encodeExitWeightedPool({
            kind: 'BPTInForExactTokensOut',
            amountsOut: Array(poolTokens.length).fill(bn(1e18)),
            maxBPTAmountIn: MAX_UINT112,
          });

          await expectExitProtocolSwapFeeEqualWithError(currentBalances, expectedDueProtocolFeeAmounts, exitUserData);
        });
      });
    });
  }
});<|MERGE_RESOLUTION|>--- conflicted
+++ resolved
@@ -615,11 +615,7 @@
             poolInitialBalances[1] // tokenOutBalance
           );
 
-<<<<<<< HEAD
-          await expect(calculatedAmount).to.be.revertedWith('ERR_INVALID_TOKEN');
-=======
-          await expect(quote).to.be.revertedWith('INVALID_TOKEN');
->>>>>>> 6c844e03
+          await expect(calculatedAmount).to.be.revertedWith('INVALID_TOKEN');
         });
 
         it('reverts if token out is not in the pool', async () => {
@@ -629,11 +625,7 @@
             poolInitialBalances[1] // tokenOutBalance
           );
 
-<<<<<<< HEAD
-          await expect(calculatedAmount).to.be.revertedWith('ERR_INVALID_TOKEN');
-=======
-          await expect(quote).to.be.revertedWith('INVALID_TOKEN');
->>>>>>> 6c844e03
+          await expect(calculatedAmount).to.be.revertedWith('INVALID_TOKEN');
         });
       });
 
@@ -665,11 +657,7 @@
             poolInitialBalances[1] // tokenOutBalance
           );
 
-<<<<<<< HEAD
-          await expect(calculatedAmount).to.be.revertedWith('ERR_INVALID_TOKEN');
-=======
-          await expect(quote).to.be.revertedWith('INVALID_TOKEN');
->>>>>>> 6c844e03
+          await expect(calculatedAmount).to.be.revertedWith('INVALID_TOKEN');
         });
 
         it('reverts if token out is not in the pool', async () => {
@@ -679,11 +667,7 @@
             poolInitialBalances[1] // tokenOutBalance
           );
 
-<<<<<<< HEAD
-          await expect(calculatedAmount).to.be.revertedWith('ERR_INVALID_TOKEN');
-=======
-          await expect(quote).to.be.revertedWith('INVALID_TOKEN');
->>>>>>> 6c844e03
+          await expect(calculatedAmount).to.be.revertedWith('INVALID_TOKEN');
         });
       });
     });
