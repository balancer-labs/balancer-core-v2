import { ethers } from 'hardhat';
import { expect } from 'chai';
import { BigNumber, Contract } from 'ethers';
import { SignerWithAddress } from '@nomiclabs/hardhat-ethers/dist/src/signer-with-address';

import { deploy } from '../../../lib/helpers/deploy';
import { BigNumberish, bn, decimal, fp, pct } from '../../../lib/helpers/numbers';
import { MinimalSwapInfoPool, TwoTokenPool } from '../../../lib/helpers/pools';

import TokenList from '../../helpers/models/tokens/TokenList';
import WeightedPool from '../../helpers/models/pools/weighted/WeightedPool';
import { RawWeightedPoolDeployment } from '../../helpers/models/pools/weighted/types';

describe('WeightedPool', function () {
  let authorizer: Contract, allTokens: TokenList;
  let admin: SignerWithAddress, lp: SignerWithAddress;
  let trader: SignerWithAddress, recipient: SignerWithAddress, other: SignerWithAddress;

  const POOL_SWAP_FEE = fp(0.01);
<<<<<<< HEAD
  const WEIGHTS = [bn(30e18), bn(70e18), bn(5e18), bn(5e18)];
  const INITIAL_BALANCES = [bn(0.9e18), bn(1.8e18), bn(2.7e18), bn(3.6e18)];
=======
  const WEIGHTS = [fp(70), fp(30), fp(5), fp(5)];
  const INITIAL_BALANCES = [fp(0.9), fp(1.8), fp(2.7), fp(3.6)];
>>>>>>> af5274a7

  before('setup signers', async () => {
    [, admin, lp, trader, recipient, other] = await ethers.getSigners();
    authorizer = await deploy('Authorizer', { args: [admin.address] });
  });

  sharedBeforeEach('deploy tokens', async () => {
<<<<<<< HEAD
    allTokens = await TokenList.create(['MKR', 'DAI', 'SNX', 'BAT'], { sorted: true });
    await allTokens.mint({ to: [lp, trader], amount: bn(100e18) });
=======
    allTokens = await TokenList.create(['DAI', 'MKR', 'SNX', 'BAT'], { sorted: true });
    await allTokens.mint({ to: [lp, trader], amount: fp(100) });
>>>>>>> af5274a7
  });

  context('for a 1 token pool', () => {
    it('reverts if there is a single token', async () => {
      const tokens = allTokens.subset(1).addresses;
      const weights = WEIGHTS.slice(0, 1);
      const vault = await deploy('Vault', { args: [authorizer.address] });

      const args = [vault.address, 'Balancer Pool Token', 'BPT', tokens, weights, POOL_SWAP_FEE];
      await expect(deploy('WeightedPool', { args })).to.be.revertedWith('MIN_TOKENS');
    });
  });

  context('for a 2 token pool', () => {
    itBehavesAsWeightedPool(2);
  });

  context('for a 3 token pool', () => {
    itBehavesAsWeightedPool(3);
  });

  context('for a too-many token pool', () => {
    it('reverts if there are too many tokens', async () => {
      // The maximum number of tokens is 16
      const tokens = await TokenList.create(17);
      const weights = new Array(17).fill(fp(1));
      const vault = await deploy('Vault', { args: [authorizer.address] });

      const args = [vault.address, 'Balancer Pool Token', 'BPT', tokens.addresses, weights, POOL_SWAP_FEE];
      await expect(deploy('WeightedPool', { args })).to.be.revertedWith('MAX_TOKENS');
    });
  });

  function itBehavesAsWeightedPool(numberOfTokens: number) {
    let pool: WeightedPool, tokens: TokenList;

    const ZEROS = Array(numberOfTokens).fill(bn(0));
    const weights = WEIGHTS.slice(0, numberOfTokens);
    const initialBalances = INITIAL_BALANCES.slice(0, numberOfTokens);

    async function deployPool(params: RawWeightedPoolDeployment = {}): Promise<void> {
      params = Object.assign({}, { tokens, weights, swapFee: POOL_SWAP_FEE }, params);
      pool = await WeightedPool.create(params);
    }

    beforeEach('define pool tokens', () => {
      tokens = allTokens.subset(numberOfTokens);
    });

    describe('creation', () => {
      context('when the creation succeeds', () => {
        sharedBeforeEach('deploy pool from factory', async () => {
          await deployPool({ fromFactory: true });
        });

        it('sets the vault', async () => {
          expect(await pool.getVault()).to.equal(pool.vault.address);
        });

        it('uses the corresponding specialization', async () => {
          const expectedSpecialization = numberOfTokens == 2 ? TwoTokenPool : MinimalSwapInfoPool;

          const { address, specialization } = await pool.getRegisteredInfo();
          expect(address).to.equal(pool.address);
          expect(specialization).to.equal(expectedSpecialization);
        });

        it('registers tokens in the vault', async () => {
          const { tokens, balances } = await pool.getTokens();

          expect(tokens).to.have.members(tokens);
          expect(balances).to.be.zeros;
        });

        it('starts with no BPT', async () => {
          expect(await pool.totalSupply()).to.be.equal(0);
        });

        it('sets the asset managers', async () => {
          await tokens.asyncEach(async (token) => {
            const { assetManager } = await pool.getTokenInfo(token);
            expect(assetManager).to.be.zeroAddress;
          });
        });

        it('sets token weights', async () => {
          const normalizedWeights = await pool.getNormalizedWeights();

          expect(normalizedWeights).to.equalWithError(pool.normalizedWeights, 0.0000001);
        });

        it('sets swap fee', async () => {
          expect(await pool.getSwapFee()).to.equal(POOL_SWAP_FEE);
        });

        it('sets the name', async () => {
          expect(await pool.name()).to.equal('Balancer Pool Token');
        });

        it('sets the symbol', async () => {
          expect(await pool.symbol()).to.equal('BPT');
        });

        it('sets the decimals', async () => {
          expect(await pool.decimals()).to.equal(18);
        });
      });

      context('when the creation fails', () => {
        it('reverts if the number of tokens and weights do not match', async () => {
          const badWeights = weights.slice(1);

          await expect(deployPool({ weights: badWeights })).to.be.revertedWith('INPUT_LENGTH_MISMATCH');
        });

        it('reverts if there are repeated tokens', async () => {
          const badTokens = new TokenList(Array(numberOfTokens).fill(tokens.first));

          await expect(deployPool({ tokens: badTokens, fromFactory: true })).to.be.revertedWith(
            'Create2: Failed on deploy'
          );
        });

        it('reverts if the swap fee is too high', async () => {
          const badSwapFee = fp(0.1).add(1);

          await expect(deployPool({ swapFee: badSwapFee })).to.be.revertedWith('MAX_SWAP_FEE');
        });

        it('reverts if at least one weight is too low', async () => {
          const badWeights = WEIGHTS.slice(0, numberOfTokens);
          badWeights[0] = bn(99);

          await expect(deployPool({ weights: badWeights })).to.be.revertedWith('MIN_WEIGHT');
        });
      });
    });

    describe('onJoinPool', () => {
      sharedBeforeEach('deploy pool', async () => {
        await deployPool();
      });

      it('fails if caller is not the vault', async () => {
        await expect(
          pool.instance.connect(lp).onJoinPool(pool.poolId, lp.address, other.address, [0], 0, 0, '0x')
        ).to.be.revertedWith('CALLER_NOT_VAULT');
      });

      it('fails if no user data', async () => {
        await expect(pool.join({ data: '0x' })).to.be.revertedWith('Transaction reverted without a reason');
      });

      it('fails if wrong user data', async () => {
        const wrongUserData = ethers.utils.defaultAbiCoder.encode(['address'], [lp.address]);

        await expect(pool.join({ data: wrongUserData })).to.be.revertedWith('Transaction reverted without a reason');
      });

      context('initialization', () => {
        it('grants the n * invariant amount of BPT', async () => {
          const invariant = await pool.estimateInvariant(initialBalances);

          const { amountsIn, dueProtocolFeeAmounts } = await pool.init({ recipient, initialBalances });

          // Amounts in should be the same as initial ones
          expect(amountsIn).to.deep.equal(initialBalances);

          // Protocol fees should be zero
          expect(dueProtocolFeeAmounts).to.be.zeros;

          // Initial balances should equal invariant
          expect(await pool.balanceOf(recipient)).to.be.equalWithError(invariant.mul(numberOfTokens), 0.001);
        });

        it('fails if already initialized', async () => {
          await pool.init({ recipient, initialBalances });

          await expect(pool.init({ initialBalances })).to.be.revertedWith('UNHANDLED_JOIN_KIND');
        });
      });

      context('join exact tokens in for BPT out', () => {
        it('fails if not initialized', async () => {
          await expect(pool.joinGivenIn({ recipient, amountsIn: initialBalances })).to.be.revertedWith('UNINITIALIZED');
        });

        context('once initialized', () => {
          let expectedBptOut: BigNumberish;
          const amountsIn = ZEROS.map((n, i) => (i === 1 ? fp(0.1) : n));

          sharedBeforeEach('initialize pool', async () => {
<<<<<<< HEAD
            const initialJoinUserData = encodeJoinWeightedPool({ kind: 'Init', amountsIn: initialBalances });
            await vault.callJoinPool(pool.address, poolId, beneficiary.address, ZEROS, 0, 0, initialJoinUserData);
          });

          sharedBeforeEach('compute expected BPT balances', async () => {
            previousBptSupply = await pool.totalSupply();
            exactAmountsIn = ZEROS.map((n, i) => (i === 1 ? bn(0.1e18) : n));

            expectedBptAmount = await calcBptOutGivenExactTokensIn(
              initialBalances,
              weights,
              exactAmountsIn,
              previousBptSupply,
              POOL_SWAP_FEE
            );
=======
            await pool.init({ recipient, initialBalances });
            expectedBptOut = await pool.estimateBptOut(amountsIn, initialBalances);
>>>>>>> af5274a7
          });

          it('grants BPT for exact tokens', async () => {
            const previousBptBalance = await pool.balanceOf(recipient);
            const minimumBptOut = pct(expectedBptOut, 0.99);

            const result = await pool.joinGivenIn({ amountsIn, minimumBptOut, recipient });

            // Amounts in should be the same as initial ones
            expect(result.amountsIn).to.deep.equal(amountsIn);

            // Protocol fees should be zero
            expect(result.dueProtocolFeeAmounts).to.be.zeros;

            // Make sure received BPT is closed to what we expect
            const currentBptBalance = await pool.balanceOf(recipient);
            expect(currentBptBalance.sub(previousBptBalance)).to.be.equalWithError(expectedBptOut, 0.0001);
          });

          it('fails if not enough BPT', async () => {
            // This call should fail cause we are requesting minimum 1% more
            const minimumBptOut = pct(expectedBptOut, 1.01);

            await expect(pool.joinGivenIn({ amountsIn, minimumBptOut })).to.be.revertedWith('BPT_OUT_MIN_AMOUNT');
          });
        });
      });

      context('join token in for exact BPT out', () => {
        const token = 0;
        const bptOut = fp(2);

        it('fails if not initialized', async () => {
          await expect(pool.joinGivenOut({ bptOut, token })).to.be.revertedWith('UNINITIALIZED');
        });

        context('once initialized', () => {
          sharedBeforeEach('initialize pool', async () => {
            await pool.init({ recipient, initialBalances });
          });

          it('grants exact BPT for token in', async () => {
            const previousBptBalance = await pool.balanceOf(recipient);
            const expectedAmountIn = await pool.estimateTokenIn(token, bptOut, initialBalances);

            const result = await pool.joinGivenOut({ recipient, bptOut, token });

            // Only token in should be the one transferred
            expect(result.amountsIn[token]).to.be.equalWithError(expectedAmountIn, 0.001);
            expect(result.amountsIn.filter((_, i) => i != token)).to.be.zeros;

            // Protocol fees should be zero
            expect(result.dueProtocolFeeAmounts).to.be.zeros;

            // Make sure received BPT is closed to what we expect
            const currentBptBalance = await pool.balanceOf(recipient);
            expect(currentBptBalance.sub(previousBptBalance)).to.be.equalWithError(bptOut, 0.001);
          });

          it('fails if invariant increases more than max allowed', async () => {
            // Calculate bpt out so that the invariant ratio
            // ((bptTotalSupply + bptAmountOut / bptTotalSupply))
            // is more than 3
            const bptOut = (await pool.getMaxInvariantIncrease()).add(2);

            await expect(pool.joinGivenOut({ bptOut, token })).to.be.revertedWith('MAX_OUT_BPT_FOR_TOKEN_IN');
          });

          // TODO: implement
          it.skip('fails if not enough token in');
        });
      });
    });

    describe('onExitPool', () => {
      let previousBptBalance: BigNumber;

      sharedBeforeEach('deploy and initialize pool', async () => {
        await deployPool();
        await pool.init({ initialBalances, recipient: lp });
        previousBptBalance = await pool.balanceOf(lp);
      });

      it('fails if caller is not the vault', async () => {
        await expect(
          pool.instance.connect(lp).onExitPool(pool.poolId, recipient.address, other.address, [0], 0, 0, '0x')
        ).to.be.revertedWith('CALLER_NOT_VAULT');
      });

      it('fails if no user data', async () => {
        await expect(pool.exit({ data: '0x' })).to.be.revertedWith('Transaction reverted without a reason');
      });

      it('fails if wrong user data', async () => {
        const wrongUserData = ethers.utils.defaultAbiCoder.encode(['address'], [lp.address]);

        await expect(pool.exit({ data: wrongUserData })).to.be.revertedWith('Transaction reverted without a reason');
      });

      context('exit exact BPT in for one token out', () => {
        const token = 0;

        it('grants one token for exact bpt', async () => {
          // 20% of previous balance
          const previousBptBalance = await pool.balanceOf(lp);
          const bptIn = pct(previousBptBalance, 0.2);
          const expectedTokenOut = await pool.estimateTokenOut(token, bptIn);

          const result = await pool.singleExitGivenIn({ from: lp, bptIn, token });

          // Protocol fees should be zero
          expect(result.dueProtocolFeeAmounts).to.be.zeros;

          // Only token out should be the one transferred
          expect(result.amountsOut[token]).to.be.equalWithError(expectedTokenOut, 0.0001);
          expect(result.amountsOut.filter((_, i) => i != token)).to.be.zeros;

          // Current BPT balance should decrease
          expect(await pool.balanceOf(lp)).to.equal(previousBptBalance.sub(bptIn));
        });

        it('fails if invariant decreases more than max allowed', async () => {
          // Calculate bpt amount in so that the invariant ratio
          // ((bptTotalSupply - bptAmountIn / bptTotalSupply))
          // is more than 0.7
          const bptIn = (await pool.getMaxInvariantDecrease()).add(2);

          await expect(pool.singleExitGivenIn({ bptIn, token })).to.be.revertedWith('MIN_BPT_IN_FOR_TOKEN_OUT');
        });
      });

      context('exit exact BPT in for all tokens out', () => {
        it('grants all tokens for exact bpt', async () => {
          // Exit with half of the BPT balance
          const bptIn = previousBptBalance.div(2);
          const expectedAmountsOut = initialBalances.map((balance) => balance.div(2));

          const result = await pool.multiExitGivenIn({ from: lp, bptIn });

          // Protocol fees should be zero
          expect(result.dueProtocolFeeAmounts).to.be.zeros;

          // Balances are reduced by half because we are returning half of the BPT supply
          expect(result.amountsOut).to.be.equalWithError(expectedAmountsOut, 0.001);

          // Current BPT balance should have been reduced by half
          expect(await pool.balanceOf(lp)).to.be.equalWithError(bptIn, 0.001);
        });

        it('fully exit', async () => {
          // The LP doesn't own all BPT, since some was locked. They will only be able to extract a (large) percentage
          // of the Pool's balance: the rest remains there forever.
          const totalBPT = await pool.totalSupply();
          const expectedAmountsOut = initialBalances.map((balance) => balance.mul(previousBptBalance).div(totalBPT));

          const result = await pool.multiExitGivenIn({ from: lp, bptIn: previousBptBalance });

          // Protocol fees should be zero
          expect(result.dueProtocolFeeAmounts).to.be.zeros;

          // All balances are extracted
          expect(result.amountsOut).to.be.lteWithError(expectedAmountsOut, 0.00001);

          // Current BPT balances should be zero due to full exit
          expect(await pool.balanceOf(lp)).to.equal(0);
        });
      });

      context('exit BPT in for exact tokens out', () => {
        it('grants exact tokens for bpt', async () => {
          // Request half of the token balances
          const amountsOut = initialBalances.map((balance) => balance.div(2));
          const expectedBptIn = previousBptBalance.div(2);
          const maximumBptIn = pct(expectedBptIn, 1.01);

          const result = await pool.exitGivenOut({ from: lp, amountsOut, maximumBptIn });

          // Protocol fees should be zero
          expect(result.dueProtocolFeeAmounts).to.be.zeros;

          // Token balances should been reduced as requested
          expect(result.amountsOut).to.deep.equal(amountsOut);

          // BPT balance should have been reduced by half because we are returning half of the tokens
          expect(await pool.balanceOf(lp)).to.be.equalWithError(previousBptBalance.div(2), 0.001);
        });

        it('fails if more BTP needed', async () => {
          // Call should fail cause we are requesting a max amount lower than the actual needed
          const amountsOut = initialBalances;
          const maximumBptIn = previousBptBalance.div(2);

          await expect(pool.exitGivenOut({ from: lp, amountsOut, maximumBptIn })).to.be.revertedWith(
            'BPT_IN_MAX_AMOUNT'
          );
        });
      });
    });

    describe('swaps', () => {
      sharedBeforeEach('deploy and join pool', async () => {
        await deployPool();
        await pool.init({ initialBalances });
      });

      context('given in', () => {
        it('calculates amount out', async () => {
<<<<<<< HEAD
          // swap the same amount as the initial balance for token #0
          const AMOUNT_IN = bn(0.9e18);
          const AMOUNT_IN_WITH_FEES = AMOUNT_IN.mul(POOL_SWAP_FEE.add(bn(1e18))).div(bn(1e18));

          const result = await pool.callStatic.onSwapGivenIn(
            { ...swapRequestData, amountIn: AMOUNT_IN_WITH_FEES },
            initialBalances[1], // tokenInBalance
            initialBalances[0] // tokenOutBalance
          );

          const expectedAmountOut = calcOutGivenIn(
            initialBalances[1],
            weights[1],
            initialBalances[0],
            weights[0],
            AMOUNT_IN_WITH_FEES
          );
=======
          const amount = fp(0.1);
          const amountWithFees = amount.mul(POOL_SWAP_FEE.add(fp(1))).div(fp(1));
          const expectedAmountOut = await pool.estimateGivenIn({ in: 0, out: 1, amount: amountWithFees });

          const result = await pool.swapGivenIn({ in: 0, out: 1, amount: amountWithFees });

          expect(result).to.be.equalWithError(expectedAmountOut, 0.01);
        });

        it('calculates max amount out', async () => {
          const maxAmountIn = await pool.getMaxIn(0);
          const maxAmountInWithFees = maxAmountIn.mul(POOL_SWAP_FEE.add(fp(1))).div(fp(1));
          const expectedAmountOut = await pool.estimateGivenIn({ in: 0, out: 1, amount: maxAmountInWithFees });

          const result = await pool.swapGivenIn({ in: 0, out: 1, amount: maxAmountInWithFees });

          expect(result).to.be.equalWithError(expectedAmountOut, 0.05);
        });

        it('reverts if token in exceeds max in ratio', async () => {
          const maxAmountIn = await pool.getMaxIn(0);
          const maxAmountInWithFees = maxAmountIn.mul(POOL_SWAP_FEE.add(fp(1))).div(fp(1));
>>>>>>> af5274a7

          const amount = maxAmountInWithFees.add(fp(1));
          await expect(pool.swapGivenIn({ in: 0, out: 1, amount })).to.be.revertedWith('ERR_MAX_IN_RATIO');
        });

        it('reverts if token in is not in the pool', async () => {
          await expect(pool.swapGivenIn({ in: allTokens.BAT, out: 1, amount: 1 })).to.be.revertedWith('INVALID_TOKEN');
        });

        it('reverts if token out is not in the pool', async () => {
          await expect(pool.swapGivenIn({ in: 0, out: allTokens.BAT, amount: 1 })).to.be.revertedWith('INVALID_TOKEN');
        });
      });

      context('given out', () => {
        it('calculates amount in', async () => {
<<<<<<< HEAD
          const AMOUNT_OUT = bn(0.1e18);

          const result = await pool.callStatic.onSwapGivenOut(
            { ...swapRequestData, amountOut: AMOUNT_OUT },
            initialBalances[1], // tokenInBalance
            initialBalances[0] // tokenOutBalance
          );

          const expectedAmountIn = calcInGivenOut(
            initialBalances[1],
            weights[1],
            initialBalances[0],
            weights[0],
            AMOUNT_OUT
          );
=======
          const amount = fp(0.1);
          const expectedAmountIn = await pool.estimateGivenOut({ in: 0, out: 1, amount });

          const result = await pool.swapGivenOut({ in: 0, out: 1, amount });

          expect(result).to.be.equalWithError(expectedAmountIn, 0.1);
        });

        it('calculates max amount in', async () => {
          const amount = await pool.getMaxOut(1);
          const expectedAmountIn = await pool.estimateGivenOut({ in: 0, out: 1, amount });

          const result = await pool.swapGivenOut({ in: 0, out: 1, amount });
>>>>>>> af5274a7

          expect(result).to.be.equalWithError(expectedAmountIn, 0.1);
        });

        it('reverts if token in exceeds max out ratio', async () => {
          const amount = (await pool.getMaxOut(1)).add(bn(2));

          await expect(pool.swapGivenOut({ in: 0, out: 1, amount })).to.be.revertedWith('ERR_MAX_OUT_RATIO');
        });

        it('reverts if token in is not in the pool when given out', async () => {
          await expect(pool.swapGivenOut({ in: allTokens.BAT, out: 1, amount: 1 })).to.be.revertedWith('INVALID_TOKEN');
        });

        it('reverts if token out is not in the pool', async () => {
          await expect(pool.swapGivenOut({ in: 0, out: allTokens.BAT, amount: 1 })).to.be.revertedWith('INVALID_TOKEN');
        });
      });
    });

    describe('protocol swap fees', () => {
      const protocolFeePercentage = fp(0.1); // 10 %

      sharedBeforeEach('deploy and join pool', async () => {
        await deployPool();
        await pool.init({ initialBalances, from: lp, protocolFeePercentage });
      });

      context('without balance changes', () => {
        it('joins and exits do not accumulate fees', async () => {
          let joinResult = await pool.joinGivenIn({ from: lp, amountsIn: fp(100), protocolFeePercentage });
          expect(joinResult.dueProtocolFeeAmounts).to.be.zeros;

          joinResult = await pool.joinGivenOut({ from: lp, bptOut: fp(1), token: 0, protocolFeePercentage });
          expect(joinResult.dueProtocolFeeAmounts).to.be.zeros;

          let exitResult = await pool.singleExitGivenIn({ from: lp, bptIn: fp(10), token: 0, protocolFeePercentage });
          expect(exitResult.dueProtocolFeeAmounts).to.be.zeros;

          exitResult = await pool.multiExitGivenIn({ from: lp, bptIn: fp(10), protocolFeePercentage });
          expect(exitResult.dueProtocolFeeAmounts).to.be.zeros;

          joinResult = await pool.joinGivenIn({ from: lp, amountsIn: fp(10), protocolFeePercentage });
          expect(joinResult.dueProtocolFeeAmounts).to.be.zeros;

          exitResult = await pool.exitGivenOut({ from: lp, amountsOut: fp(10), protocolFeePercentage });
          expect(exitResult.dueProtocolFeeAmounts).to.be.zeros;
        });
      });

      context('with previous swap', () => {
        let currentBalances: BigNumber[], expectedDueProtocolFeeAmounts: BigNumber[];

        sharedBeforeEach('simulate doubled initial balances ', async () => {
          // 4/3 of the initial balances
          currentBalances = initialBalances.map((balance) => balance.mul(4).div(3));
        });

        sharedBeforeEach('compute expected due protocol fees', async () => {
<<<<<<< HEAD
          const maxWeight = weights.reduce((max, weight) => (weight.gt(max) ? weight : max), bn(0));
          const paidTokenIndex = weights.indexOf(maxWeight);
=======
          const previousBlockHash = (await ethers.provider.getBlock('latest')).hash;
          const paidTokenIndex = decimal(previousBlockHash).mod(numberOfTokens).toNumber();
          const protocolFeeAmount = await pool.estimateSwapFee(paidTokenIndex, protocolFeePercentage, currentBalances);
          expectedDueProtocolFeeAmounts = ZEROS.map((n, i) => (i === paidTokenIndex ? protocolFeeAmount : n));
        });
>>>>>>> af5274a7

        it('pays swap protocol fees on join exact tokens in for BPT out', async () => {
          const result = await pool.joinGivenIn({ from: lp, amountsIn: fp(1), currentBalances, protocolFeePercentage });

<<<<<<< HEAD
          const feeAmount = calculateOneTokenSwapFee(currentBalances, weights, lastInvariant, paidTokenIndex);
          const protocolFeeAmount = bn(feeAmount).mul(PROTOCOL_SWAP_FEE).div(bn(1e18));
          expectedDueProtocolFeeAmounts = ZEROS.map((n, i) => (i === paidTokenIndex ? protocolFeeAmount : n));
=======
          expect(result.dueProtocolFeeAmounts).to.be.equalWithError(expectedDueProtocolFeeAmounts, 0.1);
        });

        it('pays swap protocol fees on exit exact BPT in for one token out', async () => {
          const result = await pool.singleExitGivenIn({
            from: lp,
            bptIn: fp(0.5),
            token: 0,
            currentBalances,
            protocolFeePercentage,
          });

          expect(result.dueProtocolFeeAmounts).to.be.equalWithError(expectedDueProtocolFeeAmounts, 0.1);
>>>>>>> af5274a7
        });

        it('pays swap protocol fees on exit exact BPT in for all tokens out', async () => {
          const result = await pool.multiExitGivenIn({
            from: lp,
            bptIn: fp(1),
            currentBalances,
            protocolFeePercentage,
          });

          expect(result.dueProtocolFeeAmounts).to.be.equalWithError(expectedDueProtocolFeeAmounts, 0.1);
        });

        it('pays swap protocol fees on exit BPT In for exact tokens out', async () => {
          const result = await pool.exitGivenOut({
            from: lp,
            amountsOut: fp(1),
            currentBalances,
            protocolFeePercentage,
          });

          expect(result.dueProtocolFeeAmounts).to.be.equalWithError(expectedDueProtocolFeeAmounts, 0.1);
        });
      });

      context('with swap and exceeded min invariant ratio', () => {
        let currentBalances: BigNumber[], expectedDueProtocolFeeAmounts: BigNumber[];

        sharedBeforeEach('simulate doubled initial balances ', async () => {
          // twice the initial balances
          currentBalances = initialBalances.map((balance) => balance.mul(2));
        });

        sharedBeforeEach('compute expected due protocol fees', async () => {
          const previousBlockHash = (await ethers.provider.getBlock('latest')).hash;
          const paidTokenIndex = decimal(previousBlockHash).mod(numberOfTokens).toNumber();
          const feeAmount = await pool.estimateMaxSwapFee(paidTokenIndex, protocolFeePercentage, currentBalances);
          expectedDueProtocolFeeAmounts = ZEROS.map((n, i) => (i === paidTokenIndex ? feeAmount : n));
        });

        it('pays swap protocol fees on join exact tokens in for BPT out', async () => {
          const result = await pool.joinGivenIn({ from: lp, amountsIn: fp(1), currentBalances, protocolFeePercentage });

          expect(result.dueProtocolFeeAmounts).to.be.equalWithError(expectedDueProtocolFeeAmounts, 0.1);
        });

        it('pays swap protocol fees on exit exact BPT in for one token out', async () => {
          const result = await pool.singleExitGivenIn({
            from: lp,
            bptIn: fp(0.5),
            token: 0,
            currentBalances,
            protocolFeePercentage,
          });

          expect(result.dueProtocolFeeAmounts).to.be.equalWithError(expectedDueProtocolFeeAmounts, 0.1);
        });

        it('pays swap protocol fees on exit exact BPT in for all tokens out', async () => {
          const result = await pool.multiExitGivenIn({
            from: lp,
            bptIn: fp(1),
            currentBalances,
            protocolFeePercentage,
          });

          expect(result.dueProtocolFeeAmounts).to.be.equalWithError(expectedDueProtocolFeeAmounts, 0.1);
        });

        it('pays swap protocol fees on exit BPT In for exact tokens out', async () => {
          const result = await pool.exitGivenOut({
            from: lp,
            amountsOut: fp(1),
            currentBalances,
            protocolFeePercentage,
          });

          expect(result.dueProtocolFeeAmounts).to.be.equalWithError(expectedDueProtocolFeeAmounts, 0.1);
        });
      });
    });
  }
});<|MERGE_RESOLUTION|>--- conflicted
+++ resolved
@@ -4,7 +4,7 @@
 import { SignerWithAddress } from '@nomiclabs/hardhat-ethers/dist/src/signer-with-address';
 
 import { deploy } from '../../../lib/helpers/deploy';
-import { BigNumberish, bn, decimal, fp, pct } from '../../../lib/helpers/numbers';
+import { BigNumberish, bn, fp, pct } from '../../../lib/helpers/numbers';
 import { MinimalSwapInfoPool, TwoTokenPool } from '../../../lib/helpers/pools';
 
 import TokenList from '../../helpers/models/tokens/TokenList';
@@ -17,13 +17,8 @@
   let trader: SignerWithAddress, recipient: SignerWithAddress, other: SignerWithAddress;
 
   const POOL_SWAP_FEE = fp(0.01);
-<<<<<<< HEAD
-  const WEIGHTS = [bn(30e18), bn(70e18), bn(5e18), bn(5e18)];
-  const INITIAL_BALANCES = [bn(0.9e18), bn(1.8e18), bn(2.7e18), bn(3.6e18)];
-=======
-  const WEIGHTS = [fp(70), fp(30), fp(5), fp(5)];
+  const WEIGHTS = [fp(30), fp(70), fp(5), fp(5)];
   const INITIAL_BALANCES = [fp(0.9), fp(1.8), fp(2.7), fp(3.6)];
->>>>>>> af5274a7
 
   before('setup signers', async () => {
     [, admin, lp, trader, recipient, other] = await ethers.getSigners();
@@ -31,13 +26,8 @@
   });
 
   sharedBeforeEach('deploy tokens', async () => {
-<<<<<<< HEAD
     allTokens = await TokenList.create(['MKR', 'DAI', 'SNX', 'BAT'], { sorted: true });
-    await allTokens.mint({ to: [lp, trader], amount: bn(100e18) });
-=======
-    allTokens = await TokenList.create(['DAI', 'MKR', 'SNX', 'BAT'], { sorted: true });
     await allTokens.mint({ to: [lp, trader], amount: fp(100) });
->>>>>>> af5274a7
   });
 
   context('for a 1 token pool', () => {
@@ -75,7 +65,7 @@
     let pool: WeightedPool, tokens: TokenList;
 
     const ZEROS = Array(numberOfTokens).fill(bn(0));
-    const weights = WEIGHTS.slice(0, numberOfTokens);
+    const weights: BigNumberish[] = WEIGHTS.slice(0, numberOfTokens);
     const initialBalances = INITIAL_BALANCES.slice(0, numberOfTokens);
 
     async function deployPool(params: RawWeightedPoolDeployment = {}): Promise<void> {
@@ -230,26 +220,8 @@
           const amountsIn = ZEROS.map((n, i) => (i === 1 ? fp(0.1) : n));
 
           sharedBeforeEach('initialize pool', async () => {
-<<<<<<< HEAD
-            const initialJoinUserData = encodeJoinWeightedPool({ kind: 'Init', amountsIn: initialBalances });
-            await vault.callJoinPool(pool.address, poolId, beneficiary.address, ZEROS, 0, 0, initialJoinUserData);
-          });
-
-          sharedBeforeEach('compute expected BPT balances', async () => {
-            previousBptSupply = await pool.totalSupply();
-            exactAmountsIn = ZEROS.map((n, i) => (i === 1 ? bn(0.1e18) : n));
-
-            expectedBptAmount = await calcBptOutGivenExactTokensIn(
-              initialBalances,
-              weights,
-              exactAmountsIn,
-              previousBptSupply,
-              POOL_SWAP_FEE
-            );
-=======
             await pool.init({ recipient, initialBalances });
             expectedBptOut = await pool.estimateBptOut(amountsIn, initialBalances);
->>>>>>> af5274a7
           });
 
           it('grants BPT for exact tokens', async () => {
@@ -313,7 +285,7 @@
             // Calculate bpt out so that the invariant ratio
             // ((bptTotalSupply + bptAmountOut / bptTotalSupply))
             // is more than 3
-            const bptOut = (await pool.getMaxInvariantIncrease()).add(2);
+            const bptOut = (await pool.getMaxInvariantIncrease()).add(10);
 
             await expect(pool.joinGivenOut({ bptOut, token })).to.be.revertedWith('MAX_OUT_BPT_FOR_TOKEN_IN');
           });
@@ -457,111 +429,73 @@
 
       context('given in', () => {
         it('calculates amount out', async () => {
-<<<<<<< HEAD
-          // swap the same amount as the initial balance for token #0
-          const AMOUNT_IN = bn(0.9e18);
-          const AMOUNT_IN_WITH_FEES = AMOUNT_IN.mul(POOL_SWAP_FEE.add(bn(1e18))).div(bn(1e18));
-
-          const result = await pool.callStatic.onSwapGivenIn(
-            { ...swapRequestData, amountIn: AMOUNT_IN_WITH_FEES },
-            initialBalances[1], // tokenInBalance
-            initialBalances[0] // tokenOutBalance
-          );
-
-          const expectedAmountOut = calcOutGivenIn(
-            initialBalances[1],
-            weights[1],
-            initialBalances[0],
-            weights[0],
-            AMOUNT_IN_WITH_FEES
-          );
-=======
           const amount = fp(0.1);
           const amountWithFees = amount.mul(POOL_SWAP_FEE.add(fp(1))).div(fp(1));
-          const expectedAmountOut = await pool.estimateGivenIn({ in: 0, out: 1, amount: amountWithFees });
-
-          const result = await pool.swapGivenIn({ in: 0, out: 1, amount: amountWithFees });
+          const expectedAmountOut = await pool.estimateGivenIn({ in: 1, out: 0, amount: amountWithFees });
+
+          const result = await pool.swapGivenIn({ in: 1, out: 0, amount: amountWithFees });
 
           expect(result).to.be.equalWithError(expectedAmountOut, 0.01);
         });
 
         it('calculates max amount out', async () => {
-          const maxAmountIn = await pool.getMaxIn(0);
+          const maxAmountIn = await pool.getMaxIn(1);
           const maxAmountInWithFees = maxAmountIn.mul(POOL_SWAP_FEE.add(fp(1))).div(fp(1));
-          const expectedAmountOut = await pool.estimateGivenIn({ in: 0, out: 1, amount: maxAmountInWithFees });
-
-          const result = await pool.swapGivenIn({ in: 0, out: 1, amount: maxAmountInWithFees });
+          const expectedAmountOut = await pool.estimateGivenIn({ in: 1, out: 0, amount: maxAmountInWithFees });
+
+          const result = await pool.swapGivenIn({ in: 1, out: 0, amount: maxAmountInWithFees });
 
           expect(result).to.be.equalWithError(expectedAmountOut, 0.05);
         });
 
         it('reverts if token in exceeds max in ratio', async () => {
-          const maxAmountIn = await pool.getMaxIn(0);
+          const maxAmountIn = await pool.getMaxIn(1);
           const maxAmountInWithFees = maxAmountIn.mul(POOL_SWAP_FEE.add(fp(1))).div(fp(1));
->>>>>>> af5274a7
 
           const amount = maxAmountInWithFees.add(fp(1));
-          await expect(pool.swapGivenIn({ in: 0, out: 1, amount })).to.be.revertedWith('ERR_MAX_IN_RATIO');
+          await expect(pool.swapGivenIn({ in: 1, out: 0, amount })).to.be.revertedWith('ERR_MAX_IN_RATIO');
         });
 
         it('reverts if token in is not in the pool', async () => {
-          await expect(pool.swapGivenIn({ in: allTokens.BAT, out: 1, amount: 1 })).to.be.revertedWith('INVALID_TOKEN');
+          await expect(pool.swapGivenIn({ in: allTokens.BAT, out: 0, amount: 1 })).to.be.revertedWith('INVALID_TOKEN');
         });
 
         it('reverts if token out is not in the pool', async () => {
-          await expect(pool.swapGivenIn({ in: 0, out: allTokens.BAT, amount: 1 })).to.be.revertedWith('INVALID_TOKEN');
+          await expect(pool.swapGivenIn({ in: 1, out: allTokens.BAT, amount: 1 })).to.be.revertedWith('INVALID_TOKEN');
         });
       });
 
       context('given out', () => {
         it('calculates amount in', async () => {
-<<<<<<< HEAD
-          const AMOUNT_OUT = bn(0.1e18);
-
-          const result = await pool.callStatic.onSwapGivenOut(
-            { ...swapRequestData, amountOut: AMOUNT_OUT },
-            initialBalances[1], // tokenInBalance
-            initialBalances[0] // tokenOutBalance
-          );
-
-          const expectedAmountIn = calcInGivenOut(
-            initialBalances[1],
-            weights[1],
-            initialBalances[0],
-            weights[0],
-            AMOUNT_OUT
-          );
-=======
           const amount = fp(0.1);
-          const expectedAmountIn = await pool.estimateGivenOut({ in: 0, out: 1, amount });
-
-          const result = await pool.swapGivenOut({ in: 0, out: 1, amount });
+          const expectedAmountIn = await pool.estimateGivenOut({ in: 1, out: 0, amount });
+
+          const result = await pool.swapGivenOut({ in: 1, out: 0, amount });
 
           expect(result).to.be.equalWithError(expectedAmountIn, 0.1);
         });
 
         it('calculates max amount in', async () => {
-          const amount = await pool.getMaxOut(1);
-          const expectedAmountIn = await pool.estimateGivenOut({ in: 0, out: 1, amount });
-
-          const result = await pool.swapGivenOut({ in: 0, out: 1, amount });
->>>>>>> af5274a7
+          const amount = await pool.getMaxOut(0);
+          const expectedAmountIn = await pool.estimateGivenOut({ in: 1, out: 0, amount });
+
+          const result = await pool.swapGivenOut({ in: 1, out: 0, amount });
 
           expect(result).to.be.equalWithError(expectedAmountIn, 0.1);
         });
 
         it('reverts if token in exceeds max out ratio', async () => {
-          const amount = (await pool.getMaxOut(1)).add(bn(2));
-
-          await expect(pool.swapGivenOut({ in: 0, out: 1, amount })).to.be.revertedWith('ERR_MAX_OUT_RATIO');
+          const amount = (await pool.getMaxOut(0)).add(2);
+
+          await expect(pool.swapGivenOut({ in: 1, out: 0, amount })).to.be.revertedWith('ERR_MAX_OUT_RATIO');
         });
 
         it('reverts if token in is not in the pool when given out', async () => {
-          await expect(pool.swapGivenOut({ in: allTokens.BAT, out: 1, amount: 1 })).to.be.revertedWith('INVALID_TOKEN');
+          await expect(pool.swapGivenOut({ in: allTokens.BAT, out: 0, amount: 1 })).to.be.revertedWith('INVALID_TOKEN');
         });
 
         it('reverts if token out is not in the pool', async () => {
-          await expect(pool.swapGivenOut({ in: 0, out: allTokens.BAT, amount: 1 })).to.be.revertedWith('INVALID_TOKEN');
+          await expect(pool.swapGivenOut({ in: 1, out: allTokens.BAT, amount: 1 })).to.be.revertedWith('INVALID_TOKEN');
         });
       });
     });
@@ -605,25 +539,14 @@
         });
 
         sharedBeforeEach('compute expected due protocol fees', async () => {
-<<<<<<< HEAD
-          const maxWeight = weights.reduce((max, weight) => (weight.gt(max) ? weight : max), bn(0));
-          const paidTokenIndex = weights.indexOf(maxWeight);
-=======
-          const previousBlockHash = (await ethers.provider.getBlock('latest')).hash;
-          const paidTokenIndex = decimal(previousBlockHash).mod(numberOfTokens).toNumber();
+          const paidTokenIndex = weights.indexOf(pool.maxWeight);
           const protocolFeeAmount = await pool.estimateSwapFee(paidTokenIndex, protocolFeePercentage, currentBalances);
           expectedDueProtocolFeeAmounts = ZEROS.map((n, i) => (i === paidTokenIndex ? protocolFeeAmount : n));
         });
->>>>>>> af5274a7
 
         it('pays swap protocol fees on join exact tokens in for BPT out', async () => {
           const result = await pool.joinGivenIn({ from: lp, amountsIn: fp(1), currentBalances, protocolFeePercentage });
 
-<<<<<<< HEAD
-          const feeAmount = calculateOneTokenSwapFee(currentBalances, weights, lastInvariant, paidTokenIndex);
-          const protocolFeeAmount = bn(feeAmount).mul(PROTOCOL_SWAP_FEE).div(bn(1e18));
-          expectedDueProtocolFeeAmounts = ZEROS.map((n, i) => (i === paidTokenIndex ? protocolFeeAmount : n));
-=======
           expect(result.dueProtocolFeeAmounts).to.be.equalWithError(expectedDueProtocolFeeAmounts, 0.1);
         });
 
@@ -637,7 +560,6 @@
           });
 
           expect(result.dueProtocolFeeAmounts).to.be.equalWithError(expectedDueProtocolFeeAmounts, 0.1);
->>>>>>> af5274a7
         });
 
         it('pays swap protocol fees on exit exact BPT in for all tokens out', async () => {
@@ -672,8 +594,7 @@
         });
 
         sharedBeforeEach('compute expected due protocol fees', async () => {
-          const previousBlockHash = (await ethers.provider.getBlock('latest')).hash;
-          const paidTokenIndex = decimal(previousBlockHash).mod(numberOfTokens).toNumber();
+          const paidTokenIndex = weights.indexOf(pool.maxWeight);
           const feeAmount = await pool.estimateMaxSwapFee(paidTokenIndex, protocolFeePercentage, currentBalances);
           expectedDueProtocolFeeAmounts = ZEROS.map((n, i) => (i === paidTokenIndex ? feeAmount : n));
         });
