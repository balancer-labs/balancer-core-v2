--- conflicted
+++ resolved
@@ -20,9 +20,6 @@
   calcTokenOutGivenExactBptIn,
 } from '../../helpers/math/weighted';
 
-<<<<<<< HEAD
-describe.skip('WeightedPool', function () {
-=======
 const INIT = 0;
 const EXACT_TOKENS_IN_FOR_BPT_OUT = 1;
 
@@ -53,7 +50,6 @@
 };
 
 describe('WeightedPool', function () {
->>>>>>> 9f4f51f1
   let authorizer: Contract, vault: Contract;
   let tokenList: TokenList, tokens: Array<Contract>;
   let admin: SignerWithAddress, creator: SignerWithAddress, lp: SignerWithAddress;
