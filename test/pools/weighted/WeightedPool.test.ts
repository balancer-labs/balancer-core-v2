import Decimal from 'decimal.js';
import { ethers } from 'hardhat';
import { expect } from 'chai';
import { BigNumber, Contract, ContractFunction } from 'ethers';
import { SignerWithAddress } from '@nomiclabs/hardhat-ethers/dist/src/signer-with-address';

import { expectEqualWithError, bn } from '../../helpers/numbers';
import { deploy } from '../../../scripts/helpers/deploy';
import * as expectEvent from '../../helpers/expectEvent';
import { toFixedPoint } from '../../../scripts/helpers/fixedPoint';
<<<<<<< HEAD
import { SimplifiedQuotePool, TwoTokenPool } from '../../../scripts/helpers/pools';
=======
import { deployPoolFromFactory, MinimalSwapInfoPool, TwoTokenPool } from '../../../scripts/helpers/pools';
>>>>>>> eae864c1
import { deploySortedTokens, deployTokens, TokenList } from '../../helpers/tokens';
import { MAX_UINT128, MAX_UINT256, ZERO_ADDRESS } from '../../helpers/constants';
import { expectBalanceChange } from '../../helpers/tokenBalance';
import {
  calculateInvariant,
  calcBptInGivenExactTokensOut,
  calcBptOutGivenExactTokensIn,
  calcTokenInGivenExactBptOut,
  calcTokenOutGivenExactBptIn,
} from '../../helpers/math/weighted';

const INIT = 0;
const EXACT_TOKENS_IN_FOR_BPT_OUT = 1;

const encodeInitialJoinUserData = (): string => {
  return ethers.utils.defaultAbiCoder.encode(['uint256'], [INIT]);
};
const encodeJoinExactTokensInForBPTOutUserData = (minimumBPT: string): string => {
  return ethers.utils.defaultAbiCoder.encode(['uint256', 'uint256'], [EXACT_TOKENS_IN_FOR_BPT_OUT, minimumBPT]);
};

const EXACT_BPT_IN_FOR_ONE_TOKEN_OUT = 0;
const EXACT_BPT_IN_FOR_ALL_TOKENS_OUT = 1;
const BPT_IN_FOR_EXACT_TOKENS_OUT = 2;

const encodeExitExactBPTInForOneTokenOutUserData = (bptAmountIn: string, tokenIndex: number): string => {
  return ethers.utils.defaultAbiCoder.encode(
    ['uint256', 'uint256', 'uint256'],
    [EXACT_BPT_IN_FOR_ONE_TOKEN_OUT, bptAmountIn, tokenIndex]
  );
};

const encodeExitExactBPTInForAllTokensOutUserData = (bptAmountIn: string): string => {
  return ethers.utils.defaultAbiCoder.encode(['uint256', 'uint256'], [EXACT_BPT_IN_FOR_ALL_TOKENS_OUT, bptAmountIn]);
};

const encodeExitBPTInForExactTokensOutUserData = (maxBPTAmountIn: string): string => {
  return ethers.utils.defaultAbiCoder.encode(['uint256', 'uint256'], [BPT_IN_FOR_EXACT_TOKENS_OUT, maxBPTAmountIn]);
};

describe('WeightedPool', function () {
  let authorizer: Contract, vault: Contract;
  let tokenList: TokenList, tokens: Array<Contract>;
  let admin: SignerWithAddress, creator: SignerWithAddress, lp: SignerWithAddress;
  let trader: SignerWithAddress, beneficiary: SignerWithAddress, feeSetter: SignerWithAddress, other: SignerWithAddress;

  const POOL_SWAP_FEE = toFixedPoint(0.01);

  const SYMBOLS = ['DAI', 'MKR', 'SNX', 'BAT'];
  const WEIGHTS = [bn(70), bn(30), bn(5), bn(5)];
  const INITIAL_BALANCES = [bn(0.9e18), bn(1.8e18), bn(2.7e18), bn(3.6e18)];

  before('setup signers', async () => {
    [, admin, creator, lp, trader, beneficiary, feeSetter, other] = await ethers.getSigners();
    authorizer = await deploy('Authorizer', { args: [admin.address] });
  });

  beforeEach('deploy tokens', async () => {
    vault = await deploy('Vault', { args: [authorizer.address] });
    tokenList = await deploySortedTokens(SYMBOLS, [18, 18, 18, 18]);
    tokens = Object.values(tokenList);

    for (const token of tokens) {
      await token.mint(creator.address, bn(100e18));
      await token.connect(creator).approve(vault.address, MAX_UINT256);

      await token.mint(lp.address, bn(100e18));
      await token.connect(lp).approve(vault.address, MAX_UINT256);

      await token.mint(trader.address, bn(100e18));
      await token.connect(trader).approve(vault.address, MAX_UINT256);
    }
  });

  context('for a 2 token pool', () => {
    itBehavesAsWeightedPool(2);
  });

  context('for a 3 token pool', () => {
    itBehavesAsWeightedPool(3);
  });

  function itBehavesAsWeightedPool(numberOfTokens: number) {
    let poolTokens: string[];

    const poolWeights = WEIGHTS.slice(0, numberOfTokens);
    const poolInitialBalances = INITIAL_BALANCES.slice(0, numberOfTokens);

<<<<<<< HEAD
    async function deployPool({ tokens, weights, swapFee }: any = {}) {
      return deploy('WeightedPool', {
        args: [
          vault.address,
          'Balancer Pool Token',
          'BPT',
=======
    /* eslint-disable @typescript-eslint/no-explicit-any */
    async function deployPool({ tokens, balances, weights, swapFee }: any = {}) {
      return deployPoolFromFactory(vault, admin, 'WeightedPool', {
        from: creator,
        parameters: [
          INITIAL_BPT,
>>>>>>> eae864c1
          tokens || poolTokens,
          weights || poolWeights,
          swapFee || POOL_SWAP_FEE,
        ],
      });
    }

<<<<<<< HEAD
    const itOnlySimplifiedQuotePool = (title: string, test: any) => (numberOfTokens == 2 ? it.skip : it)(title, test);
=======
    function mapBalanceChanges(balances: Array<any>) {
      return balances.reduce((changes: any, balance: any, i) => ({ ...changes, [poolSymbols[i]]: balance }), {});
    }

    const itOnlyMinimalSwapInfoPool = (title: string, test: any) => (numberOfTokens == 2 ? it.skip : it)(title, test);
>>>>>>> eae864c1

    beforeEach('define pool tokens', () => {
      poolTokens = tokens.map((token) => token.address).slice(0, numberOfTokens);
    });

    describe('creation', async () => {
      context('when the creation succeeds', () => {
        let pool: Contract;

        beforeEach('deploy pool', async () => {
          pool = await deployPool();
        });

        it('creates a pool in the vault', async () => {
          expect(await pool.getVault()).to.equal(vault.address);
        });

        it('uses the corresponding specialization', async () => {
          const poolId = await pool.getPoolId();
          const expectedSpecialization = numberOfTokens == 2 ? TwoTokenPool : MinimalSwapInfoPool;

          expect(await vault.getPool(poolId)).to.have.members([pool.address, expectedSpecialization]);
        });

        it('registers tokens in the vault', async () => {
          const poolId = await pool.getPoolId();

          expect(await vault.getPoolTokens(poolId)).to.have.members(poolTokens);
          expect(await vault.getPoolTokenBalances(poolId, poolTokens)).to.deep.equal(
            Array(poolTokens.length).fill(bn(0))
          );
        });

        it('starts with no BPT', async () => {
          expect(await pool.totalSupply()).to.deep.equal(0);
        });

        it('sets the asset managers', async () => {
          const poolId = await pool.getPoolId();

          for (const symbol in poolSymbols) {
            expect(await vault.getPoolAssetManager(poolId, tokens[symbol].address)).to.equal(ZERO_ADDRESS);
          }
        });

        it('sets token weights', async () => {
          expect(await pool.getWeights(poolTokens)).to.deep.equal(poolWeights);
        });

        it('sets swap fee', async () => {
          expect(await pool.getSwapFee()).to.equal(POOL_SWAP_FEE);
        });

        it('sets the name', async () => {
          expect(await pool.name()).to.equal('Balancer Pool Token');
        });

        it('sets the symbol', async () => {
          expect(await pool.symbol()).to.equal('BPT');
        });

        it('sets the decimals', async () => {
          expect(await pool.decimals()).to.equal(18);
        });
      });

      context('when the creation fails', () => {
        it('reverts if the number of tokens and weights do not match', async () => {
          const weights = poolWeights.slice(1);
<<<<<<< HEAD

          await expect(deployPool({ weights })).to.be.revertedWith('ERR_TOKENS_WEIGHTS_LENGTH');
=======
          await expect(deployPool({ weights })).to.be.revertedWith('Create2: Failed on deploy');
>>>>>>> eae864c1
        });

        it('initializes the asset managers', async () => {
          const pool = await deployPool();
          const poolId = await pool.getPoolId();

          for (const symbol in poolTokens) {
            expect(await vault.getPoolAssetManager(poolId, tokens[symbol].address)).to.equal(ZERO_ADDRESS);
          }
        });

        it('reverts if there is a single token', async () => {
          const tokens = poolTokens.slice(0, 1);
          const weights = poolWeights.slice(0, 1);
          const balances = poolInitialBalances.slice(0, 1);

          await expect(deployPool({ tokens, balances, weights })).to.be.revertedWith('ERR_MIN_TOKENS');
        });

        it('reverts if there are repeated tokens', async () => {
          const tokens = new Array(poolTokens.length).fill(poolTokens[0]);

          await expect(deployPool({ tokens })).to.be.revertedWith('ERR_TOKEN_ALREADY_REGISTERED');
        });

        it('reverts if there are too many tokens', async () => {
          // The maximum number of tokens is 16
          const manyTokens = await deployTokens(
            Array(17)
              .fill('TK')
              .map((v, i) => `${v}${i}`),
            Array(17).fill(18)
          );

          const tokens = Object.values(manyTokens).map((token) => token.address);
          const balances = new Array(17).fill(100);
          const weights = new Array(17).fill(toFixedPoint(1));

          await expect(deployPool({ tokens, balances, weights })).to.be.revertedWith('ERR_MAX_TOKENS');
        });

        it('reverts if the swap fee is too high', async () => {
          const swapFee = toFixedPoint(0.1).add(1);

          await expect(deployPool({ swapFee })).to.be.revertedWith('ERR_MAX_SWAP_FEE');
        });
      });
    });

    describe('onJoinPool', () => {
      let pool: Contract;
      let poolId: string;

      beforeEach(async () => {
        //Use a mock vault
        vault = await deploy('MockVault', { args: [] });
        pool = await deployPool();
        poolId = await pool.getPoolId();
      });

      it('fails if caller is not the vault', async () => {
        await expect(
          pool.connect(lp).onJoinPool(poolId, lp.address, other.address, [0], [0], 0, '0x')
        ).to.be.revertedWith('ERR_CALLER_NOT_VAULT');
      });

      it.skip('fails if wrong pool id'); // if Pools can only register themselves, this is unnecessary

      it('fails if no user data', async () => {
        await expect(
          vault
            .connect(lp)
            .callJoinPool(
              pool.address,
              poolId,
              beneficiary.address,
              Array(poolTokens.length).fill(0),
              Array(poolTokens.length).fill(0),
              0,
              '0x'
            )
        ).to.be.be.revertedWith('Transaction reverted without a reason');
      });

      it('fails if wrong user data', async () => {
        const wrongUserData = ethers.utils.defaultAbiCoder.encode(['address'], [lp.address]);

        await expect(
          vault
            .connect(lp)
            .callJoinPool(
              pool.address,
              poolId,
              beneficiary.address,
              Array(poolTokens.length).fill(0),
              Array(poolTokens.length).fill(0),
              0,
              wrongUserData
            )
        ).to.be.be.revertedWith('Transaction reverted without a reason');
      });

      context('intialization', () => {
        let initialJoinUserData: string;

        beforeEach(async () => {
          initialJoinUserData = encodeInitialJoinUserData();
        });

        it('grants the invariant amount of BPT', async () => {
          const invariant = bn(
            calculateInvariant(
              poolInitialBalances.map((value) => value.toString()),
              poolWeights.map((value) => value.toString())
            ).toFixed(0)
          );

          const receipt = await (
            await vault
              .connect(creator)
              .callJoinPool(
                pool.address,
                poolId,
                beneficiary.address,
                Array(poolTokens.length).fill(0),
                poolInitialBalances,
                0,
                initialJoinUserData
              )
          ).wait();

          const event = expectEvent.inReceipt(receipt, 'PoolJoined');
          const amountsIn = event.args.amountsIn;
          const dueProtocolFeeAmounts = event.args.dueProtocolFeeAmounts;

          // Amounts in should be the same as initial ones
          expect(amountsIn).to.deep.equal(poolInitialBalances);

          // Protocol fees should be cero
          expect(dueProtocolFeeAmounts).to.deep.equal(Array(poolTokens.length).fill(bn(0)));

          // Initial balances should equal invariant
          const bpt = await pool.balanceOf(beneficiary.address);
          expectEqualWithError(bpt, invariant, 0.001);
        });

        it('fails if already intialized', async () => {
          await vault
            .connect(creator)
            .callJoinPool(
              pool.address,
              poolId,
              beneficiary.address,
              Array(poolTokens.length).fill(0),
              poolInitialBalances,
              0,
              initialJoinUserData
            );

          await expect(
            vault
              .connect(creator)
              .callJoinPool(
                pool.address,
                poolId,
                beneficiary.address,
                Array(poolTokens.length).fill(0),
                poolInitialBalances,
                0,
                initialJoinUserData
              )
          ).to.be.be.revertedWith('ERR_ALREADY_INITIALIZED');
        });
      });

      context('join exact tokens in for BPT out', () => {
        it('fails if not intialized', async () => {
          const joinUserData = encodeJoinExactTokensInForBPTOutUserData('0');
          await expect(
            vault
              .connect(creator)
              .callJoinPool(
                pool.address,
                poolId,
                beneficiary.address,
                Array(poolTokens.length).fill(0),
                poolInitialBalances,
                0,
                joinUserData
              )
          ).to.be.be.revertedWith('ERR_UNINITIALIZED');
        });

        context('once initialized', () => {
          beforeEach(async () => {
            const initialJoinUserData = encodeInitialJoinUserData();
            await vault
              .connect(creator)
              .callJoinPool(
                pool.address,
                poolId,
                beneficiary.address,
                Array(poolTokens.length).fill(0),
                poolInitialBalances,
                0,
                initialJoinUserData
              );
          });

          it('grants BPT for exact tokens', async () => {
            const previousBPT = await pool.balanceOf(beneficiary.address);

            const minimumBPT = (0.01e18).toString();
            const joinUserData = encodeJoinExactTokensInForBPTOutUserData(minimumBPT);
            const maxAmountsIn = Array(poolTokens.length).fill(bn(0));
            maxAmountsIn[1] = bn(0.1e18);

            const receipt = await (
              await vault
                .connect(lp)
                .callJoinPool(
                  pool.address,
                  poolId,
                  beneficiary.address,
                  poolInitialBalances,
                  maxAmountsIn,
                  0,
                  joinUserData
                )
            ).wait();

            const event = expectEvent.inReceipt(receipt, 'PoolJoined');
            const amountsIn = event.args.amountsIn;
            const dueProtocolFeeAmounts = event.args.dueProtocolFeeAmounts;

            // Amounts in should be the same as initial ones
            expect(amountsIn).to.deep.equal(maxAmountsIn);

            // Protocol fees should be cero
            expect(dueProtocolFeeAmounts).to.deep.equal(Array(poolTokens.length).fill(bn(0)));

            const newBPT = await pool.balanceOf(beneficiary.address);
            expectEqualWithError(newBPT.sub(previousBPT), 0.0179e18, 0.01);
          });

          it('fails if not enough BPT', async () => {
            const minimumBPT = (1e18).toString();
            const joinUserData = encodeJoinExactTokensInForBPTOutUserData(minimumBPT);
            const maxAmountsIn = Array(poolTokens.length).fill(bn(0));
            maxAmountsIn[1] = bn(0.1e18);

            await expect(
              vault
                .connect(lp)
                .callJoinPool(
                  pool.address,
                  poolId,
                  beneficiary.address,
                  poolInitialBalances,
                  maxAmountsIn,
                  0,
                  joinUserData
                )
            ).to.be.be.revertedWith('ERR_BPT_OUT_MIN_AMOUNT');
          });
        });
      });
    });

<<<<<<< HEAD
    describe('onExitPool', () => {
      let pool: Contract;
      let poolId: string;
=======
        itOnlyMinimalSwapInfoPool('grants BPT for exact tokens', async () => {
          const MIN_BPT_OUT = bn(1e18);
          const EXACT_TOKENS_IN = [bn(0), bn(0.1e18), bn(0)].slice(0, numberOfTokens);
>>>>>>> eae864c1

      beforeEach(async () => {
        //Use a mock vault
        vault = await deploy('MockVault', { args: [] });
        pool = await deployPool();
        poolId = await pool.getPoolId();

        // Initialize from creator
        const initialJoinUserData = encodeInitialJoinUserData();
        await vault
          .connect(creator)
          .callJoinPool(
            pool.address,
            poolId,
            lp.address,
            Array(poolTokens.length).fill(0),
            poolInitialBalances,
            0,
            initialJoinUserData
          );
      });

      it('fails if caller is not the vault', async () => {
        await expect(
          pool.connect(lp).onExitPool(poolId, beneficiary.address, other.address, [0], [0], 0, '0x')
        ).to.be.revertedWith('ERR_CALLER_NOT_VAULT');
      });

      it.skip('fails if wrong pool id'); // if Pools can only register themselves, this is unnecessary

      it('fails if no user data', async () => {
        await expect(
          vault
            .connect(lp)
            .callExitPool(
              pool.address,
              poolId,
              beneficiary.address,
              poolInitialBalances,
              Array(poolTokens.length).fill(0),
              0,
              '0x'
            )
        ).to.be.be.revertedWith('Transaction reverted without a reason');
      });

<<<<<<< HEAD
      it('fails if wrong user data', async () => {
        const wrongUserData = ethers.utils.defaultAbiCoder.encode(['address'], [lp.address]);
=======
        itOnlyMinimalSwapInfoPool('grants exact BPT for tokens', async () => {
          const MIN_MKR_IN = bn(0.15e18);
          const EXACT_BPT_OUT = bn(1.626e18);
>>>>>>> eae864c1

        await expect(
          vault
            .connect(lp)
            .callExitPool(
              pool.address,
              poolId,
              beneficiary.address,
              poolInitialBalances,
              Array(poolTokens.length).fill(0),
              0,
              wrongUserData
            )
        ).to.be.be.revertedWith('Transaction reverted without a reason');
      });

      context('exit exact BPT in for one token out', () => {
        it('grants one token for exact bpt', async () => {
          const exitTokenIndex = 0;

          // Fully exit
          const prevBPT = await pool.balanceOf(lp.address);
          const exitUserData = encodeExitExactBPTInForOneTokenOutUserData(prevBPT, exitTokenIndex);

          const minAmountsOut = Array(poolTokens.length).fill(bn(0));
          minAmountsOut[exitTokenIndex] = bn(0.01e18);

          const receipt = await (
            await vault
              .connect(lp)
              .callExitPool(
                pool.address,
                poolId,
                beneficiary.address,
                poolInitialBalances,
                minAmountsOut,
                0,
                exitUserData
              )
          ).wait();

          const event = expectEvent.inReceipt(receipt, 'PoolExited');
          const amountsOut = event.args.amountsOut;
          const dueProtocolFeeAmounts = event.args.dueProtocolFeeAmounts;

          // Protocol fees should be cero
          expect(dueProtocolFeeAmounts).to.deep.equal(Array(poolTokens.length).fill(bn(0)));

          for (let i = 0; i < poolTokens.length; ++i) {
            if (i == exitTokenIndex) {
              expectEqualWithError(amountsOut[i], bn(0.8973e18), 0.001);
            } else {
              expect(amountsOut[i]).to.equal(0);
            }
          }

          expect(await pool.balanceOf(lp.address)).to.equal((0).toString());
        });
      });

      context('exit exact BPT in for all tokens out', () => {
        it('grants all tokens for exact bpt', async () => {
          // Exit with half of BPT
          const prevBPT = await pool.balanceOf(lp.address);
          const exitUserData = encodeExitExactBPTInForAllTokensOutUserData(prevBPT.div(2));
          const minAmountsOut = Array(poolTokens.length).fill(bn(0.01e18));

          const receipt = await (
            await vault
              .connect(lp)
              .callExitPool(
                pool.address,
                poolId,
                beneficiary.address,
                poolInitialBalances,
                minAmountsOut,
                0,
                exitUserData
              )
          ).wait();

          const event = expectEvent.inReceipt(receipt, 'PoolExited');
          const amountsOut = event.args.amountsOut;
          const dueProtocolFeeAmounts = event.args.dueProtocolFeeAmounts;

          // Protocol fees should be cero
          expect(dueProtocolFeeAmounts).to.deep.equal(Array(poolTokens.length).fill(bn(0)));

          //All balances are extracted
          for (let i = 0; i < poolTokens.length; ++i) {
            expectEqualWithError(amountsOut[i], poolInitialBalances[i].div(2), 0.001);
          }

          expectEqualWithError(await pool.balanceOf(lp.address), prevBPT.div(2), 0.001);
        });
        it('fully exit', async () => {
          const prevBPT = await pool.balanceOf(lp.address);
          const exitUserData = encodeExitExactBPTInForAllTokensOutUserData(prevBPT);
          const minAmountsOut = Array(poolTokens.length).fill(bn(0.01e18));

          const receipt = await (
            await vault
              .connect(lp)
              .callExitPool(
                pool.address,
                poolId,
                beneficiary.address,
                poolInitialBalances,
                minAmountsOut,
                0,
                exitUserData
              )
          ).wait();

          const event = expectEvent.inReceipt(receipt, 'PoolExited');
          const amountsOut = event.args.amountsOut;
          const dueProtocolFeeAmounts = event.args.dueProtocolFeeAmounts;

          // Protocol fees should be cero
          expect(dueProtocolFeeAmounts).to.deep.equal(Array(poolTokens.length).fill(bn(0)));

          //All balances are extracted
          expect(amountsOut).to.deep.equal(poolInitialBalances);

          expect(await pool.balanceOf(lp.address)).to.equal(0);
        });
      });

      context('exit BPT in for exact tokens out', () => {
        it('grants exact tokens for bpt', async () => {
          const prevBPT = await pool.balanceOf(lp.address);
          const maxBPTAmountIn = await pool.balanceOf(lp.address);
          const exitUserData = encodeExitBPTInForExactTokensOutUserData(maxBPTAmountIn);

          const minAmountsOut = poolInitialBalances.map((amount: BigNumber) => amount.div(2));
          const receipt = await (
            await vault
              .connect(lp)
              .callExitPool(
                pool.address,
                poolId,
                beneficiary.address,
                poolInitialBalances,
                minAmountsOut,
                0,
                exitUserData
              )
          ).wait();

          const event = expectEvent.inReceipt(receipt, 'PoolExited');
          const amountsOut = event.args.amountsOut;
          const dueProtocolFeeAmounts = event.args.dueProtocolFeeAmounts;

          // Protocol fees should be cero
          expect(dueProtocolFeeAmounts).to.deep.equal(Array(poolTokens.length).fill(bn(0)));

          expect(amountsOut).to.deep.equal(minAmountsOut);

          expect(await pool.balanceOf(lp.address)).to.be.at.most(prevBPT.div(2).add(10));
        });

        it('fails if more BTP needed', async () => {
          const maxBPTAmountIn = await pool.balanceOf(lp.address);

          const exitUserData = encodeExitBPTInForExactTokensOutUserData(maxBPTAmountIn.div(2));
          const minAmountsOut = poolInitialBalances.map((amount: BigNumber) => amount);

          await expect(
            vault
              .connect(lp)
              .callExitPool(
                pool.address,
                poolId,
                beneficiary.address,
                poolInitialBalances,
                minAmountsOut,
                0,
                exitUserData
              )
          ).to.be.be.revertedWith('ERR_BPT_IN_MAX_AMOUNT');
        });
      });
    });

    describe('quotes', () => {
      let pool: Contract;
      let poolId: string;

      let quoteData: any;

      beforeEach('set default quote data', async () => {
        pool = await deployPool();
        poolId = await pool.getPoolId();

        quoteData = {
          poolId,
          from: other.address,
          to: other.address,
          tokenIn: tokenList.DAI.address,
          tokenOut: tokenList.MKR.address,
          userData: '0x',
        };
      });

      context('given in', () => {
        it('quotes amount out', async () => {
          // swap the same amount as the initial balance for token #0
          const AMOUNT_IN = bn(0.9e18);
          const AMOUNT_IN_WITH_FEES = AMOUNT_IN.mul(POOL_SWAP_FEE.add(bn(1e18))).div(bn(1e18));

          const result = await pool.quoteOutGivenIn(
            { ...quoteData, amountIn: AMOUNT_IN_WITH_FEES },
            poolInitialBalances[0], // tokenInBalance
            poolInitialBalances[1] // tokenOutBalance
          );

          expect(result).to.be.at.least(bn(1.349e18));
          expect(result).to.be.at.most(bn(1.35e18));
        });

        it('reverts if token in is not in the pool', async () => {
          const quote = pool.quoteOutGivenIn(
            { ...quoteData, tokenIn: tokenList.BAT.address, amountIn: 100 },
            poolInitialBalances[0], // tokenInBalance
            poolInitialBalances[1] // tokenOutBalance
          );

          await expect(quote).to.be.revertedWith('ERR_INVALID_TOKEN');
        });

        it('reverts if token out is not in the pool', async () => {
          const quote = pool.quoteOutGivenIn(
            { ...quoteData, tokenOut: tokenList.BAT.address, amountIn: 100 },
            poolInitialBalances[0], // tokenInBalance
            poolInitialBalances[1] // tokenOutBalance
          );

          await expect(quote).to.be.revertedWith('ERR_INVALID_TOKEN');
        });
      });

      context('given out', () => {
        it('quotes amount in', async () => {
          const AMOUNT_OUT = bn(1.35e18);

          const result = await pool.quoteInGivenOut(
            {
              poolId,
              from: other.address,
              to: other.address,
              tokenIn: tokenList.DAI.address,
              tokenOut: tokenList.MKR.address,
              amountOut: AMOUNT_OUT,
              userData: '0x',
            },
            poolInitialBalances[0], // tokenInBalance
            poolInitialBalances[1] // tokenOutBalance
          );

          expect(result).to.be.at.least(bn(0.9e18));
          expect(result).to.be.at.most(bn(0.91e18));
        });

<<<<<<< HEAD
        it('reverts if token in is not in the pool when given out', async () => {
          const quote = pool.quoteInGivenOut(
            { ...quoteData, tokenIn: tokenList.BAT.address, amountOut: 100 },
            poolInitialBalances[0], // tokenInBalance
            poolInitialBalances[1] // tokenOutBalance
=======
        itOnlyMinimalSwapInfoPool('takes exact BPT for tokens', async () => {
          const EXACT_BPT_IN = bn(10e18);
          const MIN_MKR_OUT = bn(0.5e18);

          await pool
            .connect(lp)
            .exitPoolExactBPTInForTokenOut(EXACT_BPT_IN, tokenList.MKR.address, MIN_MKR_OUT, true, lp.address);

          const newBPTBalance = await pool.balanceOf(lp.address);
          expect(newBPTBalance).to.equal(previousBPTBalance.sub(EXACT_BPT_IN));

          const expectedTokenIn = calcTokenOutGivenExactBptIn(
            1,
            poolInitialBalances,
            poolWeights,
            EXACT_BPT_IN,
            INITIAL_BPT,
            POOL_SWAP_FEE
>>>>>>> eae864c1
          );

          await expect(quote).to.be.revertedWith('ERR_INVALID_TOKEN');
        });

<<<<<<< HEAD
        it('reverts if token out is not in the pool', async () => {
          const quote = pool.quoteInGivenOut(
            { ...quoteData, tokenOut: tokenList.BAT.address, amountOut: 100 },
            poolInitialBalances[0], // tokenInBalance
            poolInitialBalances[1] // tokenOutBalance
=======
        itOnlyMinimalSwapInfoPool('takes BPT for exact tokens', async () => {
          const MAX_BPT_IN = bn(2e18);
          const EXACT_TOKENS_OUT = [bn(0), bn(0.1e18), bn(0)].slice(0, numberOfTokens);

          await pool.connect(lp).exitPoolBPTInForExactTokensOut(MAX_BPT_IN, EXACT_TOKENS_OUT, true, lp.address);

          const expectedBptIn = calcBptInGivenExactTokensOut(
            poolInitialBalances,
            poolWeights,
            EXACT_TOKENS_OUT,
            INITIAL_BPT,
            POOL_SWAP_FEE
>>>>>>> eae864c1
          );

          await expect(quote).to.be.revertedWith('ERR_INVALID_TOKEN');
        });
      });
    });

<<<<<<< HEAD
    describe('protocol swap fees', () => {
      const SWAP_FEE = toFixedPoint(0.05); // 5 %
      const PROTOCOL_SWAP_FEE = toFixedPoint(0.1); // 10 %
=======
        itOnlyMinimalSwapInfoPool('cannot exit with more tokens than joined', async () => {
          const previousBPT = await pool.balanceOf(lp.address);
          const previousTokenBalance = await tokenList.MKR.balanceOf(lp.address);
>>>>>>> eae864c1

      const ZEROS = Array(numberOfTokens).fill(0);
      const MAX_UINT128S = Array(numberOfTokens).fill(MAX_UINT128);

      let pool: Contract;
      let poolId: string;

      beforeEach(async () => {
        await authorizer.connect(admin).grantRole(await authorizer.SET_PROTOCOL_SWAP_FEE_ROLE(), feeSetter.address);
        await vault.connect(feeSetter).setProtocolSwapFee(PROTOCOL_SWAP_FEE);

        pool = await deployPool({ swapFee: SWAP_FEE });
        poolId = await pool.getPoolId();
        await pool.connect(lp).callJoinPool((1e18).toString(), MAX_UINT128S, true, lp.address);
      });

      it('joins and exits do not accumulate fees', async () => {
        await pool.connect(lp).callJoinPool(bn(1e18), MAX_UINT128S, true, lp.address);
        await pool.connect(lp).callJoinPool(bn(4e18), MAX_UINT128S, true, lp.address);

        await pool.connect(lp).callExitPool(bn(0.5e18), ZEROS, true, lp.address);
        await pool.connect(lp).callExitPool(bn(2.5e18), ZEROS, true, lp.address);

        await pool.connect(lp).callJoinPool(bn(7e18), MAX_UINT128S, true, lp.address);

        await pool.connect(lp).callExitPool(bn(5e18), ZEROS, true, lp.address);

        for (const token of poolTokens) {
          const collectedFees = await vault.getCollectedFeesByToken(token);
          expect(collectedFees).to.equal(0);
        }
      });

      context('with swap', () => {
        const AMOUNT_IN = bn(10e18);

        beforeEach('swap given in', async () => {
          const swap = {
            poolId,
            amountIn: AMOUNT_IN,
            tokenInIndex: 0, // send DAI, get MKR
            tokenOutIndex: 1,
            userData: '0x',
          };

          const funds = {
            sender: trader.address,
            recipient: trader.address,
            withdrawFromInternalBalance: false,
            depositToInternalBalance: false,
          };

          await vault.connect(trader).batchSwapGivenIn(ZERO_ADDRESS, '0x', [swap], poolTokens, funds);
        });

        async function assertProtocolSwapFeeIsCharged(payFeesAction: ContractFunction) {
          const previousBlockHash = (await ethers.provider.getBlock('latest')).hash;
          const paidTokenIndex = bn(previousBlockHash).mod(numberOfTokens).toNumber();
          const paidFeeToken = poolTokens[paidTokenIndex];

          const lastInvariant = new Decimal((await pool.getLastInvariant()).toString());
          const currentInvariant = new Decimal((await pool.getInvariant()).toString());
          const ratio = lastInvariant.div(currentInvariant);
          const normalizedWeight = new Decimal((await pool.getNormalizedWeight(paidFeeToken)).toString());
          const exponent = new Decimal(1e18).div(normalizedWeight);
          const tokenBalances = await vault.getPoolTokenBalances(poolId, [paidFeeToken]);
          const paidTokenBalance = new Decimal(tokenBalances[0].toString());
          const collectedSwapFees = new Decimal(1).minus(ratio.pow(exponent)).times(paidTokenBalance);
          const protocolSwapFee = new Decimal(PROTOCOL_SWAP_FEE.toString()).div(1e18);
          const expectedPaidFees = bn(parseInt(collectedSwapFees.times(protocolSwapFee).toString()));

          await payFeesAction();

          const paidTokenFees = await vault.getCollectedFeesByToken(poolTokens[paidTokenIndex]);
          expectEqualWithError(paidTokenFees, expectedPaidFees, 0.001);

          const nonPaidTokens = poolTokens.filter((token) => token != paidFeeToken);
          for (const token of nonPaidTokens) {
            const notPaidTokenFees = await vault.getCollectedFeesByToken(token);
            expect(notPaidTokenFees).to.equal(0);
          }
        }

        it('pays swap protocol fees if requested', async () => {
          await assertProtocolSwapFeeIsCharged(() => pool.payProtocolFees());
        });

        it('pays swap protocol fees on join', async () => {
          await assertProtocolSwapFeeIsCharged(() =>
            pool.connect(lp).callJoinPool((1e18).toString(), MAX_UINT128S, true, lp.address)
          );
        });

        it('pays swap protocol fees on join-swap exact tokens in', async () => {
          await assertProtocolSwapFeeIsCharged(() =>
            pool.connect(lp).joinPoolExactTokensInForBPTOut(0, Array(numberOfTokens).fill(bn(1e18)), true, lp.address)
          );
        });

<<<<<<< HEAD
        itOnlySimplifiedQuotePool('pays swap protocol fees on join exact BPT out', async () => {
          await assertProtocolSwapFeeIsCharged(() =>
            pool
              .connect(lp)
              .joinPoolTokenInForExactBPTOut((1e18).toString(), tokenList.DAI.address, MAX_UINT128, true, lp.address)
          );
        });
=======
        context('with swap', () => {
          const AMOUNT_IN = bn(10e18);

          beforeEach('swap given in', async () => {
            const swap = {
              poolId,
              amountIn: AMOUNT_IN,
              tokenInIndex: 0, // send DAI, get MKR
              tokenOutIndex: 1,
              userData: '0x',
            };

            const funds = {
              sender: trader.address,
              recipient: trader.address,
              withdrawFromInternalBalance: false,
              depositToInternalBalance: false,
            };

            await vault.connect(trader).batchSwapGivenIn(ZERO_ADDRESS, '0x', [swap], poolTokens, funds);
          });

          async function assertProtocolSwapFeeIsCharged(payFeesAction: ContractFunction) {
            const previousBlockHash = (await ethers.provider.getBlock('latest')).hash;
            const paidTokenIndex = bn(previousBlockHash).mod(numberOfTokens).toNumber();
            const paidFeeToken = poolTokens[paidTokenIndex];

            const lastInvariant = new Decimal((await pool.getLastInvariant()).toString());
            const currentInvariant = new Decimal((await pool.getInvariant()).toString());
            const ratio = lastInvariant.div(currentInvariant);
            const normalizedWeight = new Decimal((await pool.getNormalizedWeight(paidFeeToken)).toString());
            const exponent = new Decimal(1e18).div(normalizedWeight);
            const tokenBalances = await vault.getPoolTokenBalances(poolId, [paidFeeToken]);
            const paidTokenBalance = new Decimal(tokenBalances[0].toString());
            const collectedSwapFees = new Decimal(1).minus(ratio.pow(exponent)).times(paidTokenBalance);
            const protocolSwapFee = new Decimal(PROTOCOL_SWAP_FEE.toString()).div(1e18);
            const expectedPaidFees = bn(parseInt(collectedSwapFees.times(protocolSwapFee).toString()));

            await payFeesAction();

            const paidTokenFees = await vault.getCollectedFeesByToken(poolTokens[paidTokenIndex]);
            assertEqualWithError(paidTokenFees, expectedPaidFees, 0.001);

            const nonPaidTokens = poolTokens.filter((token) => token != paidFeeToken);
            for (const token of nonPaidTokens) {
              const notPaidTokenFees = await vault.getCollectedFeesByToken(token);
              expect(notPaidTokenFees).to.equal(0);
            }
          }

          it('pays swap protocol fees if requested', async () => {
            await assertProtocolSwapFeeIsCharged(() => pool.payProtocolFees());
          });

          it('pays swap protocol fees on join', async () => {
            await assertProtocolSwapFeeIsCharged(() =>
              pool.connect(lp).joinPool((1e18).toString(), MAX_UINT128S, true, lp.address)
            );
          });

          it('pays swap protocol fees on join-swap exact tokens in', async () => {
            await assertProtocolSwapFeeIsCharged(() =>
              pool.connect(lp).joinPoolExactTokensInForBPTOut(0, Array(numberOfTokens).fill(bn(1e18)), true, lp.address)
            );
          });

          itOnlyMinimalSwapInfoPool('pays swap protocol fees on join exact BPT out', async () => {
            await assertProtocolSwapFeeIsCharged(() =>
              pool
                .connect(lp)
                .joinPoolTokenInForExactBPTOut((1e18).toString(), tokenList.DAI.address, MAX_UINT128, true, lp.address)
            );
          });

          it('pays swap protocol fees on exit', async () => {
            await assertProtocolSwapFeeIsCharged(() =>
              pool.connect(lp).exitPool((1e18).toString(), ZEROS, true, lp.address)
            );
          });

          itOnlyMinimalSwapInfoPool('pays swap protocol fees on exit exact BPT in', async () => {
            await assertProtocolSwapFeeIsCharged(() =>
              pool.connect(lp).exitPoolExactBPTInForTokenOut(bn(1e18), tokenList.DAI.address, 0, true, lp.address)
            );
          });

          it('pays swap protocol fees on exit exact tokens out', async () => {
            await assertProtocolSwapFeeIsCharged(() =>
              pool.connect(lp).exitPoolBPTInForExactTokensOut(MAX_UINT128, ZEROS, true, lp.address)
            );
          });
        });
      });
    });
  }

  /////////Temporary pool creation with mock vault
  let poolTokens: string[];
  let poolWeights: BigNumber[];
  let poolSwapFee: BigNumber;

  const callDeployPoolWithMockVault = async (vault: Contract) => {
    poolTokens = [tokenList.DAI.address, tokenList.MKR.address];
    poolWeights = [70, 30].map((value) => BigNumber.from(value.toString()));
    poolSwapFee = toFixedPoint(0.01);

    const name = 'Balancer Pool Token';
    const symbol = 'BPT';
    return deploy('WeightedPool', {
      args: [
        vault.address,
        name,
        symbol,
        0, //Initial BPT is always zero
        poolTokens,
        ['0', '0'], //Initial Balances are empty
        admin.address,
        poolWeights,
        poolSwapFee,
      ],
    });
  };
  //////////Temporary

  const INIT = 0;
  const EXACT_TOKENS_IN_FOR_BPT_OUT = 1;

  const encodeJoinInitialUserData = (): string => {
    return ethers.utils.defaultAbiCoder.encode(['uint256'], [INIT]);
  };
  const encodeJoinExactTokensInForBPTOutUserData = (minimumBPT: string): string => {
    return ethers.utils.defaultAbiCoder.encode(['uint256', 'uint256'], [EXACT_TOKENS_IN_FOR_BPT_OUT, minimumBPT]);
  };

  describe('join hook', () => {
    const protocolSwapFee = toFixedPoint(0);
    const emptyBalances = [0, 0].map((value) => BigNumber.from(value.toString()));

    let vault: Contract;
    let pool: Contract;
    let poolId: string;

    beforeEach(async function () {
      vault = await deploy('MockVault', { args: [] });
      pool = await callDeployPoolWithMockVault(vault);
      poolId = await pool.getPoolId();
    });

    it('fails if caller is not the vault', async () => {
      await expect(
        pool
          .connect(lp)
          .onJoinPool(poolId, emptyBalances, lp.address, other.address, emptyBalances, protocolSwapFee, '0x')
      ).to.be.revertedWith('ERR_CALLER_NOT_VAULT');
    });

    it('fails if wrong pool id', async () => {
      await expect(
        vault
          .connect(lp)
          .joinPool(
            pool.address,
            '0x0000000000000000000000000000000000000000000000000000000000000000',
            other.address,
            poolTokens,
            emptyBalances,
            false,
            '0x'
          )
      ).to.be.revertedWith('INVALID_POOL_ID');
    });

    it('fails if no user data', async () => {
      await expect(
        vault.connect(lp).joinPool(pool.address, poolId, other.address, poolTokens, emptyBalances, false, '0x')
      ).to.be.be.revertedWith('Transaction reverted without a reason');
    });

    it('fails if wrong user data', async () => {
      const wrongUserData = ethers.utils.defaultAbiCoder.encode(['address'], [lp.address]);

      await expect(
        vault.connect(lp).joinPool(pool.address, poolId, other.address, poolTokens, emptyBalances, false, wrongUserData)
      ).to.be.be.revertedWith('Transaction reverted without a reason');
    });

    context('intialization', () => {
      let initialBalances: BigNumber[];
      let initialUserData: string;

      beforeEach(async () => {
        initialBalances = [0.9e18, 1.8e18].map((value) => BigNumber.from(value.toString()));
        initialUserData = encodeJoinInitialUserData();
      });
      it('grants the invariant amount of BPT', async () => {
        const previousBPT = await pool.balanceOf(other.address);

        const invariant = calculateInvariant(
          initialBalances.map((value) => value.toString()),
          poolWeights.map((value) => value.toString())
        );

        await vault
          .connect(creator)
          .joinPool(pool.address, poolId, other.address, poolTokens, initialBalances, false, initialUserData);
>>>>>>> eae864c1

        it('pays swap protocol fees on exit', async () => {
          await assertProtocolSwapFeeIsCharged(() =>
            pool.connect(lp).callExitPool((1e18).toString(), ZEROS, true, lp.address)
          );
        });

        itOnlySimplifiedQuotePool('pays swap protocol fees on exit exact BPT in', async () => {
          await assertProtocolSwapFeeIsCharged(() =>
            pool.connect(lp).exitPoolExactBPTInForTokenOut(bn(1e18), tokenList.DAI.address, 0, true, lp.address)
          );
        });

        it('pays swap protocol fees on exit exact tokens out', async () => {
          await assertProtocolSwapFeeIsCharged(() =>
            pool.connect(lp).exitPoolBPTInForExactTokensOut(MAX_UINT128, ZEROS, true, lp.address)
          );
        });
      });
    });
  }
});<|MERGE_RESOLUTION|>--- conflicted
+++ resolved
@@ -8,11 +8,7 @@
 import { deploy } from '../../../scripts/helpers/deploy';
 import * as expectEvent from '../../helpers/expectEvent';
 import { toFixedPoint } from '../../../scripts/helpers/fixedPoint';
-<<<<<<< HEAD
-import { SimplifiedQuotePool, TwoTokenPool } from '../../../scripts/helpers/pools';
-=======
-import { deployPoolFromFactory, MinimalSwapInfoPool, TwoTokenPool } from '../../../scripts/helpers/pools';
->>>>>>> eae864c1
+import { MinimalSwapInfoPool, TwoTokenPool } from '../../../scripts/helpers/pools';
 import { deploySortedTokens, deployTokens, TokenList } from '../../helpers/tokens';
 import { MAX_UINT128, MAX_UINT256, ZERO_ADDRESS } from '../../helpers/constants';
 import { expectBalanceChange } from '../../helpers/tokenBalance';
@@ -101,21 +97,12 @@
     const poolWeights = WEIGHTS.slice(0, numberOfTokens);
     const poolInitialBalances = INITIAL_BALANCES.slice(0, numberOfTokens);
 
-<<<<<<< HEAD
     async function deployPool({ tokens, weights, swapFee }: any = {}) {
       return deploy('WeightedPool', {
         args: [
           vault.address,
           'Balancer Pool Token',
           'BPT',
-=======
-    /* eslint-disable @typescript-eslint/no-explicit-any */
-    async function deployPool({ tokens, balances, weights, swapFee }: any = {}) {
-      return deployPoolFromFactory(vault, admin, 'WeightedPool', {
-        from: creator,
-        parameters: [
-          INITIAL_BPT,
->>>>>>> eae864c1
           tokens || poolTokens,
           weights || poolWeights,
           swapFee || POOL_SWAP_FEE,
@@ -123,15 +110,7 @@
       });
     }
 
-<<<<<<< HEAD
-    const itOnlySimplifiedQuotePool = (title: string, test: any) => (numberOfTokens == 2 ? it.skip : it)(title, test);
-=======
-    function mapBalanceChanges(balances: Array<any>) {
-      return balances.reduce((changes: any, balance: any, i) => ({ ...changes, [poolSymbols[i]]: balance }), {});
-    }
-
     const itOnlyMinimalSwapInfoPool = (title: string, test: any) => (numberOfTokens == 2 ? it.skip : it)(title, test);
->>>>>>> eae864c1
 
     beforeEach('define pool tokens', () => {
       poolTokens = tokens.map((token) => token.address).slice(0, numberOfTokens);
@@ -172,8 +151,8 @@
         it('sets the asset managers', async () => {
           const poolId = await pool.getPoolId();
 
-          for (const symbol in poolSymbols) {
-            expect(await vault.getPoolAssetManager(poolId, tokens[symbol].address)).to.equal(ZERO_ADDRESS);
+          for (const token of poolTokens) {
+            expect(await vault.getPoolAssetManager(poolId, token)).to.equal(ZERO_ADDRESS);
           }
         });
 
@@ -201,12 +180,8 @@
       context('when the creation fails', () => {
         it('reverts if the number of tokens and weights do not match', async () => {
           const weights = poolWeights.slice(1);
-<<<<<<< HEAD
 
           await expect(deployPool({ weights })).to.be.revertedWith('ERR_TOKENS_WEIGHTS_LENGTH');
-=======
-          await expect(deployPool({ weights })).to.be.revertedWith('Create2: Failed on deploy');
->>>>>>> eae864c1
         });
 
         it('initializes the asset managers', async () => {
@@ -476,15 +451,9 @@
       });
     });
 
-<<<<<<< HEAD
     describe('onExitPool', () => {
       let pool: Contract;
       let poolId: string;
-=======
-        itOnlyMinimalSwapInfoPool('grants BPT for exact tokens', async () => {
-          const MIN_BPT_OUT = bn(1e18);
-          const EXACT_TOKENS_IN = [bn(0), bn(0.1e18), bn(0)].slice(0, numberOfTokens);
->>>>>>> eae864c1
 
       beforeEach(async () => {
         //Use a mock vault
@@ -531,14 +500,8 @@
         ).to.be.be.revertedWith('Transaction reverted without a reason');
       });
 
-<<<<<<< HEAD
       it('fails if wrong user data', async () => {
         const wrongUserData = ethers.utils.defaultAbiCoder.encode(['address'], [lp.address]);
-=======
-        itOnlyMinimalSwapInfoPool('grants exact BPT for tokens', async () => {
-          const MIN_MKR_IN = bn(0.15e18);
-          const EXACT_BPT_OUT = bn(1.626e18);
->>>>>>> eae864c1
 
         await expect(
           vault
@@ -755,8 +718,8 @@
             poolInitialBalances[1] // tokenOutBalance
           );
 
-          expect(result).to.be.at.least(bn(1.349e18));
-          expect(result).to.be.at.most(bn(1.35e18));
+          expect(result).to.be.at.least(bn(1.44e18));
+          expect(result).to.be.at.most(bn(1.45e18));
         });
 
         it('reverts if token in is not in the pool', async () => {
@@ -798,61 +761,25 @@
             poolInitialBalances[1] // tokenOutBalance
           );
 
-          expect(result).to.be.at.least(bn(0.9e18));
-          expect(result).to.be.at.most(bn(0.91e18));
-        });
-
-<<<<<<< HEAD
+          expect(result).to.be.at.least(bn(0.73e18));
+          expect(result).to.be.at.most(bn(0.74e18));
+        });
+
         it('reverts if token in is not in the pool when given out', async () => {
           const quote = pool.quoteInGivenOut(
             { ...quoteData, tokenIn: tokenList.BAT.address, amountOut: 100 },
             poolInitialBalances[0], // tokenInBalance
             poolInitialBalances[1] // tokenOutBalance
-=======
-        itOnlyMinimalSwapInfoPool('takes exact BPT for tokens', async () => {
-          const EXACT_BPT_IN = bn(10e18);
-          const MIN_MKR_OUT = bn(0.5e18);
-
-          await pool
-            .connect(lp)
-            .exitPoolExactBPTInForTokenOut(EXACT_BPT_IN, tokenList.MKR.address, MIN_MKR_OUT, true, lp.address);
-
-          const newBPTBalance = await pool.balanceOf(lp.address);
-          expect(newBPTBalance).to.equal(previousBPTBalance.sub(EXACT_BPT_IN));
-
-          const expectedTokenIn = calcTokenOutGivenExactBptIn(
-            1,
-            poolInitialBalances,
-            poolWeights,
-            EXACT_BPT_IN,
-            INITIAL_BPT,
-            POOL_SWAP_FEE
->>>>>>> eae864c1
           );
 
           await expect(quote).to.be.revertedWith('ERR_INVALID_TOKEN');
         });
 
-<<<<<<< HEAD
         it('reverts if token out is not in the pool', async () => {
           const quote = pool.quoteInGivenOut(
             { ...quoteData, tokenOut: tokenList.BAT.address, amountOut: 100 },
             poolInitialBalances[0], // tokenInBalance
             poolInitialBalances[1] // tokenOutBalance
-=======
-        itOnlyMinimalSwapInfoPool('takes BPT for exact tokens', async () => {
-          const MAX_BPT_IN = bn(2e18);
-          const EXACT_TOKENS_OUT = [bn(0), bn(0.1e18), bn(0)].slice(0, numberOfTokens);
-
-          await pool.connect(lp).exitPoolBPTInForExactTokensOut(MAX_BPT_IN, EXACT_TOKENS_OUT, true, lp.address);
-
-          const expectedBptIn = calcBptInGivenExactTokensOut(
-            poolInitialBalances,
-            poolWeights,
-            EXACT_TOKENS_OUT,
-            INITIAL_BPT,
-            POOL_SWAP_FEE
->>>>>>> eae864c1
           );
 
           await expect(quote).to.be.revertedWith('ERR_INVALID_TOKEN');
@@ -860,15 +787,9 @@
       });
     });
 
-<<<<<<< HEAD
-    describe('protocol swap fees', () => {
+    describe.skip('protocol swap fees', () => {
       const SWAP_FEE = toFixedPoint(0.05); // 5 %
       const PROTOCOL_SWAP_FEE = toFixedPoint(0.1); // 10 %
-=======
-        itOnlyMinimalSwapInfoPool('cannot exit with more tokens than joined', async () => {
-          const previousBPT = await pool.balanceOf(lp.address);
-          const previousTokenBalance = await tokenList.MKR.balanceOf(lp.address);
->>>>>>> eae864c1
 
       const ZEROS = Array(numberOfTokens).fill(0);
       const MAX_UINT128S = Array(numberOfTokens).fill(MAX_UINT128);
@@ -968,221 +889,13 @@
           );
         });
 
-<<<<<<< HEAD
-        itOnlySimplifiedQuotePool('pays swap protocol fees on join exact BPT out', async () => {
+        itOnlyMinimalSwapInfoPool('pays swap protocol fees on join exact BPT out', async () => {
           await assertProtocolSwapFeeIsCharged(() =>
             pool
               .connect(lp)
               .joinPoolTokenInForExactBPTOut((1e18).toString(), tokenList.DAI.address, MAX_UINT128, true, lp.address)
           );
         });
-=======
-        context('with swap', () => {
-          const AMOUNT_IN = bn(10e18);
-
-          beforeEach('swap given in', async () => {
-            const swap = {
-              poolId,
-              amountIn: AMOUNT_IN,
-              tokenInIndex: 0, // send DAI, get MKR
-              tokenOutIndex: 1,
-              userData: '0x',
-            };
-
-            const funds = {
-              sender: trader.address,
-              recipient: trader.address,
-              withdrawFromInternalBalance: false,
-              depositToInternalBalance: false,
-            };
-
-            await vault.connect(trader).batchSwapGivenIn(ZERO_ADDRESS, '0x', [swap], poolTokens, funds);
-          });
-
-          async function assertProtocolSwapFeeIsCharged(payFeesAction: ContractFunction) {
-            const previousBlockHash = (await ethers.provider.getBlock('latest')).hash;
-            const paidTokenIndex = bn(previousBlockHash).mod(numberOfTokens).toNumber();
-            const paidFeeToken = poolTokens[paidTokenIndex];
-
-            const lastInvariant = new Decimal((await pool.getLastInvariant()).toString());
-            const currentInvariant = new Decimal((await pool.getInvariant()).toString());
-            const ratio = lastInvariant.div(currentInvariant);
-            const normalizedWeight = new Decimal((await pool.getNormalizedWeight(paidFeeToken)).toString());
-            const exponent = new Decimal(1e18).div(normalizedWeight);
-            const tokenBalances = await vault.getPoolTokenBalances(poolId, [paidFeeToken]);
-            const paidTokenBalance = new Decimal(tokenBalances[0].toString());
-            const collectedSwapFees = new Decimal(1).minus(ratio.pow(exponent)).times(paidTokenBalance);
-            const protocolSwapFee = new Decimal(PROTOCOL_SWAP_FEE.toString()).div(1e18);
-            const expectedPaidFees = bn(parseInt(collectedSwapFees.times(protocolSwapFee).toString()));
-
-            await payFeesAction();
-
-            const paidTokenFees = await vault.getCollectedFeesByToken(poolTokens[paidTokenIndex]);
-            assertEqualWithError(paidTokenFees, expectedPaidFees, 0.001);
-
-            const nonPaidTokens = poolTokens.filter((token) => token != paidFeeToken);
-            for (const token of nonPaidTokens) {
-              const notPaidTokenFees = await vault.getCollectedFeesByToken(token);
-              expect(notPaidTokenFees).to.equal(0);
-            }
-          }
-
-          it('pays swap protocol fees if requested', async () => {
-            await assertProtocolSwapFeeIsCharged(() => pool.payProtocolFees());
-          });
-
-          it('pays swap protocol fees on join', async () => {
-            await assertProtocolSwapFeeIsCharged(() =>
-              pool.connect(lp).joinPool((1e18).toString(), MAX_UINT128S, true, lp.address)
-            );
-          });
-
-          it('pays swap protocol fees on join-swap exact tokens in', async () => {
-            await assertProtocolSwapFeeIsCharged(() =>
-              pool.connect(lp).joinPoolExactTokensInForBPTOut(0, Array(numberOfTokens).fill(bn(1e18)), true, lp.address)
-            );
-          });
-
-          itOnlyMinimalSwapInfoPool('pays swap protocol fees on join exact BPT out', async () => {
-            await assertProtocolSwapFeeIsCharged(() =>
-              pool
-                .connect(lp)
-                .joinPoolTokenInForExactBPTOut((1e18).toString(), tokenList.DAI.address, MAX_UINT128, true, lp.address)
-            );
-          });
-
-          it('pays swap protocol fees on exit', async () => {
-            await assertProtocolSwapFeeIsCharged(() =>
-              pool.connect(lp).exitPool((1e18).toString(), ZEROS, true, lp.address)
-            );
-          });
-
-          itOnlyMinimalSwapInfoPool('pays swap protocol fees on exit exact BPT in', async () => {
-            await assertProtocolSwapFeeIsCharged(() =>
-              pool.connect(lp).exitPoolExactBPTInForTokenOut(bn(1e18), tokenList.DAI.address, 0, true, lp.address)
-            );
-          });
-
-          it('pays swap protocol fees on exit exact tokens out', async () => {
-            await assertProtocolSwapFeeIsCharged(() =>
-              pool.connect(lp).exitPoolBPTInForExactTokensOut(MAX_UINT128, ZEROS, true, lp.address)
-            );
-          });
-        });
-      });
-    });
-  }
-
-  /////////Temporary pool creation with mock vault
-  let poolTokens: string[];
-  let poolWeights: BigNumber[];
-  let poolSwapFee: BigNumber;
-
-  const callDeployPoolWithMockVault = async (vault: Contract) => {
-    poolTokens = [tokenList.DAI.address, tokenList.MKR.address];
-    poolWeights = [70, 30].map((value) => BigNumber.from(value.toString()));
-    poolSwapFee = toFixedPoint(0.01);
-
-    const name = 'Balancer Pool Token';
-    const symbol = 'BPT';
-    return deploy('WeightedPool', {
-      args: [
-        vault.address,
-        name,
-        symbol,
-        0, //Initial BPT is always zero
-        poolTokens,
-        ['0', '0'], //Initial Balances are empty
-        admin.address,
-        poolWeights,
-        poolSwapFee,
-      ],
-    });
-  };
-  //////////Temporary
-
-  const INIT = 0;
-  const EXACT_TOKENS_IN_FOR_BPT_OUT = 1;
-
-  const encodeJoinInitialUserData = (): string => {
-    return ethers.utils.defaultAbiCoder.encode(['uint256'], [INIT]);
-  };
-  const encodeJoinExactTokensInForBPTOutUserData = (minimumBPT: string): string => {
-    return ethers.utils.defaultAbiCoder.encode(['uint256', 'uint256'], [EXACT_TOKENS_IN_FOR_BPT_OUT, minimumBPT]);
-  };
-
-  describe('join hook', () => {
-    const protocolSwapFee = toFixedPoint(0);
-    const emptyBalances = [0, 0].map((value) => BigNumber.from(value.toString()));
-
-    let vault: Contract;
-    let pool: Contract;
-    let poolId: string;
-
-    beforeEach(async function () {
-      vault = await deploy('MockVault', { args: [] });
-      pool = await callDeployPoolWithMockVault(vault);
-      poolId = await pool.getPoolId();
-    });
-
-    it('fails if caller is not the vault', async () => {
-      await expect(
-        pool
-          .connect(lp)
-          .onJoinPool(poolId, emptyBalances, lp.address, other.address, emptyBalances, protocolSwapFee, '0x')
-      ).to.be.revertedWith('ERR_CALLER_NOT_VAULT');
-    });
-
-    it('fails if wrong pool id', async () => {
-      await expect(
-        vault
-          .connect(lp)
-          .joinPool(
-            pool.address,
-            '0x0000000000000000000000000000000000000000000000000000000000000000',
-            other.address,
-            poolTokens,
-            emptyBalances,
-            false,
-            '0x'
-          )
-      ).to.be.revertedWith('INVALID_POOL_ID');
-    });
-
-    it('fails if no user data', async () => {
-      await expect(
-        vault.connect(lp).joinPool(pool.address, poolId, other.address, poolTokens, emptyBalances, false, '0x')
-      ).to.be.be.revertedWith('Transaction reverted without a reason');
-    });
-
-    it('fails if wrong user data', async () => {
-      const wrongUserData = ethers.utils.defaultAbiCoder.encode(['address'], [lp.address]);
-
-      await expect(
-        vault.connect(lp).joinPool(pool.address, poolId, other.address, poolTokens, emptyBalances, false, wrongUserData)
-      ).to.be.be.revertedWith('Transaction reverted without a reason');
-    });
-
-    context('intialization', () => {
-      let initialBalances: BigNumber[];
-      let initialUserData: string;
-
-      beforeEach(async () => {
-        initialBalances = [0.9e18, 1.8e18].map((value) => BigNumber.from(value.toString()));
-        initialUserData = encodeJoinInitialUserData();
-      });
-      it('grants the invariant amount of BPT', async () => {
-        const previousBPT = await pool.balanceOf(other.address);
-
-        const invariant = calculateInvariant(
-          initialBalances.map((value) => value.toString()),
-          poolWeights.map((value) => value.toString())
-        );
-
-        await vault
-          .connect(creator)
-          .joinPool(pool.address, poolId, other.address, poolTokens, initialBalances, false, initialUserData);
->>>>>>> eae864c1
 
         it('pays swap protocol fees on exit', async () => {
           await assertProtocolSwapFeeIsCharged(() =>
@@ -1190,7 +903,7 @@
           );
         });
 
-        itOnlySimplifiedQuotePool('pays swap protocol fees on exit exact BPT in', async () => {
+        itOnlyMinimalSwapInfoPool('pays swap protocol fees on exit exact BPT in', async () => {
           await assertProtocolSwapFeeIsCharged(() =>
             pool.connect(lp).exitPoolExactBPTInForTokenOut(bn(1e18), tokenList.DAI.address, 0, true, lp.address)
           );
