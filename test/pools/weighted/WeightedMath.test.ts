<<<<<<< HEAD
// import { deploy } from '../../../scripts/helpers/deploy';
// import { calcInGivenOut, calcOutGivenIn } from '../../helpers/math/weighted';
// import { expectRelativeError } from '../../helpers/relativeError';
// import { Contract } from 'ethers';
// import { Decimal } from 'decimal.js';
=======
import { BigNumber, Contract } from 'ethers';

import { deploy } from '../../../lib/helpers/deploy';
import { bn, decimal } from '../../../lib/helpers/numbers';
import { MAX_UINT128 } from '../../../lib/helpers/constants';
import { expectRelativeError } from '../../helpers/relativeError';
import { calcInGivenOut, calcOutGivenIn } from '../../helpers/math/weighted';
>>>>>>> 8cfd8185

// const MAX_RELATIVE_ERROR = 0.0001; //Max relative error

<<<<<<< HEAD
// async function compareOutGivenIn(
//   mock: Contract,
//   tokenBalanceIn: string | number,
//   tokenWeightIn: string | number,
//   tokenBalanceOut: string | number,
//   tokenWeightOut: string | number,
//   tokenAmountIn: string | number
// ) {
//   const outAmountMath = calcOutGivenIn(tokenBalanceIn, tokenWeightIn, tokenBalanceOut, tokenWeightOut, tokenAmountIn);
//   const outAmountPool = await mock.outGivenIn(
//     tokenBalanceIn,
//     tokenWeightIn,
//     tokenBalanceOut,
//     tokenWeightOut,
//     tokenAmountIn
//   );
//   //TODO: work math for this to always happen?
//   //Amount out calcuated by pool must be never greater than exact math
//   // expect(
//   //   outAmountMath.greaterThanOrEqualTo(outAmountPool.toString()),
//   //   'Calculated amount out must be less or equal than exact'
//   // ).to.be.true;

//   //Relative error must be less that the max accepted
//   expectRelativeError(outAmountMath, new Decimal(outAmountPool.toString()), new Decimal(MAX_RELATIVE_ERROR));
// }

// async function compareInGivenOut(
//   mock: Contract,
//   tokenBalanceIn: string | number,
//   tokenWeightIn: string | number,
//   tokenBalanceOut: string | number,
//   tokenWeightOut: string | number,
//   tokenAmountOut: string | number
// ) {
//   const inAmountMath = calcInGivenOut(tokenBalanceIn, tokenWeightIn, tokenBalanceOut, tokenWeightOut, tokenAmountOut);
//   const inAmountPool = await mock.inGivenOut(
//     tokenBalanceIn,
//     tokenWeightIn,
//     tokenBalanceOut,
//     tokenWeightOut,
//     tokenAmountOut
//   );
=======
async function compareOutGivenIn(
  mock: Contract,
  tokenBalanceIn: BigNumber,
  tokenWeightIn: BigNumber,
  tokenBalanceOut: BigNumber,
  tokenWeightOut: BigNumber,
  tokenAmountIn: BigNumber
) {
  const outAmountMath = calcOutGivenIn(tokenBalanceIn, tokenWeightIn, tokenBalanceOut, tokenWeightOut, tokenAmountIn);
  const outAmountPool = await mock.outGivenIn(
    tokenBalanceIn,
    tokenWeightIn,
    tokenBalanceOut,
    tokenWeightOut,
    tokenAmountIn
  );
  //TODO: work math for this to always happen?
  //Amount out calcuated by pool must be never greater than exact math
  // expect(
  //   outAmountMath.greaterThanOrEqualTo(outAmountPool.toString()),
  //   'Calculated amount out must be less or equal than exact'
  // ).to.be.true;

  //Relative error must be less that the max accepted
  expectRelativeError(outAmountMath, decimal(outAmountPool), decimal(MAX_RELATIVE_ERROR));
}

async function compareInGivenOut(
  mock: Contract,
  tokenBalanceIn: BigNumber,
  tokenWeightIn: BigNumber,
  tokenBalanceOut: BigNumber,
  tokenWeightOut: BigNumber,
  tokenAmountOut: BigNumber
) {
  const inAmountMath = calcInGivenOut(tokenBalanceIn, tokenWeightIn, tokenBalanceOut, tokenWeightOut, tokenAmountOut);
  const inAmountPool = await mock.inGivenOut(
    tokenBalanceIn,
    tokenWeightIn,
    tokenBalanceOut,
    tokenWeightOut,
    tokenAmountOut
  );
>>>>>>> 8cfd8185

//   //TODO: work math for this to always happen?
//   //Amount in calcuated by pool must be never lower than exact math
//   // expect(
//   //   inAmountMath.lessThanOrEqualTo(inAmountPool.toString()),
//   //  'Calculated amount in must be greater or equal than exact'
//   // ).to.be.true;

<<<<<<< HEAD
//   //Relative error must be less that the max accepted
//   expectRelativeError(inAmountMath, new Decimal(inAmountPool.toString()), new Decimal(MAX_RELATIVE_ERROR));
// }
=======
  //Relative error must be less that the max accepted
  expectRelativeError(inAmountMath, decimal(inAmountPool), decimal(MAX_RELATIVE_ERROR));
}
>>>>>>> 8cfd8185

// describe('WeightedMath', function () {
//   let mock: Contract;

//   beforeEach(async function () {
//     mock = await deploy('MockWeightedMath', { args: [] });
//   });

<<<<<<< HEAD
//   describe('Simple swap', () => {
//     it('outGivenIn', async () => {
//       await compareOutGivenIn(
//         mock,
//         (100e18).toString(), //tokenBalanceIn
//         (50e18).toString(), //tokenWeightIn
//         (100e18).toString(), //tokenBalanceOut
//         (40e18).toString(), //tokenWeightOut
//         (15e18).toString() //tokenAmountIn
//       );
//     });
//     it('inGivenOut', async () => {
//       await compareInGivenOut(
//         mock,
//         (100e18).toString(), //tokenBalanceIn
//         (50e18).toString(), //tokenWeightIn
//         (100e18).toString(), //tokenBalanceOut
//         (40e18).toString(), //tokenWeightOut
//         (15e18).toString() //tokenAmountOut
//       );
//     });
//   });

//   describe('Extreme amounts', () => {
//     it('outGivenIn - min amount in', async () => {
//       await compareOutGivenIn(
//         mock,
//         (100e18).toString(), //tokenBalanceIn
//         (50e18).toString(), //tokenWeightIn
//         (100e18).toString(), //tokenBalanceOut
//         (40e18).toString(), //tokenWeightOut
//         (10e6).toString() //tokenAmountIn (MIN AMOUNT = 0.00000000001)
//       );
//     });
//     it('inGivenOut - min amount out', async () => {
//       await compareInGivenOut(
//         mock,
//         (100e18).toString(), //tokenBalanceIn
//         (50e18).toString(), //tokenWeightIn
//         (100e18).toString(), //tokenBalanceOut
//         (40e18).toString(), //tokenWeightOut
//         (10e6).toString() //tokenAmountOut (MIN AMOUNT = 0.00000000001)
//       );
//     });
//     it('outGivenIn - max amount in', async () => {
//       await compareOutGivenIn(
//         mock,
//         '340282366920938463463374607431768211455', //tokenBalanceIn (max uint128)
//         (50e18).toString(), //tokenWeightIn
//         '340282366920938463463374607431768211455', //tokenBalanceOut (max uint128)
//         (40e18).toString(), //tokenWeightOut
//         '170141183460469231731687303715884105727' //tokenAmountIn (50% of Balance)
//       );
//     });
//     it('inGivenOut - max amount out', async () => {
//       await compareInGivenOut(
//         mock,
//         '340282366920938463463374607431768211455', //tokenBalanceIn (max uint128)
//         (50e18).toString(), //tokenWeightIn
//         '340282366920938463463374607431768211455', //tokenBalanceOut (max uint128)
//         (40e18).toString(), //tokenWeightOut
//         '170141183460469231731687303715884105727' //tokenAmountOut (50% of Balance)
//       );
//     });
//   });

//   describe('Extreme weights', () => {
//     it('outGivenIn - min weights relation', async () => {
//       //Weight relation = 130.07
//       await compareOutGivenIn(
//         mock,
//         (100e18).toString(), //tokenBalanceIn
//         (130.7e18).toString(), //tokenWeightIn
//         (100e18).toString(), //tokenBalanceOut
//         (1e18).toString(), //tokenWeightOut
//         (15e18).toString() //tokenAmountIn
//       );
//     });
//     it('outGivenIn - max weights relation', async () => {
//       //Weight relation = 0.00769
//       await compareOutGivenIn(
//         mock,
//         (100e18).toString(), //tokenBalanceIn
//         (0.00769e18).toString(), //tokenWeightIn
//         (100e18).toString(), //tokenBalanceOut
//         (1e18).toString(), //tokenWeightOut
//         (50e18).toString() //tokenAmountIn
//       );
//     });
//   });
// });
=======
  describe('Simple swap', () => {
    it('outGivenIn', async () => {
      await compareOutGivenIn(
        mock,
        bn(100e18), //tokenBalanceIn
        bn(50e18), //tokenWeightIn
        bn(100e18), //tokenBalanceOut
        bn(40e18), //tokenWeightOut
        bn(15e18) //tokenAmountIn
      );
    });

    it('inGivenOut', async () => {
      await compareInGivenOut(
        mock,
        bn(100e18), //tokenBalanceIn
        bn(50e18), //tokenWeightIn
        bn(100e18), //tokenBalanceOut
        bn(40e18), //tokenWeightOut
        bn(15e18) //tokenAmountOut
      );
    });
  });

  describe('Extreme amounts', () => {
    it('outGivenIn - min amount in', async () => {
      await compareOutGivenIn(
        mock,
        bn(100e18), //tokenBalanceIn
        bn(50e18), //tokenWeightIn
        bn(100e18), //tokenBalanceOut
        bn(40e18), //tokenWeightOut
        bn(10e6) //tokenAmountIn (MIN AMOUNT = 0.00000000001)
      );
    });

    it('inGivenOut - min amount out', async () => {
      await compareInGivenOut(
        mock,
        bn(100e18), //tokenBalanceIn
        bn(50e18), //tokenWeightIn
        bn(100e18), //tokenBalanceOut
        bn(40e18), //tokenWeightOut
        bn(10e6) //tokenAmountOut (MIN AMOUNT = 0.00000000001)
      );
    });

    it('outGivenIn - max amount in', async () => {
      await compareOutGivenIn(
        mock,
        MAX_UINT128, //tokenBalanceIn
        bn(50e18), //tokenWeightIn
        MAX_UINT128, //tokenBalanceOut
        bn(40e18), //tokenWeightOut
        MAX_UINT128.div(2) //tokenAmountIn (50% of Balance)
      );
    });

    it('inGivenOut - max amount out', async () => {
      await compareInGivenOut(
        mock,
        MAX_UINT128, //tokenBalanceIn
        bn(50e18), //tokenWeightIn
        MAX_UINT128, //tokenBalanceOut
        bn(40e18), //tokenWeightOut
        MAX_UINT128.div(2) //tokenAmountOut (50% of Balance)
      );
    });
  });

  describe('Extreme weights', () => {
    it('outGivenIn - min weights relation', async () => {
      //Weight relation = 130.07
      await compareOutGivenIn(
        mock,
        bn(100e18), //tokenBalanceIn
        bn(130.7e18), //tokenWeightIn
        bn(100e18), //tokenBalanceOut
        bn(1e18), //tokenWeightOut
        bn(15e18) //tokenAmountIn
      );
    });

    it('outGivenIn - max weights relation', async () => {
      //Weight relation = 0.00769
      await compareOutGivenIn(
        mock,
        bn(100e18), //tokenBalanceIn
        bn(0.00769e18), //tokenWeightIn
        bn(100e18), //tokenBalanceOut
        bn(1e18), //tokenWeightOut
        bn(50e18) //tokenAmountIn
      );
    });
  });
});
>>>>>>> 8cfd8185
<|MERGE_RESOLUTION|>--- conflicted
+++ resolved
@@ -1,10 +1,3 @@
-<<<<<<< HEAD
-// import { deploy } from '../../../scripts/helpers/deploy';
-// import { calcInGivenOut, calcOutGivenIn } from '../../helpers/math/weighted';
-// import { expectRelativeError } from '../../helpers/relativeError';
-// import { Contract } from 'ethers';
-// import { Decimal } from 'decimal.js';
-=======
 import { BigNumber, Contract } from 'ethers';
 
 import { deploy } from '../../../lib/helpers/deploy';
@@ -12,55 +5,9 @@
 import { MAX_UINT128 } from '../../../lib/helpers/constants';
 import { expectRelativeError } from '../../helpers/relativeError';
 import { calcInGivenOut, calcOutGivenIn } from '../../helpers/math/weighted';
->>>>>>> 8cfd8185
 
-// const MAX_RELATIVE_ERROR = 0.0001; //Max relative error
+const MAX_RELATIVE_ERROR = 0.0001; //Max relative error
 
-<<<<<<< HEAD
-// async function compareOutGivenIn(
-//   mock: Contract,
-//   tokenBalanceIn: string | number,
-//   tokenWeightIn: string | number,
-//   tokenBalanceOut: string | number,
-//   tokenWeightOut: string | number,
-//   tokenAmountIn: string | number
-// ) {
-//   const outAmountMath = calcOutGivenIn(tokenBalanceIn, tokenWeightIn, tokenBalanceOut, tokenWeightOut, tokenAmountIn);
-//   const outAmountPool = await mock.outGivenIn(
-//     tokenBalanceIn,
-//     tokenWeightIn,
-//     tokenBalanceOut,
-//     tokenWeightOut,
-//     tokenAmountIn
-//   );
-//   //TODO: work math for this to always happen?
-//   //Amount out calcuated by pool must be never greater than exact math
-//   // expect(
-//   //   outAmountMath.greaterThanOrEqualTo(outAmountPool.toString()),
-//   //   'Calculated amount out must be less or equal than exact'
-//   // ).to.be.true;
-
-//   //Relative error must be less that the max accepted
-//   expectRelativeError(outAmountMath, new Decimal(outAmountPool.toString()), new Decimal(MAX_RELATIVE_ERROR));
-// }
-
-// async function compareInGivenOut(
-//   mock: Contract,
-//   tokenBalanceIn: string | number,
-//   tokenWeightIn: string | number,
-//   tokenBalanceOut: string | number,
-//   tokenWeightOut: string | number,
-//   tokenAmountOut: string | number
-// ) {
-//   const inAmountMath = calcInGivenOut(tokenBalanceIn, tokenWeightIn, tokenBalanceOut, tokenWeightOut, tokenAmountOut);
-//   const inAmountPool = await mock.inGivenOut(
-//     tokenBalanceIn,
-//     tokenWeightIn,
-//     tokenBalanceOut,
-//     tokenWeightOut,
-//     tokenAmountOut
-//   );
-=======
 async function compareOutGivenIn(
   mock: Contract,
   tokenBalanceIn: BigNumber,
@@ -104,125 +51,25 @@
     tokenWeightOut,
     tokenAmountOut
   );
->>>>>>> 8cfd8185
 
-//   //TODO: work math for this to always happen?
-//   //Amount in calcuated by pool must be never lower than exact math
-//   // expect(
-//   //   inAmountMath.lessThanOrEqualTo(inAmountPool.toString()),
-//   //  'Calculated amount in must be greater or equal than exact'
-//   // ).to.be.true;
+  //TODO: work math for this to always happen?
+  //Amount in calcuated by pool must be never lower than exact math
+  // expect(
+  //   inAmountMath.lessThanOrEqualTo(inAmountPool.toString()),
+  //  'Calculated amount in must be greater or equal than exact'
+  // ).to.be.true;
 
-<<<<<<< HEAD
-//   //Relative error must be less that the max accepted
-//   expectRelativeError(inAmountMath, new Decimal(inAmountPool.toString()), new Decimal(MAX_RELATIVE_ERROR));
-// }
-=======
   //Relative error must be less that the max accepted
   expectRelativeError(inAmountMath, decimal(inAmountPool), decimal(MAX_RELATIVE_ERROR));
 }
->>>>>>> 8cfd8185
 
-// describe('WeightedMath', function () {
-//   let mock: Contract;
+describe('WeightedMath', function () {
+  let mock: Contract;
 
-//   beforeEach(async function () {
-//     mock = await deploy('MockWeightedMath', { args: [] });
-//   });
+  beforeEach(async function () {
+    mock = await deploy('MockWeightedMath', { args: [] });
+  });
 
-<<<<<<< HEAD
-//   describe('Simple swap', () => {
-//     it('outGivenIn', async () => {
-//       await compareOutGivenIn(
-//         mock,
-//         (100e18).toString(), //tokenBalanceIn
-//         (50e18).toString(), //tokenWeightIn
-//         (100e18).toString(), //tokenBalanceOut
-//         (40e18).toString(), //tokenWeightOut
-//         (15e18).toString() //tokenAmountIn
-//       );
-//     });
-//     it('inGivenOut', async () => {
-//       await compareInGivenOut(
-//         mock,
-//         (100e18).toString(), //tokenBalanceIn
-//         (50e18).toString(), //tokenWeightIn
-//         (100e18).toString(), //tokenBalanceOut
-//         (40e18).toString(), //tokenWeightOut
-//         (15e18).toString() //tokenAmountOut
-//       );
-//     });
-//   });
-
-//   describe('Extreme amounts', () => {
-//     it('outGivenIn - min amount in', async () => {
-//       await compareOutGivenIn(
-//         mock,
-//         (100e18).toString(), //tokenBalanceIn
-//         (50e18).toString(), //tokenWeightIn
-//         (100e18).toString(), //tokenBalanceOut
-//         (40e18).toString(), //tokenWeightOut
-//         (10e6).toString() //tokenAmountIn (MIN AMOUNT = 0.00000000001)
-//       );
-//     });
-//     it('inGivenOut - min amount out', async () => {
-//       await compareInGivenOut(
-//         mock,
-//         (100e18).toString(), //tokenBalanceIn
-//         (50e18).toString(), //tokenWeightIn
-//         (100e18).toString(), //tokenBalanceOut
-//         (40e18).toString(), //tokenWeightOut
-//         (10e6).toString() //tokenAmountOut (MIN AMOUNT = 0.00000000001)
-//       );
-//     });
-//     it('outGivenIn - max amount in', async () => {
-//       await compareOutGivenIn(
-//         mock,
-//         '340282366920938463463374607431768211455', //tokenBalanceIn (max uint128)
-//         (50e18).toString(), //tokenWeightIn
-//         '340282366920938463463374607431768211455', //tokenBalanceOut (max uint128)
-//         (40e18).toString(), //tokenWeightOut
-//         '170141183460469231731687303715884105727' //tokenAmountIn (50% of Balance)
-//       );
-//     });
-//     it('inGivenOut - max amount out', async () => {
-//       await compareInGivenOut(
-//         mock,
-//         '340282366920938463463374607431768211455', //tokenBalanceIn (max uint128)
-//         (50e18).toString(), //tokenWeightIn
-//         '340282366920938463463374607431768211455', //tokenBalanceOut (max uint128)
-//         (40e18).toString(), //tokenWeightOut
-//         '170141183460469231731687303715884105727' //tokenAmountOut (50% of Balance)
-//       );
-//     });
-//   });
-
-//   describe('Extreme weights', () => {
-//     it('outGivenIn - min weights relation', async () => {
-//       //Weight relation = 130.07
-//       await compareOutGivenIn(
-//         mock,
-//         (100e18).toString(), //tokenBalanceIn
-//         (130.7e18).toString(), //tokenWeightIn
-//         (100e18).toString(), //tokenBalanceOut
-//         (1e18).toString(), //tokenWeightOut
-//         (15e18).toString() //tokenAmountIn
-//       );
-//     });
-//     it('outGivenIn - max weights relation', async () => {
-//       //Weight relation = 0.00769
-//       await compareOutGivenIn(
-//         mock,
-//         (100e18).toString(), //tokenBalanceIn
-//         (0.00769e18).toString(), //tokenWeightIn
-//         (100e18).toString(), //tokenBalanceOut
-//         (1e18).toString(), //tokenWeightOut
-//         (50e18).toString() //tokenAmountIn
-//       );
-//     });
-//   });
-// });
-=======
   describe('Simple swap', () => {
     it('outGivenIn', async () => {
       await compareOutGivenIn(
@@ -318,5 +165,4 @@
       );
     });
   });
-});
->>>>>>> 8cfd8185
+});