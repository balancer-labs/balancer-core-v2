import { Contract } from 'ethers';
import { deploy } from '../../../lib/helpers/deploy';
<<<<<<< HEAD
import { bn, decimal } from '../../../lib/helpers/numbers';
import { MAX_UINT112 } from '../../../lib/helpers/constants';
import { expectRelativeError } from '../../helpers/relativeError';
import { calcInGivenOut, calcOutGivenIn } from '../../helpers/math/weighted';
=======
import { bn } from '../../../lib/helpers/numbers';
import { expectEqualWithError } from '../../helpers/relativeError';
import {
  calculateInvariant,
  calcInGivenOut,
  calcOutGivenIn,
  calculateOneTokenSwapFee,
} from '../../helpers/math/weighted';
>>>>>>> 96cbf9f0

const MAX_RELATIVE_ERROR = 0.0001; //Max relative error

describe('WeightedMath', function () {
  let mock: Contract;

  beforeEach(async function () {
    mock = await deploy('MockWeightedMath', { args: [] });
  });

  context('invariant', () => {
    context('two tokens', () => {
      it('returns invariant', async () => {
        const normalizedWeights = [bn(0.3e18), bn(0.7e18)];
        const balances = [bn(10e18), bn(12e18)];

        const result = await mock.invariant(normalizedWeights, balances);
        const expectedInvariant = calculateInvariant(balances, normalizedWeights);

        expectEqualWithError(result, bn(expectedInvariant), MAX_RELATIVE_ERROR);
      });
    });
    context('three tokens', () => {
      it('returns invariant', async () => {
        const normalizedWeights = [bn(0.3e18), bn(0.2e18), bn(0.5e18)];
        const balances = [bn(10e18), bn(12e18), bn(14e18)];

        const result = await mock.invariant(normalizedWeights, balances);
        const expectedInvariant = calculateInvariant(balances, normalizedWeights);

        expectEqualWithError(result, bn(expectedInvariant), MAX_RELATIVE_ERROR);
      });
    });
  });

  describe('Simple swap', () => {
    it('outGivenIn', async () => {
      const tokenBalanceIn = bn(100e18);
      const tokenWeightIn = bn(50e18);
      const tokenBalanceOut = bn(100e18);
      const tokenWeightOut = bn(40e18);
      const tokenAmountIn = bn(15e18);

      const outAmountMath = calcOutGivenIn(
        tokenBalanceIn,
        tokenWeightIn,
        tokenBalanceOut,
        tokenWeightOut,
        tokenAmountIn
      );
      const outAmountPool = await mock.outGivenIn(
        tokenBalanceIn,
        tokenWeightIn,
        tokenBalanceOut,
        tokenWeightOut,
        tokenAmountIn
      );
      expectEqualWithError(outAmountPool, bn(outAmountMath.toFixed(0)), MAX_RELATIVE_ERROR);
    });

    it('inGivenOut', async () => {
      const tokenBalanceIn = bn(100e18);
      const tokenWeightIn = bn(50e18);
      const tokenBalanceOut = bn(100e18);
      const tokenWeightOut = bn(40e18);
      const tokenAmountOut = bn(15e18);

      const inAmountMath = calcInGivenOut(
        tokenBalanceIn,
        tokenWeightIn,
        tokenBalanceOut,
        tokenWeightOut,
        tokenAmountOut
      );
      const inAmountPool = await mock.inGivenOut(
        tokenBalanceIn,
        tokenWeightIn,
        tokenBalanceOut,
        tokenWeightOut,
        tokenAmountOut
      );
      expectEqualWithError(inAmountPool, bn(inAmountMath.toFixed(0)), MAX_RELATIVE_ERROR);
    });
  });

  describe('Extreme amounts', () => {
    it('outGivenIn - min amount in', async () => {
      const tokenBalanceIn = bn(100e18);
      const tokenWeightIn = bn(50e18);
      const tokenBalanceOut = bn(100e18);
      const tokenWeightOut = bn(40e18);
      const tokenAmountIn = bn(10e6); // (MIN AMOUNT = 0.00000000001)

      const outAmountMath = calcOutGivenIn(
        tokenBalanceIn,
        tokenWeightIn,
        tokenBalanceOut,
        tokenWeightOut,
        tokenAmountIn
      );
      const outAmountPool = await mock.outGivenIn(
        tokenBalanceIn,
        tokenWeightIn,
        tokenBalanceOut,
        tokenWeightOut,
        tokenAmountIn
      );
      expectEqualWithError(outAmountPool, bn(outAmountMath.toFixed(0)), MAX_RELATIVE_ERROR);
    });

<<<<<<< HEAD
    it('outGivenIn - max amount in', async () => {
      await compareOutGivenIn(
        mock,
        MAX_UINT112, //tokenBalanceIn
        bn(50e18), //tokenWeightIn
        MAX_UINT112, //tokenBalanceOut
        bn(40e18), //tokenWeightOut
        MAX_UINT112.div(2) //tokenAmountIn (50% of Balance)
      );
    });

    it('inGivenOut - max amount out', async () => {
      await compareInGivenOut(
        mock,
        MAX_UINT112, //tokenBalanceIn
        bn(50e18), //tokenWeightIn
        MAX_UINT112, //tokenBalanceOut
        bn(40e18), //tokenWeightOut
        MAX_UINT112.div(2) //tokenAmountOut (50% of Balance)
=======
    it('inGivenOut - min amount out', async () => {
      const tokenBalanceIn = bn(100e18);
      const tokenWeightIn = bn(50e18);
      const tokenBalanceOut = bn(100e18);
      const tokenWeightOut = bn(40e18);
      const tokenAmountOut = bn(10e6); // (MIN AMOUNT = 0.00000000001)

      const inAmountMath = calcInGivenOut(
        tokenBalanceIn,
        tokenWeightIn,
        tokenBalanceOut,
        tokenWeightOut,
        tokenAmountOut
      );
      const inAmountPool = await mock.inGivenOut(
        tokenBalanceIn,
        tokenWeightIn,
        tokenBalanceOut,
        tokenWeightOut,
        tokenAmountOut
>>>>>>> 96cbf9f0
      );
      expectEqualWithError(inAmountPool, bn(inAmountMath.toFixed(0)), MAX_RELATIVE_ERROR);
    });
  });

  describe('Extreme weights', () => {
    it('outGivenIn - max weights relation', async () => {
      //Weight relation = 130.07

      const tokenBalanceIn = bn(100e18);
      const tokenWeightIn = bn(130.7e18);
      const tokenBalanceOut = bn(100e18);
      const tokenWeightOut = bn(1e18);
      const tokenAmountIn = bn(15e18);

      const outAmountMath = calcOutGivenIn(
        tokenBalanceIn,
        tokenWeightIn,
        tokenBalanceOut,
        tokenWeightOut,
        tokenAmountIn
      );
      const outAmountPool = await mock.outGivenIn(
        tokenBalanceIn,
        tokenWeightIn,
        tokenBalanceOut,
        tokenWeightOut,
        tokenAmountIn
      );
      expectEqualWithError(outAmountPool, bn(outAmountMath.toFixed(0)), MAX_RELATIVE_ERROR);
    });

    it('outGivenIn - min weights relation', async () => {
      //Weight relation = 0.00769

      const tokenBalanceIn = bn(100e18);
      const tokenWeightIn = bn(0.00769e18);
      const tokenBalanceOut = bn(100e18);
      const tokenWeightOut = bn(1e18);
      const tokenAmountIn = bn(50e18);

      const outAmountMath = calcOutGivenIn(
        tokenBalanceIn,
        tokenWeightIn,
        tokenBalanceOut,
        tokenWeightOut,
        tokenAmountIn
      );
      const outAmountPool = await mock.outGivenIn(
        tokenBalanceIn,
        tokenWeightIn,
        tokenBalanceOut,
        tokenWeightOut,
        tokenAmountIn
      );
      expectEqualWithError(outAmountPool, bn(outAmountMath.toFixed(0)), MAX_RELATIVE_ERROR);
    });
  });

  context('protocol swap fees', () => {
    context('two tokens', () => {
      it('returns protocol swap fees', async () => {
        const normalizedWeights = [bn(0.3e18), bn(0.7e18)];
        const balances = [bn(10e18), bn(11e18)];
        const lastInvariant = bn(10e18);
        const tokenIndex = 0;

        const result = await mock.calculateOneTokenSwapFee(balances, normalizedWeights, lastInvariant, tokenIndex);
        const expectedFeeAmount = calculateOneTokenSwapFee(balances, normalizedWeights, lastInvariant, tokenIndex);

        expectEqualWithError(result, bn(expectedFeeAmount.toFixed(0)), MAX_RELATIVE_ERROR);
      });
    });
    context('three tokens', () => {
      it('returns protocol swap fees', async () => {
        const normalizedWeights = [bn(0.3e18), bn(0.2e18), bn(0.5e18)];
        const balances = [bn(10e18), bn(11e18), bn(12e18)];
        const lastInvariant = bn(10e18);
        const tokenIndex = 0;

        const result = await mock.calculateOneTokenSwapFee(balances, normalizedWeights, lastInvariant, tokenIndex);
        const expectedFeeAmount = calculateOneTokenSwapFee(balances, normalizedWeights, lastInvariant, tokenIndex);

        expectEqualWithError(result, bn(expectedFeeAmount.toFixed(0)), MAX_RELATIVE_ERROR);
      });
    });
  });
});<|MERGE_RESOLUTION|>--- conflicted
+++ resolved
@@ -1,12 +1,7 @@
 import { Contract } from 'ethers';
+
+import { bn } from '../../../lib/helpers/numbers';
 import { deploy } from '../../../lib/helpers/deploy';
-<<<<<<< HEAD
-import { bn, decimal } from '../../../lib/helpers/numbers';
-import { MAX_UINT112 } from '../../../lib/helpers/constants';
-import { expectRelativeError } from '../../helpers/relativeError';
-import { calcInGivenOut, calcOutGivenIn } from '../../helpers/math/weighted';
-=======
-import { bn } from '../../../lib/helpers/numbers';
 import { expectEqualWithError } from '../../helpers/relativeError';
 import {
   calculateInvariant,
@@ -14,7 +9,6 @@
   calcOutGivenIn,
   calculateOneTokenSwapFee,
 } from '../../helpers/math/weighted';
->>>>>>> 96cbf9f0
 
 const MAX_RELATIVE_ERROR = 0.0001; //Max relative error
 
@@ -125,27 +119,6 @@
       expectEqualWithError(outAmountPool, bn(outAmountMath.toFixed(0)), MAX_RELATIVE_ERROR);
     });
 
-<<<<<<< HEAD
-    it('outGivenIn - max amount in', async () => {
-      await compareOutGivenIn(
-        mock,
-        MAX_UINT112, //tokenBalanceIn
-        bn(50e18), //tokenWeightIn
-        MAX_UINT112, //tokenBalanceOut
-        bn(40e18), //tokenWeightOut
-        MAX_UINT112.div(2) //tokenAmountIn (50% of Balance)
-      );
-    });
-
-    it('inGivenOut - max amount out', async () => {
-      await compareInGivenOut(
-        mock,
-        MAX_UINT112, //tokenBalanceIn
-        bn(50e18), //tokenWeightIn
-        MAX_UINT112, //tokenBalanceOut
-        bn(40e18), //tokenWeightOut
-        MAX_UINT112.div(2) //tokenAmountOut (50% of Balance)
-=======
     it('inGivenOut - min amount out', async () => {
       const tokenBalanceIn = bn(100e18);
       const tokenWeightIn = bn(50e18);
@@ -166,7 +139,6 @@
         tokenBalanceOut,
         tokenWeightOut,
         tokenAmountOut
->>>>>>> 96cbf9f0
       );
       expectEqualWithError(inAmountPool, bn(inAmountMath.toFixed(0)), MAX_RELATIVE_ERROR);
     });
