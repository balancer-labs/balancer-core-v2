import { ethers } from 'hardhat';
import { expect } from 'chai';
import { Contract } from 'ethers';
import { SignerWithAddress } from '@nomiclabs/hardhat-ethers/dist/src/signer-with-address';

import TokenList from '../helpers/models/tokens/TokenList';
import { MONTH } from '../../lib/helpers/time';
import { roleId } from '../../lib/helpers/roles';
import { deploy } from '../../lib/helpers/deploy';
<<<<<<< HEAD
import { BigNumberish } from '../../lib/helpers/numbers';
import { GeneralPool, PoolSpecializationSetting } from '../../lib/helpers/pools';
import { ZERO_ADDRESS } from '../../lib/helpers/constants';
=======
import { GeneralPool } from '../../lib/helpers/pools';
import { BigNumberish, fp } from '../../lib/helpers/numbers';
>>>>>>> 73c96fc5

describe('BasePool', function () {
  let admin: SignerWithAddress, other: SignerWithAddress;
  let authorizer: Contract, vault: Contract;
  let tokens: TokenList;

  before(async () => {
    [, admin, other] = await ethers.getSigners();
  });

  sharedBeforeEach(async () => {
    authorizer = await deploy('Authorizer', { args: [admin.address] });
<<<<<<< HEAD
    vault = await deploy('Vault', { args: [authorizer.address, ZERO_ADDRESS] });
=======
    vault = await deploy('Vault', { args: [authorizer.address, 0, 0] });
>>>>>>> 73c96fc5
    tokens = await TokenList.create(['DAI', 'MKR', 'SNX'], { sorted: true });
  });

  function deployBasePool(
    params: {
      tokens?: TokenList | string[];
      swapFee?: BigNumberish;
      emergencyPeriod?: number;
      emergencyPeriodCheckExtension?: number;
    } = {}
  ): Promise<Contract> {
    let { tokens: poolTokens, swapFee, emergencyPeriod, emergencyPeriodCheckExtension } = params;
    if (!poolTokens) poolTokens = tokens;
    if (!swapFee) swapFee = 0;
    if (!emergencyPeriod) emergencyPeriod = 0;
    if (!emergencyPeriodCheckExtension) emergencyPeriodCheckExtension = 0;

    return deploy('MockBasePool', {
      args: [
        vault.address,
        GeneralPool,
        'Balancer Pool Token',
        'BPT',
        Array.isArray(poolTokens) ? poolTokens : poolTokens.addresses,
        swapFee,
        emergencyPeriod,
        emergencyPeriodCheckExtension,
      ],
    });
  }

  describe('deployment', () => {
    it('registers a pool in the vault', async () => {
      const pool = await deployBasePool({ tokens });
      const poolId = await pool.getPoolId();

      const [poolAddress, poolSpecialization] = await vault.getPool(poolId);
      expect(poolAddress).to.equal(pool.address);
      expect(poolSpecialization).to.equal(GeneralPool);
    });

    it('reverts if the tokens are not sorted', async () => {
      await expect(deployBasePool({ tokens: tokens.addresses.reverse() })).to.be.revertedWith('UNSORTED_ARRAY');
    });
  });

  describe('authorizer', () => {
    let pool: Contract;

    sharedBeforeEach('deploy pool', async () => {
      pool = await deployBasePool();
    });

    it('uses the authorizer of the vault', async () => {
      expect(await pool.getAuthorizer()).to.equal(authorizer.address);
    });

    it('does not affect if the vault changes the authorizer', async () => {
      const role = roleId(vault, 'changeAuthorizer');
      await authorizer.connect(admin).grantRole(role, admin.address);

      await vault.connect(admin).changeAuthorizer(other.address);

      expect(await pool.getAuthorizer()).to.equal(other.address);
    });
  });

  describe('swap fee', () => {
    context('initialization', () => {
      it('has an initial swap fee', async () => {
        const swapFee = fp(0.003);
        const pool = await deployBasePool({ swapFee });

        expect(await pool.getSwapFee()).to.equal(swapFee);
      });

      it('can be initialized to the zero address', async () => {
        const swapFee = 0;
        const pool = await deployBasePool({ swapFee });

        expect(await pool.getSwapFee()).to.equal(swapFee);
      });
    });

    context('setting the swap fee', () => {
      let pool: Contract;

      sharedBeforeEach('deploy pool', async () => {
        pool = await deployBasePool({ swapFee: fp(0.01) });
      });

      context('when the sender is has the role to do it', () => {
        let role: string;

        sharedBeforeEach('grant permission', async () => {
          role = roleId(pool, 'setSwapFee');
          await authorizer.connect(admin).grantRole(role, admin.address);
        });

        context('when the new swap fee is below the maximum', () => {
          it('can change the swap fee', async () => {
            expect(await authorizer.hasRole(role, admin.address)).to.be.true;

            const newSwapFee = fp(0.000001);
            await pool.connect(admin).setSwapFee(newSwapFee);

            expect(await pool.getSwapFee()).to.equal(newSwapFee);
          });

          it('can change the swap fee to zero', async () => {
            expect(await authorizer.hasRole(role, admin.address)).to.be.true;

            const newSwapFee = fp(0.000001);
            await pool.connect(admin).setSwapFee(newSwapFee);

            expect(await pool.getSwapFee()).to.equal(newSwapFee);
          });

          it('can not change the swap fee if the role was revoked', async () => {
            await authorizer.connect(admin).revokeRole(role, admin.address);

            expect(await authorizer.hasRole(role, admin.address)).to.be.false;

            await expect(pool.connect(admin).setSwapFee(0)).to.be.revertedWith('SENDER_NOT_ALLOWED');
          });
        });

        context('when the new swap fee is not below the maximum', () => {
          const MAX_SWAP_FEE = fp(0.1);

          it('reverts', async () => {
            await expect(pool.connect(admin).setSwapFee(MAX_SWAP_FEE.add(1))).to.be.revertedWith('MAX_SWAP_FEE');
          });
        });
      });

      context('when the sender does not have the role to do it', () => {
        it('reverts', async () => {
          await expect(pool.connect(other).setSwapFee(0)).to.be.revertedWith('SENDER_NOT_ALLOWED');
        });
      });
    });
  });

  describe('emergency period', () => {
    let pool: Contract;
    const EMERGENCY_PERIOD = MONTH * 3;
    const EMERGENCY_PERIOD_CHECK_EXTENSION = MONTH;

    sharedBeforeEach('deploy pool', async () => {
      pool = await deployBasePool({
        emergencyPeriod: EMERGENCY_PERIOD,
        emergencyPeriodCheckExtension: EMERGENCY_PERIOD_CHECK_EXTENSION,
      });
    });

    context('when the sender is has the role to do it', () => {
      let role: string;

      sharedBeforeEach('grant permission', async () => {
        role = roleId(pool, 'setEmergencyPeriod');
        await authorizer.connect(admin).grantRole(role, admin.address);
      });

      it('can change the emergency period status', async () => {
        expect(await authorizer.hasRole(role, admin.address)).to.be.true;

        await pool.connect(admin).setEmergencyPeriod(true);

        const { active } = await pool.getEmergencyPeriod();
        expect(active).to.be.true;
      });

      it('can not change the emergency period if the role was revoked', async () => {
        await authorizer.connect(admin).revokeRole(role, admin.address);

        expect(await authorizer.hasRole(role, admin.address)).to.be.false;

        await expect(pool.connect(admin).setEmergencyPeriod(true)).to.be.revertedWith('SENDER_NOT_ALLOWED');
      });
    });

    context('when the sender does not have the role to do it', () => {
      it('reverts', async () => {
        await expect(pool.connect(other).setEmergencyPeriod(true)).to.be.revertedWith('SENDER_NOT_ALLOWED');
      });
    });
  });
});<|MERGE_RESOLUTION|>--- conflicted
+++ resolved
@@ -7,14 +7,9 @@
 import { MONTH } from '../../lib/helpers/time';
 import { roleId } from '../../lib/helpers/roles';
 import { deploy } from '../../lib/helpers/deploy';
-<<<<<<< HEAD
-import { BigNumberish } from '../../lib/helpers/numbers';
-import { GeneralPool, PoolSpecializationSetting } from '../../lib/helpers/pools';
-import { ZERO_ADDRESS } from '../../lib/helpers/constants';
-=======
 import { GeneralPool } from '../../lib/helpers/pools';
 import { BigNumberish, fp } from '../../lib/helpers/numbers';
->>>>>>> 73c96fc5
+import { ZERO_ADDRESS } from '../../lib/helpers/constants';
 
 describe('BasePool', function () {
   let admin: SignerWithAddress, other: SignerWithAddress;
@@ -27,11 +22,7 @@
 
   sharedBeforeEach(async () => {
     authorizer = await deploy('Authorizer', { args: [admin.address] });
-<<<<<<< HEAD
-    vault = await deploy('Vault', { args: [authorizer.address, ZERO_ADDRESS] });
-=======
-    vault = await deploy('Vault', { args: [authorizer.address, 0, 0] });
->>>>>>> 73c96fc5
+    vault = await deploy('Vault', { args: [authorizer.address, ZERO_ADDRESS, 0, 0] });
     tokens = await TokenList.create(['DAI', 'MKR', 'SNX'], { sorted: true });
   });
 
