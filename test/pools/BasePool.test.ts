--- conflicted
+++ resolved
@@ -19,15 +19,8 @@
   let authorizer: Contract, vault: Contract;
   let tokens: TokenList;
 
-<<<<<<< HEAD
-  const MIN_SWAP_FEE = fp(0.000001);
-  const MAX_SWAP_FEE = fp(0.1);
-=======
-  const WHERE = ZERO_ADDRESS;
-
   const MIN_SWAP_FEE_PERCENTAGE = fp(0.000001);
   const MAX_SWAP_FEE_PERCENTAGE = fp(0.1);
->>>>>>> 25ead9f2
 
   before(async () => {
     [, admin, poolOwner, deployer, other] = await ethers.getSigners();
@@ -203,14 +196,8 @@
 
         context('when the sender has the set fee role in the authorizer', () => {
           sharedBeforeEach('grant permission', async () => {
-<<<<<<< HEAD
-            const role = await roleId(pool, 'setSwapFee');
+            const role = await roleId(pool, 'setSwapFeePercentage');
             await authorizer.connect(admin).grantRole(role, sender.address);
-=======
-            const role = await roleId(pool, 'setSwapFeePercentage');
-            await authorizer.connect(admin).grantRole(role, admin.address);
-            sender = admin;
->>>>>>> 25ead9f2
           });
 
           itSetsSwapFeePercentage();
