import { ethers } from 'hardhat';
import { expect } from 'chai';
import { BigNumber, Contract, ContractFunction } from 'ethers';
import { expectEqualWithError, bn } from '../../helpers/numbers';
import * as expectEvent from '../../helpers/expectEvent';
import { SignerWithAddress } from '@nomiclabs/hardhat-ethers/dist/src/signer-with-address';
import { deploy } from '../../../scripts/helpers/deploy';
import { GeneralPool } from '../../../scripts/helpers/pools';
import { deploySortedTokens, deployTokens, TokenList } from '../../helpers/tokens';
import { MAX_UINT128, MAX_UINT256, ZERO_ADDRESS } from '../../helpers/constants';
import { FIXED_POINT_SCALING, toFixedPoint } from '../../../scripts/helpers/fixedPoint';
import { Decimal } from 'decimal.js';
import { calculateInvariant } from '../../helpers/math/stable';

const INIT = 0;
const ALL_TOKENS_IN_FOR_EXACT_BPT_OUT = 1;

const encodeInitialJoinUserData = (): string => {
  return ethers.utils.defaultAbiCoder.encode(['uint256'], [INIT]);
};
const encodeJoinAllTokensInForExactBPTOutUserData = (bptAmountOut: string): string => {
  return ethers.utils.defaultAbiCoder.encode(['uint256', 'uint256'], [ALL_TOKENS_IN_FOR_EXACT_BPT_OUT, bptAmountOut]);
};

const encodeExitExactBPTInForAllTokensOutUserData = (bptAmountIn: string): string => {
  return ethers.utils.defaultAbiCoder.encode(['uint256'], [bptAmountIn]);
};

describe('StablePool', function () {
  let authorizer: Contract, vault: Contract;
  let tokenList: TokenList, tokens: Array<Contract>;
  let admin: SignerWithAddress, creator: SignerWithAddress, lp: SignerWithAddress;
  let trader: SignerWithAddress, beneficiary: SignerWithAddress, feeSetter: SignerWithAddress, other: SignerWithAddress;

  const POOL_SWAP_FEE = toFixedPoint(0.01);

  const SYMBOLS = ['DAI', 'MKR', 'SNX', 'BAT'];
  const INITIAL_BALANCES = [bn(10e18), bn(11e18), bn(12e18), bn(13e18)];

  before('setup signers', async () => {
    [, admin, creator, lp, trader, beneficiary, feeSetter, other] = await ethers.getSigners();
    authorizer = await deploy('Authorizer', { args: [admin.address] });
  });

  beforeEach('deploy tokens', async () => {
    vault = await deploy('Vault', { args: [authorizer.address] });
    tokenList = await deploySortedTokens(SYMBOLS, [18, 18, 18, 18]);
    tokens = Object.values(tokenList);

    for (const token of tokens) {
      await token.mint(creator.address, bn(100e18));
      await token.connect(creator).approve(vault.address, MAX_UINT256);

      await token.mint(lp.address, bn(100e18));
      await token.connect(lp).approve(vault.address, MAX_UINT256);

      await token.mint(trader.address, bn(100e18));
      await token.connect(trader).approve(vault.address, MAX_UINT256);
    }
  });

  context('for a 1 token pool', () => {
    it('reverts if there is a single token', async () => {
      const poolTokens = tokens.map((token) => token.address).slice(0, 1);
      await expect(
        deploy('StablePool', {
          args: [vault.address, 'Balancer Pool Token', 'BPT', poolTokens, 0, 0],
        })
      ).to.be.revertedWith('ERR_MIN_TOKENS');
    });
  });

  context('for a 2 token pool', () => {
    itBehavesAsStablePool(2);
  });

  context('for a 3 token pool', () => {
    itBehavesAsStablePool(3);
  });

  context('for a too-many token pool', () => {
    it('reverts if there are too many tokens', async () => {
      // The maximum number of tokens is 16
      const manyTokens = await deployTokens(
        Array(17)
          .fill('TK')
          .map((v, i) => `${v}${i}`),
        Array(17).fill(18)
      );
      const poolTokens = Object.values(manyTokens).map((token) => token.address);

      await expect(
        deploy('StablePool', {
          args: [vault.address, 'Balancer Pool Token', 'BPT', poolTokens, 0, 0],
        })
      ).to.be.revertedWith('ERR_MAX_TOKENS');
    });
  });

  function itBehavesAsStablePool(numberOfTokens: number) {
    let poolTokens: string[];

    const poolAmplification = bn(100e18);
    const poolInitialBalances = INITIAL_BALANCES.slice(0, numberOfTokens);

    async function deployPool({
      tokens,
      amplification,
      swapFee,
    }: {
      tokens?: string[];
      amplification?: BigNumber;
      swapFee?: BigNumber;
    }) {
      tokens = tokens ? tokens : [];
      amplification = amplification ? amplification : poolAmplification;
      swapFee = swapFee ? swapFee : POOL_SWAP_FEE;

      return deploy('StablePool', {
        args: [vault.address, 'Balancer Pool Token', 'BPT', tokens, amplification, swapFee],
      });
    }

    beforeEach('define pool tokens', () => {
      poolTokens = tokens.map((token) => token.address).slice(0, numberOfTokens);
    });

    describe('creation', async () => {
      context('when the creation succeeds', () => {
        let pool: Contract;

        beforeEach('deploy pool', async () => {
          pool = await deployPool({ tokens: poolTokens });
        });

        it('sets the vault', async () => {
          expect(await pool.getVault()).to.equal(vault.address);
        });

        it('uses general specialization', async () => {
          const poolId = await pool.getPoolId();
          expect(await vault.getPool(poolId)).to.have.members([pool.address, GeneralPool]);
        });

        it('registers tokens in the vault', async () => {
          const poolId = await pool.getPoolId();

          expect(await vault.getPoolTokens(poolId)).to.have.members(poolTokens);
          expect(await vault.getPoolTokenBalances(poolId, poolTokens)).to.deep.equal(
            Array(poolTokens.length).fill(bn(0))
          );
        });

        it('initializes the asset managers', async () => {
          const poolId = await pool.getPoolId();

          for (const token of poolTokens) {
            expect(await vault.getPoolAssetManager(poolId, token)).to.equal(ZERO_ADDRESS);
          }
        });

        it('starts with no BPT', async () => {
          expect(await pool.totalSupply()).to.deep.equal(0);
        });

        it('sets amplification', async () => {
          expect(await pool.getAmplification()).to.deep.equal(poolAmplification);
        });

        it('sets swap fee', async () => {
          expect(await pool.getSwapFee()).to.equal(POOL_SWAP_FEE);
        });

        it('sets the name', async () => {
          expect(await pool.name()).to.equal('Balancer Pool Token');
        });

        it('sets the symbol', async () => {
          expect(await pool.symbol()).to.equal('BPT');
        });

        it('sets the decimals', async () => {
          expect(await pool.decimals()).to.equal(18);
        });
      });

<<<<<<< HEAD
      it('can withdraw from internal balance', async () => {
        await vault
          .connect(lp)
          .depositToInternalBalance(
            [tokens.DAI.address, tokens.MKR.address],
            [(1e18).toString(), (1e18).toString()],
            lp.address
          );

        await expectBalanceChange(
          () =>
            pool
              .connect(lp)
              .joinPool((10e18).toString(), [(0.1e18).toString(), (0.2e18).toString()], false, lp.address),
          tokens,
          { account: lp }
        );

        expect(
          (
            await vault.getInternalBalance(lp.address, [tokens.DAI.address, tokens.MKR.address])
          ).map((balance: BigNumber) => balance.toString())
        ).to.deep.equal([(0.9e18).toString(), (0.8e18).toString()]);
      });

      it('transfers missing tokens if internal balance is not enough', async () => {
        await vault
          .connect(lp)
          .depositToInternalBalance(
            [tokens.DAI.address, tokens.MKR.address],
            [BigNumber.from((0.1e18).toString()).sub(1), (0.2e18).toString()],
            lp.address
          );
=======
      context('when the creation fails', () => {
        it('reverts if there are repeated tokens', async () => {
          const tokens = new Array(poolTokens.length).fill(poolTokens[0]);

          await expect(deployPool({ tokens })).to.be.revertedWith('ERR_TOKEN_ALREADY_REGISTERED');
        });

        it('reverts if the swap fee is too high', async () => {
          const swapFee = toFixedPoint(0.1).add(1);
>>>>>>> d424eee5

          await expect(deployPool({ tokens: poolTokens, swapFee })).to.be.revertedWith('ERR_MAX_SWAP_FEE');
        });
      });
    });

    describe('onJoinPool', () => {
      let pool: Contract;
      let poolId: string;

      beforeEach(async () => {
        //Use a mock vault
        vault = await deploy('MockVault', { args: [] });
        pool = await deployPool({ tokens: poolTokens });
        poolId = await pool.getPoolId();
      });

      it('fails if caller is not the vault', async () => {
        await expect(
          pool.connect(lp).onJoinPool(poolId, lp.address, other.address, [0], [0], 0, '0x')
        ).to.be.revertedWith('ERR_CALLER_NOT_VAULT');
      });

      it.skip('fails if wrong pool id'); // if Pools can only register themselves, this is unnecessary

      it.skip('fails if no user data', async () => {
        await expect(
          vault
            .connect(lp)
            .callJoinPool(
              pool.address,
              poolId,
              beneficiary.address,
              Array(poolTokens.length).fill(0),
              Array(poolTokens.length).fill(0),
              0,
              '0x'
            )
        ).to.be.revertedWith('Transaction reverted without a reason');

        //NOTE
        //If use `to.be.be.revertedWith('Transaction reverted without a reason'), hardhat throws:
        // `AssertionError: Expected transaction to be reverted with Transaction reverted
        // without a reason, but other exception was thrown: Error: Transaction reverted
        //and Hardhat couldn't infer the reason. Please report this to help us improve Hardhat.`
      });

      it.skip('fails if wrong user data', async () => {
        const wrongUserData = ethers.utils.defaultAbiCoder.encode(['address'], [lp.address]);

        await expect(
          vault
            .connect(lp)
            .callJoinPool(
              pool.address,
              poolId,
              beneficiary.address,
              Array(poolTokens.length).fill(0),
              Array(poolTokens.length).fill(0),
              0,
              wrongUserData
            )
        ).to.be.revertedWith('Transaction reverted without a reason');

<<<<<<< HEAD
      it('can deposit into internal balance', async () => {
        await expectBalanceChange(
          () => pool.connect(lp).exitPool((10e18).toString(), [0, 0], false, lp.address),
          tokens,
          { account: lp }
        );

        expect(
          (
            await vault.getInternalBalance(lp.address, [tokens.DAI.address, tokens.MKR.address])
          ).map((balance: BigNumber) => balance.toString())
        ).to.deep.equal([(0.1e18).toString(), (0.2e18).toString()]);
      });

      it("can deposit into a beneficiary's internal balance", async () => {
        await expectBalanceChange(
          () => pool.connect(lp).exitPool((10e18).toString(), [0, 0], false, beneficiary.address),
          tokens,
          { account: beneficiary }
        );

        expect(
          (
            await vault.getInternalBalance(lp.address, [tokens.DAI.address, tokens.MKR.address])
          ).map((balance: BigNumber) => balance.toString())
        ).to.deep.equal(['0', '0']);
      });
    });

    describe('draining', () => {
      it('pools can be fully exited', async () => {
        await pool.connect(creator).exitPool(initialBPT, [0, 0], true, creator.address);

        expect(await pool.totalSupply()).to.equal(0);

        // The tokens are not unregistered from the Pool
        expect(await vault.getPoolTokens(poolId)).not.to.be.empty;
        expect(await vault.getPoolTokens(poolId)).to.have.members(poolTokens);
=======
        //NOTE
        //Same problem with `revertedWith` as before
>>>>>>> d424eee5
      });

      context('initialization', () => {
        let initialJoinUserData: string;

        beforeEach(async () => {
          initialJoinUserData = encodeInitialJoinUserData();
        });

        it('grants the invariant amount of BPT', async () => {
          const invariant = bn(
            calculateInvariant(
              new Decimal(poolAmplification.toString()),
              poolInitialBalances.map((value) => new Decimal(value.toString()))
            ).toFixed(0)
          );

          const receipt = await (
            await vault
              .connect(creator)
              .callJoinPool(
                pool.address,
                poolId,
                beneficiary.address,
                Array(poolTokens.length).fill(0),
                poolInitialBalances,
                0,
                initialJoinUserData
              )
          ).wait();

          const event = expectEvent.inReceipt(receipt, 'PoolJoined');
          const amountsIn = event.args.amountsIn;
          const dueProtocolFeeAmounts = event.args.dueProtocolFeeAmounts;

          // Amounts in should be the same as initial ones
          expect(amountsIn).to.deep.equal(poolInitialBalances);

          // Protocol fees should be zero
          expect(dueProtocolFeeAmounts).to.deep.equal(Array(poolTokens.length).fill(bn(0)));

          // Initial balances should equal invariant
          const bpt = await pool.balanceOf(beneficiary.address);
          expectEqualWithError(bpt, invariant, 0.001);
        });

        it('fails if already initialized', async () => {
          await vault
            .connect(creator)
            .callJoinPool(
              pool.address,
              poolId,
              beneficiary.address,
              Array(poolTokens.length).fill(0),
              poolInitialBalances,
              0,
              initialJoinUserData
            );

          await expect(
            vault
              .connect(creator)
              .callJoinPool(
                pool.address,
                poolId,
                beneficiary.address,
                Array(poolTokens.length).fill(0),
                poolInitialBalances,
                0,
                initialJoinUserData
              )
          ).to.be.be.revertedWith('ERR_ALREADY_INITIALIZED');
        });
      });

      context('join exact tokens in for BPT out', () => {
        it('fails if not initialized', async () => {
          const joinUserData = encodeJoinAllTokensInForExactBPTOutUserData('0');
          await expect(
            vault
              .connect(creator)
              .callJoinPool(
                pool.address,
                poolId,
                beneficiary.address,
                Array(poolTokens.length).fill(0),
                poolInitialBalances,
                0,
                joinUserData
              )
          ).to.be.be.revertedWith('ERR_UNINITIALIZED');
        });

        context('once initialized', () => {
          beforeEach(async () => {
            const initialJoinUserData = encodeInitialJoinUserData();
            await vault
              .connect(creator)
              .callJoinPool(
                pool.address,
                poolId,
                beneficiary.address,
                Array(poolTokens.length).fill(0),
                poolInitialBalances,
                0,
                initialJoinUserData
              );
          });

          it('grants exact BPT', async () => {
            const previousBPT = await pool.balanceOf(beneficiary.address);

            const bptAmountOut = (10e18).toString();
            const joinUserData = encodeJoinAllTokensInForExactBPTOutUserData(bptAmountOut);
            const maxAmountsIn = Array(poolTokens.length).fill(bn(20e18));

            const receipt = await (
              await vault
                .connect(lp)
                .callJoinPool(
                  pool.address,
                  poolId,
                  beneficiary.address,
                  poolInitialBalances,
                  maxAmountsIn,
                  0,
                  joinUserData
                )
            ).wait();

            const event = expectEvent.inReceipt(receipt, 'PoolJoined');
            const dueProtocolFeeAmounts = event.args.dueProtocolFeeAmounts;

            // Protocol fees should be zero
            expect(dueProtocolFeeAmounts).to.deep.equal(Array(poolTokens.length).fill(bn(0)));

            const newBPT = await pool.balanceOf(beneficiary.address);
            expect(newBPT.sub(previousBPT)).to.equal(bptAmountOut);
          });
        });
      });
    });

    describe('onExitPool', () => {
      let pool: Contract;
      let poolId: string;

      beforeEach(async () => {
        //Use a mock vault
        vault = await deploy('MockVault', { args: [] });
        pool = await deployPool({ tokens: poolTokens });
        poolId = await pool.getPoolId();

        // Initialize from creator
        const initialJoinUserData = encodeInitialJoinUserData();
        await vault
          .connect(creator)
          .callJoinPool(
            pool.address,
            poolId,
            lp.address,
            Array(poolTokens.length).fill(0),
            poolInitialBalances,
            0,
            initialJoinUserData
          );
      });

      it('fails if caller is not the vault', async () => {
        await expect(
          pool.connect(lp).onExitPool(poolId, beneficiary.address, other.address, [0], [0], 0, '0x')
        ).to.be.revertedWith('ERR_CALLER_NOT_VAULT');
      });

      it.skip('fails if wrong pool id'); // if Pools can only register themselves, this is unnecessary

      it.skip('fails if no user data', async () => {
        await expect(
          vault
            .connect(lp)
            .callExitPool(
              pool.address,
              poolId,
              beneficiary.address,
              poolInitialBalances,
              Array(poolTokens.length).fill(0),
              0,
              '0x'
            )
        ).to.be.be.revertedWith('Transaction reverted without a reason');
      });

      it.skip('fails if wrong user data', async () => {
        const wrongUserData = ethers.utils.defaultAbiCoder.encode(['address'], [lp.address]);

        await expect(
          vault
            .connect(lp)
            .callExitPool(
              pool.address,
              poolId,
              beneficiary.address,
              poolInitialBalances,
              Array(poolTokens.length).fill(0),
              0,
              wrongUserData
            )
        ).to.be.be.revertedWith('Transaction reverted without a reason');
      });

      context('exit exact BPT in for all tokens out', () => {
        it('grants all tokens for exact bpt', async () => {
          // Exit with half of BPT
          const prevBPT = await pool.balanceOf(lp.address);
          const exitUserData = encodeExitExactBPTInForAllTokensOutUserData(prevBPT.div(2));
          const minAmountsOut = Array(poolTokens.length).fill(bn(0.01e18));

          const receipt = await (
            await vault
              .connect(lp)
              .callExitPool(
                pool.address,
                poolId,
                beneficiary.address,
                poolInitialBalances,
                minAmountsOut,
                0,
                exitUserData
              )
          ).wait();

          const event = expectEvent.inReceipt(receipt, 'PoolExited');
          const amountsOut = event.args.amountsOut;
          const dueProtocolFeeAmounts = event.args.dueProtocolFeeAmounts;

          // Protocol fees should be zero
          expect(dueProtocolFeeAmounts).to.deep.equal(Array(poolTokens.length).fill(bn(0)));

          //All balances are extracted
          for (let i = 0; i < poolTokens.length; ++i) {
            expectEqualWithError(amountsOut[i], poolInitialBalances[i].div(2), 0.001);
          }

          expectEqualWithError(await pool.balanceOf(lp.address), prevBPT.div(2), 0.001);
        });

        it('fully exit', async () => {
          const prevBPT = await pool.balanceOf(lp.address);
          const exitUserData = encodeExitExactBPTInForAllTokensOutUserData(prevBPT);
          const minAmountsOut = Array(poolTokens.length).fill(bn(0.01e18));

          const receipt = await (
            await vault
              .connect(lp)
              .callExitPool(
                pool.address,
                poolId,
                beneficiary.address,
                poolInitialBalances,
                minAmountsOut,
                0,
                exitUserData
              )
          ).wait();

          const event = expectEvent.inReceipt(receipt, 'PoolExited');
          const amountsOut = event.args.amountsOut;
          const dueProtocolFeeAmounts = event.args.dueProtocolFeeAmounts;

          // Protocol fees should be zero
          expect(dueProtocolFeeAmounts).to.deep.equal(Array(poolTokens.length).fill(bn(0)));

          //All balances are extracted
          expect(amountsOut).to.deep.equal(poolInitialBalances);

          expect(await pool.balanceOf(lp.address)).to.equal(0);
        });
      });
    });

    describe('quotes', () => {
      let pool: Contract;
      let poolId: string;

      let quoteData: {
        poolId: string;
        from: string;
        to: string;
        tokenIn: string;
        tokenOut: string;
        userData: string;
      };

      beforeEach('set default quote data', async () => {
        pool = await deployPool({ tokens: poolTokens });
        poolId = await pool.getPoolId();

        quoteData = {
          poolId,
          from: other.address,
          to: other.address,
          tokenIn: tokenList.DAI.address,
          tokenOut: tokenList.MKR.address,
          userData: '0x',
        };
      });

      context('given in', () => {
        it('quotes amount out', async () => {
          const result = await pool.quoteOutGivenIn({ ...quoteData, amountIn: bn(1e18) }, poolInitialBalances, 0, 1);

          //TODO: check with math once defined if analytical or approximation is used
          expectEqualWithError(result, 0.99e18, 0.001);
        });
      });

      context('given out', () => {
        it('quotes amount in', async () => {
          const result = await pool.quoteInGivenOut({ ...quoteData, amountOut: bn(1e18) }, poolInitialBalances, 0, 1);

          //TODO: check with math once defined if analytical or approximation is used
          expectEqualWithError(result, 1.01e18, 0.001);
        });
      });

      it('reverts when querying out given in invalid indexes', async () => {
        await expect(
          pool.quoteOutGivenIn({ ...quoteData, amountIn: bn(1e18) }, poolInitialBalances, 10, 1)
        ).to.be.revertedWith('ERR_INDEX_OUT_OF_BOUNDS');
        await expect(
          pool.quoteOutGivenIn({ ...quoteData, amountIn: bn(1e18) }, poolInitialBalances, 0, 10)
        ).to.be.revertedWith('ERR_INDEX_OUT_OF_BOUNDS');
      });

      it('reverts when querying in given out invalid indexes', async () => {
        await expect(
          pool.quoteInGivenOut({ ...quoteData, amountOut: bn(1e18) }, poolInitialBalances, 10, 1)
        ).to.be.revertedWith('ERR_INDEX_OUT_OF_BOUNDS');
        await expect(
          pool.quoteInGivenOut({ ...quoteData, amountOut: bn(1e18) }, poolInitialBalances, 0, 10)
        ).to.be.revertedWith('ERR_INDEX_OUT_OF_BOUNDS');
      });
    });

    describe.skip('protocol swap fees', () => {
      let pool: Contract;
      let poolId: string;

      const swapFee = toFixedPoint(0.05); // 5 %
      const protocolSwapFee = toFixedPoint(0.1); // 10 %

      beforeEach(async () => {
        //Set protocol swap fee in Vault
        await authorizer.connect(admin).grantRole(await authorizer.SET_PROTOCOL_SWAP_FEE_ROLE(), feeSetter.address);
        await vault.connect(feeSetter).setProtocolSwapFee(protocolSwapFee);

        pool = await deployPool({ tokens: poolTokens });
        poolId = await pool.getPoolId();

        // Grant some initial BPT to the LP
        await pool.connect(lp).joinPool((1e18).toString(), [MAX_UINT128, MAX_UINT128], true, lp.address);
      });

      it('joins and exits do not accumulate fees', async () => {
        await pool.connect(lp).joinPool((1e18).toString(), [MAX_UINT128, MAX_UINT128], true, lp.address);
        await pool.connect(lp).joinPool((4e18).toString(), [MAX_UINT128, MAX_UINT128], true, lp.address);

        await pool.connect(lp).exitPool((0.5e18).toString(), [0, 0], true, lp.address);
        await pool.connect(lp).exitPool((2.5e18).toString(), [0, 0], true, lp.address);

        await pool.connect(lp).joinPool((7e18).toString(), [MAX_UINT128, MAX_UINT128], true, lp.address);

        await pool.connect(lp).exitPool((5e18).toString(), [0, 0], true, lp.address);

        expect(await vault.getCollectedFeesByToken(tokenList.DAI.address)).to.equal(0);
        expect(await vault.getCollectedFeesByToken(tokenList.MKR.address)).to.equal(0);
      });

      context('with swap', () => {
        const inAmount = (10e18).toString();

        beforeEach(async () => {
          const swap = {
            poolId,
            amountIn: inAmount,
            tokenInIndex: 0, // send DAI, get MKR
            tokenOutIndex: 1,
            userData: '0x',
          };

          const funds = {
            sender: trader.address,
            recipient: trader.address,
            withdrawFromInternalBalance: false,
            depositToInternalBalance: false,
          };

          await vault.connect(trader).batchSwapGivenIn(ZERO_ADDRESS, '0x', [swap], tokens, funds);
        });

        async function assertProtocolSwapFeeIsCharged(payFeesAction: ContractFunction) {
          const previousBlockHash = (await ethers.provider.getBlock('latest')).hash;
          const paidTokenIndex = BigNumber.from(previousBlockHash).mod(tokens.length).toNumber();
          const notPaidTokenIndex = paidTokenIndex == 0 ? 1 : 0;

          await payFeesAction();

          const poolSwapFeeAmount = BigNumber.from(inAmount).mul(swapFee).div(FIXED_POINT_SCALING);
          const protocolSwapFeeAmount = poolSwapFeeAmount.mul(protocolSwapFee).div(FIXED_POINT_SCALING);

          let expectedPaidFees, error;
          if (paidTokenIndex == 0) {
            expectedPaidFees = protocolSwapFeeAmount;
            error = protocolSwapFeeAmount.div(1000);
          } else {
            // We approximate the fee amount paid in token out based on the price after the swap
            const finalBalances = await vault.getPoolTokenBalances(poolId, tokens);
            expectedPaidFees = await pool.quoteOutGivenIn(
              {
                poolId,
                from: other.address,
                to: other.address,
                tokenIn: tokenList.DAI.address,
                tokenOut: tokenList.MKR.address,
                amountIn: protocolSwapFeeAmount,
                userData: '0x',
              },
              finalBalances[0],
              finalBalances[1]
            );
            // Since the expected fees is an approximation, we expect a greater error
            error = expectedPaidFees.div(10);
          }

          const paidTokenFees = await vault.getCollectedFeesByToken(tokens[paidTokenIndex]);
          expect(paidTokenFees).be.at.least(expectedPaidFees.sub(error));
          expect(paidTokenFees).be.at.most(expectedPaidFees.add(error));

          const notPaidTokenFees = await vault.getCollectedFeesByToken(tokens[notPaidTokenIndex]);
          expect(notPaidTokenFees).to.equal(0);
        }

        it('pays swap protocol fees if requested', async () => {
          await assertProtocolSwapFeeIsCharged(() => pool.payProtocolFees());
        });

        it('pays swap protocol fees on join', async () => {
          await assertProtocolSwapFeeIsCharged(() =>
            pool.connect(lp).joinPool((1e18).toString(), [MAX_UINT128, MAX_UINT128], true, lp.address)
          );
        });

        it('pays swap protocol fees on exit', async () => {
          await assertProtocolSwapFeeIsCharged(() =>
            pool.connect(lp).exitPool((1e18).toString(), [0, 0], true, lp.address)
          );
        });
      });
    });
  }
});<|MERGE_RESOLUTION|>--- conflicted
+++ resolved
@@ -184,41 +184,6 @@
         });
       });
 
-<<<<<<< HEAD
-      it('can withdraw from internal balance', async () => {
-        await vault
-          .connect(lp)
-          .depositToInternalBalance(
-            [tokens.DAI.address, tokens.MKR.address],
-            [(1e18).toString(), (1e18).toString()],
-            lp.address
-          );
-
-        await expectBalanceChange(
-          () =>
-            pool
-              .connect(lp)
-              .joinPool((10e18).toString(), [(0.1e18).toString(), (0.2e18).toString()], false, lp.address),
-          tokens,
-          { account: lp }
-        );
-
-        expect(
-          (
-            await vault.getInternalBalance(lp.address, [tokens.DAI.address, tokens.MKR.address])
-          ).map((balance: BigNumber) => balance.toString())
-        ).to.deep.equal([(0.9e18).toString(), (0.8e18).toString()]);
-      });
-
-      it('transfers missing tokens if internal balance is not enough', async () => {
-        await vault
-          .connect(lp)
-          .depositToInternalBalance(
-            [tokens.DAI.address, tokens.MKR.address],
-            [BigNumber.from((0.1e18).toString()).sub(1), (0.2e18).toString()],
-            lp.address
-          );
-=======
       context('when the creation fails', () => {
         it('reverts if there are repeated tokens', async () => {
           const tokens = new Array(poolTokens.length).fill(poolTokens[0]);
@@ -228,7 +193,6 @@
 
         it('reverts if the swap fee is too high', async () => {
           const swapFee = toFixedPoint(0.1).add(1);
->>>>>>> d424eee5
 
           await expect(deployPool({ tokens: poolTokens, swapFee })).to.be.revertedWith('ERR_MAX_SWAP_FEE');
         });
@@ -293,49 +257,8 @@
             )
         ).to.be.revertedWith('Transaction reverted without a reason');
 
-<<<<<<< HEAD
-      it('can deposit into internal balance', async () => {
-        await expectBalanceChange(
-          () => pool.connect(lp).exitPool((10e18).toString(), [0, 0], false, lp.address),
-          tokens,
-          { account: lp }
-        );
-
-        expect(
-          (
-            await vault.getInternalBalance(lp.address, [tokens.DAI.address, tokens.MKR.address])
-          ).map((balance: BigNumber) => balance.toString())
-        ).to.deep.equal([(0.1e18).toString(), (0.2e18).toString()]);
-      });
-
-      it("can deposit into a beneficiary's internal balance", async () => {
-        await expectBalanceChange(
-          () => pool.connect(lp).exitPool((10e18).toString(), [0, 0], false, beneficiary.address),
-          tokens,
-          { account: beneficiary }
-        );
-
-        expect(
-          (
-            await vault.getInternalBalance(lp.address, [tokens.DAI.address, tokens.MKR.address])
-          ).map((balance: BigNumber) => balance.toString())
-        ).to.deep.equal(['0', '0']);
-      });
-    });
-
-    describe('draining', () => {
-      it('pools can be fully exited', async () => {
-        await pool.connect(creator).exitPool(initialBPT, [0, 0], true, creator.address);
-
-        expect(await pool.totalSupply()).to.equal(0);
-
-        // The tokens are not unregistered from the Pool
-        expect(await vault.getPoolTokens(poolId)).not.to.be.empty;
-        expect(await vault.getPoolTokens(poolId)).to.have.members(poolTokens);
-=======
         //NOTE
         //Same problem with `revertedWith` as before
->>>>>>> d424eee5
       });
 
       context('initialization', () => {
