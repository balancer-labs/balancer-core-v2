--- conflicted
+++ resolved
@@ -231,30 +231,16 @@
       });
 
       it('fails if caller is not the vault', async () => {
-<<<<<<< HEAD
-        await expect(pool.connect(lp).onJoinPool(poolId, lp.address, other.address, [0], 0, '0x')).to.be.revertedWith(
-          'ERR_CALLER_NOT_VAULT'
-        );
-=======
         await expect(
-          pool.connect(lp).onJoinPool(poolId, lp.address, other.address, [0], [0], 0, 0, '0x')
+          pool.connect(lp).onJoinPool(poolId, lp.address, other.address, [0], 0, 0, '0x')
         ).to.be.revertedWith('CALLER_NOT_VAULT');
->>>>>>> c9626be0
       });
 
       it.skip('fails if wrong pool id'); // if Pools can only register themselves, this is unnecessary
 
       it('fails if no user data', async () => {
-<<<<<<< HEAD
-        await expect(
-          vault
-            .connect(lp)
-            .callJoinPool(pool.address, poolId, beneficiary.address, Array(poolTokens.length).fill(0), 0, '0x')
-        ).to.be.reverted;
-=======
-        await expect(vault.connect(lp).callJoinPool(pool.address, poolId, beneficiary.address, ZEROS, ZEROS, 0, '0x'))
-          .to.be.reverted;
->>>>>>> c9626be0
+        await expect(vault.connect(lp).callJoinPool(pool.address, poolId, beneficiary.address, ZEROS, 0, '0x')).to.be
+          .reverted;
 
         //NOTE
         //If use `to.be.be.revertedWith('Transaction reverted without a reason'), hardhat throws:
@@ -267,13 +253,7 @@
         const wrongUserData = ethers.utils.defaultAbiCoder.encode(['address'], [lp.address]);
 
         await expect(
-<<<<<<< HEAD
-          vault
-            .connect(lp)
-            .callJoinPool(pool.address, poolId, beneficiary.address, Array(poolTokens.length).fill(0), 0, wrongUserData)
-=======
-          vault.connect(lp).callJoinPool(pool.address, poolId, beneficiary.address, ZEROS, ZEROS, 0, 0, wrongUserData)
->>>>>>> c9626be0
+          vault.connect(lp).callJoinPool(pool.address, poolId, beneficiary.address, ZEROS, 0, 0, wrongUserData)
         ).to.be.reverted;
 
         //NOTE
@@ -293,20 +273,7 @@
           const receipt = await (
             await vault
               .connect(creator)
-              .callJoinPool(
-                pool.address,
-                poolId,
-                beneficiary.address,
-<<<<<<< HEAD
-                Array(poolTokens.length).fill(0),
-=======
-                ZEROS,
-                poolInitialBalances,
->>>>>>> c9626be0
-                0,
-                0,
-                initialJoinUserData
-              )
+              .callJoinPool(pool.address, poolId, beneficiary.address, ZEROS, 0, 0, initialJoinUserData)
           ).wait();
 
           const { amountsIn, dueProtocolFeeAmounts } = expectEvent.inReceipt(receipt, 'PoolJoined').args;
@@ -325,38 +292,12 @@
         it('fails if already initialized', async () => {
           await vault
             .connect(creator)
-            .callJoinPool(
-              pool.address,
-              poolId,
-              beneficiary.address,
-<<<<<<< HEAD
-              Array(poolTokens.length).fill(0),
-=======
-              ZEROS,
-              poolInitialBalances,
->>>>>>> c9626be0
-              0,
-              0,
-              initialJoinUserData
-            );
+            .callJoinPool(pool.address, poolId, beneficiary.address, ZEROS, 0, 0, initialJoinUserData);
 
           await expect(
             vault
               .connect(creator)
-              .callJoinPool(
-                pool.address,
-                poolId,
-                beneficiary.address,
-<<<<<<< HEAD
-                Array(poolTokens.length).fill(0),
-=======
-                ZEROS,
-                poolInitialBalances,
->>>>>>> c9626be0
-                0,
-                0,
-                initialJoinUserData
-              )
+              .callJoinPool(pool.address, poolId, beneficiary.address, ZEROS, 0, 0, initialJoinUserData)
           ).to.be.be.revertedWith('ALREADY_INITIALIZED');
         });
       });
@@ -365,22 +306,8 @@
         it('fails if not initialized', async () => {
           const joinUserData = encodeJoinStablePool({ kind: 'AllTokensInForExactBPTOut', bptAmountOut: 0 });
           await expect(
-            vault
-              .connect(creator)
-<<<<<<< HEAD
-              .callJoinPool(
-                pool.address,
-                poolId,
-                beneficiary.address,
-                Array(poolTokens.length).fill(0),
-                0,
-                joinUserData
-              )
-          ).to.be.be.revertedWith('ERR_UNINITIALIZED');
-=======
-              .callJoinPool(pool.address, poolId, beneficiary.address, ZEROS, poolInitialBalances, 0, 0, joinUserData)
+            vault.connect(creator).callJoinPool(pool.address, poolId, beneficiary.address, ZEROS, 0, 0, joinUserData)
           ).to.be.be.revertedWith('UNINITIALIZED');
->>>>>>> c9626be0
         });
 
         context('once initialized', () => {
@@ -388,20 +315,7 @@
             const initialJoinUserData = encodeJoinStablePool({ kind: 'Init', amountsIn: poolInitialBalances });
             await vault
               .connect(creator)
-              .callJoinPool(
-                pool.address,
-                poolId,
-                beneficiary.address,
-<<<<<<< HEAD
-                Array(poolTokens.length).fill(0),
-=======
-                ZEROS,
-                poolInitialBalances,
->>>>>>> c9626be0
-                0,
-                0,
-                initialJoinUserData
-              );
+              .callJoinPool(pool.address, poolId, beneficiary.address, ZEROS, 0, 0, initialJoinUserData);
           });
 
           it('grants exact BPT', async () => {
@@ -409,28 +323,11 @@
 
             const bptAmountOut = bn(10e18);
             const joinUserData = encodeJoinStablePool({ kind: 'AllTokensInForExactBPTOut', bptAmountOut });
-<<<<<<< HEAD
-=======
-            const maxAmountsIn = Array(numberOfTokens).fill(bn(20e18));
->>>>>>> c9626be0
 
             const receipt = await (
               await vault
                 .connect(lp)
-<<<<<<< HEAD
-                .callJoinPool(pool.address, poolId, beneficiary.address, poolInitialBalances, 0, joinUserData)
-=======
-                .callJoinPool(
-                  pool.address,
-                  poolId,
-                  beneficiary.address,
-                  poolInitialBalances,
-                  maxAmountsIn,
-                  0,
-                  0,
-                  joinUserData
-                )
->>>>>>> c9626be0
+                .callJoinPool(pool.address, poolId, beneficiary.address, poolInitialBalances, 0, 0, joinUserData)
             ).wait();
 
             const { dueProtocolFeeAmounts } = expectEvent.inReceipt(receipt, 'PoolJoined').args;
@@ -457,24 +354,13 @@
 
         // Initialize from creator
         const initialJoinUserData = encodeJoinStablePool({ kind: 'Init', amountsIn: poolInitialBalances });
-        await vault
-          .connect(creator)
-<<<<<<< HEAD
-          .callJoinPool(pool.address, poolId, lp.address, Array(poolTokens.length).fill(0), 0, initialJoinUserData);
-=======
-          .callJoinPool(pool.address, poolId, lp.address, ZEROS, poolInitialBalances, 0, 0, initialJoinUserData);
->>>>>>> c9626be0
+        await vault.connect(creator).callJoinPool(pool.address, poolId, lp.address, ZEROS, 0, 0, initialJoinUserData);
       });
 
       it('fails if caller is not the vault', async () => {
         await expect(
-<<<<<<< HEAD
-          pool.connect(lp).onExitPool(poolId, beneficiary.address, other.address, [0], 0, '0x')
-        ).to.be.revertedWith('ERR_CALLER_NOT_VAULT');
-=======
-          pool.connect(lp).onExitPool(poolId, beneficiary.address, other.address, [0], [0], 0, 0, '0x')
+          pool.connect(lp).onExitPool(poolId, beneficiary.address, other.address, [0], 0, 0, '0x')
         ).to.be.revertedWith('CALLER_NOT_VAULT');
->>>>>>> c9626be0
       });
 
       it.skip('fails if wrong pool id'); // if Pools can only register themselves, this is unnecessary
@@ -493,11 +379,7 @@
         await expect(
           vault
             .connect(lp)
-<<<<<<< HEAD
-            .callExitPool(pool.address, poolId, beneficiary.address, poolInitialBalances, 0, wrongUserData)
-=======
-            .callExitPool(pool.address, poolId, beneficiary.address, poolInitialBalances, ZEROS, 0, 0, wrongUserData)
->>>>>>> c9626be0
+            .callExitPool(pool.address, poolId, beneficiary.address, poolInitialBalances, 0, 0, wrongUserData)
         ).to.be.be.reverted;
       });
 
@@ -506,28 +388,11 @@
           // Exit with half of BPT
           const prevBPT = await pool.balanceOf(lp.address);
           const exitUserData = encodeExitStablePool({ kind: 'ExactBPTInForAllTokensOut', bptAmountIn: prevBPT.div(2) });
-<<<<<<< HEAD
-=======
-          const minAmountsOut = Array(numberOfTokens).fill(bn(0.01e18));
->>>>>>> c9626be0
 
           const receipt = await (
             await vault
               .connect(lp)
-<<<<<<< HEAD
-              .callExitPool(pool.address, poolId, beneficiary.address, poolInitialBalances, 0, exitUserData)
-=======
-              .callExitPool(
-                pool.address,
-                poolId,
-                beneficiary.address,
-                poolInitialBalances,
-                minAmountsOut,
-                0,
-                0,
-                exitUserData
-              )
->>>>>>> c9626be0
+              .callExitPool(pool.address, poolId, beneficiary.address, poolInitialBalances, 0, 0, exitUserData)
           ).wait();
 
           const { amountsOut, dueProtocolFeeAmounts } = expectEvent.inReceipt(receipt, 'PoolExited').args;
@@ -546,28 +411,11 @@
         it('fully exit', async () => {
           const prevBPT = await pool.balanceOf(lp.address);
           const exitUserData = encodeExitStablePool({ kind: 'ExactBPTInForAllTokensOut', bptAmountIn: prevBPT });
-<<<<<<< HEAD
-=======
-          const minAmountsOut = Array(numberOfTokens).fill(bn(0.01e18));
->>>>>>> c9626be0
 
           const receipt = await (
             await vault
               .connect(lp)
-<<<<<<< HEAD
-              .callExitPool(pool.address, poolId, beneficiary.address, poolInitialBalances, 0, exitUserData)
-=======
-              .callExitPool(
-                pool.address,
-                poolId,
-                beneficiary.address,
-                poolInitialBalances,
-                minAmountsOut,
-                0,
-                0,
-                exitUserData
-              )
->>>>>>> c9626be0
+              .callExitPool(pool.address, poolId, beneficiary.address, poolInitialBalances, 0, 0, exitUserData)
           ).wait();
 
           const { amountsOut, dueProtocolFeeAmounts } = expectEvent.inReceipt(receipt, 'PoolExited').args;
@@ -669,20 +517,7 @@
         const initialJoinUserData = encodeJoinStablePool({ kind: 'Init', amountsIn: poolInitialBalances });
         await vault
           .connect(creator)
-          .callJoinPool(
-            pool.address,
-            poolId,
-            lp.address,
-<<<<<<< HEAD
-            Array(poolTokens.length).fill(0),
-=======
-            ZEROS,
-            poolInitialBalances,
-            0,
->>>>>>> c9626be0
-            protocolSwapFee,
-            initialJoinUserData
-          );
+          .callJoinPool(pool.address, poolId, lp.address, ZEROS, 0, protocolSwapFee, initialJoinUserData);
       });
 
       const expectJoinProtocolSwapFeeEqualWithError = async (
@@ -695,20 +530,7 @@
         const receipt = await (
           await vault
             .connect(lp)
-<<<<<<< HEAD
-            .callJoinPool(pool.address, poolId, lp.address, initialBalances, protocolSwapFee, joinUserData)
-=======
-            .callJoinPool(
-              pool.address,
-              poolId,
-              lp.address,
-              initialBalances,
-              Array(numberOfTokens).fill(bn(100e18)),
-              0,
-              protocolSwapFee,
-              joinUserData
-            )
->>>>>>> c9626be0
+            .callJoinPool(pool.address, poolId, lp.address, initialBalances, 0, protocolSwapFee, joinUserData)
         ).wait();
 
         const { amountsIn, dueProtocolFeeAmounts } = expectEvent.inReceipt(receipt, 'PoolJoined').args;
@@ -732,11 +554,7 @@
         const receipt = await (
           await vault
             .connect(lp)
-<<<<<<< HEAD
-            .callExitPool(pool.address, poolId, lp.address, initialBalances, protocolSwapFee, exitUserData)
-=======
-            .callExitPool(pool.address, poolId, lp.address, initialBalances, ZEROS, 0, protocolSwapFee, exitUserData)
->>>>>>> c9626be0
+            .callExitPool(pool.address, poolId, lp.address, initialBalances, 0, protocolSwapFee, exitUserData)
         ).wait();
 
         const { amountsOut, dueProtocolFeeAmounts } = expectEvent.inReceipt(receipt, 'PoolExited').args;
