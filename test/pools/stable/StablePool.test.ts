--- conflicted
+++ resolved
@@ -1,27 +1,23 @@
 import { ethers } from 'hardhat';
 import { expect } from 'chai';
 import { BigNumber, Contract } from 'ethers';
+import { SignerWithAddress } from '@nomiclabs/hardhat-ethers/dist/src/signer-with-address';
+
+import * as expectEvent from '../../helpers/expectEvent';
 import { expectEqualWithError } from '../../helpers/relativeError';
-import { bn, fp, decimal } from '../../../lib/helpers/numbers';
-import * as expectEvent from '../../helpers/expectEvent';
-import { SignerWithAddress } from '@nomiclabs/hardhat-ethers/dist/src/signer-with-address';
-import { deploy } from '../../../lib/helpers/deploy';
-import { GeneralPool } from '../../../lib/helpers/pools';
-<<<<<<< HEAD
-import { bn, fp, FP_SCALING_FACTOR, decimal } from '../../../lib/helpers/numbers';
-import { MAX_UINT112, MAX_UINT256, ZERO_ADDRESS } from '../../../lib/helpers/constants';
-import { encodeExitStablePool, encodeJoinStablePool } from '../../../lib/helpers/stablePoolEncoding';
-=======
->>>>>>> f8bfeae6
-import { deploySortedTokens, deployTokens, TokenList } from '../../../lib/helpers/tokens';
-import { MAX_UINT256, ZERO_ADDRESS } from '../../../lib/helpers/constants';
-import { encodeExitStablePool, encodeJoinStablePool } from '../../../lib/helpers/stablePoolEncoding';
 import {
   calculateInvariant,
   calcOutGivenIn,
   calcInGivenOut,
   calculateOneTokenSwapFee,
 } from '../../helpers/math/stable';
+
+import { deploy } from '../../../lib/helpers/deploy';
+import { GeneralPool } from '../../../lib/helpers/pools';
+import { bn, fp, decimal } from '../../../lib/helpers/numbers';
+import { MAX_UINT256, ZERO_ADDRESS } from '../../../lib/helpers/constants';
+import { encodeExitStablePool, encodeJoinStablePool } from '../../../lib/helpers/stablePoolEncoding';
+import { deploySortedTokens, deployTokens, TokenList } from '../../../lib/helpers/tokens';
 
 describe('StablePool', function () {
   let authorizer: Contract, vault: Contract, factory: Contract;
@@ -99,6 +95,7 @@
   function itBehavesAsStablePool(numberOfTokens: number) {
     let poolTokens: string[];
 
+    const ZEROS = Array(numberOfTokens).fill(bn(0));
     const poolAmplification = bn(100e18);
     const poolInitialBalances = INITIAL_BALANCES.slice(0, numberOfTokens);
 
@@ -159,7 +156,7 @@
 
           const { balances, tokens } = await vault.getPoolTokens(poolId);
           expect(tokens).to.have.members(poolTokens);
-          expect(balances).to.deep.equal(Array(poolTokens.length).fill(bn(0)));
+          expect(balances).to.deep.equal(ZEROS);
         });
 
         it('initializes the asset managers', async () => {
@@ -242,19 +239,8 @@
       it.skip('fails if wrong pool id'); // if Pools can only register themselves, this is unnecessary
 
       it('fails if no user data', async () => {
-        await expect(
-          vault
-            .connect(lp)
-            .callJoinPool(
-              pool.address,
-              poolId,
-              beneficiary.address,
-              Array(poolTokens.length).fill(0),
-              Array(poolTokens.length).fill(0),
-              0,
-              '0x'
-            )
-        ).to.be.reverted;
+        await expect(vault.connect(lp).callJoinPool(pool.address, poolId, beneficiary.address, ZEROS, ZEROS, 0, '0x'))
+          .to.be.reverted;
 
         //NOTE
         //If use `to.be.be.revertedWith('Transaction reverted without a reason'), hardhat throws:
@@ -267,18 +253,7 @@
         const wrongUserData = ethers.utils.defaultAbiCoder.encode(['address'], [lp.address]);
 
         await expect(
-          vault
-            .connect(lp)
-            .callJoinPool(
-              pool.address,
-              poolId,
-              beneficiary.address,
-              Array(poolTokens.length).fill(0),
-              Array(poolTokens.length).fill(0),
-              0,
-              0,
-              wrongUserData
-            )
+          vault.connect(lp).callJoinPool(pool.address, poolId, beneficiary.address, ZEROS, ZEROS, 0, 0, wrongUserData)
         ).to.be.reverted;
 
         //NOTE
@@ -302,7 +277,7 @@
                 pool.address,
                 poolId,
                 beneficiary.address,
-                Array(poolTokens.length).fill(0),
+                ZEROS,
                 poolInitialBalances,
                 0,
                 0,
@@ -310,15 +285,13 @@
               )
           ).wait();
 
-          const event = expectEvent.inReceipt(receipt, 'PoolJoined');
-          const amountsIn = event.args.amountsIn;
-          const dueProtocolFeeAmounts = event.args.dueProtocolFeeAmounts;
+          const { amountsIn, dueProtocolFeeAmounts } = expectEvent.inReceipt(receipt, 'PoolJoined').args;
 
           // Amounts in should be the same as initial ones
           expect(amountsIn).to.deep.equal(poolInitialBalances);
 
           // Protocol fees should be zero
-          expect(dueProtocolFeeAmounts).to.deep.equal(Array(poolTokens.length).fill(bn(0)));
+          expect(dueProtocolFeeAmounts).to.deep.equal(ZEROS);
 
           // Initial balances should equal invariant
           const bpt = await pool.balanceOf(beneficiary.address);
@@ -332,7 +305,7 @@
               pool.address,
               poolId,
               beneficiary.address,
-              Array(poolTokens.length).fill(0),
+              ZEROS,
               poolInitialBalances,
               0,
               0,
@@ -346,7 +319,7 @@
                 pool.address,
                 poolId,
                 beneficiary.address,
-                Array(poolTokens.length).fill(0),
+                ZEROS,
                 poolInitialBalances,
                 0,
                 0,
@@ -362,16 +335,7 @@
           await expect(
             vault
               .connect(creator)
-              .callJoinPool(
-                pool.address,
-                poolId,
-                beneficiary.address,
-                Array(poolTokens.length).fill(0),
-                poolInitialBalances,
-                0,
-                0,
-                joinUserData
-              )
+              .callJoinPool(pool.address, poolId, beneficiary.address, ZEROS, poolInitialBalances, 0, 0, joinUserData)
           ).to.be.be.revertedWith('ERR_UNINITIALIZED');
         });
 
@@ -384,7 +348,7 @@
                 pool.address,
                 poolId,
                 beneficiary.address,
-                Array(poolTokens.length).fill(0),
+                ZEROS,
                 poolInitialBalances,
                 0,
                 0,
@@ -414,11 +378,10 @@
                 )
             ).wait();
 
-            const event = expectEvent.inReceipt(receipt, 'PoolJoined');
-            const dueProtocolFeeAmounts = event.args.dueProtocolFeeAmounts;
+            const { dueProtocolFeeAmounts } = expectEvent.inReceipt(receipt, 'PoolJoined').args;
 
             // Protocol fees should be zero
-            expect(dueProtocolFeeAmounts).to.deep.equal(Array(poolTokens.length).fill(bn(0)));
+            expect(dueProtocolFeeAmounts).to.deep.equal(ZEROS);
 
             const newBPT = await pool.balanceOf(beneficiary.address);
             expect(newBPT.sub(previousBPT)).to.equal(bptAmountOut);
@@ -441,16 +404,7 @@
         const initialJoinUserData = encodeJoinStablePool({ kind: 'Init' });
         await vault
           .connect(creator)
-          .callJoinPool(
-            pool.address,
-            poolId,
-            lp.address,
-            Array(poolTokens.length).fill(0),
-            poolInitialBalances,
-            0,
-            0,
-            initialJoinUserData
-          );
+          .callJoinPool(pool.address, poolId, lp.address, ZEROS, poolInitialBalances, 0, 0, initialJoinUserData);
       });
 
       it('fails if caller is not the vault', async () => {
@@ -465,16 +419,7 @@
         await expect(
           vault
             .connect(lp)
-            .callExitPool(
-              pool.address,
-              poolId,
-              beneficiary.address,
-              poolInitialBalances,
-              Array(poolTokens.length).fill(0),
-              0,
-              0,
-              '0x'
-            )
+            .callExitPool(pool.address, poolId, beneficiary.address, poolInitialBalances, ZEROS, 0, 0, '0x')
         ).to.be.be.reverted;
       });
 
@@ -484,16 +429,7 @@
         await expect(
           vault
             .connect(lp)
-            .callExitPool(
-              pool.address,
-              poolId,
-              beneficiary.address,
-              poolInitialBalances,
-              Array(poolTokens.length).fill(0),
-              0,
-              0,
-              wrongUserData
-            )
+            .callExitPool(pool.address, poolId, beneficiary.address, poolInitialBalances, ZEROS, 0, 0, wrongUserData)
         ).to.be.be.reverted;
       });
 
@@ -519,12 +455,10 @@
               )
           ).wait();
 
-          const event = expectEvent.inReceipt(receipt, 'PoolExited');
-          const amountsOut = event.args.amountsOut;
-          const dueProtocolFeeAmounts = event.args.dueProtocolFeeAmounts;
+          const { amountsOut, dueProtocolFeeAmounts } = expectEvent.inReceipt(receipt, 'PoolExited').args;
 
           // Protocol fees should be zero
-          expect(dueProtocolFeeAmounts).to.deep.equal(Array(poolTokens.length).fill(bn(0)));
+          expect(dueProtocolFeeAmounts).to.deep.equal(ZEROS);
 
           //All balances are extracted
           for (let i = 0; i < poolTokens.length; ++i) {
@@ -554,12 +488,10 @@
               )
           ).wait();
 
-          const event = expectEvent.inReceipt(receipt, 'PoolExited');
-          const amountsOut = event.args.amountsOut;
-          const dueProtocolFeeAmounts = event.args.dueProtocolFeeAmounts;
+          const { amountsOut, dueProtocolFeeAmounts } = expectEvent.inReceipt(receipt, 'PoolExited').args;
 
           // Protocol fees should be zero
-          expect(dueProtocolFeeAmounts).to.deep.equal(Array(poolTokens.length).fill(bn(0)));
+          expect(dueProtocolFeeAmounts).to.deep.equal(ZEROS);
 
           //All balances are extracted
           expect(amountsOut).to.deep.equal(poolInitialBalances);
@@ -601,44 +533,41 @@
       context('given in', () => {
         it('quotes amount out', async () => {
           const amountIn = bn(1e18);
-
           const result = await pool.quoteOutGivenIn({ ...quoteData, amountIn }, poolInitialBalances, 0, 1);
 
           const expectedAmountOut = calcOutGivenIn(poolAmplification, poolInitialBalances, 0, 1, amountIn);
-
           expectEqualWithError(result, bn(expectedAmountOut), 0.1);
+        });
+
+        it('reverts when querying invalid indexes', async () => {
+          await expect(
+            pool.quoteOutGivenIn({ ...quoteData, amountIn: bn(1e18) }, poolInitialBalances, 10, 1)
+          ).to.be.revertedWith('ERR_INDEX_OUT_OF_BOUNDS');
+
+          await expect(
+            pool.quoteOutGivenIn({ ...quoteData, amountIn: bn(1e18) }, poolInitialBalances, 0, 10)
+          ).to.be.revertedWith('ERR_INDEX_OUT_OF_BOUNDS');
         });
       });
 
       context('given out', () => {
         it('quotes amount in', async () => {
           const amountOut = bn(1e18);
-
           const result = await pool.quoteInGivenOut({ ...quoteData, amountOut }, poolInitialBalances, 0, 1);
 
           const expectedAmountIn = calcInGivenOut(poolAmplification, poolInitialBalances, 0, 1, amountOut);
-
           expectEqualWithError(result, bn(expectedAmountIn), 0.1);
         });
-      });
-
-      it('reverts when querying out given in invalid indexes', async () => {
-        await expect(
-          pool.quoteOutGivenIn({ ...quoteData, amountIn: bn(1e18) }, poolInitialBalances, 10, 1)
-        ).to.be.revertedWith('ERR_INDEX_OUT_OF_BOUNDS');
-        await expect(
-          pool.quoteOutGivenIn({ ...quoteData, amountIn: bn(1e18) }, poolInitialBalances, 0, 10)
-        ).to.be.revertedWith('ERR_INDEX_OUT_OF_BOUNDS');
-      });
-
-      it('reverts when querying in given out invalid indexes', async () => {
-        await expect(
-          pool.quoteInGivenOut({ ...quoteData, amountOut: bn(1e18) }, poolInitialBalances, 10, 1)
-        ).to.be.revertedWith('ERR_INDEX_OUT_OF_BOUNDS');
-
-        await expect(
-          pool.quoteInGivenOut({ ...quoteData, amountOut: bn(1e18) }, poolInitialBalances, 0, 10)
-        ).to.be.revertedWith('ERR_INDEX_OUT_OF_BOUNDS');
+
+        it('reverts when querying invalid indexes', async () => {
+          await expect(
+            pool.quoteInGivenOut({ ...quoteData, amountOut: bn(1e18) }, poolInitialBalances, 10, 1)
+          ).to.be.revertedWith('ERR_INDEX_OUT_OF_BOUNDS');
+
+          await expect(
+            pool.quoteInGivenOut({ ...quoteData, amountOut: bn(1e18) }, poolInitialBalances, 0, 10)
+          ).to.be.revertedWith('ERR_INDEX_OUT_OF_BOUNDS');
+        });
       });
     });
 
@@ -648,21 +577,12 @@
 
       const protocolSwapFee = fp(0.1); // 10 %
 
-      beforeEach(async () => {
+      beforeEach('deploy and join pool', async () => {
         //Use a mock vault
         vault = await deploy('MockVault', { args: [] });
         pool = await deployPool({ tokens: poolTokens });
         poolId = await pool.getPoolId();
 
-<<<<<<< HEAD
-        // Grant some initial BPT to the LP
-        await pool.connect(lp).joinPool(bn(1e18), [MAX_UINT112, MAX_UINT112], true, lp.address);
-      });
-
-      it('joins and exits do not accumulate fees', async () => {
-        await pool.connect(lp).joinPool(bn(1e18), [MAX_UINT112, MAX_UINT112], true, lp.address);
-        await pool.connect(lp).joinPool(bn(4e18), [MAX_UINT112, MAX_UINT112], true, lp.address);
-=======
         // Initialize from creator
         const initialJoinUserData = encodeJoinStablePool({ kind: 'Init' });
         await vault
@@ -671,8 +591,9 @@
             pool.address,
             poolId,
             lp.address,
-            Array(poolTokens.length).fill(0),
+            ZEROS,
             poolInitialBalances,
+            0,
             protocolSwapFee,
             initialJoinUserData
           );
@@ -683,10 +604,8 @@
         initialBalances: BigNumber[],
         expectedDueProtocolFeeAmounts: BigNumber[]
       ): Promise<BigNumber[]> => {
-        const joinUserData = encodeJoinStablePool({
-          kind: 'AllTokensInForExactBPTOut',
-          bptAmountOut: bptAmountOut,
-        });
+        const joinUserData = encodeJoinStablePool({ kind: 'AllTokensInForExactBPTOut', bptAmountOut: bptAmountOut });
+
         const receipt = await (
           await vault
             .connect(lp)
@@ -695,15 +614,14 @@
               poolId,
               lp.address,
               initialBalances,
-              Array(poolTokens.length).fill((100e18).toString()),
+              Array(poolTokens.length).fill(bn(100e18)),
+              0,
               protocolSwapFee,
               joinUserData
             )
         ).wait();
-        const event = expectEvent.inReceipt(receipt, 'PoolJoined');
-        const amountsIn = event.args.amountsIn;
-        const dueProtocolFeeAmounts = event.args.dueProtocolFeeAmounts;
->>>>>>> f8bfeae6
+
+        const { amountsIn, dueProtocolFeeAmounts } = expectEvent.inReceipt(receipt, 'PoolJoined').args;
 
         for (let index = 0; index < dueProtocolFeeAmounts.length; index++) {
           expectEqualWithError(dueProtocolFeeAmounts[index], expectedDueProtocolFeeAmounts[index], 0.001);
@@ -714,36 +632,20 @@
         );
       };
 
-<<<<<<< HEAD
-        await pool.connect(lp).joinPool(bn(7e18), [MAX_UINT112, MAX_UINT112], true, lp.address);
-=======
       const expectExitProtocolSwapFeeEqualWithError = async (
         bptAmountIn: BigNumber,
         initialBalances: BigNumber[],
         expectedDueProtocolFeeAmounts: BigNumber[]
       ): Promise<BigNumber[]> => {
-        const exitUserData = encodeExitStablePool({
-          kind: 'ExactBPTInForAllTokensOut',
-          bptAmountIn: bptAmountIn,
-        });
->>>>>>> f8bfeae6
+        const exitUserData = encodeExitStablePool({ kind: 'ExactBPTInForAllTokensOut', bptAmountIn: bptAmountIn });
 
         const receipt = await (
           await vault
             .connect(lp)
-            .callExitPool(
-              pool.address,
-              poolId,
-              lp.address,
-              initialBalances,
-              Array(poolTokens.length).fill(bn(0)),
-              protocolSwapFee,
-              exitUserData
-            )
+            .callExitPool(pool.address, poolId, lp.address, initialBalances, ZEROS, 0, protocolSwapFee, exitUserData)
         ).wait();
-        const event = expectEvent.inReceipt(receipt, 'PoolExited');
-        const amountsOut = event.args.amountsOut;
-        const dueProtocolFeeAmounts = event.args.dueProtocolFeeAmounts;
+
+        const { amountsOut, dueProtocolFeeAmounts } = expectEvent.inReceipt(receipt, 'PoolExited').args;
 
         for (let index = 0; index < dueProtocolFeeAmounts.length; index++) {
           expectEqualWithError(dueProtocolFeeAmounts[index], expectedDueProtocolFeeAmounts[index], 0.001);
@@ -755,31 +657,15 @@
       };
 
       it('joins and exits do not accumulate fees', async () => {
-        let newBalances = await expectJoinProtocolSwapFeeEqualWithError(
-          bn((10e18).toString()),
-          poolInitialBalances,
-          Array(poolTokens.length).fill(bn(0))
-        );
-        newBalances = await expectJoinProtocolSwapFeeEqualWithError(
-          bn((10e18).toString()),
-          newBalances,
-          Array(poolTokens.length).fill(bn(0))
-        );
-        newBalances = await expectExitProtocolSwapFeeEqualWithError(
-          bn((10e18).toString()),
-          newBalances,
-          Array(poolTokens.length).fill(bn(0))
-        );
-        newBalances = await expectExitProtocolSwapFeeEqualWithError(
-          bn((10e18).toString()),
-          newBalances,
-          Array(poolTokens.length).fill(bn(0))
-        );
-        await expectJoinProtocolSwapFeeEqualWithError(
-          bn((10e18).toString()),
-          newBalances,
-          Array(poolTokens.length).fill(bn(0))
-        );
+        let newBalances = await expectJoinProtocolSwapFeeEqualWithError(bn(10e18), poolInitialBalances, ZEROS);
+
+        newBalances = await expectJoinProtocolSwapFeeEqualWithError(bn(10e18), newBalances, ZEROS);
+
+        newBalances = await expectExitProtocolSwapFeeEqualWithError(bn(10e18), newBalances, ZEROS);
+
+        newBalances = await expectExitProtocolSwapFeeEqualWithError(bn(10e18), newBalances, ZEROS);
+
+        await expectJoinProtocolSwapFeeEqualWithError(bn(10e18), newBalances, ZEROS);
       });
 
       context('with swap', () => {
@@ -788,41 +674,7 @@
 
         beforeEach(async () => {
           const previousBlockHash = (await ethers.provider.getBlock('latest')).hash;
-<<<<<<< HEAD
-          const paidTokenIndex = bn(previousBlockHash).mod(tokens.length).toNumber();
-          const notPaidTokenIndex = paidTokenIndex == 0 ? 1 : 0;
-
-          await payFeesAction();
-
-          const poolSwapFeeAmount = bn(inAmount).mul(swapFee).div(FP_SCALING_FACTOR);
-          const protocolSwapFeeAmount = poolSwapFeeAmount.mul(protocolSwapFee).div(FP_SCALING_FACTOR);
-
-          let expectedPaidFees, error;
-          if (paidTokenIndex == 0) {
-            expectedPaidFees = protocolSwapFeeAmount;
-            error = protocolSwapFeeAmount.div(1000);
-          } else {
-            // We approximate the fee amount paid in token out based on the price after the swap
-            const { balances: finalBalances } = await vault.getPoolTokens(poolId);
-            expectedPaidFees = await pool.quoteOutGivenIn(
-              {
-                poolId,
-                from: other.address,
-                to: other.address,
-                tokenIn: tokenList.DAI.address,
-                tokenOut: tokenList.MKR.address,
-                amountIn: protocolSwapFeeAmount,
-                userData: '0x',
-              },
-              finalBalances[0],
-              finalBalances[1]
-            );
-            // Since the expected fees is an approximation, we expect a greater error
-            error = expectedPaidFees.div(10);
-          }
-=======
           const paidTokenIndex = decimal(previousBlockHash).mod(numberOfTokens).toNumber();
->>>>>>> f8bfeae6
 
           const lastInvariant = calculateInvariant(poolAmplification, poolInitialBalances);
           currentBalances = poolInitialBalances.map((balance) => balance.mul(2)); //twice the initial balances
@@ -830,34 +682,21 @@
           const feeAmount = calculateOneTokenSwapFee(
             poolAmplification,
             currentBalances,
-            lastInvariant.toString(),
+            bn(lastInvariant),
             paidTokenIndex
           );
 
-          const protocolFeeAmount = bn(feeAmount.toString()).mul(protocolSwapFee).div((1e18).toString());
-
-          expectedDueProtocolFeeAmounts = Array(poolTokens.length).fill(bn(0));
+          const protocolFeeAmount = bn(feeAmount).mul(protocolSwapFee).div(bn(1e18));
+          expectedDueProtocolFeeAmounts = Object.assign([], ZEROS);
           expectedDueProtocolFeeAmounts[paidTokenIndex] = protocolFeeAmount;
         });
 
         it('pays swap protocol fees on join', async () => {
-<<<<<<< HEAD
-          await assertProtocolSwapFeeIsCharged(() =>
-            pool.connect(lp).joinPool(bn(1e18), [MAX_UINT112, MAX_UINT112], true, lp.address)
-=======
-          await expectJoinProtocolSwapFeeEqualWithError(
-            bn((10e18).toString()),
-            currentBalances,
-            expectedDueProtocolFeeAmounts
->>>>>>> f8bfeae6
-          );
-        });
+          await expectJoinProtocolSwapFeeEqualWithError(bn(10e18), currentBalances, expectedDueProtocolFeeAmounts);
+        });
+
         it('pays swap protocol fees on exit', async () => {
-          await expectExitProtocolSwapFeeEqualWithError(
-            bn((10e18).toString()),
-            currentBalances,
-            expectedDueProtocolFeeAmounts
-          );
+          await expectExitProtocolSwapFeeEqualWithError(bn(10e18), currentBalances, expectedDueProtocolFeeAmounts);
         });
       });
     });
