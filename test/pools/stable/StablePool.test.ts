import { ethers } from 'hardhat';
import { expect } from 'chai';
import { BigNumber, Contract } from 'ethers';
import { SignerWithAddress } from '@nomiclabs/hardhat-ethers/dist/src/signer-with-address';

import * as expectEvent from '../../helpers/expectEvent';
import { expectEqualWithError } from '../../helpers/relativeError';
import {
  calculateInvariant,
  calcOutGivenIn,
  calcInGivenOut,
  calculateOneTokenSwapFee,
} from '../../helpers/math/stable';

import { deploy } from '../../../lib/helpers/deploy';
import { GeneralPool } from '../../../lib/helpers/pools';
import { bn, fp, decimal } from '../../../lib/helpers/numbers';
import { MAX_UINT256, ZERO_ADDRESS } from '../../../lib/helpers/constants';
import { encodeExitStablePool, encodeJoinStablePool } from '../../../lib/helpers/stablePoolEncoding';
import { deploySortedTokens, deployTokens, TokenList } from '../../../lib/helpers/tokens';

describe('StablePool', function () {
  let authorizer: Contract, vault: Contract, factory: Contract;
  let tokenList: TokenList, tokens: Array<Contract>;
  let admin: SignerWithAddress, creator: SignerWithAddress, lp: SignerWithAddress;
  let trader: SignerWithAddress, beneficiary: SignerWithAddress, other: SignerWithAddress;

  const POOL_SWAP_FEE = fp(0.01);

  const SYMBOLS = ['DAI', 'MKR', 'SNX', 'BAT'];
  const INITIAL_BALANCES = [bn(10e18), bn(11e18), bn(12e18), bn(13e18)];

  before('setup signers', async () => {
    [, admin, creator, lp, trader, beneficiary, other] = await ethers.getSigners();
    authorizer = await deploy('Authorizer', { args: [admin.address] });
  });

  beforeEach('deploy tokens', async () => {
    vault = await deploy('Vault', { args: [authorizer.address] });
    factory = await deploy('StablePoolFactory', { args: [vault.address] });

    tokenList = await deploySortedTokens(SYMBOLS, [18, 18, 18, 18]);
    tokens = Object.values(tokenList);

    for (const token of tokens) {
      await token.mint(creator.address, bn(100e18));
      await token.connect(creator).approve(vault.address, MAX_UINT256);

      await token.mint(lp.address, bn(100e18));
      await token.connect(lp).approve(vault.address, MAX_UINT256);

      await token.mint(trader.address, bn(100e18));
      await token.connect(trader).approve(vault.address, MAX_UINT256);
    }
  });

  context('for a 1 token pool', () => {
    it('reverts if there is a single token', async () => {
      const poolTokens = tokens.map((token) => token.address).slice(0, 1);
      await expect(
        deploy('StablePool', {
          args: [vault.address, 'Balancer Pool Token', 'BPT', poolTokens, 0, 0],
        })
      ).to.be.revertedWith('MIN_TOKENS');
    });
  });

  context('for a 2 token pool', () => {
    itBehavesAsStablePool(2);
  });

  context('for a 3 token pool', () => {
    itBehavesAsStablePool(3);
  });

  context('for a too-many token pool', () => {
    it('reverts if there are too many tokens', async () => {
      // The maximum number of tokens is 16
      const manyTokens = await deployTokens(
        Array(17)
          .fill('TK')
          .map((v, i) => `${v}${i}`),
        Array(17).fill(18)
      );
      const poolTokens = Object.values(manyTokens).map((token) => token.address);

      await expect(
        deploy('StablePool', {
          args: [vault.address, 'Balancer Pool Token', 'BPT', poolTokens, 0, 0],
        })
      ).to.be.revertedWith('MAX_TOKENS');
    });
  });

  function itBehavesAsStablePool(numberOfTokens: number) {
    let poolTokens: string[];

    const ZEROS = Array(numberOfTokens).fill(bn(0));
    const poolAmplification = bn(100e18);
    const poolInitialBalances = INITIAL_BALANCES.slice(0, numberOfTokens);

    async function deployPool({
      tokens,
      amplification,
      swapFee,
      fromFactory,
    }: {
      tokens?: string[];
      amplification?: BigNumber;
      swapFee?: BigNumber;
      fromFactory?: boolean;
    }) {
      tokens = tokens ?? [];
      amplification = amplification ?? poolAmplification;
      swapFee = swapFee ?? POOL_SWAP_FEE;
      fromFactory = fromFactory ?? false;

      if (fromFactory) {
        const receipt = await (
          await factory.create('Balancer Pool Token', 'BPT', tokens, amplification, swapFee)
        ).wait();

        const event = expectEvent.inReceipt(receipt, 'PoolCreated');
        return ethers.getContractAt('StablePool', event.args.pool);
      } else {
        return deploy('StablePool', {
          args: [vault.address, 'Balancer Pool Token', 'BPT', tokens, amplification, swapFee],
        });
      }
    }

    beforeEach('define pool tokens', () => {
      poolTokens = tokens.map((token) => token.address).slice(0, numberOfTokens);
    });

    describe('creation', () => {
      context('when the creation succeeds', () => {
        let pool: Contract;

        beforeEach('deploy pool from factory', async () => {
          // Deploy from the Pool factory to test that it works properly
          pool = await deployPool({ tokens: poolTokens, fromFactory: true });
        });

        it('sets the vault', async () => {
          expect(await pool.getVault()).to.equal(vault.address);
        });

        it('uses general specialization', async () => {
          const poolId = await pool.getPoolId();
          expect(await vault.getPool(poolId)).to.have.members([pool.address, GeneralPool]);
        });

        it('registers tokens in the vault', async () => {
          const poolId = await pool.getPoolId();

          const { balances, tokens } = await vault.getPoolTokens(poolId);
          expect(tokens).to.have.members(poolTokens);
          expect(balances).to.deep.equal(ZEROS);
        });

        it('initializes the asset managers', async () => {
          const poolId = await pool.getPoolId();

          for (const token of poolTokens) {
            expect(await vault.getPoolAssetManager(poolId, token)).to.equal(ZERO_ADDRESS);
          }
        });

        it('starts with no BPT', async () => {
          expect(await pool.totalSupply()).to.deep.equal(0);
        });

        it('sets amplification', async () => {
          expect(await pool.getAmplification()).to.deep.equal(poolAmplification);
        });

        it('sets swap fee', async () => {
          expect(await pool.getSwapFee()).to.equal(POOL_SWAP_FEE);
        });

        it('sets the name', async () => {
          expect(await pool.name()).to.equal('Balancer Pool Token');
        });

        it('sets the symbol', async () => {
          expect(await pool.symbol()).to.equal('BPT');
        });

        it('sets the decimals', async () => {
          expect(await pool.decimals()).to.equal(18);
        });
      });

      context('when the creation fails', () => {
        it('reverts if there are repeated tokens', async () => {
          const tokens = new Array(numberOfTokens).fill(poolTokens[0]);

          await expect(deployPool({ tokens })).to.be.revertedWith('TOKEN_ALREADY_REGISTERED');
        });

        it('reverts if the swap fee is too high', async () => {
          const swapFee = fp(0.1).add(1);

          await expect(deployPool({ tokens: poolTokens, swapFee })).to.be.revertedWith('MAX_SWAP_FEE');
        });

        it('reverts if amplification coefficient is too high', async () => {
          const highAmp = bn(5000).mul(bn(10e18));

          await expect(deployPool({ tokens: poolTokens, amplification: highAmp })).to.be.revertedWith('MAX_AMP');
        });

        it('reverts if amplification coefficient is too low', async () => {
          const lowAmp = bn(10);

          await expect(deployPool({ tokens: poolTokens, amplification: lowAmp })).to.be.revertedWith('MIN_AMP');
        });
      });
    });

    describe('onJoinPool', () => {
      let pool: Contract;
      let poolId: string;

      beforeEach(async () => {
        //Use a mock vault
        vault = await deploy('MockVault', { args: [] });
        pool = await deployPool({ tokens: poolTokens });
        poolId = await pool.getPoolId();
      });

      it('fails if caller is not the vault', async () => {
        await expect(
          pool.connect(lp).onJoinPool(poolId, lp.address, other.address, [0], 0, 0, '0x')
        ).to.be.revertedWith('CALLER_NOT_VAULT');
      });

      it.skip('fails if wrong pool id'); // if Pools can only register themselves, this is unnecessary

      it('fails if no user data', async () => {
        await expect(vault.connect(lp).callJoinPool(pool.address, poolId, beneficiary.address, ZEROS, 0, '0x')).to.be
          .reverted;

        //NOTE
        //If use `to.be.be.revertedWith('Transaction reverted without a reason'), hardhat throws:
        // `AssertionError: Expected transaction to be reverted with Transaction reverted
        // without a reason, but other exception was thrown: Error: Transaction reverted
        //and Hardhat couldn't infer the reason. Please report this to help us improve Hardhat.`
      });

      it('fails if wrong user data', async () => {
        const wrongUserData = ethers.utils.defaultAbiCoder.encode(['address'], [lp.address]);

        await expect(
          vault.connect(lp).callJoinPool(pool.address, poolId, beneficiary.address, ZEROS, 0, 0, wrongUserData)
        ).to.be.reverted;

        //NOTE
        //Same problem with `revertedWith` as before
      });

      context('initialization', () => {
        let initialJoinUserData: string;

        beforeEach(async () => {
          initialJoinUserData = encodeJoinStablePool({ kind: 'Init', amountsIn: poolInitialBalances });
        });

        it('grants the invariant amount of BPT', async () => {
          const invariant = bn(calculateInvariant(poolAmplification, poolInitialBalances).toFixed(0));

          const receipt = await (
            await vault
              .connect(creator)
              .callJoinPool(pool.address, poolId, beneficiary.address, ZEROS, 0, 0, initialJoinUserData)
          ).wait();

          const { amountsIn, dueProtocolFeeAmounts } = expectEvent.inReceipt(receipt, 'PoolJoined').args;

          // Amounts in should be the same as initial ones
          expect(amountsIn).to.deep.equal(poolInitialBalances);

          // Protocol fees should be zero
          expect(dueProtocolFeeAmounts).to.deep.equal(ZEROS);

          // Initial balances should equal invariant
          const bpt = await pool.balanceOf(beneficiary.address);
          expectEqualWithError(bpt, invariant, 0.001);
        });

        it('fails if already initialized', async () => {
          await vault
            .connect(creator)
            .callJoinPool(pool.address, poolId, beneficiary.address, ZEROS, 0, 0, initialJoinUserData);

          await expect(
            vault
              .connect(creator)
              .callJoinPool(pool.address, poolId, beneficiary.address, ZEROS, 0, 0, initialJoinUserData)
          ).to.be.be.revertedWith('ALREADY_INITIALIZED');
        });
      });

      context('join exact tokens in for BPT out', () => {
        it('fails if not initialized', async () => {
          const joinUserData = encodeJoinStablePool({ kind: 'AllTokensInForExactBPTOut', bptAmountOut: 0 });
          await expect(
            vault.connect(creator).callJoinPool(pool.address, poolId, beneficiary.address, ZEROS, 0, 0, joinUserData)
          ).to.be.be.revertedWith('UNINITIALIZED');
        });

        context('once initialized', () => {
          beforeEach(async () => {
            const initialJoinUserData = encodeJoinStablePool({ kind: 'Init', amountsIn: poolInitialBalances });
            await vault
              .connect(creator)
              .callJoinPool(pool.address, poolId, beneficiary.address, ZEROS, 0, 0, initialJoinUserData);
          });

          it('grants exact BPT', async () => {
            const previousBPT = await pool.balanceOf(beneficiary.address);

            const bptAmountOut = bn(10e18);
            const joinUserData = encodeJoinStablePool({ kind: 'AllTokensInForExactBPTOut', bptAmountOut });

            const receipt = await (
              await vault
                .connect(lp)
                .callJoinPool(pool.address, poolId, beneficiary.address, poolInitialBalances, 0, 0, joinUserData)
            ).wait();

            const { dueProtocolFeeAmounts } = expectEvent.inReceipt(receipt, 'PoolJoined').args;

            // Protocol fees should be zero
            expect(dueProtocolFeeAmounts).to.deep.equal(ZEROS);

            const newBPT = await pool.balanceOf(beneficiary.address);
            expect(newBPT.sub(previousBPT)).to.equal(bptAmountOut);
          });
        });
      });
    });

    describe('onExitPool', () => {
      let pool: Contract;
      let poolId: string;

      beforeEach(async () => {
        //Use a mock vault
        vault = await deploy('MockVault', { args: [] });
        pool = await deployPool({ tokens: poolTokens });
        poolId = await pool.getPoolId();

        // Initialize from creator
        const initialJoinUserData = encodeJoinStablePool({ kind: 'Init', amountsIn: poolInitialBalances });
        await vault.connect(creator).callJoinPool(pool.address, poolId, lp.address, ZEROS, 0, 0, initialJoinUserData);
      });

      it('fails if caller is not the vault', async () => {
        await expect(
          pool.connect(lp).onExitPool(poolId, beneficiary.address, other.address, [0], 0, 0, '0x')
        ).to.be.revertedWith('CALLER_NOT_VAULT');
      });

      it.skip('fails if wrong pool id'); // if Pools can only register themselves, this is unnecessary

      it('fails if no user data', async () => {
        await expect(
          vault
            .connect(lp)
            .callExitPool(pool.address, poolId, beneficiary.address, poolInitialBalances, ZEROS, 0, 0, '0x')
        ).to.be.be.reverted;
      });

      it('fails if wrong user data', async () => {
        const wrongUserData = ethers.utils.defaultAbiCoder.encode(['address'], [lp.address]);

        await expect(
          vault
            .connect(lp)
            .callExitPool(pool.address, poolId, beneficiary.address, poolInitialBalances, 0, 0, wrongUserData)
        ).to.be.be.reverted;
      });

      context('exit exact BPT in for all tokens out', () => {
        it('grants all tokens for exact bpt', async () => {
          // Exit with half of BPT
          const prevBPT = await pool.balanceOf(lp.address);
          const exitUserData = encodeExitStablePool({ kind: 'ExactBPTInForAllTokensOut', bptAmountIn: prevBPT.div(2) });

          const receipt = await (
            await vault
              .connect(lp)
              .callExitPool(pool.address, poolId, beneficiary.address, poolInitialBalances, 0, 0, exitUserData)
          ).wait();

          const { amountsOut, dueProtocolFeeAmounts } = expectEvent.inReceipt(receipt, 'PoolExited').args;

          // Protocol fees should be zero
          expect(dueProtocolFeeAmounts).to.deep.equal(ZEROS);

          //All balances are extracted
          for (let i = 0; i < poolTokens.length; ++i) {
            expectEqualWithError(amountsOut[i], poolInitialBalances[i].div(2), 0.001);
          }

          expectEqualWithError(await pool.balanceOf(lp.address), prevBPT.div(2), 0.001);
        });

        it('fully exit', async () => {
          const prevBPT = await pool.balanceOf(lp.address);
          const exitUserData = encodeExitStablePool({ kind: 'ExactBPTInForAllTokensOut', bptAmountIn: prevBPT });

          const receipt = await (
            await vault
              .connect(lp)
              .callExitPool(pool.address, poolId, beneficiary.address, poolInitialBalances, 0, 0, exitUserData)
          ).wait();

          const { amountsOut, dueProtocolFeeAmounts } = expectEvent.inReceipt(receipt, 'PoolExited').args;

          // Protocol fees should be zero
          expect(dueProtocolFeeAmounts).to.deep.equal(ZEROS);

          //All balances are extracted
          expect(amountsOut).to.deep.equal(poolInitialBalances);

          expect(await pool.balanceOf(lp.address)).to.equal(0);
        });
      });
    });

    describe('swapRequests', () => {
      let pool: Contract;
      let poolId: string;

      let swapRequestData: {
        poolId: string;
        from: string;
        to: string;
        tokenIn: string;
        tokenOut: string;
        latestBlockNumberUsed: number;
        userData: string;
      };

      beforeEach('set default swapRequest data', async () => {
        pool = await deployPool({ tokens: poolTokens });
        poolId = await pool.getPoolId();

        swapRequestData = {
          poolId,
          from: other.address,
          to: other.address,
          tokenIn: tokenList.DAI.address,
          tokenOut: tokenList.MKR.address,
          latestBlockNumberUsed: 0,
          userData: '0x',
        };
      });

      context('given in', () => {
        it('calculates amount out', async () => {
          const amountIn = bn(1e18);

          const result = await pool.onSwapGivenIn({ ...swapRequestData, amountIn }, poolInitialBalances, 0, 1);

          const expectedAmountOut = calcOutGivenIn(poolAmplification, poolInitialBalances, 0, 1, amountIn);
          expectEqualWithError(result, bn(expectedAmountOut), 0.1);
        });

        it('reverts when querying invalid indexes', async () => {
          await expect(
<<<<<<< HEAD
            pool.onSwapGivenIn({ ...swapRequestData, amountIn: bn(1e18) }, poolInitialBalances, 10, 1)
          ).to.be.revertedWith('ERR_INDEX_OUT_OF_BOUNDS');

          await expect(
            pool.onSwapGivenIn({ ...swapRequestData, amountIn: bn(1e18) }, poolInitialBalances, 0, 10)
          ).to.be.revertedWith('ERR_INDEX_OUT_OF_BOUNDS');
=======
            pool.quoteOutGivenIn({ ...quoteData, amountIn: bn(1e18) }, poolInitialBalances, 10, 1)
          ).to.be.revertedWith('OUT_OF_BOUNDS');

          await expect(
            pool.quoteOutGivenIn({ ...quoteData, amountIn: bn(1e18) }, poolInitialBalances, 0, 10)
          ).to.be.revertedWith('OUT_OF_BOUNDS');
>>>>>>> 6c844e03
        });
      });

      context('given out', () => {
        it('calculates amount in', async () => {
          const amountOut = bn(1e18);

          const result = await pool.onSwapGivenOut({ ...swapRequestData, amountOut }, poolInitialBalances, 0, 1);

          const expectedAmountIn = calcInGivenOut(poolAmplification, poolInitialBalances, 0, 1, amountOut);
          expectEqualWithError(result, bn(expectedAmountIn), 0.1);
        });

        it('reverts when querying invalid indexes', async () => {
          await expect(
<<<<<<< HEAD
            pool.onSwapGivenOut({ ...swapRequestData, amountOut: bn(1e18) }, poolInitialBalances, 10, 1)
          ).to.be.revertedWith('ERR_INDEX_OUT_OF_BOUNDS');

          await expect(
            pool.onSwapGivenOut({ ...swapRequestData, amountOut: bn(1e18) }, poolInitialBalances, 0, 10)
          ).to.be.revertedWith('ERR_INDEX_OUT_OF_BOUNDS');
=======
            pool.quoteInGivenOut({ ...quoteData, amountOut: bn(1e18) }, poolInitialBalances, 10, 1)
          ).to.be.revertedWith('OUT_OF_BOUNDS');

          await expect(
            pool.quoteInGivenOut({ ...quoteData, amountOut: bn(1e18) }, poolInitialBalances, 0, 10)
          ).to.be.revertedWith('OUT_OF_BOUNDS');
>>>>>>> 6c844e03
        });
      });
    });

    describe('protocol swap fees', () => {
      let pool: Contract;
      let poolId: string;

      const protocolSwapFee = fp(0.1); // 10 %

      beforeEach('deploy and join pool', async () => {
        //Use a mock vault
        vault = await deploy('MockVault', { args: [] });
        pool = await deployPool({ tokens: poolTokens });
        poolId = await pool.getPoolId();

        // Initialize from creator
        const initialJoinUserData = encodeJoinStablePool({ kind: 'Init', amountsIn: poolInitialBalances });
        await vault
          .connect(creator)
          .callJoinPool(pool.address, poolId, lp.address, ZEROS, 0, protocolSwapFee, initialJoinUserData);
      });

      const expectJoinProtocolSwapFeeEqualWithError = async (
        bptAmountOut: BigNumber,
        initialBalances: BigNumber[],
        expectedDueProtocolFeeAmounts: BigNumber[]
      ): Promise<BigNumber[]> => {
        const joinUserData = encodeJoinStablePool({ kind: 'AllTokensInForExactBPTOut', bptAmountOut: bptAmountOut });

        const receipt = await (
          await vault
            .connect(lp)
            .callJoinPool(pool.address, poolId, lp.address, initialBalances, 0, protocolSwapFee, joinUserData)
        ).wait();

        const { amountsIn, dueProtocolFeeAmounts } = expectEvent.inReceipt(receipt, 'PoolJoined').args;

        for (let index = 0; index < dueProtocolFeeAmounts.length; index++) {
          expectEqualWithError(dueProtocolFeeAmounts[index], expectedDueProtocolFeeAmounts[index], 0.001);
        }

        return initialBalances.map((balance: BigNumber, index: number) =>
          balance.add(amountsIn[index]).sub(dueProtocolFeeAmounts[index])
        );
      };

      const expectExitProtocolSwapFeeEqualWithError = async (
        bptAmountIn: BigNumber,
        initialBalances: BigNumber[],
        expectedDueProtocolFeeAmounts: BigNumber[]
      ): Promise<BigNumber[]> => {
        const exitUserData = encodeExitStablePool({ kind: 'ExactBPTInForAllTokensOut', bptAmountIn: bptAmountIn });

        const receipt = await (
          await vault
            .connect(lp)
            .callExitPool(pool.address, poolId, lp.address, initialBalances, 0, protocolSwapFee, exitUserData)
        ).wait();

        const { amountsOut, dueProtocolFeeAmounts } = expectEvent.inReceipt(receipt, 'PoolExited').args;

        for (let index = 0; index < dueProtocolFeeAmounts.length; index++) {
          expectEqualWithError(dueProtocolFeeAmounts[index], expectedDueProtocolFeeAmounts[index], 0.001);
        }

        return initialBalances.map((balance: BigNumber, index: number) =>
          balance.sub(amountsOut[index]).sub(dueProtocolFeeAmounts[index])
        );
      };

      it('joins and exits do not accumulate fees', async () => {
        let newBalances = await expectJoinProtocolSwapFeeEqualWithError(bn(10e18), poolInitialBalances, ZEROS);

        newBalances = await expectJoinProtocolSwapFeeEqualWithError(bn(10e18), newBalances, ZEROS);

        newBalances = await expectExitProtocolSwapFeeEqualWithError(bn(10e18), newBalances, ZEROS);

        newBalances = await expectExitProtocolSwapFeeEqualWithError(bn(10e18), newBalances, ZEROS);

        await expectJoinProtocolSwapFeeEqualWithError(bn(10e18), newBalances, ZEROS);
      });

      context('with swap', () => {
        let currentBalances: BigNumber[];
        let expectedDueProtocolFeeAmounts: BigNumber[];

        beforeEach(async () => {
          const previousBlockHash = (await ethers.provider.getBlock('latest')).hash;
          const paidTokenIndex = decimal(previousBlockHash).mod(numberOfTokens).toNumber();

          const lastInvariant = calculateInvariant(poolAmplification, poolInitialBalances);
          currentBalances = poolInitialBalances.map((balance) => balance.mul(2)); //twice the initial balances

          const feeAmount = calculateOneTokenSwapFee(
            poolAmplification,
            currentBalances,
            bn(lastInvariant),
            paidTokenIndex
          );

          const protocolFeeAmount = bn(feeAmount).mul(protocolSwapFee).div(bn(1e18));
          expectedDueProtocolFeeAmounts = Object.assign([], ZEROS);
          expectedDueProtocolFeeAmounts[paidTokenIndex] = protocolFeeAmount;
        });

        it('pays swap protocol fees on join', async () => {
          await expectJoinProtocolSwapFeeEqualWithError(bn(10e18), currentBalances, expectedDueProtocolFeeAmounts);
        });

        it('pays swap protocol fees on exit', async () => {
          await expectExitProtocolSwapFeeEqualWithError(bn(10e18), currentBalances, expectedDueProtocolFeeAmounts);
        });
      });
    });
  }
});<|MERGE_RESOLUTION|>--- conflicted
+++ resolved
@@ -472,21 +472,12 @@
 
         it('reverts when querying invalid indexes', async () => {
           await expect(
-<<<<<<< HEAD
             pool.onSwapGivenIn({ ...swapRequestData, amountIn: bn(1e18) }, poolInitialBalances, 10, 1)
-          ).to.be.revertedWith('ERR_INDEX_OUT_OF_BOUNDS');
+          ).to.be.revertedWith('OUT_OF_BOUNDS');
 
           await expect(
             pool.onSwapGivenIn({ ...swapRequestData, amountIn: bn(1e18) }, poolInitialBalances, 0, 10)
-          ).to.be.revertedWith('ERR_INDEX_OUT_OF_BOUNDS');
-=======
-            pool.quoteOutGivenIn({ ...quoteData, amountIn: bn(1e18) }, poolInitialBalances, 10, 1)
           ).to.be.revertedWith('OUT_OF_BOUNDS');
-
-          await expect(
-            pool.quoteOutGivenIn({ ...quoteData, amountIn: bn(1e18) }, poolInitialBalances, 0, 10)
-          ).to.be.revertedWith('OUT_OF_BOUNDS');
->>>>>>> 6c844e03
         });
       });
 
@@ -502,21 +493,12 @@
 
         it('reverts when querying invalid indexes', async () => {
           await expect(
-<<<<<<< HEAD
             pool.onSwapGivenOut({ ...swapRequestData, amountOut: bn(1e18) }, poolInitialBalances, 10, 1)
-          ).to.be.revertedWith('ERR_INDEX_OUT_OF_BOUNDS');
+          ).to.be.revertedWith('OUT_OF_BOUNDS');
 
           await expect(
             pool.onSwapGivenOut({ ...swapRequestData, amountOut: bn(1e18) }, poolInitialBalances, 0, 10)
-          ).to.be.revertedWith('ERR_INDEX_OUT_OF_BOUNDS');
-=======
-            pool.quoteInGivenOut({ ...quoteData, amountOut: bn(1e18) }, poolInitialBalances, 10, 1)
           ).to.be.revertedWith('OUT_OF_BOUNDS');
-
-          await expect(
-            pool.quoteInGivenOut({ ...quoteData, amountOut: bn(1e18) }, poolInitialBalances, 0, 10)
-          ).to.be.revertedWith('OUT_OF_BOUNDS');
->>>>>>> 6c844e03
         });
       });
     });
