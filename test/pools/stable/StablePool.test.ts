--- conflicted
+++ resolved
@@ -533,12 +533,8 @@
       context('given in', () => {
         it('calculates amount out', async () => {
           const amountIn = bn(1e18);
-<<<<<<< HEAD
 
           const result = await pool.onSwapGivenIn({ ...swapRequestData, amountIn }, poolInitialBalances, 0, 1);
-=======
-          const result = await pool.quoteOutGivenIn({ ...quoteData, amountIn }, poolInitialBalances, 0, 1);
->>>>>>> 323436e8
 
           const expectedAmountOut = calcOutGivenIn(poolAmplification, poolInitialBalances, 0, 1, amountIn);
           expectEqualWithError(result, bn(expectedAmountOut), 0.1);
@@ -546,11 +542,11 @@
 
         it('reverts when querying invalid indexes', async () => {
           await expect(
-            pool.quoteOutGivenIn({ ...quoteData, amountIn: bn(1e18) }, poolInitialBalances, 10, 1)
+            pool.onSwapGivenIn({ ...swapRequestData, amountIn: bn(1e18) }, poolInitialBalances, 10, 1)
           ).to.be.revertedWith('ERR_INDEX_OUT_OF_BOUNDS');
 
           await expect(
-            pool.quoteOutGivenIn({ ...quoteData, amountIn: bn(1e18) }, poolInitialBalances, 0, 10)
+            pool.onSwapGivenIn({ ...swapRequestData, amountIn: bn(1e18) }, poolInitialBalances, 0, 10)
           ).to.be.revertedWith('ERR_INDEX_OUT_OF_BOUNDS');
         });
       });
@@ -558,45 +554,22 @@
       context('given out', () => {
         it('calculates amount in', async () => {
           const amountOut = bn(1e18);
-<<<<<<< HEAD
 
           const result = await pool.onSwapGivenOut({ ...swapRequestData, amountOut }, poolInitialBalances, 0, 1);
-=======
-          const result = await pool.quoteInGivenOut({ ...quoteData, amountOut }, poolInitialBalances, 0, 1);
->>>>>>> 323436e8
 
           const expectedAmountIn = calcInGivenOut(poolAmplification, poolInitialBalances, 0, 1, amountOut);
           expectEqualWithError(result, bn(expectedAmountIn), 0.1);
         });
 
-<<<<<<< HEAD
-      it('reverts when querying out given in invalid indexes', async () => {
-        await expect(
-          pool.onSwapGivenIn({ ...swapRequestData, amountIn: bn(1e18) }, poolInitialBalances, 10, 1)
-        ).to.be.revertedWith('ERR_INDEX_OUT_OF_BOUNDS');
-        await expect(
-          pool.onSwapGivenIn({ ...swapRequestData, amountIn: bn(1e18) }, poolInitialBalances, 0, 10)
-        ).to.be.revertedWith('ERR_INDEX_OUT_OF_BOUNDS');
-      });
-
-      it('reverts when querying in given out invalid indexes', async () => {
-        await expect(
-          pool.onSwapGivenOut({ ...swapRequestData, amountOut: bn(1e18) }, poolInitialBalances, 10, 1)
-        ).to.be.revertedWith('ERR_INDEX_OUT_OF_BOUNDS');
-        await expect(
-          pool.onSwapGivenOut({ ...swapRequestData, amountOut: bn(1e18) }, poolInitialBalances, 0, 10)
-        ).to.be.revertedWith('ERR_INDEX_OUT_OF_BOUNDS');
-=======
         it('reverts when querying invalid indexes', async () => {
           await expect(
-            pool.quoteInGivenOut({ ...quoteData, amountOut: bn(1e18) }, poolInitialBalances, 10, 1)
+            pool.onSwapGivenOut({ ...swapRequestData, amountOut: bn(1e18) }, poolInitialBalances, 10, 1)
           ).to.be.revertedWith('ERR_INDEX_OUT_OF_BOUNDS');
 
           await expect(
-            pool.quoteInGivenOut({ ...quoteData, amountOut: bn(1e18) }, poolInitialBalances, 0, 10)
+            pool.onSwapGivenOut({ ...swapRequestData, amountOut: bn(1e18) }, poolInitialBalances, 0, 10)
           ).to.be.revertedWith('ERR_INDEX_OUT_OF_BOUNDS');
         });
->>>>>>> 323436e8
       });
     });
 
