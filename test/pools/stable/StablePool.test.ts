--- conflicted
+++ resolved
@@ -649,16 +649,10 @@
       //       let currentBalances: BigNumber[];
       //       let expectedDueProtocolFeeAmounts: BigNumber[];
 
-<<<<<<< HEAD
-      //       sharedBeforeEach(async () => {
-      //         const previousBlockHash = (await ethers.provider.getBlock('latest')).hash;
-      //         const paidTokenIndex = decimal(previousBlockHash).mod(numberOfTokens).toNumber();
-=======
-          sharedBeforeEach(async () => {
-            // The protocol fees is charged using the token with max balance in the pool.
-            const maxBalance = poolInitialBalances.reduce((max, balance) => (balance.gt(max) ? balance : max), bn(0));
-            const paidTokenIndex = poolInitialBalances.indexOf(maxBalance);
->>>>>>> 2a28498e
+      // sharedBeforeEach(async () => {
+      //   // The protocol fees is charged using the token with max balance in the pool.
+      //   const maxBalance = poolInitialBalances.reduce((max, balance) => (balance.gt(max) ? balance : max), bn(0));
+      //   const paidTokenIndex = poolInitialBalances.indexOf(maxBalance);
 
       //         const lastInvariant = calculateInvariant(amplification, poolInitialBalances);
       //         currentBalances = poolInitialBalances.map((balance) => balance.mul(2)); //twice the initial balances
