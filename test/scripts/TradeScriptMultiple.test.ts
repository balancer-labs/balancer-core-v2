--- conflicted
+++ resolved
@@ -125,13 +125,8 @@
     });
     describe('swapExactAmountOut', () => {
       it('multihop DAI for SUSD', async () => {
-<<<<<<< HEAD
-        const [diffs, swaps, amounts] = getDiffsSwapsAndAmounts(tokens, [
+        const [tokenAddresses, swaps, amounts] = getTokensSwapsAndAmounts(tokens, [
           { poolId: pools[3], tokenIn: 'TUSD', tokenOut: 'SUSD', amount: '1993407604730094808' },
-=======
-        const [tokenAddresses, swaps, amounts] = getTokensSwapsAndAmounts(tokens, [
-          { poolId: pools[3], tokenIn: 'TUSD', tokenOut: 'SUSD', amount: '2011635607989682633' },
->>>>>>> fa3c74a9
           { poolId: pools[2], tokenIn: 'MKR', tokenOut: 'TUSD' },
           { poolId: pools[1], tokenIn: 'USDC', tokenOut: 'MKR' },
           { poolId: pools[0], tokenIn: 'DAI', tokenOut: 'USDC' },
