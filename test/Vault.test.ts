--- conflicted
+++ resolved
@@ -38,7 +38,8 @@
 
     beforeEach('add pool', async () => {
       poolId = ethers.utils.id('Test');
-      await vault.connect(controller).newPool(poolId);
+      const receipt: ContractReceipt = await (await vault.connect(controller).newPool(poolId)).wait();
+      expectEvent.inReceipt(receipt, 'PoolCreated');
     });
 
     it('has the correct controller', async () => {
@@ -59,7 +60,7 @@
       );
 
       for (let poolIdIdx = 0; poolIdIdx < totalPools; ++poolIdIdx) {
-        const poolId: string = ethers.utils.id('batch' + poolIdIdx);
+        const poolId = ethers.utils.id('batch' + poolIdIdx);
 
         const receipt: ContractReceipt = await (await vault.connect(controller).newPool(poolId)).wait();
         expectEvent.inReceipt(receipt, 'PoolCreated', { poolId });
@@ -97,13 +98,8 @@
       ];
 
       // Send tokens & swap - would normally happen in the same tx
-<<<<<<< HEAD
-      await tokens['MKR'].connect(trader).transfer(vault.address, 1e18.toString());
+      await tokens['MKR'].connect(trader).transfer(vault.address, (1e18).toString());
       await vault.connect(trader).batchSwap(diffs, swaps, await trader.getAddress());
-=======
-      await tokens['MKR'].connect(trader).transfer(vault.address, (1e18).toString());
-      await vault.connect(trader).batchSwap(diffs, swaps);
->>>>>>> 20d5701d
     });
 
     it('single pair multi pool (batch) swap', async () => {
@@ -134,13 +130,8 @@
       ];
 
       // Send tokens & swap - would normally happen in the same tx
-<<<<<<< HEAD
-      await tokens['MKR'].connect(trader).transfer(vault.address, 0.68e18.toString());
+      await tokens['MKR'].connect(trader).transfer(vault.address, (0.68e18).toString());
       await vault.connect(trader).batchSwap(diffs, swaps, await trader.getAddress());
-=======
-      await tokens['MKR'].connect(trader).transfer(vault.address, (0.68e18).toString());
-      await vault.connect(trader).batchSwap(diffs, swaps);
->>>>>>> 20d5701d
     });
   });
 
@@ -219,11 +210,7 @@
       const preMKR = await tokens['MKR'].balanceOf(await trader.getAddress());
 
       // Swap
-<<<<<<< HEAD
       await vault.connect(trader).batchSwap(diffs, swaps, await trader.getAddress());
-=======
-      await vault.connect(trader).batchSwap(diffs, swaps);
->>>>>>> 20d5701d
 
       const postDAI = await tokens['DAI'].balanceOf(await trader.getAddress());
       const postMKR = await tokens['MKR'].balanceOf(await trader.getAddress());
