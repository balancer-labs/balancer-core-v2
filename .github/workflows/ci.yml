--- conflicted
+++ resolved
@@ -224,87 +224,6 @@
       - name: Test
         run: yarn workspace @balancer-labs/v2-governance-scripts test
 
-<<<<<<< HEAD
-  check-deployment-artifacts:
-    runs-on: ubuntu-latest
-    steps:
-      - uses: actions/checkout@v2
-      - name: Install node
-        uses: actions/setup-node@v1
-        with:
-          node-version: 14
-      - name: Cache
-        uses: actions/cache@v2
-        id: cache
-        with:
-          path: '**/node_modules'
-          key: yarn-v1-${{ hashFiles('**/yarn.lock') }}
-      - name: Install
-        run: yarn --immutable
-        if: steps.cache.outputs.cache-hit != 'true'
-      - name: Compile balancer-js
-        run: yarn workspace @balancer-labs/balancer-js build
-      - name: Check Deployment Artifacts
-        run: yarn workspace @balancer-labs/v2-deployments check-artifacts
-
-  check-deployment-addresses:
-    runs-on: ubuntu-latest
-    steps:
-      - uses: actions/checkout@v2
-      - name: Install node
-        uses: actions/setup-node@v1
-        with:
-          node-version: 14
-      - name: Cache
-        uses: actions/cache@v2
-        id: cache
-        with:
-          path: '**/node_modules'
-          key: yarn-v1-${{ hashFiles('**/yarn.lock') }}
-      - name: Install
-        run: yarn --immutable
-        if: steps.cache.outputs.cache-hit != 'true'
-      - name: Compile balancer-js
-        run: yarn workspace @balancer-labs/balancer-js build
-      - name: Prepare Config
-        run: yarn workspace @balancer-labs/v2-deployments ci:prepare-config
-        env:
-          ALCHEMY_MAINNET_ARCHIVE_ENDPOINT: ${{ secrets.ALCHEMY_MAINNET_ARCHIVE_ENDPOINT }}
-          ALCHEMY_POLYGON_ARCHIVE_ENDPOINT: ${{ secrets.ALCHEMY_POLYGON_ARCHIVE_ENDPOINT }}
-          ALCHEMY_ARBITRUM_ARCHIVE_ENDPOINT: ${{ secrets.ALCHEMY_ARBITRUM_ARCHIVE_ENDPOINT }}
-          ALCHEMY_OPTIMISM_ARCHIVE_ENDPOINT: ${{ secrets.ALCHEMY_OPTIMISM_ARCHIVE_ENDPOINT }}
-      - name: Check Deployment Addresses
-        run: yarn workspace @balancer-labs/v2-deployments check-deployments
-
-  check-testnet-deployment-addresses:
-    runs-on: ubuntu-latest
-    steps:
-      - uses: actions/checkout@v2
-      - name: Install node
-        uses: actions/setup-node@v1
-        with:
-          node-version: 14
-      - name: Cache
-        uses: actions/cache@v2
-        id: cache
-        with:
-          path: '**/node_modules'
-          key: yarn-v1-${{ hashFiles('**/yarn.lock') }}
-      - name: Install
-        run: yarn --immutable
-        if: steps.cache.outputs.cache-hit != 'true'
-      - name: Compile balancer-js
-        run: yarn workspace @balancer-labs/balancer-js build
-      - name: Prepare Config
-        run: yarn workspace @balancer-labs/v2-deployments ci:prepare-config
-        env:
-          ALCHEMY_KOVAN_ARCHIVE_ENDPOINT: ${{ secrets.ALCHEMY_KOVAN_ARCHIVE_ENDPOINT }}
-          ALCHEMY_GOERLI_ARCHIVE_ENDPOINT: ${{ secrets.ALCHEMY_GOERLI_ARCHIVE_ENDPOINT }}
-      - name: Check Deployment Addresses
-        run: yarn workspace @balancer-labs/v2-deployments check-testnet-deployments
-
-=======
->>>>>>> 4a073019
   benchmark:
     runs-on: ubuntu-latest
     steps:
